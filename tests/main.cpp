--- conflicted
+++ resolved
@@ -65,13 +65,8 @@
 
     *global::configuration = loadConfigurationFromFile(
         configFile.string(),
-<<<<<<< HEAD
         "",
-        glm::ivec2(0),
-        ""
-=======
         glm::ivec2(0)
->>>>>>> eeb536c9
     );
     global::openSpaceEngine->registerPathTokens();
     global::openSpaceEngine->initialize();
