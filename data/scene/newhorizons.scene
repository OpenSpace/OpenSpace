--- conflicted
+++ resolved
@@ -26,8 +26,7 @@
     which the scene should start and other settings that might determine initialization
     critical objects.
     ]]--
-<<<<<<< HEAD
-    set_default_dashboard()
+    openspace.set_default_dashboard()
 
     openspace.dashboard.addDashboardItem({
         Type = "DashboardItemSpacing",
@@ -45,9 +44,6 @@
     openspace.dashboard.addDashboardItem({
         Type = "DashboardItemInstruments"
     })
-=======
-    openspace.set_default_gui_sorting()
->>>>>>> 0f0fb78a
 
     openspace.spice.loadKernel("${SPICE}/naif0012.tls")
     openspace.spice.loadKernel("${SPICE}/pck00010.tpc")
