-- TextureResolution = "low"
TextureResolution = "med"
-- TextureResolution = "high"

function preInitialization()
    --[[
    The scripts in this function are executed after the scene is loaded but before the
    scene elements have been initialized, thus they should be used to set the time at
    which the scene should start and other settings that might determine initialization
    critical objects.
    ]]--

    -- Load Spice Kernels
    openspace.spice.loadKernel("${OPENSPACE_DATA}/spice/de430_1850-2150.bsp")

    -- background 
    -- SCLK kernels needs to be loaded before CK kernels (and generally first)
    openspace.spice.loadKernel("${SPICE}/OsirisRexKernels/background/sclk/ORX_SCLKSCET.00000.tsc")

    -- This cannot be loaded correctly for some reason!
    --openspace.spice.loadKernel("${SPICE}/OsirisRexKernels/background/dsk/RQ36mod.oct12_CCv0001.bds")
    
    openspace.spice.loadKernel("${SPICE}/OsirisRexKernels/background/fk/orx_v04.tf")
    openspace.spice.loadKernel("${SPICE}/OsirisRexKernels/background/ik/orx_lidar_v00.ti")
    openspace.spice.loadKernel("${SPICE}/OsirisRexKernels/background/ik/orx_ocams_v03.ti")
    openspace.spice.loadKernel("${SPICE}/OsirisRexKernels/background/ik/orx_otes_v00.ti")
    openspace.spice.loadKernel("${SPICE}/OsirisRexKernels/background/ik/orx_rexis_v00.ti")
    openspace.spice.loadKernel("${SPICE}/OsirisRexKernels/background/ik/orx_struct_v00.ti")
    openspace.spice.loadKernel("${SPICE}/OsirisRexKernels/background/ik/orx_navcam_v00.ti")
    openspace.spice.loadKernel("${SPICE}/OsirisRexKernels/background/ik/orx_ola_v00.ti")
    openspace.spice.loadKernel("${SPICE}/OsirisRexKernels/background/ik/orx_ovirs_v00.ti")
    openspace.spice.loadKernel("${SPICE}/OsirisRexKernels/background/ik/orx_stowcam_v00.ti")
    openspace.spice.loadKernel("${SPICE}/OsirisRexKernels/background/lsk/naif0011.tls")
    openspace.spice.loadKernel("${SPICE}/OsirisRexKernels/background/pck/bennu_SPH250m.tpc")
    openspace.spice.loadKernel("${SPICE}/OsirisRexKernels/background/pck/bennu_v10.tpc")

    -- Low res SPK
    openspace.spice.loadKernel("${SPICE}/OsirisRexKernels/background/spk/orx_160917_231024_pgaa3_day15m60_v1.bsp")
    openspace.spice.loadKernel("${SPICE}/OsirisRexKernels/background/spk/orx_160914_231024_pgaa3_day12m60_v1.bsp")
    
    openspace.spice.loadKernel("${SPICE}/OsirisRexKernels/background/spk/orx_160908_231024_pgaa3_day06m60_v1.bsp")
    openspace.spice.loadKernel("${SPICE}/OsirisRexKernels/background/spk/spk_orx_160908_231024_pgaa2_day06m60_v3.bsp")
    openspace.spice.loadKernel("${SPICE}/OsirisRexKernels/background/spk/orx_160908_231024_pgaa2_day06m60.bsp")

    openspace.spice.loadKernel("${SPICE}/OsirisRexKernels/background/spk/OREX_20160908_M60_complete.bsp")
    openspace.spice.loadKernel("${SPICE}/OsirisRexKernels/background/spk/OREX_20160904_M45_complete.bsp")

    -- SPK
    openspace.spice.loadKernel("${SPICE}/OsirisRexKernels/background/spk/de421.bsp")
    openspace.spice.loadKernel("${SPICE}/OsirisRexKernels/background/spk/sb-101955-76.bsp")

    -- Nominal_Profile_LowRes
    openspace.spice.loadKernel("${SPICE}/OsirisRexKernels/Nominal_Profile_LowRes/Approach_600s_20180816T230000_20181119T010000.bsp")
    openspace.spice.loadKernel("${SPICE}/OsirisRexKernels/Nominal_Profile_LowRes/Approach_NominalProfile_600s_20180816T230000_20181119T010000.bc")
    openspace.spice.loadKernel("${SPICE}/OsirisRexKernels/Nominal_Profile_LowRes/DetailedSurvey_600s_20190108T000000_20190317T000000.bsp")
    openspace.spice.loadKernel("${SPICE}/OsirisRexKernels/Nominal_Profile_LowRes/DetailedSurvey_NominalProfile_600s_20190108T000000_20190317T000000.bc")
    openspace.spice.loadKernel("${SPICE}/OsirisRexKernels/Nominal_Profile_LowRes/OrbitalA_600s_20181203T230000_20190109T000000.bsp")
    openspace.spice.loadKernel("${SPICE}/OsirisRexKernels/Nominal_Profile_LowRes/OrbitalA_NominalProfile_600s_20181203T230000_20190109T000000.bc")
    openspace.spice.loadKernel("${SPICE}/OsirisRexKernels/Nominal_Profile_LowRes/OrbitalB_600s_20190316T000000_20190521T000000.bsp")
    openspace.spice.loadKernel("${SPICE}/OsirisRexKernels/Nominal_Profile_LowRes/OrbitalB_NominalProfile600s_20190316T000000_20190521T000000.bc")
    openspace.spice.loadKernel("${SPICE}/OsirisRexKernels/Nominal_Profile_LowRes/PrelimSurvey_600s_20181119T230000_20181204T010000.bsp")
    openspace.spice.loadKernel("${SPICE}/OsirisRexKernels/Nominal_Profile_LowRes/PrelimSurvey_NominalProfile_600s_20181119T230000_20181204T010000.bc")
    openspace.spice.loadKernel("${SPICE}/OsirisRexKernels/Nominal_Profile_LowRes/Recon_600s_20190519T000000_20190830T000000.bsp")
    openspace.spice.loadKernel("${SPICE}/OsirisRexKernels/Nominal_Profile_LowRes/Recon_NominalProfile_600s_20190519T000000_20190830T000000.bc")
    
    -- Nominal_Observations_Science
    openspace.spice.loadKernel("${SPICE}/OsirisRexKernels/Nominal_Observations_Science/03_Approach/DustSearch_v1/Phase03_AP_DustSearch_1.bc")
    openspace.spice.loadKernel("${SPICE}/OsirisRexKernels/Nominal_Observations_Science/03_Approach/LightCurve_v1/Phase03_AP_LightCurve_1.bc")
    openspace.spice.loadKernel("${SPICE}/OsirisRexKernels/Nominal_Observations_Science/03_Approach/LightCurve_v1/Phase03_AP_LightCurve_2.bc")
    openspace.spice.loadKernel("${SPICE}/OsirisRexKernels/Nominal_Observations_Science/03_Approach/NatSatSearch_v1/Phase03_AP_SatSearch_1.bc")
    openspace.spice.loadKernel("${SPICE}/OsirisRexKernels/Nominal_Observations_Science/03_Approach/NatSatSearch_v1/Phase03_AP_SatSearch_2.bc")
    openspace.spice.loadKernel("${SPICE}/OsirisRexKernels/Nominal_Observations_Science/03_Approach/PhaseFunction_v1/Phase03_AP_PhaseFunction_1.bc")
    openspace.spice.loadKernel("${SPICE}/OsirisRexKernels/Nominal_Observations_Science/03_Approach/ShapeModel_v1/Phase03_AP_ShapeModel_1.bc")
    openspace.spice.loadKernel("${SPICE}/OsirisRexKernels/Nominal_Observations_Science/03_Approach/ShapeModel_v1/Phase03_AP_ShapeModel_2.bc")
    openspace.spice.loadKernel("${SPICE}/OsirisRexKernels/Nominal_Observations_Science/03_Approach/ShapeModel_v1/Phase03_AP_ShapeModel_3.bc")
    openspace.spice.loadKernel("${SPICE}/OsirisRexKernels/Nominal_Observations_Science/03_Approach/ShapeModel_v1/Phase03_AP_ShapeModel_4.bc")
    openspace.spice.loadKernel("${SPICE}/OsirisRexKernels/Nominal_Observations_Science/03_Approach/ShapeModel_v1/Phase03_AP_ShapeModel_5.bc")
    openspace.spice.loadKernel("${SPICE}/OsirisRexKernels/Nominal_Observations_Science/03_Approach/ShapeModel_v1/Phase03_AP_ShapeModel_6.bc")
    openspace.spice.loadKernel("${SPICE}/OsirisRexKernels/Nominal_Observations_Science/03_Approach/ShapeModel_v1/Phase03_AP_ShapeModel_7.bc")
    openspace.spice.loadKernel("${SPICE}/OsirisRexKernels/Nominal_Observations_Science/03_Approach/ShapeModel_v1/Phase03_AP_ShapeModel_8.bc")
    openspace.spice.loadKernel("${SPICE}/OsirisRexKernels/Nominal_Observations_Science/03_Approach/ShapeModel_v1/Phase03_AP_ShapeModel_9_Forced4x4.bc")
    openspace.spice.loadKernel("${SPICE}/OsirisRexKernels/Nominal_Observations_Science/03_Approach/SpectraMap_v1/Phase03_AP_SpectraMap_1.bc")
    openspace.spice.loadKernel("${SPICE}/OsirisRexKernels/Nominal_Observations_Science/04_PrelimSurvey/MapCamOLA_v1/Phase04_PS_MC_1_v1_1a.bc")
    openspace.spice.loadKernel("${SPICE}/OsirisRexKernels/Nominal_Observations_Science/04_PrelimSurvey/MapCamOLA_v1/Phase04_PS_MC_2_v1_1a.bc")
    openspace.spice.loadKernel("${SPICE}/OsirisRexKernels/Nominal_Observations_Science/04_PrelimSurvey/OLA_v1/Phase04_PS_OLA_Nominal_1.bc")
    openspace.spice.loadKernel("${SPICE}/OsirisRexKernels/Nominal_Observations_Science/04_PrelimSurvey/OLA_v1/Phase04_PS_OLA_Nominal_2.bc")
    openspace.spice.loadKernel("${SPICE}/OsirisRexKernels/Nominal_Observations_Science/04_PrelimSurvey/OLA_v1/Phase04_PS_OLA_Nominal_3.bc")
    openspace.spice.loadKernel("${SPICE}/OsirisRexKernels/Nominal_Observations_Science/04_PrelimSurvey/OLA_v1/Phase04_PS_OLA_Nominal_4.bc")
    openspace.spice.loadKernel("${SPICE}/OsirisRexKernels/Nominal_Observations_Science/04_PrelimSurvey/PolyCam_v1/Phase04_PS_PolyCam_1.bc")
    openspace.spice.loadKernel("${SPICE}/OsirisRexKernels/Nominal_Observations_Science/04_PrelimSurvey/PolyCam_v1/Phase04_PS_PolyCam_2.bc")
    openspace.spice.loadKernel("${SPICE}/OsirisRexKernels/Nominal_Observations_Science/04_PrelimSurvey/PolyCam_v1/Phase04_PS_PolyCam_3.bc")
    openspace.spice.loadKernel("${SPICE}/OsirisRexKernels/Nominal_Observations_Science/04_PrelimSurvey/PolyCam_v1/Phase04_PS_PolyCam_4.bc")
    openspace.spice.loadKernel("${SPICE}/OsirisRexKernels/Nominal_Observations_Science/04_PrelimSurvey/PolyCam_v1/Phase04_PS_PolyCam_5.bc")
    openspace.spice.loadKernel("${SPICE}/OsirisRexKernels/Nominal_Observations_Science/04_PrelimSurvey/PolyCam_v1/Phase04_PS_PolyCam_6.bc")

    --openspace.spice.loadKernel("${SPICE}/OsirisRexKernels/Nominal_Observations_Science/06_DetailedSurvey/BaseballDiamond_v2/atl_19013_18_BBD1_info.TXT")
    --openspace.spice.loadKernel("${SPICE}/OsirisRexKernels/Nominal_Observations_Science/06_DetailedSurvey/BaseballDiamond_v2/atl_19014_16_BBD2_info.TXT")
    --openspace.spice.loadKernel("${SPICE}/OsirisRexKernels/Nominal_Observations_Science/06_DetailedSurvey/BaseballDiamond_v2/atl_19020_18_BBD3_info.TXT")
    --openspace.spice.loadKernel("${SPICE}/OsirisRexKernels/Nominal_Observations_Science/06_DetailedSurvey/BaseballDiamond_v2/atl_19021_19_BBD4_info.TXT")
    --openspace.spice.loadKernel("${SPICE}/OsirisRexKernels/Nominal_Observations_Science/06_DetailedSurvey/BaseballDiamond_v2/README.txt")
    
    openspace.spice.loadKernel("${SPICE}/OsirisRexKernels/Nominal_Observations_Science/06_DetailedSurvey/BaseballDiamond_v2/atl_19013_18_BBD1_v2.bc")
    openspace.spice.loadKernel("${SPICE}/OsirisRexKernels/Nominal_Observations_Science/06_DetailedSurvey/BaseballDiamond_v2/atl_19014_16_BBD2_v2.bc")
    openspace.spice.loadKernel("${SPICE}/OsirisRexKernels/Nominal_Observations_Science/06_DetailedSurvey/BaseballDiamond_v2/atl_19020_18_BBD3_v2.bc")
    openspace.spice.loadKernel("${SPICE}/OsirisRexKernels/Nominal_Observations_Science/06_DetailedSurvey/BaseballDiamond_v2/atl_19021_19_BBD4_v2.bc")
    

    openspace.spice.loadKernel("${SPICE}/OsirisRexKernels/Nominal_Observations_Science/06_DetailedSurvey/EquatorialStations_v1/Phase06_DS_Equatorial_Stations_1.bc")
    openspace.spice.loadKernel("${SPICE}/OsirisRexKernels/Nominal_Observations_Science/06_DetailedSurvey/EquatorialStations_v1/Phase06_DS_Equatorial_Stations_2.bc")
    openspace.spice.loadKernel("${SPICE}/OsirisRexKernels/Nominal_Observations_Science/06_DetailedSurvey/EquatorialStations_v1/Phase06_DS_Equatorial_Stations_3.bc")
    openspace.spice.loadKernel("${SPICE}/OsirisRexKernels/Nominal_Observations_Science/06_DetailedSurvey/EquatorialStations_v1/Phase06_DS_Equatorial_Stations_4.bc")
    openspace.spice.loadKernel("${SPICE}/OsirisRexKernels/Nominal_Observations_Science/06_DetailedSurvey/EquatorialStations_v1/Phase06_DS_Equatorial_Stations_5.bc")
    openspace.spice.loadKernel("${SPICE}/OsirisRexKernels/Nominal_Observations_Science/06_DetailedSurvey/EquatorialStations_v1/Phase06_DS_Equatorial_Stations_6.bc")
    openspace.spice.loadKernel("${SPICE}/OsirisRexKernels/Nominal_Observations_Science/06_DetailedSurvey/EquatorialStations_v1/Phase06_DS_Equatorial_Stations_7.bc")
    openspace.spice.loadKernel("${SPICE}/OsirisRexKernels/Nominal_Observations_Science/06_DetailedSurvey/PlumeSearch_v1/Phase06_DS_Plume_Search_1.bc")
    openspace.spice.loadKernel("${SPICE}/OsirisRexKernels/Nominal_Observations_Science/06_DetailedSurvey/PlumeSearch_v1/Phase06_DS_Plume_Search_2.bc")
    openspace.spice.loadKernel("${SPICE}/OsirisRexKernels/Nominal_Observations_Science/07_OrbitalB/CandidateSampleSite_v1/Phase07_OB_CSS_Mapping_1.bc")
    openspace.spice.loadKernel("${SPICE}/OsirisRexKernels/Nominal_Observations_Science/07_OrbitalB/CandidateSampleSite_v1/Phase07_OB_CSS_Mapping_2.bc")
    openspace.spice.loadKernel("${SPICE}/OsirisRexKernels/Nominal_Observations_Science/07_OrbitalB/CandidateSampleSite_v1/Phase07_OB_CSS_Mapping_3.bc")
    openspace.spice.loadKernel("${SPICE}/OsirisRexKernels/Nominal_Observations_Science/07_OrbitalB/CandidateSampleSite_v2/CSS_Mapping_1.a")
    openspace.spice.loadKernel("${SPICE}/OsirisRexKernels/Nominal_Observations_Science/07_OrbitalB/CandidateSampleSite_v2/CSS_Mapping_2.a")
    openspace.spice.loadKernel("${SPICE}/OsirisRexKernels/Nominal_Observations_Science/07_OrbitalB/CandidateSampleSite_v2/CSS_Mapping_3.a")

    --openspace.spice.loadKernel("${SPICE}/OsirisRexKernels/Nominal_Observations_Science/08_Recon/225m_Sortie_v2/Case02_0Latitude.wmv")
    --openspace.spice.loadKernel("${SPICE}/OsirisRexKernels/Nominal_Observations_Science/08_Recon/225m_Sortie_v2/Case05_20negLatitude.wmv")
    --openspace.spice.loadKernel("${SPICE}/OsirisRexKernels/Nominal_Observations_Science/08_Recon/225m_Sortie_v2/Case08_40negLatitude.wmv")
    --openspace.spice.loadKernel("${SPICE}/OsirisRexKernels/Nominal_Observations_Science/08_Recon/225m_Sortie_v2/Case11_60negLatitude.wmv")

    local case = 2 -- Right now we only have the image times for case 2

    if case == 2 then
        openspace.spice.loadKernel("${SPICE}/OsirisRexKernels/Nominal_Observations_Science/08_Recon/525m_Sortie_v2/ORX_Recon_525mSortie_Case02.bsp")
        openspace.spice.loadKernel("${SPICE}/OsirisRexKernels/Nominal_Observations_Science/08_Recon/525m_Sortie_v2/Recon_525mSortie_Case02_0Latitude.bc")
        openspace.spice.loadKernel("${SPICE}/OsirisRexKernels/Nominal_Observations_Science/08_Recon/525m_Sortie_v2/Recon_525mSortie_Case02_atl_19145_04.atf")

        openspace.spice.loadKernel("${SPICE}/OsirisRexKernels/Nominal_Observations_Science/08_Recon/225m_Sortie_v2/ORX_Recon_225mSortie_Case02.bsp")
        openspace.spice.loadKernel("${SPICE}/OsirisRexKernels/Nominal_Observations_Science/08_Recon/225m_Sortie_v2/Recon_225mSortie_Case02_0Latitude.bc")
    elseif case == 5 then
        openspace.spice.loadKernel("${SPICE}/OsirisRexKernels/Nominal_Observations_Science/08_Recon/525m_Sortie_v2/ORX_Recon_525mSortie_Case05.bsp")
        openspace.spice.loadKernel("${SPICE}/OsirisRexKernels/Nominal_Observations_Science/08_Recon/525m_Sortie_v2/Recon_525mSortie_Case05_20negLatitude.bc")
        openspace.spice.loadKernel("${SPICE}/OsirisRexKernels/Nominal_Observations_Science/08_Recon/525m_Sortie_v2/Recon_525mSortie_Case05_atl_19145_04.atf")
        openspace.spice.loadKernel("${SPICE}/OsirisRexKernels/Nominal_Observations_Science/08_Recon/525m_Sortie_v2/Recon_525mSortie_Case05_NominalProfile.bc")
       
        openspace.spice.loadKernel("${SPICE}/OsirisRexKernels/Nominal_Observations_Science/08_Recon/225m_Sortie_v2/ORX_Recon_225mSortie_Case05.bsp")
        openspace.spice.loadKernel("${SPICE}/OsirisRexKernels/Nominal_Observations_Science/08_Recon/225m_Sortie_v2/Recon_225mSortie_Case05_20negLatitude.bc")
    elseif case == 8 then
        openspace.spice.loadKernel("${SPICE}/OsirisRexKernels/Nominal_Observations_Science/08_Recon/525m_Sortie_v2/Recon_525mSortie_Case08_NominalProfile.bc")
        openspace.spice.loadKernel("${SPICE}/OsirisRexKernels/Nominal_Observations_Science/08_Recon/225m_Sortie_v2/ORX_Recon_225mSortie_Case08.bsp")
        openspace.spice.loadKernel("${SPICE}/OsirisRexKernels/Nominal_Observations_Science/08_Recon/225m_Sortie_v2/Recon_225mSortie_Case08_40negLatitude.bc")
    elseif case == 11 then
        openspace.spice.loadKernel("${SPICE}/OsirisRexKernels/Nominal_Observations_Science/08_Recon/225m_Sortie_v2/ORX_Recon_225mSortie_Case11.bsp")
        openspace.spice.loadKernel("${SPICE}/OsirisRexKernels/Nominal_Observations_Science/08_Recon/225m_Sortie_v2/Recon_225mSortie_Case11_60negLatitude.bc")
    end

    -- Load planetary constants
    openspace.spice.loadKernel("${SPICE}/pck00010.tpc")

    dofile(openspace.absPath('${SCRIPTS}/bind_keys.lua'))
    dofile(openspace.absPath('${SCRIPTS}/bind_keys_osirisrex.lua'))

    local startTime = "2019 APR 16 12:03:00.00";
    -- openspace.time.setTime("2018-12-20T22:47:00.00")
    --openspace.time.setTime("2019-05-25T03:57:55.00")
<<<<<<< HEAD
    openspace.time.setTime("2016 SEP 8 23:05:00.50")
    --openspace.time.setTime("2019 APR 16 12:03:00.00")
=======
    --openspace.time.setTime("2016 SEP 8 23:05:00.50")
    openspace.time.setTime(startTime)
>>>>>>> 99309b3c
    openspace.time.setDeltaTime(0)

    openspace.scriptScheduler.load("${OPENSPACE_DATA}/scene/osirisrex/scheduled_scripts.lua")

    -- Removing the line below will cause all scripts prior to <startTime> to be executed during initialization
    openspace.scriptScheduler.skipTo(startTime);

end

function postInitialization()
    --[[
    The scripts in this function are executed after all objects in the scene have been
    created and initialized, but before the first render call. This is the place to set
    graphical settings for the renderables.
    ]]--
    openspace.printInfo("Setting default values")
    openspace.setPropertyValue("Sun.renderable.enabled", false)
    openspace.setPropertyValue("SunMarker.renderable.enabled", false)
    openspace.setPropertyValue("EarthMarker.renderable.enabled", false)
    --openspace.setPropertyValue("Constellation Bounds.renderable.enabled", false)
    openspace.setPropertyValue("PlutoTrail.renderable.enabled", true)
    openspace.setPropertyValue("PlutoTexture.renderable.enabled", false)

    openspace.setPropertyValue("MilkyWay.renderable.transparency", 0.55)
    openspace.setPropertyValue("MilkyWay.renderable.segments", 50)

    -- Activate night textures and water masks
    openspace.setPropertyValue("LodEarth.RenderableGlobe.WaterMasks", {0, 1});
    openspace.setPropertyValue("LodEarth.RenderableGlobe.NightTextures", {0, 1});

    openspace.printInfo("Done setting default values")
    openspace.loadMission("${OPENSPACE_DATA}/scene/osirisrex/osirisrex/osirisrex.mission")

    

    openspace.resetCameraDirection()
end

return {
    ScenePath = ".",
    CommonFolder = "common",
    Camera = {
        Focus = "OsirisRex",
        Position = {100, 0, 0},
        Rotation = {0.668258, -0.089482, 0.589040, 0.445484},
    },
    Modules = {
        "sun",
        --"mercury",
        --"venus",
        "lodearth",
        --"mars",
        --"saturn",
        --"uranus",
        --"neptune",
        --"stars",
        -- "stars-denver",
        --"milkyway",
        -- "milkyway-eso",
        --"imageplane",
        "osirisrex",
    }
}
<|MERGE_RESOLUTION|>--- conflicted
+++ resolved
@@ -158,16 +158,10 @@
     dofile(openspace.absPath('${SCRIPTS}/bind_keys.lua'))
     dofile(openspace.absPath('${SCRIPTS}/bind_keys_osirisrex.lua'))
 
-    local startTime = "2019 APR 16 12:03:00.00";
-    -- openspace.time.setTime("2018-12-20T22:47:00.00")
-    --openspace.time.setTime("2019-05-25T03:57:55.00")
-<<<<<<< HEAD
-    openspace.time.setTime("2016 SEP 8 23:05:00.50")
-    --openspace.time.setTime("2019 APR 16 12:03:00.00")
-=======
-    --openspace.time.setTime("2016 SEP 8 23:05:00.50")
+    --local startTime = "2019 APR 16 12:03:00.00"
+    local startTime = "2016 SEP 8 23:05:00.50"
+    
     openspace.time.setTime(startTime)
->>>>>>> 99309b3c
     openspace.time.setDeltaTime(0)
 
     openspace.scriptScheduler.load("${OPENSPACE_DATA}/scene/osirisrex/scheduled_scripts.lua")
