-- Add folders to this list that contain .info files describing HiRISE patches
local vrt_folders = {
    Mars = {
        -- Add folders here whose contents will be automatically added to the Mars globe
        -- If multiple folders are added, the results will be added sequentially, meaning that
        -- if areas overlap (for example CTX and HiRISE) and CTX is specified *after* HiRISE,
        -- CTX will stomp over the HiRISE
        --
        -- tl;dr:  Specify CTX folders first, then HiRISE 
        -- example:   'C:/OpenSpace/GlobeBrowsingData/Mars/CTX'
    },
    Moon = {
        -- Add folders here whose contents will be automatically added to the Moon globe
        -- If multiple folders are added, the results will be added sequentially, meaning that
        -- if areas overlap, images from the lower results will overwrite the images from former
        -- results
        -- example:  'C:/OpenSpace/GlobeBrowsingData/Moon'
    }
}

dofile(openspace.absPath('${SCRIPTS}/scene_helper.lua'))

function preInitialization()
    --[[
    The scripts in this function are executed after the scene is loaded but before the
    scene elements have been initialized, thus they should be used to set the time at
    which the scene should start and other settings that might determine initialization
    critical objects.
    ]]--

    openspace.spice.loadKernel("${SPICE}/naif0012.tls")
    openspace.spice.loadKernel("${SPICE}/pck00010.tpc")

    openspace.time.setTime(openspace.time.currentWallTime())
    dofile(openspace.absPath('${SCRIPTS}/bind_common_keys.lua'))

    -- Toggle night texture, shading, atmosphere and water
    openspace.bindKey("s",
        helper.property.invert('Earth.RenderableGlobe.Layers.NightLayers.Earth at Night 2012.Enabled') ..
        helper.property.invert('Earth.RenderableGlobe.PerformShading') ..
        helper.property.invert('Earth.RenderableGlobe.Atmosphere') ..
        helper.property.invert('Earth.RenderableGlobe.Layers.WaterMasks.MODIS_Water_Mask.Enabled'),
        "Toggle night texture, shading, atmosphere, and water for Earth."
    )

    -- Toggle background
    openspace.bindKey("b",
        helper.property.invert('MilkyWay.renderable.Enabled') ..
        helper.property.invert('Stars.renderable.Enabled'),
        "Toggle background (Stars and Milkyway)."
    )

    openspace.bindKey("g",
        helper.property.invert('MilkyWay.renderable.Enabled') ..
        helper.property.invert('Stars.renderable.Enabled') ..
        helper.property.invert('Earth.RenderableGlobe.Layers.NightLayers.Earth at Night 2012.Enabled') ..
        helper.property.invert('Earth.RenderableGlobe.PerformShading') ..
        helper.property.invert('Mars.RenderableGlobe.PerformShading') ..
        helper.property.invert('Earth.RenderableGlobe.Atmosphere') ..
        helper.property.invert('Earth.RenderableGlobe.Layers.WaterMasks.MODIS_Water_Mask.Enabled') ..
        helper.property.invert('Moon.RenderableGlobe.Enabled') ..
        helper.property.invert('Sun.renderable.Enabled'),
        "Toogles background and shading mode on the Earth and Mars alongside visibility of the Moon and the Sun"
    )

    openspace.bindKey("h",
        "openspace.setPropertyValue('*Trail.renderable.Enabled', false)",
        "Disables visibility of the trails"
    )

    openspace.globebrowsing.loadWMSServersFromFile(
        openspace.absPath("${OPENSPACE_DATA}/globebrowsing_servers.lua")
    )
end

function postInitialization()
    openspace.addVirtualProperty(
        "BoolProperty",
        "Show Trails",
        "*Trail.renderable.Enabled",
        "Disable or enable all trails of the scene at the same time",
        true,
        nil,
        nil
    )

    openspace.printInfo("Setting default values")

    openspace.setPropertyValueSingle("Global Properties.GlobeBrowsing.GdalWrapper.LogGdalErrors", false)

    openspace.setPropertyValueSingle("Earth.RenderableGlobe.Debug.LevelByProjectedAreaElseDistance", false)

    openspace.setPropertyValue("Earth.RenderableGlobe.Atmosphere", false)

    openspace.setPropertyValue("Earth.RenderableGlobe.PerformShading", false)

    openspace.setPropertyValue("Earth.RenderableGlobe.Layers.NightLayers.Earth at Night 2012.Settings.Multiplier", 1.0);

    openspace.globebrowsing.goToGeo(58.5877, 16.1924, 20000000)

    openspace.printInfo("Done setting default values")

    openspace.setPropertyValue("RenderEngine.AaSamples", 4)

    -- Add local patches described at the top of this file
    for obj, list in pairs(vrt_folders) do
        for _, dir in pairs(list) do
            openspace.globebrowsing.addBlendingLayersFromDirectory(dir, obj)
        end
    end

    -- Defined in scene_helper.lua
    -- Used to create focus buttons for a subset of scenegraph nodes
    mark_interesting_nodes({
        "Earth", "EarthAtmosphere", "Mars", "MarsAtmosphere", "Moon"
    })
end


return {
    ScenePath = ".",
    CommonFolder = "common",
    Camera = {
        Focus = "Earth",
        Position = {0, 0, 0},
        Rotation = {0.758797, 0.221490, -0.605693, -0.091135},
    },
    Modules = {
        -- # Solar system objects
        "sun",
        "mercury",
        "venus",
        "earth",
        "moon",
        "mars",
        "jupiter",
        "saturn",
        "uranus",
        "neptune",
<<<<<<< HEAD
        --"satellites",
=======
        -- "satellites",
>>>>>>> cf2c21fa
        
        "grids",
        "digitaluniverse",
        "stars/digitaluniverse",
        "milkyway/digitaluniverse"
    }
}
<|MERGE_RESOLUTION|>--- conflicted
+++ resolved
@@ -137,11 +137,8 @@
         "saturn",
         "uranus",
         "neptune",
-<<<<<<< HEAD
+
         --"satellites",
-=======
-        -- "satellites",
->>>>>>> cf2c21fa
         
         "grids",
         "digitaluniverse",
