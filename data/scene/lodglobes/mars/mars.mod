--- conflicted
+++ resolved
@@ -123,57 +123,9 @@
         Renderable = {
             Type = "RenderableGlobe",
             Radii = marsEllipsoid,
-<<<<<<< HEAD
-            SegmentsPerPatch = 90,
-            -- Allows camera to go down 10000 meters below the reference ellipsoid InteractionDepthBelowEllipsoid = 10000, -- Useful when having negative height map values
-             Atmosphere = {
-                -- Atmosphere radius in Km
-                AtmosphereRadius = 3463.17495,
-                --PlanetRadius    = 3396.19,
-                --PlanetRadius = 3393.0,
-                PlanetRadius = 3386.190,
-                PlanetAverageGroundReflectance = 0.1,
-                Rayleigh = {
-                    Coefficients = {
-                        -- Wavelengths are given in 10^-9m
-                        Wavelengths = {680, 550, 440},
-                        -- Reflection coefficients are given in km^-1
-                        Scattering = {19.918E-3, 13.57E-3, 5.75E-3},
-                        -- In Rayleigh scattering, the coefficients of absorption and scattering are the same.
-                    },
-                    -- Thichkness of atmosphere if its density were uniform, in Km
-                    H_R = 10.43979,
-                },
-                -- Default
-                Mie = {
-                    Coefficients = {
-                        -- Reflection coefficients are given in km^-1
-                        Scattering = {53.61771e-3, 53.61771e-3, 53.61771e-3},
-                        -- Extinction coefficients are a fraction of the Scattering coefficients
-                        Extinction = {53.61771e-3/0.98979, 53.61771e-3/0.98979, 53.61771e-3/0.98979}                        
-                    },
-                    -- Mie Height scale (atmosphere thickness for constant density) in Km
-                    H_M = 3.09526,
-                    -- Mie Phase Function Value (G e [-1.0, 1.0]. If G = 1.0, Mie phase function = Rayleigh Phase Function)
-                    G = 0.85,
-                },
-                Image = {
-                    ToneMapping = jToneMapping,
-                    Exposure = 0.4,
-                    Background = 1.8,
-                    Gamma = 1.85,                                                                      
-                },
-                Debug = {
-                    -- PreCalculatedTextureScale is a float from 1.0 to N, with N > 0.0 and N in Naturals (i.e., 1, 2, 3, 4, 5....)
-                    PreCalculatedTextureScale = 1.0,
-                    SaveCalculatedTextures = false, 
-                },   
-            },                                     
-=======
             SegmentsPerPatch = 128,
             -- Allows camera to go down 10000 meters below the reference ellipsoid InteractionDepthBelowEllipsoid = 10000,
             -- Useful when having negative height map values                                                 
->>>>>>> 5ac5151f
             Layers = {
                 ColorLayers = {
                     {
@@ -190,24 +142,25 @@
                         Name = "Mars COL v006",
                         FilePath = openspace.absPath("${MARS_DATA}/map_datasets/mars_COL_v006_mars2000_rgb.vrt"),
                         Enabled = true
-                    }
-                },
-                GrayScaleLayers = {},
-                GrayScaleColorOverlays = {
-                    {
-                        Name = "CTX Mosaic [AWS]",
-                        FilePath = "map_service_configs/CTX.wms",
-                        Enabled = true,
+                    },
+                    {
+                        Name = "MOLA Pseudo Color",
+                        FilePath = "map_service_configs/Utah/MolaPseudoColor.xml",
+                        -- Enabled = true,
+                    },
+                    {
+                        Name = "Mars COL v006",
+                        FilePath = openspace.absPath("${MARS_DATA}/map_datasets/mars_COL_v006_mars2000_rgb.vrt"),
+                        Enabled = true
                     },
                     {
                         Name = "CTX Mosaic [Europe]",
                         FilePath = "map_service_configs/CTX_Mosaic.xml",
-                        BlendMode = "Color"
+                        --Enabled = true,
                     },
                     {
                         Name = "CTX Mosaic [Utah]",
                         FilePath = "map_service_configs/Utah/CTX_Mosaic.xml",
-                        BlendMode = "Color"
                     },
                     table.unpack(createTextureLayers(patches))
                     --[[{
@@ -228,7 +181,7 @@
                         FilePath = "map_datasets/HiRISE/Part_of_Area_Traversed_by_the_Mars_Exploration_Rover_Texture.vrt",
                     },
                     ]]
-                },
+                },               
                 Overlays = {
                     {
                         Type = "TileIndexTileLayer",
@@ -240,6 +193,8 @@
                         Radii = marsEllipsoid,
                     },
                 },
+                NightLayers = { },
+                WaterMasks = { },                                
                 HeightLayers = {
                     {
                         Name = "Mola Elevation [Europe]",
