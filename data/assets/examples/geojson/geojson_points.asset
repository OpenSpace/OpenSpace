<<<<<<< HEAD
local earth = asset.require('scene/solarsystem/planets/earth/earth')
=======
local earth = asset.require("scene/solarsystem/planets/earth/earth")
>>>>>>> 2a3a11d0



local data = asset.syncedResource({
  Name = "GeoJSON Example Outfacing",
  Type = "UrlSynchronization",
  Identifier = "geojson_example_points",
  Url = "http://liu-se.cdn.openspaceproject.com/files/examples/geojson/points.geojson"
})


local ExamplePoints = {
  Identifier = "Points-Example",
  File = data .. "points.geojson",
  HeightOffset = 20000.0,
  DefaultProperties = {
    PointSize = 10.0
  },
  Name = "Example Points"
}


asset.onInitialize(function()
  openspace.globebrowsing.addGeoJson(earth.Earth.Identifier, ExamplePoints)
end)

asset.onDeinitialize(function()
  openspace.globebrowsing.deleteGeoJson(earth.Earth.Identifier, ExamplePoints)
end)

asset.export(ExamplePoints)
<<<<<<< HEAD
=======

>>>>>>> 2a3a11d0


asset.meta = {
  Name = "GeoJson Example - Points",
  Version = "1.0",
  Description = [[GeoJson example asset with points that are facing the camera
    (default)]],
  Author = "OpenSpace Team",
  URL = "http://openspaceproject.com",
  License = "MIT license"
}<|MERGE_RESOLUTION|>--- conflicted
+++ resolved
@@ -1,8 +1,4 @@
-<<<<<<< HEAD
-local earth = asset.require('scene/solarsystem/planets/earth/earth')
-=======
 local earth = asset.require("scene/solarsystem/planets/earth/earth")
->>>>>>> 2a3a11d0
 
 
 
@@ -34,10 +30,7 @@
 end)
 
 asset.export(ExamplePoints)
-<<<<<<< HEAD
-=======
 
->>>>>>> 2a3a11d0
 
 
 asset.meta = {
