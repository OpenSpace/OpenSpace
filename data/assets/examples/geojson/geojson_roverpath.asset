<<<<<<< HEAD
local mars = asset.require('scene/solarsystem/planets/mars/mars')
=======
local mars = asset.require("scene/solarsystem/planets/mars/mars")
>>>>>>> 2a3a11d0



local data = asset.syncedResource({
  Name = "GeoJSON Example Path Perseverance",
  Type = "UrlSynchronization",
  Identifier = "geojson_example_path_perseverance",
  Url = "http://liu-se.cdn.openspaceproject.com/files/examples/geojson/path_perseverance.geojson"
})


local ExampleRoverPath = {
  Identifier = "Mars-Perseverance-Path",
  File = data .. "path_perseverance.geojson",
  HeightOffset = 10.0,
  IgnoreHeights = true, -- Ignores height values from the file itself
  DefaultProperties = {
    LineWidth = 2.0
  },
  Name = "Perseverance Rover Path"
}


asset.onInitialize(function()
  openspace.globebrowsing.addGeoJson(mars.Mars.Identifier, ExampleRoverPath)
end)

asset.onDeinitialize(function()
  openspace.globebrowsing.deleteGeoJson(mars.Mars.Identifier, ExampleRoverPath)
end)

asset.export(ExampleRoverPath)
<<<<<<< HEAD
=======

>>>>>>> 2a3a11d0


asset.meta = {
  Name = "GeoJson Example - Rover path",
  Version = "1.0",
  Description = [[GeoJson example asset that renderes a snapshot of the path of the
    Perseverance Rover on Mars. Data from: https://mars.nasa.gov/mars2020/mission/where-is-the-rover/]],
  Author = "OpenSpace Team",
  URL = "http://openspaceproject.com",
  License = "MIT license"
}<|MERGE_RESOLUTION|>--- conflicted
+++ resolved
@@ -1,8 +1,4 @@
-<<<<<<< HEAD
-local mars = asset.require('scene/solarsystem/planets/mars/mars')
-=======
 local mars = asset.require("scene/solarsystem/planets/mars/mars")
->>>>>>> 2a3a11d0
 
 
 
@@ -35,10 +31,7 @@
 end)
 
 asset.export(ExampleRoverPath)
-<<<<<<< HEAD
-=======
 
->>>>>>> 2a3a11d0
 
 
 asset.meta = {
