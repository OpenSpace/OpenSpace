--- conflicted
+++ resolved
@@ -27,11 +27,8 @@
 end)
 
 asset.export("layer", Layer)
-<<<<<<< HEAD
-=======
 
 
->>>>>>> 2a3a11d0
 
 asset.meta = {
   Name = "Video Player Test",
