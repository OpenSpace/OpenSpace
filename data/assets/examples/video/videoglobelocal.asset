local earth = asset.require("scene/solarsystem/planets/earth/earth")



local Layer = {
  Identifier = "ExampleVideoLocal",
  Type = "VideoTileLayer",
<<<<<<< HEAD
  Video = <Edit this field: insert a path to a video here>,
=======
  Enabled = true,
  Video = asset.localResource("examplevideo.mp4"),
>>>>>>> 2a3a11d0
  Name = "Example Video Local"
}


asset.onInitialize(function()
  openspace.globebrowsing.addLayer(earth.Earth.Identifier, "ColorLayers", Layer)
end)

asset.onDeinitialize(function()
  openspace.globebrowsing.deleteLayer(earth.Earth.Identifier, "ColorLayers", Layer)
end)

asset.export("layer", Layer)
<<<<<<< HEAD
=======


>>>>>>> 2a3a11d0

asset.meta = {
  Name = "Video Player Test",
  Version = "1.0",
  Description = "An example asset that shows how to include a video on Earth",
  Author = "OpenSpace Team",
  URL = "https://openspaceproject.com",
  License = "MIT"
}<|MERGE_RESOLUTION|>--- conflicted
+++ resolved
@@ -5,12 +5,8 @@
 local Layer = {
   Identifier = "ExampleVideoLocal",
   Type = "VideoTileLayer",
-<<<<<<< HEAD
-  Video = <Edit this field: insert a path to a video here>,
-=======
   Enabled = true,
   Video = asset.localResource("examplevideo.mp4"),
->>>>>>> 2a3a11d0
   Name = "Example Video Local"
 }
 
@@ -24,11 +20,8 @@
 end)
 
 asset.export("layer", Layer)
-<<<<<<< HEAD
-=======
 
 
->>>>>>> 2a3a11d0
 
 asset.meta = {
   Name = "Video Player Test",
