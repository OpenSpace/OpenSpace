local sun = asset.require("scene/solarsystem/sun/sun")
local transforms = asset.require("scene/solarsystem/planets/earth/transforms")



local model = asset.syncedResource({
  Name = "Animated Box",
  Type = "HttpSynchronization",
  Identifier = "animated_box",
  Version = 1
})

<<<<<<< HEAD

local StartTime = "2021 06 01 00:00:00";

=======

local StartTime = "2021 06 01 00:00:00"

>>>>>>> 2a3a11d0
local AnimationLoop = {
  Identifier = "AnimationLoop",
  Parent = transforms.EarthCenter.Identifier,
  Transform = {
    Translation = {
      Type = "StaticTranslation",
      Position = { 0.0, -11E7, 0.0 }
    }
  },
  Renderable = {
    Type = "RenderableModel",
    GeometryFile = model .. "BoxAnimated.glb",
    EnableAnimation = true,
    AnimationMode = "LoopFromStart",
    AnimationStartTime = StartTime,
    ModelScale = 3E7,
    LightSources = {
      sun.LightSource
    }
  },
  GUI = {
    Name = "Animated Model example (LoopFromStart)",
    Path = "/Example",
    Description = "Simple animated box model with the animation mode 'LoopFromStart'"
  }
}

local AnimationLoopInf = {
  Identifier = "AnimationLoopInf",
  Parent = transforms.EarthCenter.Identifier,
  Transform = {
    Translation = {
      Type = "StaticTranslation",
      Position = { 0.0, 11E7, 0.0 }
    }
  },
  Renderable = {
    Type = "RenderableModel",
    GeometryFile = model .. "BoxAnimated.glb",
    EnableAnimation = true,
    AnimationMode = "LoopInfinitely",
    AnimationStartTime = StartTime,
    ModelScale = 3E7,
    LightSources = {
      sun.LightSource
    }
  },
  GUI = {
    Name = "Animated Model example (LoopInfinitely)",
    Path = "/Example",
    Description = "Simple animated box model with the animation mode 'LoopInfinitely'"
  }
}

local AnimationOnce = {
  Identifier = "AnimationOnce",
  Parent = transforms.EarthCenter.Identifier,
  Transform = {
    Translation = {
      Type = "StaticTranslation",
      Position = { 11E7, 0.0, 0.0 }
    }
  },
  Renderable = {
    Type = "RenderableModel",
    GeometryFile = model .. "BoxAnimated.glb",
    EnableAnimation = true,
    AnimationMode = "Once",
    AnimationStartTime = StartTime,
    ModelScale = 3E7,
    LightSources = {
      sun.LightSource
    }
  },
  GUI = {
    Name = "Animated Model example (Once)",
    Path = "/Example",
    Description = "Simple animated box model with the animation mode 'Once'"
  }
}

local AnimationBounceInf = {
  Identifier = "AnimationBounceInf",
  Parent = transforms.EarthCenter.Identifier,
  Transform = {
    Translation = {
      Type = "StaticTranslation",
      Position = { 0.0, 0.0, 11E7 }
    }
  },
  Renderable = {
    Type = "RenderableModel",
    GeometryFile = model .. "BoxAnimated.glb",
    EnableAnimation = true,
    AnimationMode = "BounceInfinitely",
    AnimationStartTime = StartTime,
    ModelScale = 3E7,
    LightSources = {
      sun.LightSource
    }
  },
  GUI = {
    Name = "Animated Model example (BounceInfinitely)",
    Path = "/Example",
    Description = "Simple animated box model with the animation mode 'BounceInfinitely'"
  }
}

local AnimationBounce = {
  Identifier = "AnimationBounce",
  Parent = transforms.EarthCenter.Identifier,
  Transform = {
    Translation = {
      Type = "StaticTranslation",
      Position = { 0.0, 0.0, -11E7 }
    }
  },
  Renderable = {
    Type = "RenderableModel",
    GeometryFile = model .. "BoxAnimated.glb",
    EnableAnimation = true,
    AnimationMode = "BounceFromStart",
    AnimationStartTime = StartTime,
    ModelScale = 3E7,
    LightSources = {
      sun.LightSource
    }
  },
  GUI = {
    Name = "Animated Model example (BounceFromStart)",
    Path = "/Example",
    Description = "Simple animated box model with the animation mode 'BounceFromStart'"
  }
}


asset.onInitialize(function()
  openspace.addSceneGraphNode(AnimationLoop)
  openspace.addSceneGraphNode(AnimationLoopInf)
  openspace.addSceneGraphNode(AnimationOnce)
  openspace.addSceneGraphNode(AnimationBounceInf)
  openspace.addSceneGraphNode(AnimationBounce)
end)

asset.onDeinitialize(function()
  openspace.removeSceneGraphNode(AnimationBounce)
  openspace.removeSceneGraphNode(AnimationBounceInf)
  openspace.removeSceneGraphNode(AnimationOnce)
  openspace.removeSceneGraphNode(AnimationLoopInf)
  openspace.removeSceneGraphNode(AnimationLoop)
end)


asset.export(AnimationLoop)
asset.export(AnimationLoopInf)
asset.export(AnimationOnce)
asset.export(AnimationBounceInf)
asset.export(AnimationBounce)



asset.meta = {
  Name = "Animation Example asset",
  Version = "1.0",
  Description = "Simple animation example asset with an animated box model",
  Author = "OpenSpace Team",
  URL = "http://openspaceproject.com",
  License = "MIT license"
}

-- Model
-- @TODO: At the moment, this overwrites the previous meta description. Probably needs a way to specify multiple meta's per file?
asset.meta = {
  Name = "Animated Box Model",
  Version = "1.0",
  Description = "Simple animated box model",
  Author = "Cesium, https://cesium.com/",
  URL = "https://github.com/KhronosGroup/glTF-Sample-Models/tree/master/2.0/BoxAnimated",
  License = [[
    Creative Commons Attribution 4.0 International License,
    https://creativecommons.org/licenses/by/4.0/
  ]]
}<|MERGE_RESOLUTION|>--- conflicted
+++ resolved
@@ -10,15 +10,9 @@
   Version = 1
 })
 
-<<<<<<< HEAD
-
-local StartTime = "2021 06 01 00:00:00";
-
-=======
 
 local StartTime = "2021 06 01 00:00:00"
 
->>>>>>> 2a3a11d0
 local AnimationLoop = {
   Identifier = "AnimationLoop",
   Parent = transforms.EarthCenter.Identifier,
