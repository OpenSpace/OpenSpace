local transforms = asset.require("scene/solarsystem/sun/transforms")



local textures = asset.resource({
  Name = "Ecliptic Band Textures",
  Type = "HttpSynchronization",
  Identifier = "ecliptic_band_textures",
  Version = 2
})


local EclipticRotationMatrix = {
    -0.05487554,  0.4941095, -0.8676661,
    -0.9938214,  -0.1109906, -0.0003515167,
    -0.09647644,  0.8622859,  0.4971472
}

local EclipticLine = {
  Identifier = "EclipticLine",
  Parent = transforms.SolarSystemBarycenter.Name,
  Transform = {
    Scale = {
      Type = "StaticScale",
      Scale = 9.46377307652E17
    },
    Rotation = {
      Type = "StaticRotation",
      Rotation = EclipticRotationMatrix
    }
  },
  Renderable = {
    Type = "RenderableRadialGrid",
    Opacity = 0.8,
    Color = { 0.5, 0.24, 0.24 },
    LineWidth = 4.0,
    GridSegments = { 1, 1 },
    Enabled = asset.enabled
  },
  GUI = {
    Name = "Ecliptic",
    Description = "A line representation of the Ecliptic plane.",
    Path = "/Night Sky/Coordinate Systems/Ecliptic"
  }
}

local EclipticBand = {
  Identifier = "EclipticBand",
  Parent = transforms.SolarSystemBarycenter.Name,
  Transform = {
    Rotation = {
      Type = "StaticRotation",
      Rotation = EclipticRotationMatrix
    }
  },
  Renderable = {
    Type = "RenderableSphereImageLocal",
    Texture = textures .. "band2x.png",
    Size = 9.46377307652E17,
    Segments = 50,
    DisableFadeInOut = true,
    Orientation = "Inside",
    Opacity = 0.05,
    Enabled = asset.enabled
  },
  GUI = {
    Name = "Ecliptic Band",
    Description = "A band representation of the Ecliptic plane.",
    Path = "/Night Sky/Coordinate Systems/Ecliptic"
  }
}

local ShowEclipticLine = {
  Identifier = "os.nightsky.ShowEclipticLine",
  Name = "Show ecliptic line",
  Command = "openspace.fadeIn('Scene.EclipticLine.Renderable')",
  Documentation = "Shows the ecliptic line",
  GuiPath = "/Night Sky/Lines and Grids/Show and Hide",
  IsLocal = false
}

local HideEclipticLine = {
  Identifier = "os.nightsky.HideEclipticLine",
  Name = "Hide ecliptic line",
  Command = "openspace.fadeOut('Scene.EclipticLine.Renderable')",
  Documentation = "Hides the ecliptic line",
  GuiPath = "/Night Sky/Lines and Grids/Show and Hide",
  IsLocal = false
}

local ToggleEclipticLine = {
  Identifier = "os.nightsky.ToggleEclipticLine",
  Name = "Toggle ecliptic line",
  Command = "openspace.toggleFade('Scene.EclipticLine.Renderable')",
  Documentation = "Toggles the ecliptic line visibilty",
  GuiPath = "/Night Sky/Lines and Grids",
  IsLocal = false
}

local ShowEclipticBand = {
  Identifier = "os.nightsky.ShowEclipticBand",
  Name = "Show ecliptic band",
  Command = [[
    openspace.fadeIn("Scene.EclipticBand.Renderable")
  ]],
  Documentation = "Shows the ecliptic band",
  GuiPath = "/Night Sky/Lines and Grids/Show and Hide",
  IsLocal = false
}

local HideEclipticBand = {
  Identifier = "os.nightsky.HideEclipticBand",
  Name = "Hide ecliptic band",
  Command = [[
    openspace.fadeOut("Scene.EclipticBand.Renderable")
  ]],
  Documentation = "Hides the ecliptic band",
  GuiPath = "/Night Sky/Lines and Grids/Show and Hide",
  IsLocal = false
}

local ToggleEclipticBand = {
  Identifier = "os.nightsky.ToggleEclipticBand",
  Name = "Toggle ecliptic band",
  Command = "openspace.toggleFade('Scene.EclipticBand.Renderable')",
  Documentation = "Toggles the ecliptic band visibilty",
  GuiPath = "/Night Sky/Lines and Grids",
  IsLocal = false
}


asset.onInitialize(function()
  openspace.addSceneGraphNode(EclipticLine)
  openspace.addSceneGraphNode(EclipticBand)
  openspace.action.registerAction(ShowEclipticLine)
  openspace.action.registerAction(HideEclipticLine)
  openspace.action.registerAction(ToggleEclipticLine)
  openspace.action.registerAction(ShowEclipticBand)
  openspace.action.registerAction(HideEclipticBand)
  openspace.action.registerAction(ToggleEclipticBand)
end)

asset.onDeinitialize(function()
  openspace.action.removeAction(ToggleEclipticBand)
  openspace.action.removeAction(HideEclipticBand)
  openspace.action.removeAction(ShowEclipticBand)
  openspace.action.removeAction(ToggleEclipticLine)
  openspace.action.removeAction(HideEclipticLine)
  openspace.action.removeAction(ShowEclipticLine)
  openspace.removeSceneGraphNode(EclipticBand)
  openspace.removeSceneGraphNode(EclipticLine)
end)

asset.export(EclipticLine)
asset.export(EclipticBand)
asset.export("ShowEclipticLine", ShowEclipticLine.Identifier)
asset.export("HideEclipticLine", HideEclipticLine.Identifier)
asset.export("ToggleEclipticLine", ToggleEclipticLine.Identifier)
asset.export("ShowEclipticBand", ShowEclipticBand.Identifier)
asset.export("HideEclipticBand", HideEclipticBand.Identifier)
asset.export("ToggleEclipticBand", ToggleEclipticBand.Identifier)



asset.meta = {
  Name = "Ecliptic Band/Line",
<<<<<<< HEAD
  Version = "1.1",
=======
>>>>>>> 55e196e3
  Description = [[A line and band representation of the Ecliptic plane, including actions
    to toggle, hide and show each of them.]],
  Author = "OpenSpace Team",
  URL = "http://openspaceproject.com",
  License = "MIT license"
}<|MERGE_RESOLUTION|>--- conflicted
+++ resolved
@@ -164,10 +164,6 @@
 
 asset.meta = {
   Name = "Ecliptic Band/Line",
-<<<<<<< HEAD
-  Version = "1.1",
-=======
->>>>>>> 55e196e3
   Description = [[A line and band representation of the Ecliptic plane, including actions
     to toggle, hide and show each of them.]],
   Author = "OpenSpace Team",
