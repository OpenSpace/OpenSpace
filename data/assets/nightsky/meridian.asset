local earthAsset = asset.require("scene/solarsystem/planets/earth/earth")



local MeridianPosition = {
  Identifier = "MeridianPosition",
  Parent = earthAsset.Earth.Identifier,
  Transform = {
    Translation = {
      Type = "GlobeTranslation",
      Globe = earthAsset.Earth.Identifier,
      Latitude = 0.0,
      Longitude = 0.0,
      Altitude = 0.0,
      UseCamera = true
    },
    Rotation = {
      Type = "GlobeRotation",
      Globe = earthAsset.Earth.Identifier,
      Latitude = 0.0,
      Longitude = 0.0,
      UseCamera = true
    }
  },
  GUI = {
    Name = "Local Meridian Position",
    Path = "/Night Sky/Coordinate Systems/Altitude-Azimuth",
    Hidden = true
  }
}

local MeridianPlane = {
  Identifier = "MeridianPlane",
  Parent = MeridianPosition.Identifier,
  Transform = {
    Scale = {
      Type = "StaticScale",
      Scale = 1000000
    }
  },
  Renderable = {
    Type = "RenderableRadialGrid",
    Opacity = 0.8,
    Color = { 0.4, 0.8, 0.4 },
    LineWidth = 6.0,
    GridSegments = { 1, 1 },
    Enabled = asset.enabled,
    RenderBinMode = "PostDeferredTransparent"
  },
  GUI = {
    Name = "Local Meridian",
    Description = [[A line representation of the Local Meridian]],
    Path = "/Night Sky/Coordinate Systems/Altitude-Azimuth"
  }
}

local ShowMeridian = {
  Identifier = "os.nightsky.ShowMeridian",
  Name = "Show local meridian",
  Command = [[
    local camera = openspace.navigation.getNavigationState()
    openspace.setParent("MeridianPosition", camera.Anchor)
    openspace.setPropertyValueSingle("Scene.MeridianPosition.Translation.Globe", camera.Anchor)
    openspace.setPropertyValueSingle("Scene.MeridianPosition.Rotation.Globe", camera.Anchor)
    openspace.fadeIn("Scene.MeridianPlane.Renderable")
  ]],
  Documentation = "Shows a line for the local meridian",
  GuiPath = "/Night Sky/Lines and Grids/Show and Hide",
  IsLocal = false
}

local HideMeridian = {
  Identifier = "os.nightsky.HideMeridian",
  Name = "Hide local meridian",
  Command = [[
    openspace.fadeOut("Scene.MeridianPlane.Renderable")
  ]],
  Documentation = "Hides the line for the local meridian",
  GuiPath = "/Night Sky/Lines and Grids/Show and Hide",
  IsLocal = false
}


local ToggleMeridian = {
  Identifier = "os.nightsky.ToggleMeridian",
  Name = "Toggle local meridian",
  Command = [[
    local camera = openspace.navigation.getNavigationState()
    openspace.setParent("MeridianPosition", camera.Anchor)
    openspace.setPropertyValueSingle("Scene.MeridianPosition.Translation.Globe", camera.Anchor)
    openspace.setPropertyValueSingle("Scene.MeridianPosition.Rotation.Globe", camera.Anchor)
    openspace.toggleFade("Scene.MeridianPlane.Renderable")
  ]],
  Documentation = "Toggles the line for the local meridian",
  GuiPath = "/Night Sky/Lines and Grids",
  IsLocal = false
}


asset.onInitialize(function()
  openspace.addSceneGraphNode(MeridianPosition)
  openspace.addSceneGraphNode(MeridianPlane)
  openspace.action.registerAction(ShowMeridian)
  openspace.action.registerAction(HideMeridian)
  openspace.action.registerAction(ToggleMeridian)
end)

asset.onDeinitialize(function()
  openspace.action.removeAction(ToggleMeridian)
  openspace.action.removeAction(HideMeridian)
  openspace.action.removeAction(ShowMeridian)
  openspace.removeSceneGraphNode(MeridianPlane)
  openspace.removeSceneGraphNode(MeridianPosition)
end)

asset.export(MeridianPosition)
asset.export(MeridianPlane)
asset.export("ShowMeridian", ShowMeridian.Identifier)
asset.export("HideMeridian", HideMeridian.Identifier)
asset.export("ToggleMeridian", ToggleMeridian.Identifier)



asset.meta = {
  Name = "Meridian",
<<<<<<< HEAD
  Version = "1.1",
=======
>>>>>>> 55e196e3
  Description = [[A line representation of the Local Meridian, including actions
    to toggle, hide and show it.]],
  Author = "OpenSpace Team",
  URL = "http://openspaceproject.com",
  License = "MIT license"
}<|MERGE_RESOLUTION|>--- conflicted
+++ resolved
@@ -123,10 +123,6 @@
 
 asset.meta = {
   Name = "Meridian",
-<<<<<<< HEAD
-  Version = "1.1",
-=======
->>>>>>> 55e196e3
   Description = [[A line representation of the Local Meridian, including actions
     to toggle, hide and show it.]],
   Author = "OpenSpace Team",
