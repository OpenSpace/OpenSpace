local earthAsset = asset.require("scene/solarsystem/planets/earth/earth")



local AltAzGridPosition = {
  Identifier = "AltAzGridPosition",
  Parent = earthAsset.Earth.Identifier,
  Transform = {
    Translation = {
      Type = "GlobeTranslation",
      Globe = earthAsset.Earth.Identifier,
      Latitude = 0.0,
      Longitude = 0.0,
      Altitude = 0.0,
      UseHeightmap = false,
      UseCamera = true
    },
    Rotation = {
      Type = "GlobeRotation",
      Globe = earthAsset.Earth.Identifier,
      Latitude = 0.0,
      Longitude = 0.0,
      UseHeightmap = false,
      UseCamera = true
    }
  },
  GUI = {
    Name = "Altitude/Azimuth Grid Position",
    Path = "/Other/Grids",
    Hidden = true
  }
}

local AltAzGrid = {
  Identifier = "AltAzGrid",
  Parent = AltAzGridPosition.Identifier,
  Transform = {
    Scale = {
      Type = "StaticScale",
      Scale = 50000
    },
    Rotation = {
      Type = "StaticRotation",
      Rotation = { -math.pi / 2.0, 0.0, 0.0 }
    }
  },
  Renderable = {
    Type = "RenderableSphericalGrid",
    Enabled = asset.enabled,
    Opacity = 0.8,
    Color = { 0.4, 0.8, 0.4 },
    LineWidth = 2.0,
    RenderBinMode = "PostDeferredTransparent"
  },
  GUI = {
    Name = "Altitude/Azimuth Grid",
    Path = "/Other/Grids"
  }
}

<<<<<<< HEAD
local uri = "Scene." .. grid.Identifier .. ".Renderable"

local showAction = {
  Identifier = "os.nightsky.show_altaz",
  Name = "Show Alt/Az grid",
  Command = [[
    local camera = openspace.navigation.getNavigationState();
    openspace.setParent('AltAzGridPosition', camera.Anchor)
    openspace.setPropertyValueSingle('Scene.AltAzGridPosition.Translation.Globe', camera.Anchor);
    openspace.setPropertyValueSingle('Scene.AltAzGridPosition.Rotation.Globe', camera.Anchor);
    openspace.fadeIn(']] .. uri .. [[');
=======
local ShowAltaz = {
  Identifier = "os.nightsky.ShowAltaz",
  Name = "Show Alt/Az grid",
  Command = [[
    local lat, lon, alt = openspace.globebrowsing.getGeoPositionForCamera()
    local camera = openspace.navigation.getNavigationState()
    openspace.setParent("AltAzGridPosition", camera.Anchor)
    openspace.setPropertyValueSingle("Scene.AltAzGridPosition.Translation.Globe", camera.Anchor)
    openspace.setPropertyValueSingle("Scene.AltAzGridPosition.Translation.Latitude", lat)
    openspace.setPropertyValueSingle("Scene.AltAzGridPosition.Translation.Longitude", lon)
    openspace.setPropertyValueSingle("Scene.AltAzGridPosition.Rotation.Globe", camera.Anchor)
    openspace.setPropertyValueSingle("Scene.AltAzGridPosition.Rotation.Latitude", lat)
    openspace.setPropertyValueSingle("Scene.AltAzGridPosition.Rotation.Longitude", lon)
    openspace.setPropertyValueSingle("Scene.AltAzGrid.Renderable.Enabled", true)
    openspace.setPropertyValueSingle("Scene.AltAzGrid.Renderable.Fade", 0.0)
    openspace.setPropertyValueSingle("Scene.AltAzGrid.Renderable.Fade", 1.0, 1.0)
>>>>>>> 25292cef
  ]],
  Documentation = "Shows a local Altitude/Azimuth grid centered around your position",
  GuiPath = "/Night Sky/Lines and Grids/Show and Hide",
  IsLocal = false
}

local HideAltaz = {
  Identifier = "os.nightsky.HideAltaz",
  Name = "Hide Alt/Az grid",
  Command = "openspace.fadeOut('" .. uri .. "')",
  Documentation = "Hides the local Altitude/Azimuth grid centered around your position",
  GuiPath = "/Night Sky/Lines and Grids/Show and Hide",
  IsLocal = false
}

local toggleAction = {
  Identifier = "os.nightsky.toggle_altaz",
  Name = "Toggle Alt/Az grid",
  Command = [[
<<<<<<< HEAD
    local camera = openspace.navigation.getNavigationState();
    openspace.setParent('AltAzGridPosition', camera.Anchor)
    openspace.setPropertyValueSingle('Scene.AltAzGridPosition.Translation.Globe', camera.Anchor);
    openspace.setPropertyValueSingle('Scene.AltAzGridPosition.Rotation.Globe', camera.Anchor);
    openspace.toggleFade(']] .. uri .. [[')
    ]],
  Documentation = "Toggles the local Altitude/Azimuth grid centered around your position",
=======
    openspace.setPropertyValueSingle("Scene.AltAzGrid.Renderable.Fade", 0, 1)
  ]],
  Documentation = "Hides the Alt/Az grid",
>>>>>>> 25292cef
  GuiPath = "/Night Sky/Lines and Grids",
  IsLocal = false
}

asset.onInitialize(function()
<<<<<<< HEAD
  openspace.addSceneGraphNode(gridPosition)
  openspace.addSceneGraphNode(grid)
  openspace.action.registerAction(showAction)
  openspace.action.registerAction(hideAction)
  openspace.action.registerAction(toggleAction)
=======
  openspace.addSceneGraphNode(AltAzGridPosition)
  openspace.addSceneGraphNode(AltAzGrid)
  openspace.action.registerAction(ShowAltaz)
  openspace.action.registerAction(HideAltaz)
>>>>>>> 25292cef

end)

asset.onDeinitialize(function()
<<<<<<< HEAD
  openspace.action.removeAction(toggleAction)
  openspace.action.removeAction(hideAction)
  openspace.action.removeAction(showAction)
  openspace.removeSceneGraphNode(grid)
  openspace.removeSceneGraphNode(gridPosition)
end)

asset.export(showAction)
asset.export(hideAction)
asset.export(toggleAction)
asset.export(grid)
=======
  openspace.action.removeAction(HideAltaz)
  openspace.action.removeAction(ShowAltaz)
  openspace.removeSceneGraphNode(AltAzGrid)
  openspace.removeSceneGraphNode(AltAzGridPosition)
end)

asset.export(AltAzGridPosition)
asset.export(AltAzGrid)
asset.export("ShowAltaz", ShowAltaz.Identifier)
asset.export("HideAltaz", HideAltaz.Identifier)
>>>>>>> 25292cef
<|MERGE_RESOLUTION|>--- conflicted
+++ resolved
@@ -58,36 +58,17 @@
   }
 }
 
-<<<<<<< HEAD
-local uri = "Scene." .. grid.Identifier .. ".Renderable"
+local uri = "Scene." .. AltAzGrid.Identifier .. ".Renderable"
 
-local showAction = {
-  Identifier = "os.nightsky.show_altaz",
-  Name = "Show Alt/Az grid",
-  Command = [[
-    local camera = openspace.navigation.getNavigationState();
-    openspace.setParent('AltAzGridPosition', camera.Anchor)
-    openspace.setPropertyValueSingle('Scene.AltAzGridPosition.Translation.Globe', camera.Anchor);
-    openspace.setPropertyValueSingle('Scene.AltAzGridPosition.Rotation.Globe', camera.Anchor);
-    openspace.fadeIn(']] .. uri .. [[');
-=======
 local ShowAltaz = {
   Identifier = "os.nightsky.ShowAltaz",
   Name = "Show Alt/Az grid",
   Command = [[
-    local lat, lon, alt = openspace.globebrowsing.getGeoPositionForCamera()
     local camera = openspace.navigation.getNavigationState()
     openspace.setParent("AltAzGridPosition", camera.Anchor)
     openspace.setPropertyValueSingle("Scene.AltAzGridPosition.Translation.Globe", camera.Anchor)
-    openspace.setPropertyValueSingle("Scene.AltAzGridPosition.Translation.Latitude", lat)
-    openspace.setPropertyValueSingle("Scene.AltAzGridPosition.Translation.Longitude", lon)
     openspace.setPropertyValueSingle("Scene.AltAzGridPosition.Rotation.Globe", camera.Anchor)
-    openspace.setPropertyValueSingle("Scene.AltAzGridPosition.Rotation.Latitude", lat)
-    openspace.setPropertyValueSingle("Scene.AltAzGridPosition.Rotation.Longitude", lon)
-    openspace.setPropertyValueSingle("Scene.AltAzGrid.Renderable.Enabled", true)
-    openspace.setPropertyValueSingle("Scene.AltAzGrid.Renderable.Fade", 0.0)
-    openspace.setPropertyValueSingle("Scene.AltAzGrid.Renderable.Fade", 1.0, 1.0)
->>>>>>> 25292cef
+    openspace.fadeIn(']] .. uri .. [[');
   ]],
   Documentation = "Shows a local Altitude/Azimuth grid centered around your position",
   GuiPath = "/Night Sky/Lines and Grids/Show and Hide",
@@ -97,17 +78,16 @@
 local HideAltaz = {
   Identifier = "os.nightsky.HideAltaz",
   Name = "Hide Alt/Az grid",
-  Command = "openspace.fadeOut('" .. uri .. "')",
+  Command = 'openspace.fadeOut("' .. uri .. '")',
   Documentation = "Hides the local Altitude/Azimuth grid centered around your position",
   GuiPath = "/Night Sky/Lines and Grids/Show and Hide",
   IsLocal = false
 }
 
-local toggleAction = {
-  Identifier = "os.nightsky.toggle_altaz",
+local ToggleAltaz = {
+  Identifier = "os.nightsky.ToggleAltaz",
   Name = "Toggle Alt/Az grid",
   Command = [[
-<<<<<<< HEAD
     local camera = openspace.navigation.getNavigationState();
     openspace.setParent('AltAzGridPosition', camera.Anchor)
     openspace.setPropertyValueSingle('Scene.AltAzGridPosition.Translation.Globe', camera.Anchor);
@@ -115,45 +95,21 @@
     openspace.toggleFade(']] .. uri .. [[')
     ]],
   Documentation = "Toggles the local Altitude/Azimuth grid centered around your position",
-=======
-    openspace.setPropertyValueSingle("Scene.AltAzGrid.Renderable.Fade", 0, 1)
-  ]],
-  Documentation = "Hides the Alt/Az grid",
->>>>>>> 25292cef
   GuiPath = "/Night Sky/Lines and Grids",
   IsLocal = false
 }
 
 asset.onInitialize(function()
-<<<<<<< HEAD
-  openspace.addSceneGraphNode(gridPosition)
-  openspace.addSceneGraphNode(grid)
-  openspace.action.registerAction(showAction)
-  openspace.action.registerAction(hideAction)
-  openspace.action.registerAction(toggleAction)
-=======
   openspace.addSceneGraphNode(AltAzGridPosition)
   openspace.addSceneGraphNode(AltAzGrid)
   openspace.action.registerAction(ShowAltaz)
   openspace.action.registerAction(HideAltaz)
->>>>>>> 25292cef
+  openspace.action.registerAction(ToggleAltaz)
 
 end)
 
 asset.onDeinitialize(function()
-<<<<<<< HEAD
-  openspace.action.removeAction(toggleAction)
-  openspace.action.removeAction(hideAction)
-  openspace.action.removeAction(showAction)
-  openspace.removeSceneGraphNode(grid)
-  openspace.removeSceneGraphNode(gridPosition)
-end)
-
-asset.export(showAction)
-asset.export(hideAction)
-asset.export(toggleAction)
-asset.export(grid)
-=======
+  openspace.action.removeAction(ToggleAltaz)
   openspace.action.removeAction(HideAltaz)
   openspace.action.removeAction(ShowAltaz)
   openspace.removeSceneGraphNode(AltAzGrid)
@@ -164,4 +120,4 @@
 asset.export(AltAzGrid)
 asset.export("ShowAltaz", ShowAltaz.Identifier)
 asset.export("HideAltaz", HideAltaz.Identifier)
->>>>>>> 25292cef
+asset.export("ToggleAltaz", ToggleAltaz.Identifier)