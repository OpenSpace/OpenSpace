local earthAsset = asset.require("scene/solarsystem/planets/earth/earth")



local AltAzGridPosition = {
  Identifier = "AltAzGridPosition",
  Parent = earthAsset.Earth.Identifier,
  Transform = {
    Translation = {
      Type = "GlobeTranslation",
      Globe = earthAsset.Earth.Identifier,
      Latitude = 0.0,
      Longitude = 0.0,
      Altitude = 0.0,
      UseHeightmap = false,
      UseCamera = true
    },
    Rotation = {
      Type = "GlobeRotation",
      Globe = earthAsset.Earth.Identifier,
      Latitude = 0.0,
      Longitude = 0.0,
      UseHeightmap = false,
      UseCamera = true
    }
  },
  GUI = {
    Name = "Altitude-Azimuth Grid Position",
    Path = "/Night Sky/Coordinate Systems/Altitude-Azimuth",
    Hidden = true
  }
}

local AltAzGrid = {
  Identifier = "AltAzGrid",
  Parent = AltAzGridPosition.Identifier,
  Transform = {
    Scale = {
      Type = "StaticScale",
      Scale = 50000
    },
    Rotation = {
      Type = "StaticRotation",
      Rotation = { -math.pi / 2.0, 0.0, 0.0 }
    }
  },
  Renderable = {
    Type = "RenderableSphericalGrid",
    Enabled = asset.enabled,
    Opacity = 0.8,
    Color = { 0.2, 0.4, 0.2 },
    LineWidth = 2.0,
    RenderBinMode = "PostDeferredTransparent"
  },
  GUI = {
    Name = "Altitude-Azimuth Grid",
    Description = [[A local Altitude/Azimuth grid centered around your position on a
    planetary surface. The grid can be toggled, hidden or shown using the accompanying
    actions in the actions panel, under "Night Sky". Use these actions to move it to
    another planet. The default is Earth.]],
    Path = "/Night Sky/Coordinate Systems/Altitude-Azimuth"
  }
}


local ShowAltaz = {
  Identifier = "os.nightsky.ShowAltaz",
  Name = "Show Alt/Az grid",
  Command = [[
    local camera = openspace.navigation.getNavigationState()
    openspace.setParent("AltAzGridPosition", camera.Anchor)
    openspace.setPropertyValueSingle("Scene.AltAzGridPosition.Translation.Globe", camera.Anchor)
    openspace.setPropertyValueSingle("Scene.AltAzGridPosition.Rotation.Globe", camera.Anchor)
    openspace.fadeIn("Scene.AltAzGrid.Renderable")
  ]],
  Documentation = "Shows a local Altitude/Azimuth grid centered around your position",
  GuiPath = "/Night Sky/Lines and Grids/Show and Hide",
  IsLocal = false
}

local HideAltaz = {
  Identifier = "os.nightsky.HideAltaz",
  Name = "Hide Alt/Az grid",
  Command = "openspace.fadeOut('Scene.AltAzGrid.Renderable')",
  Documentation = "Hides the local Altitude/Azimuth grid centered around your position",
  GuiPath = "/Night Sky/Lines and Grids/Show and Hide",
  IsLocal = false
}

local ToggleAltaz = {
  Identifier = "os.nightsky.ToggleAltaz",
  Name = "Toggle Alt/Az grid",
  Command = [[
    local camera = openspace.navigation.getNavigationState()
    openspace.setParent("AltAzGridPosition", camera.Anchor)
    openspace.setPropertyValueSingle("Scene.AltAzGridPosition.Translation.Globe", camera.Anchor)
    openspace.setPropertyValueSingle("Scene.AltAzGridPosition.Rotation.Globe", camera.Anchor)
    openspace.toggleFade("Scene.AltAzGrid.Renderable")
  ]],
  Documentation = "Toggles the local Altitude/Azimuth grid centered around your position",
  GuiPath = "/Night Sky/Lines and Grids",
  IsLocal = false
}

asset.onInitialize(function()
  openspace.addSceneGraphNode(AltAzGridPosition)
  openspace.addSceneGraphNode(AltAzGrid)
  openspace.action.registerAction(ShowAltaz)
  openspace.action.registerAction(HideAltaz)
  openspace.action.registerAction(ToggleAltaz)

end)

asset.onDeinitialize(function()
  openspace.action.removeAction(ToggleAltaz)
  openspace.action.removeAction(HideAltaz)
  openspace.action.removeAction(ShowAltaz)
  openspace.removeSceneGraphNode(AltAzGrid)
  openspace.removeSceneGraphNode(AltAzGridPosition)
end)

asset.export(AltAzGridPosition)
asset.export(AltAzGrid)
asset.export("ShowAltaz", ShowAltaz.Identifier)
asset.export("HideAltaz", HideAltaz.Identifier)
asset.export("ToggleAltaz", ToggleAltaz.Identifier)



asset.meta = {
  Name = "Altitude/Azimuth Grid",
<<<<<<< HEAD
  Version = "1.1",
=======
>>>>>>> 55e196e3
  Description = [[A local Altitude/Azimuth grid centered around your position on a
    planetary surface. The asset also includes some actions to toggle, hide or
    show the grid.]],
  Author = "OpenSpace Team",
  URL = "http://openspaceproject.com",
  License = "MIT license"
}<|MERGE_RESOLUTION|>--- conflicted
+++ resolved
@@ -129,10 +129,6 @@
 
 asset.meta = {
   Name = "Altitude/Azimuth Grid",
-<<<<<<< HEAD
-  Version = "1.1",
-=======
->>>>>>> 55e196e3
   Description = [[A local Altitude/Azimuth grid centered around your position on a
     planetary surface. The asset also includes some actions to toggle, hide or
     show the grid.]],
