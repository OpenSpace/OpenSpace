--- conflicted
+++ resolved
@@ -37,24 +37,12 @@
   }
 }
 
-<<<<<<< HEAD
-
-local uri = "Scene." .. line.Identifier .. ".Renderable"
-
-local showLineAction = {
-  Identifier = "os.nightsky.show_equatorial_line",
-  Name = "Show equatorial line",
-  Command = "openspace.fadeIn('" .. uri .. "')",
-=======
 local ShowEquatorialLine = {
   Identifier = "os.nightsky.ShowEquatorialLine",
   Name = "Show equatorial line",
   Command = [[
-    openspace.setPropertyValueSingle("Scene.EquatorialLine.Renderable.Fade", 0.0)
-    openspace.setPropertyValueSingle("Scene.EquatorialLine.Renderable.Enabled", true)
-    openspace.setPropertyValueSingle("Scene.EquatorialLine.Renderable.Fade", 1.0, 1.0)
+    openspace.fadeIn("Scene.EquatorialLine.Renderable")
   ]],
->>>>>>> 25292cef
   Documentation = "Shows the equatorial line",
   GuiPath = "/Night Sky/Lines and Grids/Show and Hide",
   IsLocal = false
@@ -63,20 +51,16 @@
 local HideEquatorialLine = {
   Identifier = "os.nightsky.HideEquatorialLine",
   Name = "Hide equatorial line",
-<<<<<<< HEAD
-  Command = "openspace.fadeOut('" .. uri .. "')",
-=======
   Command = [[
-    openspace.setPropertyValueSingle("Scene.EquatorialLine.Renderable.Fade", 0.0, 1.0)
+    openspace.fadeOut("Scene.EquatorialLine.Renderable")
   ]],
->>>>>>> 25292cef
   Documentation = "Hides the equatorial line",
   GuiPath = "/Night Sky/Lines and Grids/Show and Hide",
   IsLocal = false
 }
 
-local toggleLineAction = {
-  Identifier = "os.nightsky.toggle_equatorial_line",
+local ToggleEquatorialLine = {
+  Identifier = "os.nightsky.ToggleEquatorialLine",
   Name = "Toggle equatorial line",
   Command = "openspace.toggleFade('" .. uri .. "')",
   Documentation = "Toggles the equatorial line visibilty",
@@ -86,31 +70,14 @@
 
 
 asset.onInitialize(function()
-<<<<<<< HEAD
-  openspace.addSceneGraphNode(line)
-  openspace.action.registerAction(showLineAction)
-  openspace.action.registerAction(hideLineAction)
-  openspace.action.registerAction(toggleLineAction)
-=======
   openspace.addSceneGraphNode(EquatorialLine)
   openspace.action.registerAction(ShowEquatorialLine)
   openspace.action.registerAction(HideEquatorialLine)
->>>>>>> 25292cef
+  openspace.action.registerAction(ToggleEquatorialLine)
 end)
 
 asset.onDeinitialize(function()
-<<<<<<< HEAD
-  openspace.action.removeAction(toggleLineAction)
-  openspace.action.removeAction(hideLineAction)
-  openspace.action.removeAction(showLineAction)
-  openspace.removeSceneGraphNode(line)
-end)
-  
-asset.export(line)
-asset.export(showLineAction)
-asset.export(hideLineAction)
-asset.export(toggleLineAction)
-=======
+  openspace.action.removeAction(ToggleEquatorialLine)
   openspace.action.removeAction(HideEquatorialLine)
   openspace.action.removeAction(ShowEquatorialLine)
   openspace.removeSceneGraphNode(EquatorialLine)
@@ -119,4 +86,4 @@
 asset.export(EquatorialLine)
 asset.export("ShowEquatorialLine", ShowEquatorialLine.Identifier)
 asset.export("HideEquatorialLine", HideEquatorialLine.Identifier)
->>>>>>> 25292cef
+asset.export("ToggleEquatorialLine", ToggleEquatorialLine.Identifier)