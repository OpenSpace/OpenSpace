local earthAsset = asset.require("scene/solarsystem/planets/earth/earth")



local textures = asset.resource({
  Name = "Light Pollution Textures",
  Type = "HttpSynchronization",
  Identifier = "light_pollution_textures",
  Version = 1
})


local LightPollutionSphere = {
  Identifier = "LightPollutionSphere",
  Parent = earthAsset.Earth.Identifier,
  Transform = {
    Translation = {
      Type = "GlobeTranslation",
      Globe = earthAsset.Earth.Identifier,
      Latitude = 34.201639,
      Longitude = -118.171319,
      Altitude = 10.0,
      UseCamera = true,
      UseCameraAltitude = true
    },
    Rotation = {
      Type = "GlobeRotation",
      Globe = earthAsset.Earth.Identifier,
      Latitude = 34.201639,
      Longitude = -118.171319,
      UseHeightmap = false,
      Angle = 270.0
    }
  },
  Renderable = {
    Type = "RenderableSphereImageLocal",
    Size = earthAsset.Earth.Renderable.Radii[1] * 1.05,
    Segments = 40,
    Opacity = 0.0,
    Enabled = asset.enabled,
    Texture = textures .. "fullsphere.png",
    Orientation = "Inside",
    MirrorTexture = true,
    FadeOutThreshold = 1.00,
    Background = true,
    RenderBinMode = "PostDeferredTransparent",
    Enabled = asset.enabled
  },
  GUI = {
    Name = "Light Pollution Sphere",
    Description = [[A sphere used to simulate the effect of light pollution on
      the night sky. Different pollution levels can be set using the provided actions.
      These alter the opacity of the sphere.]],
    Path = "/Night Sky/Effects",
    Hidden = false
  }
}

local SetLightPollutionLevel1 = {
  Identifier = "os.nightsky.SetLightPollutionLevel1",
  Name = "Set light pollution level 1",
  Command = [[
    openspace.globebrowsing.setNodePositionFromCamera("LightPollutionSphere", true)
    openspace.setPropertyValueSingle("Scene.LightPollutionSphere.Renderable.Enabled", true)
    openspace.setPropertyValueSingle("Scene.LightPollutionSphere.Renderable.Fade", 1.0)
    openspace.setPropertyValueSingle("Scene.MilkyWay.Renderable.Fade", 0.9, 0.3)
    openspace.setPropertyValueSingle("Scene.LightPollutionSphere.Renderable.Opacity", 0.01, 0.5)
    openspace.setPropertyValueSingle("Scene.Stars.Renderable.MagnitudeExponent", 6.1, 0.3)
  ]],
  Documentation = "Adds a light pollution sphere and lowers the level of the stars by 0.1",
  GuiPath = "/Night Sky/Light Pollution",
  IsLocal = false
}

local SetLightPollutionLevel2 = {
  Identifier = "os.nightsky.SetLightPollutionLevel2",
  Name = "Set light pollution level 2",
  Command = [[
    openspace.globebrowsing.setNodePositionFromCamera("LightPollutionSphere", true)
    openspace.setPropertyValueSingle("Scene.LightPollutionSphere.Renderable.Enabled", true)
    openspace.setPropertyValueSingle("Scene.LightPollutionSphere.Renderable.Fade", 1.0)
    openspace.setPropertyValueSingle("Scene.MilkyWay.Renderable.Fade", 0.8, 0.3)
    openspace.setPropertyValueSingle("Scene.LightPollutionSphere.Renderable.Opacity", 0.02, 0.5)
    openspace.setPropertyValueSingle("Scene.Stars.Renderable.MagnitudeExponent", 6.0, 0.3)
  ]],
  Documentation = "Adds a light pollution sphere and lowers the level of the stars by 0.2",
  GuiPath = "/Night Sky/Light Pollution",
  IsLocal = false
}

local SetLightPollutionLevel3 = {
  Identifier = "os.nightsky.SetLightPollutionLevel3",
  Name = "Set light pollution level 3",
  Command = [[
    openspace.globebrowsing.setNodePositionFromCamera("LightPollutionSphere", true)
    openspace.setPropertyValueSingle("Scene.LightPollutionSphere.Renderable.Enabled", true)
    openspace.setPropertyValueSingle("Scene.LightPollutionSphere.Renderable.Fade", 1.0)
    openspace.setPropertyValueSingle("Scene.MilkyWay.Renderable.Fade", 0.7, 0.3)
    openspace.setPropertyValueSingle("Scene.LightPollutionSphere.Renderable.Opacity", 0.03, 0.5)
    openspace.setPropertyValueSingle("Scene.Stars.Renderable.MagnitudeExponent", 5.9, 0.3)
  ]],
  Documentation = "Adds a light pollution sphere and lowers the level of the stars by 0.3",
  GuiPath = "/Night Sky/Light Pollution",
  IsLocal = false
}

local SetLightPollutionLevel4 = {
  Identifier = "os.nightsky.SetLightPollutionLevel4",
  Name = "Set light pollution level 4",
  Command = [[
    openspace.globebrowsing.setNodePositionFromCamera("LightPollutionSphere", true)
    openspace.setPropertyValueSingle("Scene.LightPollutionSphere.Renderable.Enabled", true)
    openspace.setPropertyValueSingle("Scene.LightPollutionSphere.Renderable.Fade", 1.0)
    openspace.setPropertyValueSingle("Scene.MilkyWay.Renderable.Fade", 0.6, 0.3)
    openspace.setPropertyValueSingle("Scene.LightPollutionSphere.Renderable.Opacity", 0.04, 0.5)
    openspace.setPropertyValueSingle("Scene.Stars.Renderable.MagnitudeExponent", 5.8, 0.3)
  ]],
  Documentation = "Adds a light pollution sphere and lowers the level of the stars by 0.4",
  GuiPath = "/Night Sky/Light Pollution",
  IsLocal = false
}

local SetLightPollutionLevel5 = {
  Identifier = "os.nightsky.SetLightPollutionLevel5",
  Name = "Set light pollution level 5",
  Command = [[
    openspace.globebrowsing.setNodePositionFromCamera("LightPollutionSphere", true)
    openspace.setPropertyValueSingle("Scene.LightPollutionSphere.Renderable.Enabled", true)
    openspace.setPropertyValueSingle("Scene.LightPollutionSphere.Renderable.Fade", 1.0)
    openspace.setPropertyValueSingle("Scene.MilkyWay.Renderable.Fade", 0.5, 0.3)
    openspace.setPropertyValueSingle("Scene.LightPollutionSphere.Renderable.Opacity", 0.05, 0.5)
    openspace.setPropertyValueSingle("Scene.Stars.Renderable.MagnitudeExponent", 5.8, 0.4)
  ]],
  Documentation = "Adds a light pollution sphere and lowers the level of the stars by 0.5",
  GuiPath = "/Night Sky/Light Pollution",
  IsLocal = false
}

local SetLightPollutionLevel6 = {
  Identifier = "os.nightsky.SetLightPollutionLevel6",
  Name = "Set light pollution level 6",
  Command = [[
    openspace.globebrowsing.setNodePositionFromCamera("LightPollutionSphere", true)
    openspace.setPropertyValueSingle("Scene.LightPollutionSphere.Renderable.Enabled", true)
    openspace.setPropertyValueSingle("Scene.LightPollutionSphere.Renderable.Fade", 1.0)
    openspace.setPropertyValueSingle("Scene.MilkyWay.Renderable.Fade", 0.4, 0.3)
    openspace.setPropertyValueSingle("Scene.LightPollutionSphere.Renderable.Opacity", 0.06, 0.5)
    openspace.setPropertyValueSingle("Scene.Stars.Renderable.MagnitudeExponent", 5.7, 0.4)
  ]],
  Documentation = "Adds a light pollution sphere and lowers the level of the stars by 0.6",
  GuiPath = "/Night Sky/Light Pollution",
  IsLocal = false
}

local SetLightPollutionLevel7 = {
  Identifier = "os.nightsky.SetLightPollutionLevel7",
  Name = "Set light pollution level 7",
  Command = [[
    openspace.globebrowsing.setNodePositionFromCamera("LightPollutionSphere", true)
    openspace.setPropertyValueSingle("Scene.LightPollutionSphere.Renderable.Enabled", true)
    openspace.setPropertyValueSingle("Scene.LightPollutionSphere.Renderable.Fade", 1.0)
    openspace.setPropertyValueSingle("Scene.MilkyWay.Renderable.Fade", 0.3, 0.3)
    openspace.setPropertyValueSingle("Scene.LightPollutionSphere.Renderable.Opacity", 0.07, 0.5)
    openspace.setPropertyValueSingle("Scene.Stars.Renderable.MagnitudeExponent", 5.6, 0.4)
  ]],
  Documentation = "Adds a light pollution sphere and lowers the level of the stars by 0.7",
  GuiPath = "/Night Sky/Light Pollution",
  IsLocal = false
}

local SetLightPollutionLevel8 = {
  Identifier = "os.nightsky.SetLightPollutionLevel8",
  Name = "Set light pollution level 8",
  Command = [[
    openspace.globebrowsing.setNodePositionFromCamera("LightPollutionSphere", true)
    openspace.setPropertyValueSingle("Scene.LightPollutionSphere.Renderable.Enabled", true)
    openspace.setPropertyValueSingle("Scene.LightPollutionSphere.Renderable.Fade", 1.0)
    openspace.setPropertyValueSingle("Scene.MilkyWay.Renderable.Fade", 0.2, 0.3)
    openspace.setPropertyValueSingle("Scene.LightPollutionSphere.Renderable.Opacity", 0.08, 0.5)
    openspace.setPropertyValueSingle("Scene.Stars.Renderable.MagnitudeExponent", 5.5, 0.4)
  ]],
  Documentation = "Adds a light pollution sphere and lowers the level of the stars by 0.8",
  GuiPath = "/Night Sky/Light Pollution",
  IsLocal = false
}

local SetLightPollutionLevel9 = {
  Identifier = "os.nightsky.SetLightPollutionLevel9",
  Name = "Set light pollution level 9",
  Command = [[
    openspace.globebrowsing.setNodePositionFromCamera("LightPollutionSphere", true)
    openspace.setPropertyValueSingle("Scene.LightPollutionSphere.Renderable.Enabled", true)
    openspace.setPropertyValueSingle("Scene.LightPollutionSphere.Renderable.Fade", 1.0)
    openspace.setPropertyValueSingle("Scene.LightPollutionSphere.Renderable.Opacity", 0.09, 0.5)
    openspace.setPropertyValueSingle("Scene.MilkyWay.Renderable.Fade", 0.1, 0.3)
    openspace.setPropertyValueSingle("Scene.Stars.Renderable.MagnitudeExponent", 5.4, 0.4)
  ]],
  Documentation = "Adds a light pollution sphere and lowers the level of the stars by 0.9",
  GuiPath = "/Night Sky/Light Pollution",
  IsLocal = false
}

local UndoLightPollution = {
  Identifier = "os.nightsky.UndoLightPollution",
  Name = "Undo light pollution",
  Command = [[
    openspace.setPropertyValueSingle("Scene.LightPollutionSphere.Renderable.Fade", 0.0, 0.3)
    openspace.setPropertyValueSingle("Scene.Stars.Renderable.MagnitudeExponent", 6.2, 0.3)
    openspace.setPropertyValueSingle("Scene.MilkyWay.Renderable.Fade", 1.0, 0.3)
    ]],
  Documentation = "Hides the light pollution sphere and resets the stars",
  GuiPath = "/Night Sky/Light Pollution",
  IsLocal = false
}


asset.onInitialize(function()
  openspace.addSceneGraphNode(LightPollutionSphere)
  openspace.action.registerAction(SetLightPollutionLevel1)
  openspace.action.registerAction(SetLightPollutionLevel2)
  openspace.action.registerAction(SetLightPollutionLevel3)
  openspace.action.registerAction(SetLightPollutionLevel4)
  openspace.action.registerAction(SetLightPollutionLevel5)
  openspace.action.registerAction(SetLightPollutionLevel6)
  openspace.action.registerAction(SetLightPollutionLevel7)
  openspace.action.registerAction(SetLightPollutionLevel8)
  openspace.action.registerAction(SetLightPollutionLevel9)
  openspace.action.registerAction(UndoLightPollution)
end)

asset.onDeinitialize(function()
  openspace.action.removeAction(UndoLightPollution)
  openspace.action.removeAction(SetLightPollutionLevel9)
  openspace.action.removeAction(SetLightPollutionLevel8)
  openspace.action.removeAction(SetLightPollutionLevel7)
  openspace.action.removeAction(SetLightPollutionLevel6)
  openspace.action.removeAction(SetLightPollutionLevel5)
  openspace.action.removeAction(SetLightPollutionLevel4)
  openspace.action.removeAction(SetLightPollutionLevel3)
  openspace.action.removeAction(SetLightPollutionLevel2)
  openspace.action.removeAction(SetLightPollutionLevel1)
  openspace.removeSceneGraphNode(LightPollutionSphere)
end)

asset.export(LightPollutionSphere)
asset.export("SetLightPollutionLevel1", SetLightPollutionLevel1.Identifier)
asset.export("SetLightPollutionLevel2", SetLightPollutionLevel2.Identifier)
asset.export("SetLightPollutionLevel3", SetLightPollutionLevel3.Identifier)
asset.export("SetLightPollutionLevel4", SetLightPollutionLevel4.Identifier)
asset.export("SetLightPollutionLevel5", SetLightPollutionLevel5.Identifier)
asset.export("SetLightPollutionLevel6", SetLightPollutionLevel6.Identifier)
asset.export("SetLightPollutionLevel7", SetLightPollutionLevel7.Identifier)
asset.export("SetLightPollutionLevel8", SetLightPollutionLevel8.Identifier)
asset.export("SetLightPollutionLevel9", SetLightPollutionLevel9.Identifier)
asset.export("UndoLightPollution", UndoLightPollution.Identifier)


asset.meta = {
  Name = "Light Pollution",
<<<<<<< HEAD
  Version = "1.1",
=======
>>>>>>> 55e196e3
  Description = [[Includes a sphere used to simulate the effect of light pollution on
    the night sky, and actions to set the desired level of pollution (with a scale
    from 1-9).]],
  Author = "OpenSpace Team",
  URL = "http://openspaceproject.com",
  License = "MIT license"
}<|MERGE_RESOLUTION|>--- conflicted
+++ resolved
@@ -257,10 +257,6 @@
 
 asset.meta = {
   Name = "Light Pollution",
-<<<<<<< HEAD
-  Version = "1.1",
-=======
->>>>>>> 55e196e3
   Description = [[Includes a sphere used to simulate the effect of light pollution on
     the night sky, and actions to set the desired level of pollution (with a scale
     from 1-9).]],
