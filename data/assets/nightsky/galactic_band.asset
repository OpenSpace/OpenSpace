local transforms = asset.require("scene/solarsystem/sun/transforms")



local GalacticBand = {
    Identifier = "GalacticBand",
    Parent = transforms.SolarSystemBarycenter.Name,
    Transform = {
        Scale = {
          Type = "StaticScale",
          Scale = 9.46377307652E18
        }
    },
    Renderable = {
        Type = "RenderableRadialGrid",
        Opacity = 0.8,
        Color = { 1.0, 1.0, 1.0 },
        LineWidth = 3.0,
        GridSegments = { 1, 1 },
        Radii = { 0.5, 0.5 },
        Enabled = asset.enabled
    },
    GUI = {
        Name = "Galactic Equator Line",
        Path = "/Other/Lines"
    }
}

<<<<<<< HEAD
local uri = "Scene." .. band.Identifier .. ".Renderable"

local showAction = {
  Identifier = "os.nightsky.show_galactic_band",
  Name = "Show galactic equator line",
  Command = "openspace.fadeIn('" .. uri .. "')",
  Documentation = "Shows the galactic equator line",
  GuiPath = "/Night Sky/Lines and Grids/Show and Hide",
  IsLocal = false
}
  
local hideAction = {
  Identifier = "os.nightsky.hide_galactic_band",
  Name = "Hide galactic equator line",
  Command = "openspace.fadeOut('" .. uri .. "')",
  Documentation = "Hides the galactic equator line",
  GuiPath = "/Night Sky/Lines and Grids/Show and Hide",
  IsLocal = false
}

local toggleAction = {
  Identifier = "os.nightsky.toggle_galactic_band",
  Name = "Toggle galactic equator line",
  Command = "openspace.toggleFade('" .. uri .. "')",
  Documentation = "Toggles the galactic equator line visibilty",
=======

local ShowGalacticBand = {
  Identifier = "os.nightsky.ShowGalacticBand",
  Name = "Show galactic band",
  Command = [[
    openspace.setPropertyValueSingle("Scene.GalacticBand.Renderable.Fade", 0.0)
    openspace.setPropertyValueSingle("Scene.GalacticBand.Renderable.Enabled", true)
    openspace.setPropertyValueSingle("Scene.GalacticBand.Renderable.Fade", 1.0, 1.0)
  ]],
  Documentation = "Shows the galactic band",
  GuiPath = "/Night Sky/Lines and Grids",
  IsLocal = false
}

local HideGalacticBand = {
  Identifier = "os.nightsky.HideGalacticBand",
  Name = "Hide galactic band",
  Command = [[
    openspace.setPropertyValueSingle("Scene.GalacticBand.Renderable.Fade", 0.0, 1.0)
  ]],
  Documentation = "Hides the galactic band",
>>>>>>> 25292cef
  GuiPath = "/Night Sky/Lines and Grids",
  IsLocal = false
}


asset.onInitialize(function()
<<<<<<< HEAD
  openspace.addSceneGraphNode(band)
  openspace.action.registerAction(toggleAction)
  openspace.action.registerAction(showAction)
  openspace.action.registerAction(hideAction)
=======
  openspace.addSceneGraphNode(GalacticBand)
  openspace.action.registerAction(ShowGalacticBand)
  openspace.action.registerAction(HideGalacticBand)
>>>>>>> 25292cef
end)

asset.onDeinitialize(function()
<<<<<<< HEAD
  openspace.action.removeAction(hideAction)
  openspace.action.removeAction(showAction)
  openspace.action.registerAction(toggleAction)
  openspace.removeSceneGraphNode(band)
end)
  
asset.export(band)
asset.export(toggleAction)
asset.export(showAction)
asset.export(hideAction)
=======
  openspace.action.removeAction(HideGalacticBand)
  openspace.action.removeAction(ShowGalacticBand)
  openspace.removeSceneGraphNode(GalacticBand)
end)

asset.export(GalacticBand)
asset.export("ShowGalacticBand", ShowGalacticBand.Identifier)
asset.export("HideGalacticBand", HideGalacticBand.Identifier)
>>>>>>> 25292cef
<|MERGE_RESOLUTION|>--- conflicted
+++ resolved
@@ -26,44 +26,15 @@
     }
 }
 
-<<<<<<< HEAD
-local uri = "Scene." .. band.Identifier .. ".Renderable"
-
-local showAction = {
-  Identifier = "os.nightsky.show_galactic_band",
-  Name = "Show galactic equator line",
-  Command = "openspace.fadeIn('" .. uri .. "')",
-  Documentation = "Shows the galactic equator line",
-  GuiPath = "/Night Sky/Lines and Grids/Show and Hide",
-  IsLocal = false
-}
-  
-local hideAction = {
-  Identifier = "os.nightsky.hide_galactic_band",
-  Name = "Hide galactic equator line",
-  Command = "openspace.fadeOut('" .. uri .. "')",
-  Documentation = "Hides the galactic equator line",
-  GuiPath = "/Night Sky/Lines and Grids/Show and Hide",
-  IsLocal = false
-}
-
-local toggleAction = {
-  Identifier = "os.nightsky.toggle_galactic_band",
-  Name = "Toggle galactic equator line",
-  Command = "openspace.toggleFade('" .. uri .. "')",
-  Documentation = "Toggles the galactic equator line visibilty",
-=======
 
 local ShowGalacticBand = {
   Identifier = "os.nightsky.ShowGalacticBand",
   Name = "Show galactic band",
   Command = [[
-    openspace.setPropertyValueSingle("Scene.GalacticBand.Renderable.Fade", 0.0)
-    openspace.setPropertyValueSingle("Scene.GalacticBand.Renderable.Enabled", true)
-    openspace.setPropertyValueSingle("Scene.GalacticBand.Renderable.Fade", 1.0, 1.0)
+    openspace.fadeIn("Scene.GalacticBand.Renderable")
   ]],
   Documentation = "Shows the galactic band",
-  GuiPath = "/Night Sky/Lines and Grids",
+  GuiPath = "/Night Sky/Lines and Grids/Show and Hide",
   IsLocal = false
 }
 
@@ -71,41 +42,31 @@
   Identifier = "os.nightsky.HideGalacticBand",
   Name = "Hide galactic band",
   Command = [[
-    openspace.setPropertyValueSingle("Scene.GalacticBand.Renderable.Fade", 0.0, 1.0)
+    openspace.fadeOut("Scene.GalacticBand.Renderable")
   ]],
   Documentation = "Hides the galactic band",
->>>>>>> 25292cef
+  GuiPath = "/Night Sky/Lines and Grids/Show and Hide",
+  IsLocal = false
+}
+
+local ToggleGalacticBand = {
+  Identifier = "os.nightsky.ToggleGalacticBand",
+  Name = "Toggle galactic equator line",
+  Command = [[
+    openspace.toggleFade("Scene.GalacticBand.Renderable")
+  ]],
+  Documentation = "Toggles the galactic equator line visibilty",
   GuiPath = "/Night Sky/Lines and Grids",
   IsLocal = false
 }
 
-
 asset.onInitialize(function()
-<<<<<<< HEAD
-  openspace.addSceneGraphNode(band)
-  openspace.action.registerAction(toggleAction)
-  openspace.action.registerAction(showAction)
-  openspace.action.registerAction(hideAction)
-=======
   openspace.addSceneGraphNode(GalacticBand)
   openspace.action.registerAction(ShowGalacticBand)
   openspace.action.registerAction(HideGalacticBand)
->>>>>>> 25292cef
 end)
 
 asset.onDeinitialize(function()
-<<<<<<< HEAD
-  openspace.action.removeAction(hideAction)
-  openspace.action.removeAction(showAction)
-  openspace.action.registerAction(toggleAction)
-  openspace.removeSceneGraphNode(band)
-end)
-  
-asset.export(band)
-asset.export(toggleAction)
-asset.export(showAction)
-asset.export(hideAction)
-=======
   openspace.action.removeAction(HideGalacticBand)
   openspace.action.removeAction(ShowGalacticBand)
   openspace.removeSceneGraphNode(GalacticBand)
@@ -113,5 +74,4 @@
 
 asset.export(GalacticBand)
 asset.export("ShowGalacticBand", ShowGalacticBand.Identifier)
-asset.export("HideGalacticBand", HideGalacticBand.Identifier)
->>>>>>> 25292cef
+asset.export("HideGalacticBand", HideGalacticBand.Identifier)