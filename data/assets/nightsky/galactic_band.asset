--- conflicted
+++ resolved
@@ -78,10 +78,6 @@
 
 asset.meta = {
   Name = "Galactic Line",
-<<<<<<< HEAD
-  Version = "2.0",
-=======
->>>>>>> 55e196e3
   Description = [[A line representation of the Galactic Equator plane, including actions
     to toggle, hide and show it.]],
   Author = "OpenSpace Team",
