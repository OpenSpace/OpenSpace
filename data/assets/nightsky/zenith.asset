local earthAsset = asset.require("scene/solarsystem/planets/earth/earth")



local textures = asset.resource({
  Name = "Zenith Textures",
  Type = "HttpSynchronization",
  Identifier = "zenith_textures",
  Version = 1
})


local ZenithPosition = {
  Identifier = "ZenithPosition",
  Parent = earthAsset.Earth.Identifier,
  Transform = {
    Translation = {
      Type = "GlobeTranslation",
      Globe = earthAsset.Earth.Identifier,
      Latitude = 0.0,
      Longitude = 0.0,
      Altitude = 100000000.0,
      UseCamera = true
    },
    Rotation = {
      Type = "GlobeRotation",
      Globe = earthAsset.Earth.Identifier,
      Latitude = 0.0,
      Longitude = 0.0,
      UseHeightmap = false,
      UseCamera = true
    }
  },
  GUI = {
    Name = "Zenith Position",
    Path = "/Night Sky/Coordinate Systems/Altitude-Azimuth",
    Hidden = true
  }
}

local ZenithDot = {
  Identifier = "ZenithDot",
  Parent = ZenithPosition.Identifier,
  Transform = {
    Rotation = {
      Type = "StaticRotation",
      Rotation = { -math.pi, 0.0, 0.0 }
    }
  },
  Renderable = {
    Type = "RenderablePlaneImageLocal",
    Enabled = asset.enabled,
    Size = 1000000,
    Origin = "Center",
    Billboard = true,
    Texture = textures .. "point3A.png",
    BlendMode = "Additive"
  },
  GUI = {
    Name = "Zenith",
    Description = [[A dot representation of the Local Zenith, based on the camera's
      current position on a planet. Use the provided show or toggle action to move it
      between planets. The default is Earth.]],
    Path = "/Night Sky/Coordinate Systems/Altitude-Azimuth"
  }
}

local ShowZenith = {
  Identifier = "os.nightsky.ShowZenith",
  Name = "Show local zenith",
  Command = [[
    local camera = openspace.navigation.getNavigationState()
    openspace.setParent("ZenithPosition", camera.Anchor)
    openspace.setPropertyValueSingle("Scene.ZenithPosition.Translation.Globe", camera.Anchor)
    openspace.setPropertyValueSingle("Scene.ZenithPosition.Rotation.Globe", camera.Anchor)
    openspace.fadeIn("Scene.ZenithDot.Renderable")
  ]],
  Documentation = "Shows a dot for the local zenith",
  GuiPath = "/Night Sky/Lines and Grids/Show and Hide",
  IsLocal = false
}

local HideZenith = {
  Identifier = "os.nightsky.HideZenith",
  Name = "Hide local zenith",
  Command = [[
    openspace.fadeOut("Scene.ZenithDot.Renderable")
  ]],
  Documentation = "Hides the dot for the local zenith",
  GuiPath = "/Night Sky/Lines and Grids/Show and Hide",
  IsLocal = false
}

local ToggleZenith = {
  Identifier = "os.nightsky.ToggleZenith",
  Name = "Toggle local zenith",
  Command = [[
    local camera = openspace.navigation.getNavigationState()
    openspace.setParent("ZenithPosition", camera.Anchor)
    openspace.setPropertyValueSingle("Scene.ZenithPosition.Translation.Globe", camera.Anchor)
    openspace.setPropertyValueSingle("Scene.ZenithPosition.Rotation.Globe", camera.Anchor)
    openspace.toggleFade("Scene.ZenithDot.Renderable")
  ]],
  Documentation = "Toggles the dot for the local zenith",
  GuiPath = "/Night Sky/Lines and Grids",
  IsLocal = false
}

asset.onInitialize(function()
  openspace.addSceneGraphNode(ZenithPosition)
  openspace.addSceneGraphNode(ZenithDot)
  openspace.action.registerAction(ShowZenith)
  openspace.action.registerAction(HideZenith)
  openspace.action.registerAction(ToggleZenith)
end)

asset.onDeinitialize(function()
  openspace.action.removeAction(ToggleZenith)
  openspace.action.removeAction(HideZenith)
  openspace.action.removeAction(ShowZenith)
  openspace.removeSceneGraphNode(ZenithDot)
  openspace.removeSceneGraphNode(ZenithPosition)
end)

asset.export(ZenithPosition)
asset.export(ZenithDot)
asset.export("ShowZenith", ShowZenith.Identifier)
asset.export("HideZenith", HideZenith.Identifier)
asset.export("ToggleZenith", ToggleZenith.Identifier)



asset.meta = {
  Name = "Zenith",
<<<<<<< HEAD
  Version = "1.1",
=======
>>>>>>> 55e196e3
  Description = [[A dot representation of the Local Zenith (based on the current
    camera positon), including actions to toggle, hide and show it.]],
  Author = "OpenSpace Team",
  URL = "http://openspaceproject.com",
  License = "MIT license"
}<|MERGE_RESOLUTION|>--- conflicted
+++ resolved
@@ -132,10 +132,6 @@
 
 asset.meta = {
   Name = "Zenith",
-<<<<<<< HEAD
-  Version = "1.1",
-=======
->>>>>>> 55e196e3
   Description = [[A dot representation of the Local Zenith (based on the current
     camera positon), including actions to toggle, hide and show it.]],
   Author = "OpenSpace Team",
