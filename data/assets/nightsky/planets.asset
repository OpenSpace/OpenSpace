--- conflicted
+++ resolved
@@ -211,10 +211,6 @@
 
 asset.meta = {
   Name = "Night Sky Planets",
-<<<<<<< HEAD
-  Version = "1.1",
-=======
->>>>>>> 55e196e3
   Description = [[A collection of night sky versions of the planets Mercury, Venus,
     Mars, Jupiter and Saturn, including actions to toggle, hide and show them.]],
   Author = "OpenSpace Team",
