local transforms = asset.require("./transforms")
local kernel = asset.require("./kernels")



local Miranda = {
  Identifier = "Miranda",
  Parent = transforms.UranusBarycenter.Identifier,
  Transform = {
    Translation = {
      Type = "SpiceTranslation",
      Target = "MIRANDA",
      Observer = "URANUS BARYCENTER"
    }
  },
  Renderable = {
    Type = "RenderableGlobe",
    Radii = { 471600, 468000, 466000 },
    SegmentsPerPatch = 64,
    Layers = {}
  },
  Tag = { "moon_solarSystem", "moon_giants", "moon_uranus", "moon_major" },
  GUI = {
    Name = "Miranda",
    Path = "/Solar System/Planets/Uranus/Major Moons/Miranda"
  }
}

local MirandaTrail = {
  Identifier = "MirandaTrail",
  Parent = transforms.UranusBarycenter.Identifier,
  Renderable = {
    Type = "RenderableTrailOrbit",
    Translation = {
      Type = "SpiceTranslation",
      Target = "MIRANDA",
      Observer = "URANUS BARYCENTER"
    },
    Color = { 0.60, 0.65, 0.84 },
    Period = 1.413479,
<<<<<<< HEAD
    Resolution = 1000,
=======
    Resolution = 1000
>>>>>>> 2a3a11d0
  },
  Tag = { "moonTrail_solarSystem", "moonTrail_giants", "moonTrail_uranus" },
  GUI = {
    Name = "Miranda Trail",
    Path = "/Solar System/Planets/Uranus/Major Moons/Miranda"
  }
}

local MirandaLabel = {
  Identifier = "MirandaLabel",
  Parent = Miranda.Identifier,
  Renderable = {
    Enabled = false,
    Type = "RenderableLabel",
    Text = "Miranda",
    FontSize = 70.0,
    Size = 7.4,
    MinMaxSize = { 1, 25 },
    OrientationOption = "Camera View Direction",
    BlendMode = "Additive",
    EnableFading = true,
    FadeUnit = "Gm",
    FadeDistances = { 1, 250.0 },
<<<<<<< HEAD
    FadeWidths = { 1, 250.0 },
=======
    FadeWidths = { 1, 250.0 }
>>>>>>> 2a3a11d0
  },
  Tag = { "solarsystem_labels", "moon_labels", "minor_moon_labels" },
  GUI = {
    Name = "Miranda Label",
    Path = "/Solar System/Planets/Uranus/Major Moons/Miranda",
    Description = "Label for Uranus' moon Miranda"
  }
}

local Ariel = {
  Identifier = "Ariel",
  Parent = transforms.UranusBarycenter.Identifier,
  Transform = {
    Translation = {
      Type = "SpiceTranslation",
      Target = "ARIEL",
      Observer = "URANUS BARYCENTER"
    }
  },
  Renderable = {
    Type = "RenderableGlobe",
    Radii = { 1162000, 1156000, 1155000 },
    SegmentsPerPatch = 64,
    Layers = {}
  },
  Tag = { "moon_solarSystem", "moon_giants", "moon_uranus", "moon_major" },
  GUI = {
    Name = "Ariel",
    Path = "/Solar System/Planets/Uranus/Major Moons/Ariel"
  }
}

local ArielTrail = {
  Identifier = "ArielTrail",
  Parent = transforms.UranusBarycenter.Identifier,
  Renderable = {
    Type = "RenderableTrailOrbit",
    Translation = {
      Type = "SpiceTranslation",
      Target = "ARIEL",
      Observer = "URANUS BARYCENTER"
    },
    Color = { 0.60, 0.65, 0.84 },
    Period = 2.520379,
<<<<<<< HEAD
    Resolution = 1000,
=======
    Resolution = 1000
>>>>>>> 2a3a11d0
  },
  Tag = { "moonTrail_solarSystem", "moonTrail_giants", "moonTrail_uranus" },
  GUI = {
    Name = "Ariel Trail",
    Path = "/Solar System/Planets/Uranus/Major Moons/Ariel"
  }
}

local ArielLabel = {
  Identifier = "ArielLabel",
  Parent = Ariel.Identifier,
  Renderable = {
    Enabled = false,
    Type = "RenderableLabel",
    Text = "Ariel",
    FontSize = 70.0,
    Size = 7.4,
    MinMaxSize = { 1, 25 },
    OrientationOption = "Camera View Direction",
    BlendMode = "Additive",
    EnableFading = true,
    FadeUnit = "Gm",
    FadeDistances = { 1, 250.0 },
<<<<<<< HEAD
    FadeWidths = { 1, 250.0 },
=======
    FadeWidths = { 1, 250.0 }
>>>>>>> 2a3a11d0
  },
  Tag = { "solarsystem_labels", "moon_labels", "minor_moon_labels" },
  GUI = {
    Name = "Ariel Label",
    Path = "/Solar System/Planets/Uranus/Major Moons/Ariel",
    Description = "Label for Uranus' moon Ariel"
  }
}

local Umbriel = {
  Identifier = "Umbriel",
  Parent = transforms.UranusBarycenter.Identifier,
  Transform = {
    Translation = {
      Type = "SpiceTranslation",
      Target = "UMBRIEL",
      Observer = "URANUS BARYCENTER"
    }
  },
  Renderable = {
    Type = "RenderableGlobe",
    Radii = { 1169400, 1169400, 1169400 },
    SegmentsPerPatch = 64,
    Layers = {}
  },
  Tag = { "moon_solarSystem", "moon_giants", "moon_uranus", "moon_major" },
  GUI = {
    Name = "Umbriel",
    Path = "/Solar System/Planets/Uranus/Major Moons/Umbriel"
  }
}

local UmbrielTrail = {
  Identifier = "UmbrielTrail",
  Parent = transforms.UranusBarycenter.Identifier,
  Renderable = {
    Type = "RenderableTrailOrbit",
    Translation = {
      Type = "SpiceTranslation",
      Target = "UMBRIEL",
      Observer = "URANUS BARYCENTER"
    },
    Color = { 0.60, 0.65, 0.84 },
    Period = 4.144177,
<<<<<<< HEAD
    Resolution = 1000,
=======
    Resolution = 1000
>>>>>>> 2a3a11d0
  },
  Tag = { "moonTrail_solarSystem", "moonTrail_giants", "moonTrail_uranus" },
  GUI = {
    Name = "Umbriel Trail",
    Path = "/Solar System/Planets/Uranus/Major Moons/Umbriel"
  }
}

local UmbrielLabel = {
  Identifier = "UmbrielLabel",
  Parent = Umbriel.Identifier,
  Renderable = {
    Enabled = false,
    Type = "RenderableLabel",
    Text = "Umbriel",
    FontSize = 70.0,
    Size = 7.4,
    MinMaxSize = { 1, 25 },
    OrientationOption = "Camera View Direction",
    BlendMode = "Additive",
    EnableFading = true,
    FadeUnit = "Gm",
    FadeDistances = { 1, 250.0 },
<<<<<<< HEAD
    FadeWidths = { 1, 250.0 },
=======
    FadeWidths = { 1, 250.0 }
>>>>>>> 2a3a11d0
  },
  Tag = { "solarsystem_labels", "moon_labels", "minor_moon_labels" },
  GUI = {
    Name = "Umbriel Label",
    Path = "/Solar System/Planets/Uranus/Major Moons/Umbriel",
    Description = "Label for Uranus' moon Umbriel"
  }
}

local Titania = {
  Identifier = "Titania",
  Parent = transforms.UranusBarycenter.Identifier,
  Transform = {
    Translation = {
      Type = "SpiceTranslation",
      Target = "TITANIA",
      Observer = "URANUS BARYCENTER"
    }
  },
  Renderable = {
    Type = "RenderableGlobe",
    Radii = { 1576800, 1576800, 1576800 },
    SegmentsPerPatch = 64,
    Layers = {}
  },
  Tag = { "moon_solarSystem", "moon_giants", "moon_uranus", "moon_major" },
  GUI = {
    Name = "Titania",
    Path = "/Solar System/Planets/Uranus/Major Moons/Titania"
  }
}

local TitaniaTrail = {
  Identifier = "TitaniaTrail",
  Parent = transforms.UranusBarycenter.Identifier,
  Renderable = {
    Type = "RenderableTrailOrbit",
    Translation = {
      Type = "SpiceTranslation",
      Target = "TITANIA",
      Observer = "URANUS BARYCENTER"
    },
    Color = { 0.60, 0.65, 0.84 },
    Period = 8.705872,
<<<<<<< HEAD
    Resolution = 1000,
=======
    Resolution = 1000
>>>>>>> 2a3a11d0
  },
  Tag = { "moonTrail_solarSystem", "moonTrail_giants", "moonTrail_uranus" },
  GUI = {
    Name = "Titania Trail",
    Path = "/Solar System/Planets/Uranus/Major Moons/Titania"
  }
}

local TitaniaLabel = {
  Identifier = "TitaniaLabel",
  Parent = Titania.Identifier,
  Renderable = {
    Enabled = false,
    Type = "RenderableLabel",
    Text = "Titania",
    FontSize = 70.0,
    Size = 7.4,
    MinMaxSize = { 1, 25 },
    OrientationOption = "Camera View Direction",
    BlendMode = "Additive",
    EnableFading = true,
    FadeUnit = "Gm",
    FadeDistances = { 1, 250.0 },
<<<<<<< HEAD
    FadeWidths = { 1, 250.0 },
=======
    FadeWidths = { 1, 250.0 }
>>>>>>> 2a3a11d0
  },
  Tag = { "solarsystem_labels", "moon_labels", "minor_moon_labels" },
  GUI = {
    Name = "Titania Label",
    Path = "/Solar System/Planets/Uranus/Major Moons/Titania",
    Description = "Label for Uranus' moon Titania"
  }
}

local Oberon = {
  Identifier = "Oberon",
  Parent = transforms.UranusBarycenter.Identifier,
  Transform = {
    Translation = {
      Type = "SpiceTranslation",
      Target = "OBERON",
      Observer = "URANUS BARYCENTER"
    }
  },
  Renderable = {
    Type = "RenderableGlobe",
    Radii = { 1522800, 1522800, 1522800 },
    SegmentsPerPatch = 64,
    Layers = {}
  },
  Tag = { "moon_solarSystem", "moon_giants", "moon_uranus", "moon_major" },
  GUI = {
    Name = "Oberon",
    Path = "/Solar System/Planets/Uranus/Major Moons/Oberon"
  }
}

local OberonTrail = {
  Identifier = "OberonTrail",
  Parent = transforms.UranusBarycenter.Identifier,
  Renderable = {
    Type = "RenderableTrailOrbit",
    Translation = {
      Type = "SpiceTranslation",
      Target = "OBERON",
      Observer = "URANUS BARYCENTER"
    },
    Color = { 0.60, 0.65, 0.84 },
    Period = 13.463239,
<<<<<<< HEAD
    Resolution = 1000,
=======
    Resolution = 1000
>>>>>>> 2a3a11d0
  },
  Tag = { "moonTrail_solarSystem", "moonTrail_giants", "moonTrail_uranus" },
  GUI = {
    Name = "Oberon Trail",
    Path = "/Solar System/Planets/Uranus/Major Moons/Oberon"
  }
}

local OberonLabel = {
  Identifier = "OberonLabel",
  Parent = Oberon.Identifier,
  Renderable = {
    Enabled = false,
    Type = "RenderableLabel",
    Text = "Oberon",
    FontSize = 70.0,
    Size = 7.4,
    MinMaxSize = { 1, 25 },
    OrientationOption = "Camera View Direction",
    BlendMode = "Additive",
    EnableFading = true,
    FadeUnit = "Gm",
    FadeDistances = { 1, 250.0 },
<<<<<<< HEAD
    FadeWidths = { 1, 250.0 },
=======
    FadeWidths = { 1, 250.0 }
>>>>>>> 2a3a11d0
  },
  Tag = { "solarsystem_labels", "moon_labels", "minor_moon_labels" },
  GUI = {
    Name = "Oberon Label",
    Path = "/Solar System/Planets/Uranus/Major Moons/Oberon",
    Description = "Label for Uranus' moon Oberon"
  }
}


asset.onInitialize(function()
  openspace.spice.loadKernel(kernel.ura111)


  openspace.addSceneGraphNode(Miranda)
  openspace.addSceneGraphNode(MirandaTrail)
  openspace.addSceneGraphNode(MirandaLabel)

  openspace.addSceneGraphNode(Ariel)
  openspace.addSceneGraphNode(ArielTrail)
  openspace.addSceneGraphNode(ArielLabel)

  openspace.addSceneGraphNode(Umbriel)
  openspace.addSceneGraphNode(UmbrielTrail)
  openspace.addSceneGraphNode(UmbrielLabel)

  openspace.addSceneGraphNode(Titania)
  openspace.addSceneGraphNode(TitaniaTrail)
  openspace.addSceneGraphNode(TitaniaLabel)

  openspace.addSceneGraphNode(Oberon)
  openspace.addSceneGraphNode(OberonTrail)
  openspace.addSceneGraphNode(OberonLabel)
end)

asset.onDeinitialize(function()
  openspace.removeSceneGraphNode(MirandaLabel)
  openspace.removeSceneGraphNode(MirandaTrail)
  openspace.removeSceneGraphNode(Miranda)

  openspace.removeSceneGraphNode(ArielLabel)
  openspace.removeSceneGraphNode(ArielTrail)
  openspace.removeSceneGraphNode(Ariel)

  openspace.removeSceneGraphNode(UmbrielLabel)
  openspace.removeSceneGraphNode(UmbrielTrail)
  openspace.removeSceneGraphNode(Umbriel)

  openspace.removeSceneGraphNode(TitaniaLabel)
  openspace.removeSceneGraphNode(TitaniaTrail)
  openspace.removeSceneGraphNode(Titania)

  openspace.removeSceneGraphNode(OberonLabel)
  openspace.removeSceneGraphNode(OberonTrail)
  openspace.removeSceneGraphNode(Oberon)


  openspace.spice.unloadKernel(kernel.ura111)
end)

asset.export(Miranda)
asset.export(MirandaTrail)
asset.export(MirandaLabel)
asset.export(Ariel)
asset.export(ArielTrail)
asset.export(ArielLabel)
asset.export(Umbriel)
asset.export(UmbrielTrail)
asset.export(UmbrielLabel)
asset.export(Titania)
asset.export(TitaniaTrail)
asset.export(TitaniaLabel)
asset.export(Oberon)
asset.export(OberonTrail)
asset.export(OberonLabel)



asset.meta = {
  Name = "Uranus Marjor Moons",
  Version = "1.0",
  Description = [[Procedural Globe asset containing Uranus' major moons: Miranda, Ariel,
    Umbriel, Titania, and Oberon. Blank globes and SPICE trails are generated for each
    moon]],
  Author = "OpenSpace Team",
  URL = "http://openspaceproject.com",
  License = "MIT license"
}<|MERGE_RESOLUTION|>--- conflicted
+++ resolved
@@ -38,11 +38,7 @@
     },
     Color = { 0.60, 0.65, 0.84 },
     Period = 1.413479,
-<<<<<<< HEAD
-    Resolution = 1000,
-=======
     Resolution = 1000
->>>>>>> 2a3a11d0
   },
   Tag = { "moonTrail_solarSystem", "moonTrail_giants", "moonTrail_uranus" },
   GUI = {
@@ -66,11 +62,7 @@
     EnableFading = true,
     FadeUnit = "Gm",
     FadeDistances = { 1, 250.0 },
-<<<<<<< HEAD
-    FadeWidths = { 1, 250.0 },
-=======
     FadeWidths = { 1, 250.0 }
->>>>>>> 2a3a11d0
   },
   Tag = { "solarsystem_labels", "moon_labels", "minor_moon_labels" },
   GUI = {
@@ -115,11 +107,7 @@
     },
     Color = { 0.60, 0.65, 0.84 },
     Period = 2.520379,
-<<<<<<< HEAD
-    Resolution = 1000,
-=======
     Resolution = 1000
->>>>>>> 2a3a11d0
   },
   Tag = { "moonTrail_solarSystem", "moonTrail_giants", "moonTrail_uranus" },
   GUI = {
@@ -143,11 +131,7 @@
     EnableFading = true,
     FadeUnit = "Gm",
     FadeDistances = { 1, 250.0 },
-<<<<<<< HEAD
-    FadeWidths = { 1, 250.0 },
-=======
     FadeWidths = { 1, 250.0 }
->>>>>>> 2a3a11d0
   },
   Tag = { "solarsystem_labels", "moon_labels", "minor_moon_labels" },
   GUI = {
@@ -192,11 +176,7 @@
     },
     Color = { 0.60, 0.65, 0.84 },
     Period = 4.144177,
-<<<<<<< HEAD
-    Resolution = 1000,
-=======
     Resolution = 1000
->>>>>>> 2a3a11d0
   },
   Tag = { "moonTrail_solarSystem", "moonTrail_giants", "moonTrail_uranus" },
   GUI = {
@@ -220,11 +200,7 @@
     EnableFading = true,
     FadeUnit = "Gm",
     FadeDistances = { 1, 250.0 },
-<<<<<<< HEAD
-    FadeWidths = { 1, 250.0 },
-=======
     FadeWidths = { 1, 250.0 }
->>>>>>> 2a3a11d0
   },
   Tag = { "solarsystem_labels", "moon_labels", "minor_moon_labels" },
   GUI = {
@@ -269,11 +245,7 @@
     },
     Color = { 0.60, 0.65, 0.84 },
     Period = 8.705872,
-<<<<<<< HEAD
-    Resolution = 1000,
-=======
     Resolution = 1000
->>>>>>> 2a3a11d0
   },
   Tag = { "moonTrail_solarSystem", "moonTrail_giants", "moonTrail_uranus" },
   GUI = {
@@ -297,11 +269,7 @@
     EnableFading = true,
     FadeUnit = "Gm",
     FadeDistances = { 1, 250.0 },
-<<<<<<< HEAD
-    FadeWidths = { 1, 250.0 },
-=======
     FadeWidths = { 1, 250.0 }
->>>>>>> 2a3a11d0
   },
   Tag = { "solarsystem_labels", "moon_labels", "minor_moon_labels" },
   GUI = {
@@ -346,11 +314,7 @@
     },
     Color = { 0.60, 0.65, 0.84 },
     Period = 13.463239,
-<<<<<<< HEAD
-    Resolution = 1000,
-=======
     Resolution = 1000
->>>>>>> 2a3a11d0
   },
   Tag = { "moonTrail_solarSystem", "moonTrail_giants", "moonTrail_uranus" },
   GUI = {
@@ -374,11 +338,7 @@
     EnableFading = true,
     FadeUnit = "Gm",
     FadeDistances = { 1, 250.0 },
-<<<<<<< HEAD
-    FadeWidths = { 1, 250.0 },
-=======
     FadeWidths = { 1, 250.0 }
->>>>>>> 2a3a11d0
   },
   Tag = { "solarsystem_labels", "moon_labels", "minor_moon_labels" },
   GUI = {
