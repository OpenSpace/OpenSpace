--- conflicted
+++ resolved
@@ -8,19 +8,11 @@
   Identifier = "os.solarsystem.UranusMinorMoonsOn",
   Name = "Turn on minor moons and trails",
   Command = [[
-<<<<<<< HEAD
-    local trails = openspace.getProperty('{moonTrail_minor_uranus}.Renderable.Enabled')
-    local trails_fade = openspace.getProperty('{moonTrail_minor_uranus}.Renderable.Fade')
-
-    local moons = openspace.getProperty('{moon_minor_uranus}.Renderable.Enabled')
-    local moons_fade = openspace.getProperty('{moon_minor_uranus}.Renderable.Fade')
-=======
     local trails = openspace.getProperty("{moonTrail_minor_uranus}.Renderable.Enabled")
     local trails_fade = openspace.getProperty("{moonTrail_minor_uranus}.Renderable.Fade")
 
     local moons = openspace.getProperty("{moon_minor_uranus}.Renderable.Enabled")
     local moons_fade = openspace.getProperty("{moon_minor_uranus}.Renderable.Fade")
->>>>>>> 2a3a11d0
 
     for i, v in pairs(trails_fade) do
       openspace.setPropertyValueSingle(trails[i], true)
@@ -41,20 +33,6 @@
   Identifier = "os.solarsystem.UranusMinorMoonsOff",
   Name = "Turn off minors moon and trails",
   Command = [[
-<<<<<<< HEAD
-    local trails = openspace.getProperty('{moonTrail_minor_uranus}.Renderable.Enabled')
-    local trails_fade = openspace.getProperty('{moonTrail_minor_uranus}.Renderable.Fade')
-
-    local moons = openspace.getProperty('{moon_minor_uranus}.Renderable.Enabled')
-    local moons_fade = openspace.getProperty('{moon_minor_uranus}.Renderable.Fade')
-
-    for i, v in pairs(trails_fade) do
-      openspace.setPropertyValueSingle(v, 0, 2, 'Linear', "openspace.setPropertyValueSingle('" .. trails[i] .. "', false)")
-    end
-
-    for i, v in pairs(moons_fade) do
-      openspace.setPropertyValueSingle(v, 0, 2, 'Linear', "openspace.setPropertyValueSingle('" .. moons[i] .. "', false)")
-=======
     local trails = openspace.getProperty("{moonTrail_minor_uranus}.Renderable.Enabled")
     local trails_fade = openspace.getProperty("{moonTrail_minor_uranus}.Renderable.Fade")
 
@@ -79,7 +57,6 @@
         "Linear",
         "openspace.setPropertyValueSingle('" .. moons[i] .. "', false)"
       )
->>>>>>> 2a3a11d0
     end
   ]],
   Documentation = "Turn OFF Uranus's minor moons and their trails",
@@ -98,12 +75,9 @@
   openspace.action.removeAction(UranusMinorMoonsOn)
 end)
 
-<<<<<<< HEAD
-=======
 asset.export("UranusMinorMoonsOn", UranusMinorMoonsOn.Identifier)
 asset.export("UranusMinorMoonsOff", UranusMinorMoonsOff.Identifier)
 
->>>>>>> 2a3a11d0
 
 
 asset.meta = {
