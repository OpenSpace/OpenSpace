local transforms = asset.require("./transforms")
local kernel = asset.require("./kernels")



<<<<<<< HEAD
local parentIdentifier = transforms.UranusBarycenter.Identifier
local parentSpice = "URANUS BARYCENTER"
local tags = { "moon_solarSystem", "moon_giants", "moon_uranus", "moon_irregular_retrograde", "moon_minor", "moon_minor_uranus" }
local trailColor = { 0.60, 0.65, 0.84 }
local trailTags = {
  "moonTrail_solarSystem",
  "moonTrail_giants",
  "moonTrail_uranus",
  "moonTrail_minor",
  "moonTrail_minor_irregular_uranus",
  "moonTrail_minor_uranus"
=======
local Francisco = {
  Identifier = "Francisco",
  Parent = transforms.UranusBarycenter.Identifier,
  Transform = {
    Translation = {
      Type = "SpiceTranslation",
      Target = "FRANCISCO",
      Observer = "URANUS BARYCENTER"
    }
  },
  Renderable = {
    Type = "RenderableGlobe",
    Radii = { 22000, 22000, 22000 },
    SegmentsPerPatch = 64,
    Layers = {}
  },
  Tag = {
    "moon_solarSystem",
    "moon_giants",
    "moon_uranus",
    "moon_irregular_retrograde",
    "moon_minor",
    "moon_minor_uranus"
  },
  GUI = {
    Name = "Francisco",
    Path = "/Solar System/Planets/Uranus/Minor Moons/Irregular Retrograde Moons/Francisco"
  }
>>>>>>> bd153b3f
}

local FranciscoTrail = {
  Identifier = "FranciscoTrail",
  Parent = transforms.UranusBarycenter.Identifier,
  Renderable = {
    Type = "RenderableTrailOrbit",
    Translation = {
      Type = "SpiceTranslation",
      Target = "FRANCISCO",
      Observer = "URANUS BARYCENTER"
    },
    Color = { 0.60, 0.65, 0.84 },
    Period = 266.56,
    Resolution = 1000
  },
  Tag = {
    "moonTrail_solarSystem",
    "moonTrail_giants",
    "moonTrail_uranus",
    "moonTrail_minor",
    "moonTrail_minor_uranus"
  },
  GUI = {
    Name = "Francisco Trail",
    Path = "/Solar System/Planets/Uranus/Minor Moons/Irregular Retrograde Moons/Francisco"
  }
}

local FranciscoLabel = {
  Identifier = "FranciscoLabel",
  Parent = Francisco.Identifier,
  Renderable = {
    Enabled = false,
    Type = "RenderableLabel",
    Text = "Francisco",
    FontSize = 70.0,
    Size = 7.0,
    MinMaxSize = { 1, 25 },
    OrientationOption = "Camera View Direction",
    BlendMode = "Additive",
    EnableFading = true,
    FadeUnit = "Gm",
    FadeDistances = { 2.0, 80.0 },
    FadeWidths = { 1.0, 40.0 }
  },
  Tag = { "solarsystem_labels", "moon_labels", "minor_moon_labels" },
  GUI = {
    Name = "Francisco Label",
    Path = "/Solar System/Planets/Uranus/Minor Moons/Irregular Retrograde Moons/Francisco",
    Description = "Label for Uranus' moon Francisco (Irregular Retrograde Moons)"
  }
}

local Caliban = {
  Identifier = "Caliban",
  Parent = transforms.UranusBarycenter.Identifier,
  Transform = {
    Translation = {
      Type = "SpiceTranslation",
      Target = "CALIBAN",
      Observer = "URANUS BARYCENTER"
    }
  },
  Renderable = {
    Type = "RenderableGlobe",
    Radii = { 72000, 72000, 72000 },
    SegmentsPerPatch = 64,
    Layers = {}
  },
  Tag = {
    "moon_solarSystem",
    "moon_giants",
    "moon_uranus",
    "moon_irregular_retrograde",
    "moon_minor",
    "moon_minor_uranus"
  },
  GUI = {
    Name = "Caliban",
    Path = "/Solar System/Planets/Uranus/Minor Moons/Irregular Retrograde Moons/Caliban"
  }
}

local CalibanTrail = {
  Identifier = "CalibanTrail",
  Parent = transforms.UranusBarycenter.Identifier,
  Renderable = {
    Type = "RenderableTrailOrbit",
    Translation = {
      Type = "SpiceTranslation",
      Target = "CALIBAN",
      Observer = "URANUS BARYCENTER"
    },
    Color = { 0.60, 0.65, 0.84 },
    Period = 579.50,
    Resolution = 1000
  },
  Tag = {
    "moonTrail_solarSystem",
    "moonTrail_giants",
    "moonTrail_uranus",
    "moonTrail_minor",
    "moonTrail_minor_uranus"
  },
  GUI = {
    Name = "Caliban Trail",
    Path = "/Solar System/Planets/Uranus/Minor Moons/Irregular Retrograde Moons/Caliban"
  }
}

local CalibanLabel = {
  Identifier = "CalibanLabel",
  Parent = Caliban.Identifier,
  Renderable = {
    Enabled = false,
    Type = "RenderableLabel",
    Text = "Caliban",
    FontSize = 70.0,
    Size = 7.0,
    MinMaxSize = { 1, 25 },
    OrientationOption = "Camera View Direction",
    BlendMode = "Additive",
    EnableFading = true,
    FadeUnit = "Gm",
    FadeDistances = { 2.0, 80.0 },
    FadeWidths = { 1.0, 40.0 }
  },
  Tag = { "solarsystem_labels", "moon_labels", "minor_moon_labels" },
  GUI = {
    Name = "Caliban Label",
    Path = "/Solar System/Planets/Uranus/Minor Moons/Irregular Retrograde Moons/Caliban",
    Description = "Label for Uranus' moon Caliban (Irregular Retrograde Moons)"
  }
}

local Stephano = {
  Identifier = "Stephano",
  Parent = transforms.UranusBarycenter.Identifier,
  Transform = {
    Translation = {
      Type = "SpiceTranslation",
      Target = "STEPHANO",
      Observer = "URANUS BARYCENTER"
    }
  },
  Renderable = {
    Type = "RenderableGlobe",
    Radii = { 32000, 32000, 32000 },
    SegmentsPerPatch = 64,
    Layers = {}
  },
  Tag = {
    "moon_solarSystem",
    "moon_giants",
    "moon_uranus",
    "moon_irregular_retrograde",
    "moon_minor",
    "moon_minor_uranus"
  },
  GUI = {
    Name = "Stephano",
    Path = "/Solar System/Planets/Uranus/Minor Moons/Irregular Retrograde Moons/Stephano"
  }
}

local StephanoTrail = {
  Identifier = "StephanoTrail",
  Parent = transforms.UranusBarycenter.Identifier,
  Renderable = {
    Type = "RenderableTrailOrbit",
    Translation = {
      Type = "SpiceTranslation",
      Target = "STEPHANO",
      Observer = "URANUS BARYCENTER"
    },
    Color = { 0.60, 0.65, 0.84 },
    Period = 676.50,
    Resolution = 1000
  },
  Tag = {
    "moonTrail_solarSystem",
    "moonTrail_giants",
    "moonTrail_uranus",
    "moonTrail_minor",
    "moonTrail_minor_uranus"
  },
  GUI = {
    Name = "Stephano Trail",
    Path = "/Solar System/Planets/Uranus/Minor Moons/Irregular Retrograde Moons/Stephano"
  }
}

local StephanoLabel = {
  Identifier = "StephanoLabel",
  Parent = Stephano.Identifier,
  Renderable = {
    Enabled = false,
    Type = "RenderableLabel",
    Text = "Stephano",
    FontSize = 70.0,
    Size = 7.0,
    MinMaxSize = { 1, 25 },
    OrientationOption = "Camera View Direction",
    BlendMode = "Additive",
    EnableFading = true,
    FadeUnit = "Gm",
    FadeDistances = { 2.0, 80.0 },
    FadeWidths = { 1.0, 40.0 }
  },
  Tag = { "solarsystem_labels", "moon_labels", "minor_moon_labels" },
  GUI = {
    Name = "Stephano Label",
    Path = "/Solar System/Planets/Uranus/Minor Moons/Irregular Retrograde Moons/Stephano",
    Description = "Label for Uranus' moon Stephano (Irregular Retrograde Moons)"
  }
}

local Trinculo = {
  Identifier = "Trinculo",
  Parent = transforms.UranusBarycenter.Identifier,
  Transform = {
    Translation = {
      Type = "SpiceTranslation",
      Target = "TRINCULO",
      Observer = "URANUS BARYCENTER"
    }
  },
  Renderable = {
    Type = "RenderableGlobe",
    Radii = { 18000, 18000, 18000 },
    SegmentsPerPatch = 64,
    Layers = {}
  },
  Tag = {
    "moon_solarSystem",
    "moon_giants",
    "moon_uranus",
    "moon_irregular_retrograde",
    "moon_minor",
    "moon_minor_uranus"
  },
  GUI = {
    Name = "Trinculo",
    Path = "/Solar System/Planets/Uranus/Minor Moons/Irregular Retrograde Moons/Trinculo"
  }
}

local TrinculoTrail = {
  Identifier = "TrinculoTrail",
  Parent = transforms.UranusBarycenter.Identifier,
  Renderable = {
    Type = "RenderableTrailOrbit",
    Translation = {
      Type = "SpiceTranslation",
      Target = "TRINCULO",
      Observer = "URANUS BARYCENTER"
    },
    Color = { 0.60, 0.65, 0.84 },
    Period = 758.10,
    Resolution = 1000
  },
  Tag = {
    "moonTrail_solarSystem",
    "moonTrail_giants",
    "moonTrail_uranus",
    "moonTrail_minor",
    "moonTrail_minor_uranus"
  },
  GUI = {
    Name = "Trinculo Trail",
    Path = "/Solar System/Planets/Uranus/Minor Moons/Irregular Retrograde Moons/Trinculo"
  }
}

local TrinculoLabel = {
  Identifier = "TrinculoLabel",
  Parent = Trinculo.Identifier,
  Renderable = {
    Enabled = false,
    Type = "RenderableLabel",
    Text = "Trinculo",
    FontSize = 70.0,
    Size = 7.0,
    MinMaxSize = { 1, 25 },
    OrientationOption = "Camera View Direction",
    BlendMode = "Additive",
    EnableFading = true,
    FadeUnit = "Gm",
    FadeDistances = { 2.0, 80.0 },
    FadeWidths = { 1.0, 40.0 }
  },
  Tag = { "solarsystem_labels", "moon_labels", "minor_moon_labels" },
  GUI = {
    Name = "Trinculo Label",
    Path = "/Solar System/Planets/Uranus/Minor Moons/Irregular Retrograde Moons/Trinculo",
    Description = "Label for Uranus' moon Trinculo (Irregular Retrograde Moons)"
  }
}

local Sycorax = {
  Identifier = "Sycorax",
  Parent = transforms.UranusBarycenter.Identifier,
  Transform = {
    Translation = {
      Type = "SpiceTranslation",
      Target = "SYCORAX",
      Observer = "URANUS BARYCENTER"
    }
  },
  Renderable = {
    Type = "RenderableGlobe",
    Radii = { 165000, 165000, 165000 },
    SegmentsPerPatch = 64,
    Layers = {}
  },
  Tag = {
    "moon_solarSystem",
    "moon_giants",
    "moon_uranus",
    "moon_irregular_retrograde",
    "moon_minor",
    "moon_minor_uranus"
  },
  GUI = {
    Name = "Sycorax",
    Path = "/Solar System/Planets/Uranus/Minor Moons/Irregular Retrograde Moons/Sycorax"
  }
}

local SycoraxTrail = {
  Identifier = "SycoraxTrail",
  Parent = transforms.UranusBarycenter.Identifier,
  Renderable = {
    Type = "RenderableTrailOrbit",
    Translation = {
      Type = "SpiceTranslation",
      Target = "SYCORAX",
      Observer = "URANUS BARYCENTER"
    },
    Color = { 0.60, 0.65, 0.84 },
    Period = 1283.4,
    Resolution = 1000
  },
  Tag = {
    "moonTrail_solarSystem",
    "moonTrail_giants",
    "moonTrail_uranus",
    "moonTrail_minor",
    "moonTrail_minor_uranus"
  },
  GUI = {
    Name = "Sycorax Trail",
    Path = "/Solar System/Planets/Uranus/Minor Moons/Irregular Retrograde Moons/Sycorax"
  }
}

local SycoraxLabel = {
  Identifier = "SycoraxLabel",
  Parent = Sycorax.Identifier,
  Renderable = {
    Enabled = false,
    Type = "RenderableLabel",
    Text = "Sycorax",
    FontSize = 70.0,
    Size = 7.0,
    MinMaxSize = { 1, 25 },
    OrientationOption = "Camera View Direction",
    BlendMode = "Additive",
    EnableFading = true,
    FadeUnit = "Gm",
    FadeDistances = { 2.0, 80.0 },
    FadeWidths = { 1.0, 40.0 }
  },
  Tag = { "solarsystem_labels", "moon_labels", "minor_moon_labels" },
  GUI = {
    Name = "Sycorax Label",
    Path = "/Solar System/Planets/Uranus/Minor Moons/Irregular Retrograde Moons/Sycorax",
    Description = "Label for Uranus' moon Sycorax (Irregular Retrograde Moons)"
  }
}

local Prospero = {
  Identifier = "Prospero",
  Parent = transforms.UranusBarycenter.Identifier,
  Transform = {
    Translation = {
      Type = "SpiceTranslation",
      Target = "PROSPERO",
      Observer = "URANUS BARYCENTER"
    }
  },
  Renderable = {
    Type = "RenderableGlobe",
    Radii = { 50000, 50000, 50000 },
    SegmentsPerPatch = 64,
    Layers = {}
  },
  Tag = {
    "moon_solarSystem",
    "moon_giants",
    "moon_uranus",
    "moon_irregular_retrograde",
    "moon_minor",
    "moon_minor_uranus"
  },
  GUI = {
    Name = "Prospero",
    Path = "/Solar System/Planets/Uranus/Minor Moons/Irregular Retrograde Moons/Prospero"
  }
}

local ProsperoTrail = {
  Identifier = "ProsperoTrail",
  Parent = transforms.UranusBarycenter.Identifier,
  Renderable = {
    Type = "RenderableTrailOrbit",
    Translation = {
      Type = "SpiceTranslation",
      Target = "PROSPERO",
      Observer = "URANUS BARYCENTER"
    },
    Color = { 0.60, 0.65, 0.84 },
    Period = 1992.8,
    Resolution = 1000
  },
  Tag = {
    "moonTrail_solarSystem",
    "moonTrail_giants",
    "moonTrail_uranus",
    "moonTrail_minor",
    "moonTrail_minor_uranus"
  },
  GUI = {
    Name = "Prospero Trail",
    Path = "/Solar System/Planets/Uranus/Minor Moons/Irregular Retrograde Moons/Prospero"
  }
}

local ProsperoLabel = {
  Identifier = "ProsperoLabel",
  Parent = Prospero.Identifier,
  Renderable = {
    Enabled = false,
    Type = "RenderableLabel",
    Text = "Prospero",
    FontSize = 70.0,
    Size = 7.0,
    MinMaxSize = { 1, 25 },
    OrientationOption = "Camera View Direction",
    BlendMode = "Additive",
    EnableFading = true,
    FadeUnit = "Gm",
    FadeDistances = { 2.0, 80.0 },
    FadeWidths = { 1.0, 40.0 }
  },
  Tag = { "solarsystem_labels", "moon_labels", "minor_moon_labels" },
  GUI = {
    Name = "Prospero Label",
    Path = "/Solar System/Planets/Uranus/Minor Moons/Irregular Retrograde Moons/Prospero",
    Description = "Label for Uranus' moon Prospero (Irregular Retrograde Moons)"
  }
}

local Setebos = {
  Identifier = "Setebos",
  Parent = transforms.UranusBarycenter.Identifier,
  Transform = {
    Translation = {
      Type = "SpiceTranslation",
      Target = "SETEBOS",
      Observer = "URANUS BARYCENTER"
    }
  },
  Renderable = {
    Type = "RenderableGlobe",
    Radii = { 48000, 48000, 48000 },
    SegmentsPerPatch = 64,
    Layers = {}
  },
  Tag = {
    "moon_solarSystem",
    "moon_giants",
    "moon_uranus",
    "moon_irregular_retrograde",
    "moon_minor",
    "moon_minor_uranus"
  },
  GUI = {
    Name = "Setebos",
    Path = "/Solar System/Planets/Uranus/Minor Moons/Irregular Retrograde Moons/Setebos"
  }
}

local SetebosTrail = {
  Identifier = "SetebosTrail",
  Parent = transforms.UranusBarycenter.Identifier,
  Renderable = {
    Type = "RenderableTrailOrbit",
    Translation = {
      Type = "SpiceTranslation",
      Target = "SETEBOS",
      Observer = "URANUS BARYCENTER"
    },
    Color = { 0.60, 0.65, 0.84 },
    Period = 2202.3,
    Resolution = 1000
  },
  Tag = {
    "moonTrail_solarSystem",
    "moonTrail_giants",
    "moonTrail_uranus",
    "moonTrail_minor",
    "moonTrail_minor_uranus"
  },
  GUI = {
    Name = "Setebos Trail",
    Path = "/Solar System/Planets/Uranus/Minor Moons/Irregular Retrograde Moons/Setebos"
  }
}

local SetebosLabel = {
  Identifier = "SetebosLabel",
  Parent = Setebos.Identifier,
  Renderable = {
    Enabled = false,
    Type = "RenderableLabel",
    Text = "Setebos",
    FontSize = 70.0,
    Size = 7.0,
    MinMaxSize = { 1, 25 },
    OrientationOption = "Camera View Direction",
    BlendMode = "Additive",
    EnableFading = true,
    FadeUnit = "Gm",
    FadeDistances = { 2.0, 80.0 },
    FadeWidths = { 1.0, 40.0 }
  },
  Tag = { "solarsystem_labels", "moon_labels", "minor_moon_labels" },
  GUI = {
    Name = "Setebos Label",
    Path = "/Solar System/Planets/Uranus/Minor Moons/Irregular Retrograde Moons/Setebos",
    Description = "Label for Uranus' moon Setebos (Irregular Retrograde Moons)"
  }
}

local Ferdinand = {
  Identifier = "Ferdinand",
  Parent = transforms.UranusBarycenter.Identifier,
  Transform = {
    Translation = {
      Type = "SpiceTranslation",
      Target = "FERDINAND",
      Observer = "URANUS BARYCENTER"
    }
  },
  Renderable = {
    Type = "RenderableGlobe",
    Radii = { 20000, 20000, 20000 },
    SegmentsPerPatch = 64,
    Layers = {}
  },
  Tag = {
    "moon_solarSystem",
    "moon_giants",
    "moon_uranus",
    "moon_irregular_retrograde",
    "moon_minor",
    "moon_minor_uranus"
  },
  GUI = {
    Name = "Ferdinand",
    Path = "/Solar System/Planets/Uranus/Minor Moons/Irregular Retrograde Moons/Ferdinand"
  }
}

local FerdinandTrail = {
  Identifier = "FerdinandTrail",
  Parent = transforms.UranusBarycenter.Identifier,
  Renderable = {
    Type = "RenderableTrailOrbit",
    Translation = {
      Type = "SpiceTranslation",
      Target = "FERDINAND",
      Observer = "URANUS BARYCENTER"
    },
    Color = { 0.60, 0.65, 0.84 },
    Period = 2823.4,
    Resolution = 1000
  },
  Tag = {
    "moonTrail_solarSystem",
    "moonTrail_giants",
    "moonTrail_uranus",
    "moonTrail_minor",
    "moonTrail_minor_uranus"
  },
  GUI = {
    Name = "Ferdinand Trail",
    Path = "/Solar System/Planets/Uranus/Minor Moons/Irregular Retrograde Moons/Ferdinand"
  }
}

local FerdinandLabel = {
  Identifier = "FerdinandLabel",
  Parent = Ferdinand.Identifier,
  Renderable = {
    Enabled = false,
    Type = "RenderableLabel",
    Text = "Ferdinand",
    FontSize = 70.0,
    Size = 7.0,
    MinMaxSize = { 1, 25 },
    OrientationOption = "Camera View Direction",
    BlendMode = "Additive",
    EnableFading = true,
    FadeUnit = "Gm",
    FadeDistances = { 2.0, 80.0 },
    FadeWidths = { 1.0, 40.0 }
  },
  Tag = { "solarsystem_labels", "moon_labels", "minor_moon_labels" },
  GUI = {
    Name = "Ferdinand Label",
    Path = "/Solar System/Planets/Uranus/Minor Moons/Irregular Retrograde Moons/Ferdinand",
    Description = "Label for Uranus' moon Ferdinand (Irregular Retrograde Moons)"
  }
}


asset.onInitialize(function()
  openspace.spice.loadKernel(kernel.ura116)


  openspace.addSceneGraphNode(Francisco)
  openspace.addSceneGraphNode(FranciscoTrail)
  openspace.addSceneGraphNode(FranciscoLabel)

  openspace.addSceneGraphNode(Caliban)
  openspace.addSceneGraphNode(CalibanTrail)
  openspace.addSceneGraphNode(CalibanLabel)

  openspace.addSceneGraphNode(Stephano)
  openspace.addSceneGraphNode(StephanoTrail)
  openspace.addSceneGraphNode(StephanoLabel)

  openspace.addSceneGraphNode(Trinculo)
  openspace.addSceneGraphNode(TrinculoTrail)
  openspace.addSceneGraphNode(TrinculoLabel)

  openspace.addSceneGraphNode(Sycorax)
  openspace.addSceneGraphNode(SycoraxTrail)
  openspace.addSceneGraphNode(SycoraxLabel)

  openspace.addSceneGraphNode(Prospero)
  openspace.addSceneGraphNode(ProsperoTrail)
  openspace.addSceneGraphNode(ProsperoLabel)

  openspace.addSceneGraphNode(Setebos)
  openspace.addSceneGraphNode(SetebosTrail)
  openspace.addSceneGraphNode(SetebosLabel)

  openspace.addSceneGraphNode(Ferdinand)
  openspace.addSceneGraphNode(FerdinandTrail)
  openspace.addSceneGraphNode(FerdinandLabel)
end)

asset.onDeinitialize(function()
  openspace.removeSceneGraphNode(FerdinandLabel)
  openspace.removeSceneGraphNode(FerdinandTrail)
  openspace.removeSceneGraphNode(Ferdinand)

  openspace.removeSceneGraphNode(SetebosLabel)
  openspace.removeSceneGraphNode(SetebosTrail)
  openspace.removeSceneGraphNode(Setebos)

  openspace.removeSceneGraphNode(ProsperoLabel)
  openspace.removeSceneGraphNode(ProsperoTrail)
  openspace.removeSceneGraphNode(Prospero)

  openspace.removeSceneGraphNode(SycoraxLabel)
  openspace.removeSceneGraphNode(SycoraxTrail)
  openspace.removeSceneGraphNode(Sycorax)

  openspace.removeSceneGraphNode(TrinculoLabel)
  openspace.removeSceneGraphNode(TrinculoTrail)
  openspace.removeSceneGraphNode(Trinculo)

  openspace.removeSceneGraphNode(StephanoLabel)
  openspace.removeSceneGraphNode(StephanoTrail)
  openspace.removeSceneGraphNode(Stephano)

  openspace.removeSceneGraphNode(CalibanLabel)
  openspace.removeSceneGraphNode(CalibanTrail)
  openspace.removeSceneGraphNode(Caliban)

  openspace.removeSceneGraphNode(FranciscoLabel)
  openspace.removeSceneGraphNode(FranciscoTrail)
  openspace.removeSceneGraphNode(Francisco)


  openspace.spice.unloadKernel(kernel.ura116)
end)

asset.export(Francisco)
asset.export(FranciscoTrail)
asset.export(FranciscoLabel)

asset.export(Caliban)
asset.export(CalibanTrail)
asset.export(CalibanLabel)

asset.export(Stephano)
asset.export(StephanoTrail)
asset.export(StephanoLabel)

asset.export(Trinculo)
asset.export(TrinculoTrail)
asset.export(TrinculoLabel)

asset.export(Sycorax)
asset.export(SycoraxTrail)
asset.export(SycoraxLabel)

asset.export(Prospero)
asset.export(ProsperoTrail)
asset.export(ProsperoLabel)

asset.export(Setebos)
asset.export(SetebosTrail)
asset.export(SetebosLabel)

asset.export(Ferdinand)
asset.export(FerdinandTrail)
asset.export(FerdinandLabel)


asset.meta = {
  Name = "Uranus Irregular Retrograde Moons",
  Version = "1.0",
  Description = [[Procedural Globe asset containing Uranus' irregular retrograde moons:
    Francisco, Caliban, Stephano, Trinculo, Sycorax, Prospero, Setebos and Ferdinand.
    Blank globes and SPICE trails are generated for each moon]],
  Author = "OpenSpace Team",
  URL = "http://openspaceproject.com",
  License = "MIT license"
}<|MERGE_RESOLUTION|>--- conflicted
+++ resolved
@@ -3,19 +3,6 @@
 
 
 
-<<<<<<< HEAD
-local parentIdentifier = transforms.UranusBarycenter.Identifier
-local parentSpice = "URANUS BARYCENTER"
-local tags = { "moon_solarSystem", "moon_giants", "moon_uranus", "moon_irregular_retrograde", "moon_minor", "moon_minor_uranus" }
-local trailColor = { 0.60, 0.65, 0.84 }
-local trailTags = {
-  "moonTrail_solarSystem",
-  "moonTrail_giants",
-  "moonTrail_uranus",
-  "moonTrail_minor",
-  "moonTrail_minor_irregular_uranus",
-  "moonTrail_minor_uranus"
-=======
 local Francisco = {
   Identifier = "Francisco",
   Parent = transforms.UranusBarycenter.Identifier,
@@ -44,7 +31,6 @@
     Name = "Francisco",
     Path = "/Solar System/Planets/Uranus/Minor Moons/Irregular Retrograde Moons/Francisco"
   }
->>>>>>> bd153b3f
 }
 
 local FranciscoTrail = {
