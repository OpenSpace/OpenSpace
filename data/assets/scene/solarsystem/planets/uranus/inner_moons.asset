local transforms = asset.require("./transforms")
local kernel = asset.require("./kernels")



local Cordelia = {
  Identifier = "Cordelia",
  Parent = transforms.UranusBarycenter.Identifier,
  Transform = {
    Translation = {
      Type = "SpiceTranslation",
      Target = "CORDELIA",
      Observer = "URANUS BARYCENTER"
    }
  },
  Renderable = {
    Type = "RenderableGlobe",
    Radii = { 40000, 40000, 40000 },
    SegmentsPerPatch = 64,
    Layers = {}
  },
  Tag = {
    "moon_solarSystem",
    "moon_giants",
    "moon_uranus",
    "moon_inner",
    "moon_minor",
    "moon_minor_uranus"
  },
  GUI = {
    Name = "Cordelia",
    Path = "/Solar System/Planets/Uranus/Minor Moons/Inner Moons/Cordelia"
  }
}

local CordeliaTrail = {
  Identifier = "CordeliaTrail",
  Parent = transforms.UranusBarycenter.Identifier,
  Renderable = {
    Type = "RenderableTrailOrbit",
    Translation = {
      Type = "SpiceTranslation",
      Target = "CORDELIA",
      Observer = "URANUS BARYCENTER"
    },
    Color = { 0.60, 0.65, 0.84 },
    Period = 0.335034,
<<<<<<< HEAD
    Resolution = 1000,
=======
    Resolution = 1000
>>>>>>> 2a3a11d0
  },
  Tag = {
    "moonTrail_solarSystem",
    "moonTrail_giants",
    "moonTrail_uranus",
    "moonTrail_minor",
    "moonTrail_minor_uranus"
  },
  GUI = {
    Name = "Cordelia Trail",
    Path = "/Solar System/Planets/Uranus/Minor Moons/Inner Moons/Cordelia"
  }
}

local CordeliaLabel = {
  Identifier = "CordeliaLabel",
  Parent = Cordelia.Identifier,
  Renderable = {
    Enabled = false,
    Type = "RenderableLabel",
    Text = "Cordelia",
    FontSize = 70.0,
    Size = 5.5,
    MinMaxSize = { 1, 17 },
    OrientationOption = "Camera View Direction",
    BlendMode = "Additive",
    EnableFading = true,
    FadeUnit = "Mm",
    FadeDistances = { 100.0, 500.0 },
    FadeWidths = { 25.0, 500.0 }
  },
  Tag = { "solarsystem_labels", "moon_labels", "minor_moon_labels" },
  GUI = {
    Name = "Cordelia Label",
    Path = "/Solar System/Planets/Uranus/Minor Moons/Inner Moons/Cordelia",
    Description = "Label for Uranus' moon Cordelia (Inner Moons)"
  }
}

local Ophelia = {
  Identifier = "Ophelia",
  Parent = transforms.UranusBarycenter.Identifier,
  Transform = {
    Translation = {
      Type = "SpiceTranslation",
      Target = "OPHELIA",
      Observer = "URANUS BARYCENTER"
    }
  },
  Renderable = {
    Type = "RenderableGlobe",
    Radii = { 43000, 43000, 43000 },
    SegmentsPerPatch = 64,
    Layers = {}
  },
  Tag = {
    "moon_solarSystem",
    "moon_giants",
    "moon_uranus",
    "moon_inner",
    "moon_minor",
    "moon_minor_uranus"
  },
  GUI = {
    Name = "Ophelia",
    Path = "/Solar System/Planets/Uranus/Minor Moons/Inner Moons/Ophelia"
  }
}

local OpheliaTrail = {
  Identifier = "OpheliaTrail",
  Parent = transforms.UranusBarycenter.Identifier,
  Renderable = {
    Type = "RenderableTrailOrbit",
    Translation = {
      Type = "SpiceTranslation",
      Target = "OPHELIA",
      Observer = "URANUS BARYCENTER"
    },
    Color = { 0.60, 0.65, 0.84 },
    Period = 0.3764,
<<<<<<< HEAD
    Resolution = 1000,
=======
    Resolution = 1000
>>>>>>> 2a3a11d0
  },
  Tag = {
    "moonTrail_solarSystem",
    "moonTrail_giants",
    "moonTrail_uranus",
    "moonTrail_minor",
    "moonTrail_minor_uranus"
  },
  GUI = {
    Name = "Ophelia Trail",
    Path = "/Solar System/Planets/Uranus/Minor Moons/Inner Moons/Ophelia"
  }
}

local OpheliaLabel = {
  Identifier = "OpheliaLabel",
  Parent = Ophelia.Identifier,
  Renderable = {
    Enabled = false,
    Type = "RenderableLabel",
    Text = "Ophelia",
    FontSize = 70.0,
    Size = 5.5,
    MinMaxSize = { 1, 17 },
    OrientationOption = "Camera View Direction",
    BlendMode = "Additive",
    EnableFading = true,
    FadeUnit = "Mm",
    FadeDistances = { 100.0, 500.0 },
    FadeWidths = { 25.0, 500.0 }
  },
  Tag = { "solarsystem_labels", "moon_labels", "minor_moon_labels" },
  GUI = {
    Name = "Ophelia Label",
    Path = "/Solar System/Planets/Uranus/Minor Moons/Inner Moons/Ophelia",
    Description = "Label for Uranus' moon Ophelia (Inner Moons)"
  }
}

local Bianca = {
  Identifier = "Bianca",
  Parent = transforms.UranusBarycenter.Identifier,
  Transform = {
    Translation = {
      Type = "SpiceTranslation",
      Target = "BIANCA",
      Observer = "URANUS BARYCENTER"
    }
  },
  Renderable = {
    Type = "RenderableGlobe",
    Radii = { 64000, 46000, 46000 },
    SegmentsPerPatch = 64,
    Layers = {}
  },
  Tag = {
    "moon_solarSystem",
    "moon_giants",
    "moon_uranus",
    "moon_inner",
    "moon_minor",
    "moon_minor_uranus"
  },
  GUI = {
    Name = "Bianca",
    Path = "/Solar System/Planets/Uranus/Minor Moons/Inner Moons/Bianca"
  }
}

local BiancaTrail = {
  Identifier = "BiancaTrail",
  Parent = transforms.UranusBarycenter.Identifier,
  Renderable = {
    Type = "RenderableTrailOrbit",
    Translation = {
      Type = "SpiceTranslation",
      Target = "BIANCA",
      Observer = "URANUS BARYCENTER"
    },
    Color = { 0.60, 0.65, 0.84 },
    Period = 0.434579,
<<<<<<< HEAD
    Resolution = 1000,
=======
    Resolution = 1000
>>>>>>> 2a3a11d0
  },
  Tag = {
    "moonTrail_solarSystem",
    "moonTrail_giants",
    "moonTrail_uranus",
    "moonTrail_minor",
    "moonTrail_minor_uranus"
  },
  GUI = {
    Name = "Bianca Trail",
    Path = "/Solar System/Planets/Uranus/Minor Moons/Inner Moons/Bianca"
  }
}

local BiancaLabel = {
  Identifier = "BiancaLabel",
  Parent = Bianca.Identifier,
  Renderable = {
    Enabled = false,
    Type = "RenderableLabel",
    Text = "Bianca",
    FontSize = 70.0,
    Size = 5.5,
    MinMaxSize = { 1, 17 },
    OrientationOption = "Camera View Direction",
    BlendMode = "Additive",
    EnableFading = true,
    FadeUnit = "Mm",
    FadeDistances = { 100.0, 500.0 },
    FadeWidths = { 25.0, 500.0 }
  },
  Tag = { "solarsystem_labels", "moon_labels", "minor_moon_labels" },
  GUI = {
    Name = "Bianca Label",
    Path = "/Solar System/Planets/Uranus/Minor Moons/Inner Moons/Bianca",
    Description = "Label for Uranus' moon Bianca (Inner Moons)"
  }
}

local Cressida = {
  Identifier = "Cressida",
  Parent = transforms.UranusBarycenter.Identifier,
  Transform = {
    Translation = {
      Type = "SpiceTranslation",
      Target = "CRESSIDA",
      Observer = "URANUS BARYCENTER"
    }
  },
  Renderable = {
    Type = "RenderableGlobe",
    Radii = { 80000, 80000, 80000 },
    SegmentsPerPatch = 64,
    Layers = {}
  },
  Tag = {
    "moon_solarSystem",
    "moon_giants",
    "moon_uranus",
    "moon_inner",
    "moon_minor",
    "moon_minor_uranus"
  },
  GUI = {
    Name = "Cressida",
    Path = "/Solar System/Planets/Uranus/Minor Moons/Inner Moons/Cressida"
  }
}

local CressidaTrail = {
  Identifier = "CressidaTrail",
  Parent = transforms.UranusBarycenter.Identifier,
  Renderable = {
    Type = "RenderableTrailOrbit",
    Translation = {
      Type = "SpiceTranslation",
      Target = "CRESSIDA",
      Observer = "URANUS BARYCENTER"
    },
    Color = { 0.60, 0.65, 0.84 },
    Period = 0.463570,
<<<<<<< HEAD
    Resolution = 1000,
=======
    Resolution = 1000
>>>>>>> 2a3a11d0
  },
  Tag = {
    "moonTrail_solarSystem",
    "moonTrail_giants",
    "moonTrail_uranus",
    "moonTrail_minor",
    "moonTrail_minor_uranus"
  },
  GUI = {
    Name = "Cressida Trail",
    Path = "/Solar System/Planets/Uranus/Minor Moons/Inner Moons/Cressida"
  }
}

local CressidaLabel = {
  Identifier = "CressidaLabel",
  Parent = Cressida.Identifier,
  Renderable = {
    Enabled = false,
    Type = "RenderableLabel",
    Text = "Cressida",
    FontSize = 70.0,
    Size = 5.5,
    MinMaxSize = { 1, 17 },
    OrientationOption = "Camera View Direction",
    BlendMode = "Additive",
    EnableFading = true,
    FadeUnit = "Mm",
    FadeDistances = { 100.0, 500.0 },
    FadeWidths = { 25.0, 500.0 }
  },
  Tag = { "solarsystem_labels", "moon_labels", "minor_moon_labels" },
  GUI = {
    Name = "Cressida Label",
    Path = "/Solar System/Planets/Uranus/Minor Moons/Inner Moons/Cressida",
    Description = "Label for Uranus' moon Cressida (Inner Moons)"
  }
}

local Desdemona = {
  Identifier = "Desdemona",
  Parent = transforms.UranusBarycenter.Identifier,
  Transform = {
    Translation = {
      Type = "SpiceTranslation",
      Target = "DESDEMONA",
      Observer = "URANUS BARYCENTER"
    }
  },
  Renderable = {
    Type = "RenderableGlobe",
    Radii = { 64000, 64000, 64000 },
    SegmentsPerPatch = 64,
    Layers = {}
  },
  Tag = {
    "moon_solarSystem",
    "moon_giants",
    "moon_uranus",
    "moon_inner",
    "moon_minor",
    "moon_minor_uranus"
  },
  GUI = {
    Name = "Desdemona",
    Path = "/Solar System/Planets/Uranus/Minor Moons/Inner Moons/Desdemona"
  }
}

local DesdemonaTrail = {
  Identifier = "DesdemonaTrail",
  Parent = transforms.UranusBarycenter.Identifier,
  Renderable = {
    Type = "RenderableTrailOrbit",
    Translation = {
      Type = "SpiceTranslation",
      Target = "DESDEMONA",
      Observer = "URANUS BARYCENTER"
    },
    Color = { 0.60, 0.65, 0.84 },
    Period = 0.473650,
<<<<<<< HEAD
    Resolution = 1000,
=======
    Resolution = 1000
>>>>>>> 2a3a11d0
  },
  Tag = {
    "moonTrail_solarSystem",
    "moonTrail_giants",
    "moonTrail_uranus",
    "moonTrail_minor",
    "moonTrail_minor_uranus"
  },
  GUI = {
    Name = "Desdemona Trail",
    Path = "/Solar System/Planets/Uranus/Minor Moons/Inner Moons/Desdemona"
  }
}

local DesdemonaLabel = {
  Identifier = "DesdemonaLabel",
  Parent = Desdemona.Identifier,
  Renderable = {
    Enabled = false,
    Type = "RenderableLabel",
    Text = "Desdemona",
    FontSize = 70.0,
    Size = 5.5,
    MinMaxSize = { 1, 17 },
    OrientationOption = "Camera View Direction",
    BlendMode = "Additive",
    EnableFading = true,
    FadeUnit = "Mm",
    FadeDistances = { 100.0, 500.0 },
    FadeWidths = { 25.0, 500.0 }
  },
  Tag = { "solarsystem_labels", "moon_labels", "minor_moon_labels" },
  GUI = {
    Name = "Desdemona Label",
    Path = "/Solar System/Planets/Uranus/Minor Moons/Inner Moons/Desdemona",
    Description = "Label for Uranus' moon Desdemona (Inner Moons)"
  }
}

local Juliet = {
  Identifier = "Juliet",
  Parent = transforms.UranusBarycenter.Identifier,
  Transform = {
    Translation = {
      Type = "SpiceTranslation",
      Target = "JULIET",
      Observer = "URANUS BARYCENTER"
    }
  },
  Renderable = {
    Type = "RenderableGlobe",
    Radii = { 94000, 94000, 94000 },
    SegmentsPerPatch = 64,
    Layers = {}
  },
  Tag = {
    "moon_solarSystem",
    "moon_giants",
    "moon_uranus",
    "moon_inner",
    "moon_minor",
    "moon_minor_uranus"
  },
  GUI = {
    Name = "Juliet",
    Path = "/Solar System/Planets/Uranus/Minor Moons/Inner Moons/Juliet"
  }
}

local JulietTrail = {
  Identifier = "JulietTrail",
  Parent = transforms.UranusBarycenter.Identifier,
  Renderable = {
    Type = "RenderableTrailOrbit",
    Translation = {
      Type = "SpiceTranslation",
      Target = "JULIET",
      Observer = "URANUS BARYCENTER"
    },
    Color = { 0.60, 0.65, 0.84 },
    Period = 0.493065,
<<<<<<< HEAD
    Resolution = 1000,
=======
    Resolution = 1000
>>>>>>> 2a3a11d0
  },
  Tag = {
    "moonTrail_solarSystem",
    "moonTrail_giants",
    "moonTrail_uranus",
    "moonTrail_minor",
    "moonTrail_minor_uranus"
  },
  GUI = {
    Name = "Juliet Trail",
    Path = "/Solar System/Planets/Uranus/Minor Moons/Inner Moons/Juliet"
  }
}

local JulietLabel = {
  Identifier = "JulietLabel",
  Parent = Juliet.Identifier,
  Renderable = {
    Enabled = false,
    Type = "RenderableLabel",
    Text = "Juliet",
    FontSize = 70.0,
    Size = 5.5,
    MinMaxSize = { 1, 17 },
    OrientationOption = "Camera View Direction",
    BlendMode = "Additive",
    EnableFading = true,
    FadeUnit = "Mm",
    FadeDistances = { 100.0, 500.0 },
    FadeWidths = { 25.0, 500.0 }
  },
  Tag = { "solarsystem_labels", "moon_labels", "minor_moon_labels" },
  GUI = {
    Name = "Juliet Label",
    Path = "/Solar System/Planets/Uranus/Minor Moons/Inner Moons/Juliet",
    Description = "Label for Uranus' moon Juliet (Inner Moons)"
  }
}

local Portia = {
  Identifier = "Portia",
  Parent = transforms.UranusBarycenter.Identifier,
  Transform = {
    Translation = {
      Type = "SpiceTranslation",
      Target = "PORTIA",
      Observer = "URANUS BARYCENTER"
    }
  },
  Renderable = {
    Type = "RenderableGlobe",
    Radii = { 135000, 135000, 135000 },
    SegmentsPerPatch = 64,
    Layers = {}
  },
  Tag = {
    "moon_solarSystem",
    "moon_giants",
    "moon_uranus",
    "moon_inner",
    "moon_minor",
    "moon_minor_uranus"
  },
  GUI = {
    Name = "Portia",
    Path = "/Solar System/Planets/Uranus/Minor Moons/Inner Moons/Portia"
  }
}

local PortiaTrail = {
  Identifier = "PortiaTrail",
  Parent = transforms.UranusBarycenter.Identifier,
  Renderable = {
    Type = "RenderableTrailOrbit",
    Translation = {
      Type = "SpiceTranslation",
      Target = "PORTIA",
      Observer = "URANUS BARYCENTER"
    },
    Color = { 0.60, 0.65, 0.84 },
    Period = 0.513196,
<<<<<<< HEAD
    Resolution = 1000,
=======
    Resolution = 1000
>>>>>>> 2a3a11d0
  },
  Tag = {
    "moonTrail_solarSystem",
    "moonTrail_giants",
    "moonTrail_uranus",
    "moonTrail_minor",
    "moonTrail_minor_uranus"
  },
  GUI = {
    Name = "Portia Trail",
    Path = "/Solar System/Planets/Uranus/Minor Moons/Inner Moons/Portia"
  }
}

local PortiaLabel = {
  Identifier = "PortiaLabel",
  Parent = Portia.Identifier,
  Renderable = {
    Enabled = false,
    Type = "RenderableLabel",
    Text = "Portia",
    FontSize = 70.0,
    Size = 5.5,
    MinMaxSize = { 1, 17 },
    OrientationOption = "Camera View Direction",
    BlendMode = "Additive",
    EnableFading = true,
    FadeUnit = "Mm",
    FadeDistances = { 100.0, 500.0 },
    FadeWidths = { 25.0, 500.0 }
  },
  Tag = { "solarsystem_labels", "moon_labels", "minor_moon_labels" },
  GUI = {
    Name = "Portia Label",
    Path = "/Solar System/Planets/Uranus/Minor Moons/Inner Moons/Portia",
    Description = "Label for Uranus' moon Portia (Inner Moons)"
  }
}

local Rosalind = {
  Identifier = "Rosalind",
  Parent = transforms.UranusBarycenter.Identifier,
  Transform = {
    Translation = {
      Type = "SpiceTranslation",
      Target = "ROSALIND",
      Observer = "URANUS BARYCENTER"
    }
  },
  Renderable = {
    Type = "RenderableGlobe",
    Radii = { 72000, 72000, 72000 },
    SegmentsPerPatch = 64,
    Layers = {}
  },
  Tag = {
    "moon_solarSystem",
    "moon_giants",
    "moon_uranus",
    "moon_inner",
    "moon_minor",
    "moon_minor_uranus"
  },
  GUI = {
    Name = "Rosalind",
    Path = "/Solar System/Planets/Uranus/Minor Moons/Inner Moons/Rosalind"
  }
}

local RosalindTrail = {
  Identifier = "RosalindTrail",
  Parent = transforms.UranusBarycenter.Identifier,
  Renderable = {
    Type = "RenderableTrailOrbit",
    Translation = {
      Type = "SpiceTranslation",
      Target = "ROSALIND",
      Observer = "URANUS BARYCENTER"
    },
    Color = { 0.60, 0.65, 0.84 },
    Period = 0.55846,
<<<<<<< HEAD
    Resolution = 1000,
=======
    Resolution = 1000
>>>>>>> 2a3a11d0
  },
  Tag = {
    "moonTrail_solarSystem",
    "moonTrail_giants",
    "moonTrail_uranus",
    "moonTrail_minor",
    "moonTrail_minor_uranus"
  },
  GUI = {
    Name = "Rosalind Trail",
    Path = "/Solar System/Planets/Uranus/Minor Moons/Inner Moons/Rosalind"
  }
}

local RosalindLabel = {
  Identifier = "RosalindLabel",
  Parent = Rosalind.Identifier,
  Renderable = {
    Enabled = false,
    Type = "RenderableLabel",
    Text = "Rosalind",
    FontSize = 70.0,
    Size = 5.5,
    MinMaxSize = { 1, 17 },
    OrientationOption = "Camera View Direction",
    BlendMode = "Additive",
    EnableFading = true,
    FadeUnit = "Mm",
    FadeDistances = { 100.0, 500.0 },
    FadeWidths = { 25.0, 500.0 }
  },
  Tag = { "solarsystem_labels", "moon_labels", "minor_moon_labels" },
  GUI = {
    Name = "Rosalind Label",
    Path = "/Solar System/Planets/Uranus/Minor Moons/Inner Moons/Rosalind",
    Description = "Label for Uranus' moon Rosalind (Inner Moons)"
  }
}

local Cupid = {
  Identifier = "Cupid",
  Parent = transforms.UranusBarycenter.Identifier,
  Transform = {
    Translation = {
      Type = "SpiceTranslation",
      Target = "CUPID",
      Observer = "URANUS BARYCENTER"
    }
  },
  Renderable = {
    Type = "RenderableGlobe",
    Radii = { 18000, 18000, 18000 },
    SegmentsPerPatch = 64,
    Layers = {}
  },
  Tag = {
    "moon_solarSystem",
    "moon_giants",
    "moon_uranus",
    "moon_inner",
    "moon_minor",
    "moon_minor_uranus"
  },
  GUI = {
    Name = "Cupid",
    Path = "/Solar System/Planets/Uranus/Minor Moons/Inner Moons/Cupid"
  }
}

local CupidTrail = {
  Identifier = "CupidTrail",
  Parent = transforms.UranusBarycenter.Identifier,
  Renderable = {
    Type = "RenderableTrailOrbit",
    Translation = {
      Type = "SpiceTranslation",
      Target = "CUPID",
      Observer = "URANUS BARYCENTER"
    },
    Color = { 0.60, 0.65, 0.84 },
    Period = 0.618,
<<<<<<< HEAD
    Resolution = 1000,
=======
    Resolution = 1000
>>>>>>> 2a3a11d0
  },
  Tag = {
    "moonTrail_solarSystem",
    "moonTrail_giants",
    "moonTrail_uranus",
    "moonTrail_minor",
    "moonTrail_minor_uranus"
  },
  GUI = {
    Name = "Cupid Trail",
    Path = "/Solar System/Planets/Uranus/Minor Moons/Inner Moons/Cupid"
  }
}

local CupidLabel = {
  Identifier = "CupidLabel",
  Parent = Cupid.Identifier,
  Renderable = {
    Enabled = false,
    Type = "RenderableLabel",
    Text = "Cupid",
    FontSize = 70.0,
    Size = 5.5,
    MinMaxSize = { 1, 17 },
    OrientationOption = "Camera View Direction",
    BlendMode = "Additive",
    EnableFading = true,
    FadeUnit = "Mm",
    FadeDistances = { 100.0, 500.0 },
    FadeWidths = { 25.0, 500.0 }
  },
  Tag = { "solarsystem_labels", "moon_labels", "minor_moon_labels" },
  GUI = {
    Name = "Cupid Label",
    Path = "/Solar System/Planets/Uranus/Minor Moons/Inner Moons/Cupid",
    Description = "Label for Uranus' moon Cupid (Inner Moons)"
  }
}

local Belinda = {
  Identifier = "Belinda",
  Parent = transforms.UranusBarycenter.Identifier,
  Transform = {
    Translation = {
      Type = "SpiceTranslation",
      Target = "BELINDA",
      Observer = "URANUS BARYCENTER"
    }
  },
  Renderable = {
    Type = "RenderableGlobe",
    Radii = { 90000, 90000, 90000 },
    SegmentsPerPatch = 64,
    Layers = {}
  },
  Tag = {
    "moon_solarSystem",
    "moon_giants",
    "moon_uranus",
    "moon_inner",
    "moon_minor",
    "moon_minor_uranus"
  },
  GUI = {
    Name = "Belinda",
    Path = "/Solar System/Planets/Uranus/Minor Moons/Inner Moons/Belinda"
  }
}

local BelindaTrail = {
  Identifier = "BelindaTrail",
  Parent = transforms.UranusBarycenter.Identifier,
  Renderable = {
    Type = "RenderableTrailOrbit",
    Translation = {
      Type = "SpiceTranslation",
      Target = "BELINDA",
      Observer = "URANUS BARYCENTER"
    },
    Color = { 0.60, 0.65, 0.84 },
    Period = 0.623527,
<<<<<<< HEAD
    Resolution = 1000,
=======
    Resolution = 1000
>>>>>>> 2a3a11d0
  },
  Tag = {
    "moonTrail_solarSystem",
    "moonTrail_giants",
    "moonTrail_uranus",
    "moonTrail_minor",
    "moonTrail_minor_uranus"
  },
  GUI = {
    Name = "Belinda Trail",
    Path = "/Solar System/Planets/Uranus/Minor Moons/Inner Moons/Belinda"
  }
}

local BelindaLabel = {
  Identifier = "BelindaLabel",
  Parent = Belinda.Identifier,
  Renderable = {
    Enabled = false,
    Type = "RenderableLabel",
    Text = "Belinda",
    FontSize = 70.0,
    Size = 5.5,
    MinMaxSize = { 1, 17 },
    OrientationOption = "Camera View Direction",
    BlendMode = "Additive",
    EnableFading = true,
    FadeUnit = "Mm",
    FadeDistances = { 100.0, 500.0 },
    FadeWidths = { 25.0, 500.0 }
  },
  Tag = { "solarsystem_labels", "moon_labels", "minor_moon_labels" },
  GUI = {
    Name = "Belinda Label",
    Path = "/Solar System/Planets/Uranus/Minor Moons/Inner Moons/Belinda",
    Description = "Label for Uranus' moon Belinda (Inner Moons)"
  }
}

local Perdita = {
  Identifier = "Perdita",
  Parent = transforms.UranusBarycenter.Identifier,
  Transform = {
    Translation = {
      Type = "SpiceTranslation",
      Target = "PERDITA",
      Observer = "URANUS BARYCENTER"
    }
  },
  Renderable = {
    Type = "RenderableGlobe",
    Radii = { 30000, 30000, 30000 },
    SegmentsPerPatch = 64,
    Layers = {}
  },
  Tag = {
    "moon_solarSystem",
    "moon_giants",
    "moon_uranus",
    "moon_inner",
    "moon_minor",
    "moon_minor_uranus"
  },
  GUI = {
    Name = "Perdita",
    Path = "/Solar System/Planets/Uranus/Minor Moons/Inner Moons/Perdita"
  }
}

local PerditaTrail = {
  Identifier = "PerditaTrail",
  Parent = transforms.UranusBarycenter.Identifier,
  Renderable = {
    Type = "RenderableTrailOrbit",
    Translation = {
      Type = "SpiceTranslation",
      Target = "PERDITA",
      Observer = "URANUS BARYCENTER"
    },
    Color = { 0.60, 0.65, 0.84 },
    Period = 0.638,
<<<<<<< HEAD
    Resolution = 1000,
=======
    Resolution = 1000
>>>>>>> 2a3a11d0
  },
  Tag = {
    "moonTrail_solarSystem",
    "moonTrail_giants",
    "moonTrail_uranus",
    "moonTrail_minor",
    "moonTrail_minor_uranus"
  },
  GUI = {
    Name = "Perdita Trail",
    Path = "/Solar System/Planets/Uranus/Minor Moons/Inner Moons/Perdita"
  }
}

local PerditaLabel = {
  Identifier = "PerditaLabel",
  Parent = Perdita.Identifier,
  Renderable = {
    Enabled = false,
    Type = "RenderableLabel",
    Text = "Perdita",
    FontSize = 70.0,
    Size = 5.5,
    MinMaxSize = { 1, 17 },
    OrientationOption = "Camera View Direction",
    BlendMode = "Additive",
    EnableFading = true,
    FadeUnit = "Mm",
    FadeDistances = { 100.0, 500.0 },
    FadeWidths = { 25.0, 500.0 }
  },
  Tag = { "solarsystem_labels", "moon_labels", "minor_moon_labels" },
  GUI = {
    Name = "Perdita Label",
    Path = "/Solar System/Planets/Uranus/Minor Moons/Inner Moons/Perdita",
    Description = "Label for Uranus' moon Perdita (Inner Moons)"
  }
}

local Puck = {
  Identifier = "Puck",
  Parent = transforms.UranusBarycenter.Identifier,
  Transform = {
    Translation = {
      Type = "SpiceTranslation",
      Target = "PUCK",
      Observer = "URANUS BARYCENTER"
    }
  },
  Renderable = {
    Type = "RenderableGlobe",
    Radii = { 162000, 162000, 162000 },
    SegmentsPerPatch = 64,
    Layers = {}
  },
  Tag = {
    "moon_solarSystem",
    "moon_giants",
    "moon_uranus",
    "moon_inner",
    "moon_minor",
    "moon_minor_uranus"
  },
  GUI = {
    Name = "Puck",
    Path = "/Solar System/Planets/Uranus/Minor Moons/Inner Moons/Puck"
  }
}

local PuckTrail = {
  Identifier = "PuckTrail",
  Parent = transforms.UranusBarycenter.Identifier,
  Renderable = {
    Type = "RenderableTrailOrbit",
    Translation = {
      Type = "SpiceTranslation",
      Target = "PUCK",
      Observer = "URANUS BARYCENTER"
    },
    Color = { 0.60, 0.65, 0.84 },
    Period = 0.761833,
<<<<<<< HEAD
    Resolution = 1000,
=======
    Resolution = 1000
>>>>>>> 2a3a11d0
  },
  Tag = {
    "moonTrail_solarSystem",
    "moonTrail_giants",
    "moonTrail_uranus",
    "moonTrail_minor",
    "moonTrail_minor_uranus"
  },
  GUI = {
    Name = "Puck Trail",
    Path = "/Solar System/Planets/Uranus/Minor Moons/Inner Moons/Puck"
  }
}

local PuckLabel = {
  Identifier = "PuckLabel",
  Parent = Puck.Identifier,
  Renderable = {
    Enabled = false,
    Type = "RenderableLabel",
    Text = "Puck",
    FontSize = 70.0,
    Size = 5.5,
    MinMaxSize = { 1, 17 },
    OrientationOption = "Camera View Direction",
    BlendMode = "Additive",
    EnableFading = true,
    FadeUnit = "Mm",
    FadeDistances = { 100.0, 500.0 },
    FadeWidths = { 25.0, 500.0 }
  },
  Tag = { "solarsystem_labels", "moon_labels", "minor_moon_labels" },
  GUI = {
    Name = "Puck Label",
    Path = "/Solar System/Planets/Uranus/Minor Moons/Inner Moons/Puck",
    Description = "Label for Uranus' moon Puck (Inner Moons)"
  }
}

local Mab = {
  Identifier = "Mab",
  Parent = transforms.UranusBarycenter.Identifier,
  Transform = {
    Translation = {
      Type = "SpiceTranslation",
      Target = "MAB",
      Observer = "URANUS BARYCENTER"
    }
  },
  Renderable = {
    Type = "RenderableGlobe",
    Radii = { 25000, 25000, 25000 },
    SegmentsPerPatch = 64,
    Layers = {}
  },
  Tag = {
    "moon_solarSystem",
    "moon_giants",
    "moon_uranus",
    "moon_inner",
    "moon_minor",
    "moon_minor_uranus"
  },
  GUI = {
    Name = "Mab",
    Path = "/Solar System/Planets/Uranus/Minor Moons/Inner Moons/Mab"
  }
}

local MabTrail = {
  Identifier = "MabTrail",
  Parent = transforms.UranusBarycenter.Identifier,
  Renderable = {
    Type = "RenderableTrailOrbit",
    Translation = {
      Type = "SpiceTranslation",
      Target = "MAB",
      Observer = "URANUS BARYCENTER"
    },
    Color = { 0.60, 0.65, 0.84 },
    Period = 0.923,
<<<<<<< HEAD
    Resolution = 1000,
=======
    Resolution = 1000
>>>>>>> 2a3a11d0
  },
  Tag = {
    "moonTrail_solarSystem",
    "moonTrail_giants",
    "moonTrail_uranus",
    "moonTrail_minor",
    "moonTrail_minor_uranus"
  },
  GUI = {
    Name = "Mab Trail",
    Path = "/Solar System/Planets/Uranus/Minor Moons/Inner Moons/Mab"
  }
}

local MabLabel = {
  Identifier = "MabLabel",
  Parent = Mab.Identifier,
  Renderable = {
    Enabled = false,
    Type = "RenderableLabel",
    Text = "Mab",
    FontSize = 70.0,
    Size = 5.5,
    MinMaxSize = { 1, 17 },
    OrientationOption = "Camera View Direction",
    BlendMode = "Additive",
    EnableFading = true,
    FadeUnit = "Mm",
    FadeDistances = { 100.0, 500.0 },
    FadeWidths = { 25.0, 500.0 }
  },
  Tag = { "solarsystem_labels", "moon_labels", "minor_moon_labels" },
  GUI = {
    Name = "Mab Label",
    Path = "/Solar System/Planets/Uranus/Minor Moons/Inner Moons/Mab",
    Description = "Label for Uranus' moon Mab (Inner Moons)"
  }
}

asset.onInitialize(function()
  openspace.spice.loadKernel(kernel.ura115)


  openspace.addSceneGraphNode(Cordelia)
  openspace.addSceneGraphNode(CordeliaTrail)
  openspace.addSceneGraphNode(CordeliaLabel)

  openspace.addSceneGraphNode(Ophelia)
  openspace.addSceneGraphNode(OpheliaTrail)
  openspace.addSceneGraphNode(OpheliaLabel)

  openspace.addSceneGraphNode(Bianca)
  openspace.addSceneGraphNode(BiancaTrail)
  openspace.addSceneGraphNode(BiancaLabel)

  openspace.addSceneGraphNode(Cressida)
  openspace.addSceneGraphNode(CressidaTrail)
  openspace.addSceneGraphNode(CressidaLabel)

  openspace.addSceneGraphNode(Desdemona)
  openspace.addSceneGraphNode(DesdemonaTrail)
  openspace.addSceneGraphNode(DesdemonaLabel)

  openspace.addSceneGraphNode(Juliet)
  openspace.addSceneGraphNode(JulietTrail)
  openspace.addSceneGraphNode(JulietLabel)

  openspace.addSceneGraphNode(Portia)
  openspace.addSceneGraphNode(PortiaTrail)
  openspace.addSceneGraphNode(PortiaLabel)

  openspace.addSceneGraphNode(Rosalind)
  openspace.addSceneGraphNode(RosalindTrail)
  openspace.addSceneGraphNode(RosalindLabel)

  openspace.addSceneGraphNode(Cupid)
  openspace.addSceneGraphNode(CupidTrail)
  openspace.addSceneGraphNode(CupidLabel)

  openspace.addSceneGraphNode(Belinda)
  openspace.addSceneGraphNode(BelindaTrail)
  openspace.addSceneGraphNode(BelindaLabel)

  openspace.addSceneGraphNode(Perdita)
  openspace.addSceneGraphNode(PerditaTrail)
  openspace.addSceneGraphNode(PerditaLabel)

  openspace.addSceneGraphNode(Puck)
  openspace.addSceneGraphNode(PuckTrail)
  openspace.addSceneGraphNode(PuckLabel)

  openspace.addSceneGraphNode(Mab)
  openspace.addSceneGraphNode(MabTrail)
  openspace.addSceneGraphNode(MabLabel)
end)

asset.onDeinitialize(function()
  openspace.removeSceneGraphNode(CordeliaLabel)
  openspace.removeSceneGraphNode(CordeliaTrail)
  openspace.removeSceneGraphNode(Cordelia)

  openspace.removeSceneGraphNode(OpheliaLabel)
  openspace.removeSceneGraphNode(OpheliaTrail)
  openspace.removeSceneGraphNode(Ophelia)

  openspace.removeSceneGraphNode(BiancaLabel)
  openspace.removeSceneGraphNode(BiancaTrail)
  openspace.removeSceneGraphNode(Bianca)

  openspace.removeSceneGraphNode(CressidaLabel)
  openspace.removeSceneGraphNode(CressidaTrail)
  openspace.removeSceneGraphNode(Cressida)

  openspace.removeSceneGraphNode(DesdemonaLabel)
  openspace.removeSceneGraphNode(DesdemonaTrail)
  openspace.removeSceneGraphNode(Desdemona)

  openspace.removeSceneGraphNode(JulietLabel)
  openspace.removeSceneGraphNode(JulietTrail)
  openspace.removeSceneGraphNode(Juliet)

  openspace.removeSceneGraphNode(PortiaLabel)
  openspace.removeSceneGraphNode(PortiaTrail)
  openspace.removeSceneGraphNode(Portia)

  openspace.removeSceneGraphNode(RosalindLabel)
  openspace.removeSceneGraphNode(RosalindTrail)
  openspace.removeSceneGraphNode(Rosalind)

  openspace.removeSceneGraphNode(CupidLabel)
  openspace.removeSceneGraphNode(CupidTrail)
  openspace.removeSceneGraphNode(Cupid)

  openspace.removeSceneGraphNode(BelindaLabel)
  openspace.removeSceneGraphNode(BelindaTrail)
  openspace.removeSceneGraphNode(Belinda)

  openspace.removeSceneGraphNode(PerditaLabel)
  openspace.removeSceneGraphNode(PerditaTrail)
  openspace.removeSceneGraphNode(Perdita)

  openspace.removeSceneGraphNode(PuckLabel)
  openspace.removeSceneGraphNode(PuckTrail)
  openspace.removeSceneGraphNode(Puck)

  openspace.removeSceneGraphNode(MabLabel)
  openspace.removeSceneGraphNode(MabTrail)
  openspace.removeSceneGraphNode(Mab)


  openspace.spice.unloadKernel(kernel.ura115)
end)

asset.export(Cordelia)
asset.export(CordeliaTrail)
asset.export(CordeliaLabel)
asset.export(Ophelia)
asset.export(OpheliaTrail)
asset.export(OpheliaLabel)
asset.export(Bianca)
asset.export(BiancaTrail)
asset.export(BiancaLabel)
asset.export(Cressida)
asset.export(CressidaTrail)
asset.export(CressidaLabel)
asset.export(Desdemona)
asset.export(DesdemonaTrail)
asset.export(DesdemonaLabel)
asset.export(Juliet)
asset.export(JulietTrail)
asset.export(JulietLabel)
asset.export(Portia)
asset.export(PortiaTrail)
asset.export(PortiaLabel)
asset.export(Rosalind)
asset.export(RosalindTrail)
asset.export(RosalindLabel)
asset.export(Cupid)
asset.export(CupidTrail)
asset.export(CupidLabel)
asset.export(Belinda)
asset.export(BelindaTrail)
asset.export(BelindaLabel)
asset.export(Perdita)
asset.export(PerditaTrail)
asset.export(PerditaLabel)
asset.export(Puck)
asset.export(PuckTrail)
asset.export(PuckLabel)
asset.export(Mab)
asset.export(MabTrail)
asset.export(MabLabel)



asset.meta = {
  Name = "Uranus Irregular Retrograde Moons",
  Version = "1.0",
  Description = [[Procedural Globe asset containing Uranus' irregular retrograde moons:
    Cordelia, Ophelia, Bianca, Cressida, Desdemona, Juliet, Portia, Rosalind, Cupid,
    Belinda, Perdita, Puck and Mab. Blank globes and SPICE trails are generated for each
    moon]],
  Author = "OpenSpace Team",
  URL = "http://openspaceproject.com",
  License = "MIT license"
}<|MERGE_RESOLUTION|>--- conflicted
+++ resolved
@@ -45,11 +45,7 @@
     },
     Color = { 0.60, 0.65, 0.84 },
     Period = 0.335034,
-<<<<<<< HEAD
-    Resolution = 1000,
-=======
     Resolution = 1000
->>>>>>> 2a3a11d0
   },
   Tag = {
     "moonTrail_solarSystem",
@@ -131,11 +127,7 @@
     },
     Color = { 0.60, 0.65, 0.84 },
     Period = 0.3764,
-<<<<<<< HEAD
-    Resolution = 1000,
-=======
     Resolution = 1000
->>>>>>> 2a3a11d0
   },
   Tag = {
     "moonTrail_solarSystem",
@@ -217,11 +209,7 @@
     },
     Color = { 0.60, 0.65, 0.84 },
     Period = 0.434579,
-<<<<<<< HEAD
-    Resolution = 1000,
-=======
     Resolution = 1000
->>>>>>> 2a3a11d0
   },
   Tag = {
     "moonTrail_solarSystem",
@@ -303,11 +291,7 @@
     },
     Color = { 0.60, 0.65, 0.84 },
     Period = 0.463570,
-<<<<<<< HEAD
-    Resolution = 1000,
-=======
     Resolution = 1000
->>>>>>> 2a3a11d0
   },
   Tag = {
     "moonTrail_solarSystem",
@@ -389,11 +373,7 @@
     },
     Color = { 0.60, 0.65, 0.84 },
     Period = 0.473650,
-<<<<<<< HEAD
-    Resolution = 1000,
-=======
     Resolution = 1000
->>>>>>> 2a3a11d0
   },
   Tag = {
     "moonTrail_solarSystem",
@@ -475,11 +455,7 @@
     },
     Color = { 0.60, 0.65, 0.84 },
     Period = 0.493065,
-<<<<<<< HEAD
-    Resolution = 1000,
-=======
     Resolution = 1000
->>>>>>> 2a3a11d0
   },
   Tag = {
     "moonTrail_solarSystem",
@@ -561,11 +537,7 @@
     },
     Color = { 0.60, 0.65, 0.84 },
     Period = 0.513196,
-<<<<<<< HEAD
-    Resolution = 1000,
-=======
     Resolution = 1000
->>>>>>> 2a3a11d0
   },
   Tag = {
     "moonTrail_solarSystem",
@@ -647,11 +619,7 @@
     },
     Color = { 0.60, 0.65, 0.84 },
     Period = 0.55846,
-<<<<<<< HEAD
-    Resolution = 1000,
-=======
     Resolution = 1000
->>>>>>> 2a3a11d0
   },
   Tag = {
     "moonTrail_solarSystem",
@@ -733,11 +701,7 @@
     },
     Color = { 0.60, 0.65, 0.84 },
     Period = 0.618,
-<<<<<<< HEAD
-    Resolution = 1000,
-=======
     Resolution = 1000
->>>>>>> 2a3a11d0
   },
   Tag = {
     "moonTrail_solarSystem",
@@ -819,11 +783,7 @@
     },
     Color = { 0.60, 0.65, 0.84 },
     Period = 0.623527,
-<<<<<<< HEAD
-    Resolution = 1000,
-=======
     Resolution = 1000
->>>>>>> 2a3a11d0
   },
   Tag = {
     "moonTrail_solarSystem",
@@ -905,11 +865,7 @@
     },
     Color = { 0.60, 0.65, 0.84 },
     Period = 0.638,
-<<<<<<< HEAD
-    Resolution = 1000,
-=======
     Resolution = 1000
->>>>>>> 2a3a11d0
   },
   Tag = {
     "moonTrail_solarSystem",
@@ -991,11 +947,7 @@
     },
     Color = { 0.60, 0.65, 0.84 },
     Period = 0.761833,
-<<<<<<< HEAD
-    Resolution = 1000,
-=======
     Resolution = 1000
->>>>>>> 2a3a11d0
   },
   Tag = {
     "moonTrail_solarSystem",
@@ -1077,11 +1029,7 @@
     },
     Color = { 0.60, 0.65, 0.84 },
     Period = 0.923,
-<<<<<<< HEAD
-    Resolution = 1000,
-=======
     Resolution = 1000
->>>>>>> 2a3a11d0
   },
   Tag = {
     "moonTrail_solarSystem",
