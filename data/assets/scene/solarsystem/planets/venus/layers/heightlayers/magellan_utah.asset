local globeIdentifier = asset.require("../../venus").Venus.Identifier

local layer = {
  Identifier = "Magellan",
  Name = "Magellan Elevation [Utah]",
<<<<<<< HEAD
  Enabled = asset.enabled,
  Description = [[ Elevation layer for Venus. The represents the version 2
=======
  Description = [[Elevation layer for Venus. The represents the version 2
>>>>>>> 8dc17636
    (1997 release) of the Global Topographic Data Record (GTDR-SINUS.3;2).
    The range to surface is derived by fitting altimeter echoes from the fan-beam
    altimetry antenna as a function of time to Hagfors' radar backscatter model
    templates. The ranges are subtracted from the spacecraft radial
    coordinate (derived from Doppler tracking), yielding measurements of
    planetary radius. The data are filtered to remove low-frequency errors in
    the in-plane elements of each spacecraft orbit, and then originally re-sampled
    into sinusoidal, Mercator, and north and south polar stereographic projections
    at a resolution of 5 kilometers per pixel (4641 meters per pixel [m])]],
  FilePath = asset.localResource("magellan_utah.wms"),
  TilePixelSize = 64,
  Settings = {
    Gamma = 1.72,
    Multiplier = 1.1
  }
}

asset.onInitialize(function()
  openspace.globebrowsing.addLayer(globeIdentifier, "HeightLayers", layer)
end)

asset.onDeinitialize(function()
  openspace.globebrowsing.deleteLayer(globeIdentifier, "HeightLayers", layer)
end)

asset.export("layer", layer)



asset.meta = {
  Name = "Venus Magellan DEM",
  Version = "1.0",
  Description = [[Map layer for Venus containting Venus Magellan DEM from the USGS.
    Hosted on the OpenSpace servers in Utah]],
  Author = "USGS",
  URL = "https://astrogeology.usgs.gov/search/map/Venus/Magellan/RadarProperties" ..
    "/Venus_Magellan_Topography_Global_4641m_v02",
  License = "NASA/PDS"
}<|MERGE_RESOLUTION|>--- conflicted
+++ resolved
@@ -3,12 +3,8 @@
 local layer = {
   Identifier = "Magellan",
   Name = "Magellan Elevation [Utah]",
-<<<<<<< HEAD
   Enabled = asset.enabled,
-  Description = [[ Elevation layer for Venus. The represents the version 2
-=======
   Description = [[Elevation layer for Venus. The represents the version 2
->>>>>>> 8dc17636
     (1997 release) of the Global Topographic Data Record (GTDR-SINUS.3;2).
     The range to surface is derived by fitting altimeter echoes from the fan-beam
     altimetry antenna as a function of time to Hagfors' radar backscatter model
