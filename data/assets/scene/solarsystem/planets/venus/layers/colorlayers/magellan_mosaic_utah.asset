--- conflicted
+++ resolved
@@ -3,12 +3,8 @@
 local layer = {
   Identifier = "Magellan_Mosaic_Utah",
   Name = "Magellan Mosaic [Utah]",
-<<<<<<< HEAD
   Enabled = asset.enabled,
-  Description = [[ Color layer for Venus. This mosaic was created from the Magellan
-=======
   Description = [[Color layer for Venus. This mosaic was created from the Magellan
->>>>>>> 8dc17636
     F-BIDRs, (Full resolution Basic Image Data Records), the highest resolution
     radar images of the Venus surface (~75 m/pixel). Because Venus is shrouded by a
     dense, opaque atmosphere, conventional optical cameras cannot be used to image
