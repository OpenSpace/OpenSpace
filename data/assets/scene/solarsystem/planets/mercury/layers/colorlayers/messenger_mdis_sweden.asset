<<<<<<< HEAD
local assetHelper = asset.require('util/asset_helper')
local mapServiceConfigs = asset.localResource("./../../map_service_configs")
local globeIdentifier = asset.require("./../../mercury").Mercury.Identifier
=======
local globeIdentifier = asset.require("../../mercury").Mercury.Identifier
>>>>>>> 0462a008

local layer = {
  Identifier = "Messenger_MDIS_Sweden",
  Name = "Messenger MDIS [Sweden]",
<<<<<<< HEAD
  FilePath = mapServiceConfigs .. "/LiU/Messenger_MDIS.wms",
  Description = [[This May 2013 basemap is a combination of the following mosaics; (1) 
  The 2013-05-10 version of the monochrome global mosaic, made from Applied Coherent 
  Technology (ACT) Corporation tiles, (2) An average north polar mosaic from 90N to 82.5N, 
  composed of images from many campaigns, made by C. Ernst, and (3) An average south 
  polar mosaic from 90S to 85S, composed of images from the south polar monitoring 
  campaign from the primary mission, made by N. Chabot. To fill minor areas of missing 
  data, the 2013-05-10 version of the high-incidence global mosaic was underlain. This 
  monochrome mosaic is composed of Mercury Dual Imaging System (MDIS) Narrow Angle 
  Camera (NAC) images and Wide Angle Camers (WAC) images acquired in the filter centered 
  at 750 nm. The resolution of this mosaic is 250 meters per pixel (m).]]
}

assetHelper.registerLayerAndExport(asset, layer, globeIdentifier, "ColorLayers")


asset.meta = {
  Name = "Messenger MDIS [Sweden]",
  Version = "1.0",
  Description = [[ Mercury MDIS layer for Mercury globe. 
  This map is hosted on the OpenSpace server in Sweden.]],
  Author = "USGS",
  URL = "https://astrogeology.usgs.gov/search/map/Mercury/Messenger/Global/Mercury_MESSENGER_MDIS_mosaic_global_250m_2013",
  License = "NASA/PDS"
=======
  FilePath = asset.localResource("messenger_mdis_sweden.wms")
>>>>>>> 0462a008
}


<|MERGE_RESOLUTION|>--- conflicted
+++ resolved
@@ -1,16 +1,10 @@
-<<<<<<< HEAD
-local assetHelper = asset.require('util/asset_helper')
-local mapServiceConfigs = asset.localResource("./../../map_service_configs")
-local globeIdentifier = asset.require("./../../mercury").Mercury.Identifier
-=======
+local assetHelper = asset.require("util/asset_helper")
 local globeIdentifier = asset.require("../../mercury").Mercury.Identifier
->>>>>>> 0462a008
 
 local layer = {
   Identifier = "Messenger_MDIS_Sweden",
   Name = "Messenger MDIS [Sweden]",
-<<<<<<< HEAD
-  FilePath = mapServiceConfigs .. "/LiU/Messenger_MDIS.wms",
+  FilePath = asset.localResource("messenger_mdis_sweden.wms"),
   Description = [[This May 2013 basemap is a combination of the following mosaics; (1) 
   The 2013-05-10 version of the monochrome global mosaic, made from Applied Coherent 
   Technology (ACT) Corporation tiles, (2) An average north polar mosaic from 90N to 82.5N, 
@@ -34,9 +28,6 @@
   Author = "USGS",
   URL = "https://astrogeology.usgs.gov/search/map/Mercury/Messenger/Global/Mercury_MESSENGER_MDIS_mosaic_global_250m_2013",
   License = "NASA/PDS"
-=======
-  FilePath = asset.localResource("messenger_mdis_sweden.wms")
->>>>>>> 0462a008
 }
 
 
