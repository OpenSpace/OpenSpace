--- conflicted
+++ resolved
@@ -1,16 +1,10 @@
-<<<<<<< HEAD
-local assetHelper = asset.require('util/asset_helper')
-local mapServiceConfigs = asset.localResource("./../../map_service_configs")
-local globeIdentifier = asset.require("./../../mercury").Mercury.Identifier
-=======
+local assetHelper = asset.require("util/asset_helper")
 local globeIdentifier = asset.require("../../mercury").Mercury.Identifier
->>>>>>> 0462a008
 
 local layer = {
   Identifier = "Messenger_BDR_Utah",
   Name = "Messenger BDR [Utah]",
-<<<<<<< HEAD
-  FilePath = mapServiceConfigs .. "/Utah/MessengerBDR.wms",
+  FilePath = asset.localResource("messenger_bdr_utah.wms"),
   TilePixelSize = 360,
   Description = [[The Map Projected Basemap RDR (BDR) data set consists of a global 
   monochrome map of reflectance at a resolution of 256 pixels per degree (~166 m/p). 
@@ -20,10 +14,6 @@
   near 74°. It is controlled and projected onto a global digital elevation model. It uses 
   a Kasseleinin-Shkuratov photometric model, whose parameters are the same for any given 
   wavelength band across all MESSENGER end-of-mission map data products.]]
-=======
-  FilePath = asset.localResource("messenger_bdr_utah.wms"),
-  TilePixelSize = 360
->>>>>>> 0462a008
 }
 
 assetHelper.registerLayerAndExport(asset, layer, globeIdentifier, "ColorLayers")
