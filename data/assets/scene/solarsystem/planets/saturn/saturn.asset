local transforms = asset.require('./transforms')
local assetHelper = asset.require('util/asset_helper')
asset.require("spice/base")
asset.request('./trail')



local textures = asset.syncedResource({
    Type = "HttpSynchronization",
    Name = "Saturn textures",
    Identifier = "saturn_textures",
    Version = 3
})

local Saturn = {
    Identifier = "Saturn",
    Parent = transforms.SaturnBarycenter.Identifier,
    Transform = {
        Rotation = {
            Type = "SpiceRotation",
            SourceFrame = "IAU_SATURN",
            DestinationFrame = "GALACTIC"
        }
    },
    Renderable = {
        Type = "RenderableGlobe",
        Radii = { 60268000, 60268000, 54364000 },
        SegmentsPerPatch = 64,
        Layers = {
            ColorLayers = {
                {
                    Identifier = "Texture",
                    FilePath = textures .. "/saturn.jpg",
                    Enabled = true
                }
            }
        }
    },
    Tag = { "planet_solarSystem", "planet_giants" },
    GUI = {
        Path = "/Solar System/Planets/Saturn"
    }
}

local SaturnRings = {
    Identifier = "SaturnRings",
    Parent = Saturn.Identifier,
    Renderable = {
        Type = "RenderableRings",
        Texture = textures .. "/saturn_rings.png",
        Size = 140445000,
        Offset = { 74500 / 140445.100671159, 1.0 } -- min / max extend
    },
    GUI = {
        Name = "Saturn Rings",
        Path = "/Solar System/Planets/Saturn"
    }
}

local SaturnLabel = {
    Identifier = "SaturnLabel",
    Parent = Saturn.Identifier,
<<<<<<< HEAD
    -- Transform = {
    --     Translation = {
    --         Type = "SpiceTranslation",
    --         Target = "EARTH",
    --         Observer = "EARTH BARYCENTER"
    --     },
    --     -- Rotation = {
    --     --     Type = "SpiceRotation",
    --     --     SourceFrame = "IAU_MOON",
    --     --     DestinationFrame = "GALACTIC"
    --     -- }
    -- },
    Renderable = {
        Enabled = true,
=======
    Renderable = {
        Enabled = false,
>>>>>>> 04bd649b
        Type = "RenderableLabels",
        LabelText = "Saturn",
        FontSize = 100.0,
        LabelSize = 8.7,
        LabelMaxSize = 100.0,
        LabelMinSize = 1.0,
        BlendMode = "Additive",
<<<<<<< HEAD
        LabelOrientationOption = "Camera View Direction",
        TransformationMatrix = {
            1.0, 0.0, 0.0, 0.0,
            0.0, 1.0, 0.0, 0.0,
            0.0, 0.0, 1.0, 0.0,
            0.0, 0.0, 0.0, 1.0
        },
    },
=======
        LabelOrientationOption = "Camera View Direction"
    },
    Tag = { "solarsystem_labels" },
>>>>>>> 04bd649b
    GUI = {
        Name = "Saturn Label",
        Path = "/Solar System/Planets/Saturn"
    }
}


assetHelper.registerSceneGraphNodesAndExport(asset, { Saturn, SaturnRings, SaturnLabel })<|MERGE_RESOLUTION|>--- conflicted
+++ resolved
@@ -60,25 +60,8 @@
 local SaturnLabel = {
     Identifier = "SaturnLabel",
     Parent = Saturn.Identifier,
-<<<<<<< HEAD
-    -- Transform = {
-    --     Translation = {
-    --         Type = "SpiceTranslation",
-    --         Target = "EARTH",
-    --         Observer = "EARTH BARYCENTER"
-    --     },
-    --     -- Rotation = {
-    --     --     Type = "SpiceRotation",
-    --     --     SourceFrame = "IAU_MOON",
-    --     --     DestinationFrame = "GALACTIC"
-    --     -- }
-    -- },
-    Renderable = {
-        Enabled = true,
-=======
     Renderable = {
         Enabled = false,
->>>>>>> 04bd649b
         Type = "RenderableLabels",
         LabelText = "Saturn",
         FontSize = 100.0,
@@ -86,20 +69,9 @@
         LabelMaxSize = 100.0,
         LabelMinSize = 1.0,
         BlendMode = "Additive",
-<<<<<<< HEAD
-        LabelOrientationOption = "Camera View Direction",
-        TransformationMatrix = {
-            1.0, 0.0, 0.0, 0.0,
-            0.0, 1.0, 0.0, 0.0,
-            0.0, 0.0, 1.0, 0.0,
-            0.0, 0.0, 0.0, 1.0
-        },
-    },
-=======
         LabelOrientationOption = "Camera View Direction"
     },
     Tag = { "solarsystem_labels" },
->>>>>>> 04bd649b
     GUI = {
         Name = "Saturn Label",
         Path = "/Solar System/Planets/Saturn"
