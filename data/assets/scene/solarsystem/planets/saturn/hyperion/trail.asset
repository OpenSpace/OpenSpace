local transforms = asset.require("../transforms")
local kernel = asset.require("../kernels")



local HyperionTrail = {
  Identifier = "HyperionTrail",
  Parent = transforms.SaturnBarycenter.Identifier,
  Renderable = {
    Type = "RenderableTrailOrbit",
    Translation = {
      Type = "SpiceTranslation",
      Target = "HYPERION",
      Observer = "SATURN BARYCENTER"
    },
    Color = { 0.5, 0.3, 0.3 },
    Period = 21.276,
    Resolution = 1000
  },
<<<<<<< HEAD
  Tag = { "moonTrail_solarSystem", "moonTrail_giants", "moonTrail_saturn", "moonTrail_saturn_major" },
=======
  Tag = { "moonTrail_solarSystem", "moonTrail_giants", "moonTrail_saturn", "moonTrail_major_saturn" },
>>>>>>> bd153b3f
  GUI = {
    Name = "Hyperion Trail",
    Path = "/Solar System/Planets/Saturn/Major Moons/Hyperion"
  }
}


asset.onInitialize(function()
  openspace.spice.loadKernel(kernel.sat441)

  openspace.addSceneGraphNode(HyperionTrail)
end)

asset.onDeinitialize(function()
  openspace.removeSceneGraphNode(HyperionTrail)

  openspace.spice.unloadKernel(kernel.sat441)
end)

asset.export(HyperionTrail)



asset.meta = {
  Name = "Hyperion Trail",
  Version = "1.1",
  Description = [[Trail of Saturn's moon Hyperion as observed by Saturn. Data from NASA
    Spice (see base spice asset)]],
  Author = "OpenSpace Team",
  URL = "http://openspaceproject.com",
  License = "MIT license"
}<|MERGE_RESOLUTION|>--- conflicted
+++ resolved
@@ -17,11 +17,7 @@
     Period = 21.276,
     Resolution = 1000
   },
-<<<<<<< HEAD
-  Tag = { "moonTrail_solarSystem", "moonTrail_giants", "moonTrail_saturn", "moonTrail_saturn_major" },
-=======
   Tag = { "moonTrail_solarSystem", "moonTrail_giants", "moonTrail_saturn", "moonTrail_major_saturn" },
->>>>>>> bd153b3f
   GUI = {
     Name = "Hyperion Trail",
     Path = "/Solar System/Planets/Saturn/Major Moons/Hyperion"
