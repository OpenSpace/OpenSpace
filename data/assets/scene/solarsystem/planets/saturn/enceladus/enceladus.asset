asset.require("./trail")
local transforms = asset.require("../transforms")
local kernel = asset.require("../kernels")



local labelsPath = asset.syncedResource({
  Name = "Saturn Labels",
  Type = "HttpSynchronization",
  Identifier = "saturn_labels",
  Version = 1
})


local Enceladus = {
  Identifier = "Enceladus",
  Parent = transforms.SaturnBarycenter.Identifier,
  Transform = {
    Translation = {
      Type = "SpiceTranslation",
      Target = "ENCELADUS",
      Observer = "SATURN BARYCENTER"
    },
    Rotation = {
      Type = "SpiceRotation",
      SourceFrame = "IAU_ENCELADUS",
      DestinationFrame = "GALACTIC"
    }
  },
  Renderable = {
    Type = "RenderableGlobe",
    Radii = 252000,
    SegmentsPerPatch = 64,
    Layers = {},
    Labels = {
      Enabled = false,
      FileName = labelsPath .. "enceladus.labels",
      AlignmentOption = "Horizontally", -- or Circularly
      FontSize = 20.0,
      Size = 8.1,
      FadeInEnabled = true,
      FadeOutEnabled = true,
      FadeDistances = { 300000.0, 1000000.0 },
      DistanceEPS = 100000.0,
      Color = { 1.0, 1.0, 0.0 }
    }
  },
<<<<<<< HEAD
  Tag = { "moon_solarSystem", "moon_giants", "moon_saturn", "moon_saturn_major" },
=======
  Tag = { "moon_solarSystem", "moon_giants", "moon_saturn", "moon_major_saturn" },
>>>>>>> bd153b3f
  GUI = {
    Name = "Enceladus",
    Path = "/Solar System/Planets/Saturn/Major Moons/Enceladus",
    Description = "Enceladus globe with labels"
  }
}

local EnceladusLabel = {
  Identifier = "EnceladusLabel",
  Parent = Enceladus.Identifier,
  Renderable = {
    Enabled = false,
    Type = "RenderableLabel",
    Text = "Enceladus",
    FontSize = 70.0,
    Size = 6.0,
    MinMaxSize = { 1, 25 },
    OrientationOption = "Camera View Direction",
    BlendMode = "Normal",
    EnableFading = true,
    FadeUnit = "Gm",
    FadeDistances = { 0.3, 10.0 },
    FadeWidths = { 0.15, 10.0 }
  },
  Tag = { "solarsystem_labels", "moon_labels", "major_moon_labels" },
  GUI = {
    Name = "Enceladus Label",
    Path = "/Solar System/Planets/Saturn/Major Moons/Enceladus",
    Description = "Label for Saturn's moon Enceladus"
  }
}


asset.onInitialize(function()
  openspace.spice.loadKernel(kernel.sat441)

  openspace.addSceneGraphNode(Enceladus)
  openspace.addSceneGraphNode(EnceladusLabel)
end)

asset.onDeinitialize(function()
  openspace.removeSceneGraphNode(EnceladusLabel)
  openspace.removeSceneGraphNode(Enceladus)

  openspace.spice.unloadKernel(kernel.sat441)
end)

asset.export(Enceladus)
asset.export(EnceladusLabel)



asset.meta = {
    Name = "Enceladus",
    Version = "1.1",
    Description = "Enceladus globe with labels and map layers",
    Author = "OpenSpace Team",
    URL = "http://openspaceproject.com",
    License = "MIT license"
}<|MERGE_RESOLUTION|>--- conflicted
+++ resolved
@@ -45,11 +45,7 @@
       Color = { 1.0, 1.0, 0.0 }
     }
   },
-<<<<<<< HEAD
-  Tag = { "moon_solarSystem", "moon_giants", "moon_saturn", "moon_saturn_major" },
-=======
   Tag = { "moon_solarSystem", "moon_giants", "moon_saturn", "moon_major_saturn" },
->>>>>>> bd153b3f
   GUI = {
     Name = "Enceladus",
     Path = "/Solar System/Planets/Saturn/Major Moons/Enceladus",
