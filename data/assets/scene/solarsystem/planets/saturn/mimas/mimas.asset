asset.require("./trail")
local transforms = asset.require("../transforms")
local kernel = asset.require("../kernels")



local labelsPath = asset.syncedResource({
  Name = "Saturn Labels",
  Type = "HttpSynchronization",
  Identifier = "saturn_labels",
  Version = 1
})


local Mimas = {
  Identifier = "Mimas",
  Parent = transforms.SaturnBarycenter.Identifier,
  Transform = {
    Translation = {
      Type = "SpiceTranslation",
      Target = "MIMAS",
<<<<<<< HEAD
      Observer = "SATURN BARYCENTER",
      Kernels = kernel.sat441
=======
      Observer = "SATURN BARYCENTER"
>>>>>>> 2a3a11d0
    },
    Rotation = {
      Type = "SpiceRotation",
      SourceFrame = "IAU_MIMAS",
      DestinationFrame = "GALACTIC"
    }
  },
  Renderable = {
    Type = "RenderableGlobe",
    Radii = { 207000, 197000, 191000 },
    SegmentsPerPatch = 64,
    Layers = { },
    Labels = {
      Enabled = false,
      FileName = labelsPath .. "mimas.labels",
      AlignmentOption = "Horizontally", -- or Circularly
      FontSize = 20.0,
      Size = 7.7,
      FadeInEnabled = true,
      FadeOutEnabled = true,
      FadeDistances = { 400000.0, 1000000.0 },
      DistanceEPS = 25000.0,
      Color = { 1.0, 1.0, 0.0 }
    }
  },
  Tag = { "moon_solarSystem", "moon_giants", "moon_saturn" },
  GUI = {
    Name = "Mimas",
    Path = "/Solar System/Planets/Saturn/Major Moons/Mimas",
    Description = "That's no moon..."
  }
}

local MimasLabel = {
  Identifier = "MimasLabel",
  Parent = Mimas.Identifier,
  Renderable = {
    Enabled = false,
    Type = "RenderableLabel",
    Text = "Mimas",
    FontSize = 70.0,
    Size = 6.0,
    MinMaxSize = { 1, 25 },
    OrientationOption = "Camera View Direction",
    BlendMode = "Normal",
    EnableFading = true,
    FadeUnit = "Gm",
    FadeDistances = { 0.3, 10.0 },
    FadeWidths = { 0.15, 10.0 }
  },
  Tag = { "solarsystem_labels", "moon_labels", "major_moon_labels" },
  GUI = {
    Name = "Mimas Label",
    Path = "/Solar System/Planets/Saturn/Major Moons/Mimas",
    Description = "Label for Saturn's moon Mimas"
  }
}


asset.onInitialize(function()
  openspace.spice.loadKernel(kernel.sat441)

  openspace.addSceneGraphNode(Mimas)
  openspace.addSceneGraphNode(MimasLabel)
end)

asset.onDeinitialize(function()
  openspace.removeSceneGraphNode(MimasLabel)
  openspace.removeSceneGraphNode(Mimas)

  openspace.spice.unloadKernel(kernel.sat441)
end)

asset.export(Mimas)
asset.export(MimasLabel)



asset.meta = {
  Name = "Mimas",
  Version = "1.1",
  Description = "Mimas globe with labels",
  Author = "OpenSpace Team",
  URL = "http://openspaceproject.com",
  License = "MIT license"
}<|MERGE_RESOLUTION|>--- conflicted
+++ resolved
@@ -19,12 +19,7 @@
     Translation = {
       Type = "SpiceTranslation",
       Target = "MIMAS",
-<<<<<<< HEAD
-      Observer = "SATURN BARYCENTER",
-      Kernels = kernel.sat441
-=======
       Observer = "SATURN BARYCENTER"
->>>>>>> 2a3a11d0
     },
     Rotation = {
       Type = "SpiceRotation",
