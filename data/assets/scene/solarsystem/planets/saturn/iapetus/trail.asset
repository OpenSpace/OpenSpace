local transforms = asset.require("../transforms")
local kernel = asset.require("../kernels")



local IapetusTrail = {
  Identifier = "IapetusTrail",
  Parent = transforms.SaturnBarycenter.Identifier,
  Renderable = {
    Type = "RenderableTrailOrbit",
    Translation = {
      Type = "SpiceTranslation",
      Target = "IAPETUS",
<<<<<<< HEAD
      Observer = "SATURN BARYCENTER",
      Kernels = kernel.sat441
=======
      Observer = "SATURN BARYCENTER"
>>>>>>> 2a3a11d0
    },
    Color = { 0.5, 0.3, 0.3 },
    Period = 79.0,
    Resolution = 1000
  },
  Tag = { "moonTrail_solarSystem", "moonTrail_giants", "moonTrail_saturn" },
  GUI = {
    Name = "Iapetus Trail",
    Path = "/Solar System/Planets/Saturn/Major Moons/Iapetus",
    Description = "Trail of Saturn's moon Iapetus as observed by Saturn"
  }
}


asset.onInitialize(function()
  openspace.spice.loadKernel(kernel.sat441)

  openspace.addSceneGraphNode(IapetusTrail)
end)

asset.onDeinitialize(function()
  openspace.removeSceneGraphNode(IapetusTrail)

  openspace.spice.unloadKernel(kernel.sat441)
end)

asset.export(IapetusTrail)



asset.meta = {
  Name = "Iapetus Trail",
  Version = "1.1",
  Description = "Main trail for Iapetus. Data from NASA Spice (see base spice asset)",
  Author = "OpenSpace Team",
  URL = "http://openspaceproject.com",
  License = "MIT license"
}<|MERGE_RESOLUTION|>--- conflicted
+++ resolved
@@ -11,12 +11,7 @@
     Translation = {
       Type = "SpiceTranslation",
       Target = "IAPETUS",
-<<<<<<< HEAD
-      Observer = "SATURN BARYCENTER",
-      Kernels = kernel.sat441
-=======
       Observer = "SATURN BARYCENTER"
->>>>>>> 2a3a11d0
     },
     Color = { 0.5, 0.3, 0.3 },
     Period = 79.0,
