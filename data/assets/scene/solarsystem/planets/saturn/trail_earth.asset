--- conflicted
+++ resolved
@@ -22,11 +22,7 @@
   GUI = {
     Name = "Saturn trail from Earth",
     Path = "/Solar System/Planets/Saturn",
-<<<<<<< HEAD
-    Description = "Trail of Saturn as observed by the Earth",
-=======
     Description = "Trail of Saturn as observed by the Earth"
->>>>>>> 2a3a11d0
   }
 }
 
