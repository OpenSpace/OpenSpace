local transforms = asset.require("../transforms")
local kernel = asset.require("../kernels")



<<<<<<< HEAD
local parentIdentifier = transforms.SaturnBarycenter.Identifier
local parentSpice = "SATURN BARYCENTER"
local tags = { "moon_solarSystem", "moon_giants", "moon_saturn", "moon_inuit", "moon_minor", "moon_minor_saturn" }
local trailColor = { 0.5, 0.3, 0.3 }
local trailTags = {
  "moonTrail_solarSystem",
  "moonTrail_giants",
  "moonTrail_saturn",
  "moonTrail_minor",
  "moonTrail_minor_far_saturn",
  "moonTrail_minor_saturn"
=======
local Kiviuq = {
  Identifier = "Kiviuq",
  Parent = transforms.SaturnBarycenter.Identifier,
  Transform = {
    Translation = {
      Type = "SpiceTranslation",
      Target = "KIVIUQ",
      Observer = "SATURN BARYCENTER"
    }
  },
  Renderable = {
    Type = "RenderableGlobe",
    Radii = { 16000, 16000, 16000 },
    SegmentsPerPatch = 64,
    Layers = {}
  },
  Tag = {
    "moon_solarSystem",
    "moon_giants",
    "moon_saturn",
    "moon_inuit",
    "moon_minor",
    "moon_minor_saturn"
  },
  GUI = {
    Name = "Kiviuq",
    Path = "/Solar System/Planets/Saturn/Minor Moons/Inuit Group/Kiviuq"
  }
>>>>>>> bd153b3f
}

local KiviuqTrail = {
  Identifier = "KiviuqTrail",
  Parent = transforms.SaturnBarycenter.Identifier,
  Renderable = {
    Type = "RenderableTrailOrbit",
    Translation = {
      Type = "SpiceTranslation",
      Target = "KIVIUQ",
      Observer = "SATURN BARYCENTER"
    },
    Color = { 0.5, 0.3, 0.3 },
    Period = 448.16,
    Resolution = 1000
  },
  Tag = {
    "moonTrail_solarSystem",
    "moonTrail_giants",
    "moonTrail_saturn",
    "moonTrail_minor",
    "moonTrail_minor_saturn"
  },
  GUI = {
    Name = "Kiviuq Trail",
    Path = "/Solar System/Planets/Saturn/Minor Moons/Inuit Group/Kiviuq"
  }
}

local KiviuqLabel = {
  Identifier = "KiviuqLabel",
  Parent = Kiviuq.Identifier,
  Renderable = {
    Enabled = false,
    Type = "RenderableLabel",
    Text = "Kiviuq",
    FontSize = 70.0,
    Size = 7.1,
    MinMaxSize = { 1, 25 },
    OrientationOption = "Camera View Direction",
    BlendMode = "Additive",
    EnableFading = true,
    FadeUnit = "Gm",
    FadeDistances = { 1.25, 90.0 },
    FadeWidths = { 0.25, 90.0 }
  },
  Tag = { "solarsystem_labels", "moon_labels", "minor_moon_labels" },
  GUI = {
    Name = "Kiviuq Label",
    Path = "/Solar System/Planets/Saturn/Minor Moons/Inuit Group/Kiviuq",
    Description = "Label for Saturn's moon Kiviuq (Inuit group)"
  }
}

local Ijiraq = {
  Identifier = "Ijiraq",
  Parent = transforms.SaturnBarycenter.Identifier,
  Transform = {
    Translation = {
      Type = "SpiceTranslation",
      Target = "IJIRAQ",
      Observer = "SATURN BARYCENTER"
    }
  },
  Renderable = {
    Type = "RenderableGlobe",
    Radii = { 12000, 12000, 12000 },
    SegmentsPerPatch = 64,
    Layers = {}
  },
  Tag = {
    "moon_solarSystem",
    "moon_giants",
    "moon_saturn",
    "moon_inuit",
    "moon_minor",
    "moon_minor_saturn"
  },
  GUI = {
    Name = "Ijiraq",
    Path = "/Solar System/Planets/Saturn/Minor Moons/Inuit Group/Ijiraq"
  }
}

local IjiraqTrail = {
  Identifier = "IjiraqTrail",
  Parent = transforms.SaturnBarycenter.Identifier,
  Renderable = {
    Type = "RenderableTrailOrbit",
    Translation = {
      Type = "SpiceTranslation",
      Target = "IJIRAQ",
      Observer = "SATURN BARYCENTER"
    },
    Color = { 0.5, 0.3, 0.3 },
    Period = 451.77,
    Resolution = 1000
  },
  Tag = {
    "moonTrail_solarSystem",
    "moonTrail_giants",
    "moonTrail_saturn",
    "moonTrail_minor",
    "moonTrail_minor_saturn"
  },
  GUI = {
    Name = "Ijiraq Trail",
    Path = "/Solar System/Planets/Saturn/Minor Moons/Inuit Group/Ijiraq"
  }
}

local IjiraqLabel = {
  Identifier = "IjiraqLabel",
  Parent = Ijiraq.Identifier,
  Renderable = {
    Enabled = false,
    Type = "RenderableLabel",
    Text = "Ijiraq",
    FontSize = 70.0,
    Size = 7.1,
    MinMaxSize = { 1, 25 },
    OrientationOption = "Camera View Direction",
    BlendMode = "Additive",
    EnableFading = true,
    FadeUnit = "Gm",
    FadeDistances = { 1.25, 90.0 },
    FadeWidths = { 0.25, 90.0 }
  },
  Tag = { "solarsystem_labels", "moon_labels", "minor_moon_labels" },
  GUI = {
    Name = "Ijiraq Label",
    Path = "/Solar System/Planets/Saturn/Minor Moons/Inuit Group/Ijiraq",
    Description = "Label for Saturn's moon Ijiraq (Inuit group)"
  }
}

local Paaliaq = {
  Identifier = "Paaliaq",
  Parent = transforms.SaturnBarycenter.Identifier,
  Transform = {
    Translation = {
      Type = "SpiceTranslation",
      Target = "PAALIAQ",
      Observer = "SATURN BARYCENTER"
    }
  },
  Renderable = {
    Type = "RenderableGlobe",
    Radii = { 22000, 22000, 22000 },
    SegmentsPerPatch = 64,
    Layers = {}
  },
  Tag = {
    "moon_solarSystem",
    "moon_giants",
    "moon_saturn",
    "moon_inuit",
    "moon_minor",
    "moon_minor_saturn"
  },
  GUI = {
    Name = "Paaliaq",
    Path = "/Solar System/Planets/Saturn/Minor Moons/Inuit Group/Paaliaq"
  }
}

local PaaliaqTrail = {
  Identifier = "PaaliaqTrail",
  Parent = transforms.SaturnBarycenter.Identifier,
  Renderable = {
    Type = "RenderableTrailOrbit",
    Translation = {
      Type = "SpiceTranslation",
      Target = "PAALIAQ",
      Observer = "SATURN BARYCENTER"
    },
    Color = { 0.5, 0.3, 0.3 },
    Period = 692.98,
    Resolution = 1000
  },
  Tag = {
    "moonTrail_solarSystem",
    "moonTrail_giants",
    "moonTrail_saturn",
    "moonTrail_minor",
    "moonTrail_minor_saturn"
  },
  GUI = {
    Name = "Paaliaq Trail",
    Path = "/Solar System/Planets/Saturn/Minor Moons/Inuit Group/Paaliaq"
  }
}

local PaaliaqLabel = {
  Identifier = "PaaliaqLabel",
  Parent = Paaliaq.Identifier,
  Renderable = {
    Enabled = false,
    Type = "RenderableLabel",
    Text = "Paaliaq",
    FontSize = 70.0,
    Size = 7.1,
    MinMaxSize = { 1, 25 },
    OrientationOption = "Camera View Direction",
    BlendMode = "Additive",
    EnableFading = true,
    FadeUnit = "Gm",
    FadeDistances = { 1.25, 90.0 },
    FadeWidths = { 0.25, 90.0 }
  },
  Tag = { "solarsystem_labels", "moon_labels", "minor_moon_labels" },
  GUI = {
    Name = "Paaliaq Label",
    Path = "/Solar System/Planets/Saturn/Minor Moons/Inuit Group/Paaliaq",
    Description = "Label for Saturn's moon Paaliaq (Inuit group)"
  }
}

local Siarnaq = {
  Identifier = "Siarnaq",
  Parent = transforms.SaturnBarycenter.Identifier,
  Transform = {
    Translation = {
      Type = "SpiceTranslation",
      Target = "SIARNAQ",
      Observer = "SATURN BARYCENTER"
    }
  },
  Renderable = {
    Type = "RenderableGlobe",
    Radii = { 40000, 40000, 40000 },
    SegmentsPerPatch = 64,
    Layers = {}
  },
  Tag = {
    "moon_solarSystem",
    "moon_giants",
    "moon_saturn",
    "moon_inuit",
    "moon_minor",
    "moon_minor_saturn"
  },
  GUI = {
    Name = "Siarnaq",
    Path = "/Solar System/Planets/Saturn/Minor Moons/Inuit Group/Siarnaq"
  }
}

local SiarnaqTrail = {
  Identifier = "SiarnaqTrail",
  Parent = transforms.SaturnBarycenter.Identifier,
  Renderable = {
    Type = "RenderableTrailOrbit",
    Translation = {
      Type = "SpiceTranslation",
      Target = "SIARNAQ",
      Observer = "SATURN BARYCENTER"
    },
    Color = { 0.5, 0.3, 0.3 },
    Period = 884.88,
    Resolution = 1000
  },
  Tag = {
    "moonTrail_solarSystem",
    "moonTrail_giants",
    "moonTrail_saturn",
    "moonTrail_minor",
    "moonTrail_minor_saturn"
  },
  GUI = {
    Name = "Cyllene Trail",
    Path = "/Solar System/Planets/Saturn/Minor Moons/Inuit Group/Cyllene"
  }
}

local SiarnaqLabel = {
  Identifier = "SiarnaqLabel",
  Parent = Siarnaq.Identifier,
  Renderable = {
    Enabled = false,
    Type = "RenderableLabel",
    Text = "Siarnaq",
    FontSize = 70.0,
    Size = 7.1,
    MinMaxSize = { 1, 25 },
    OrientationOption = "Camera View Direction",
    BlendMode = "Additive",
    EnableFading = true,
    FadeUnit = "Gm",
    FadeDistances = { 1.25, 90.0 },
    FadeWidths = { 0.25, 90.0 }
  },
  Tag = { "solarsystem_labels", "moon_labels", "minor_moon_labels" },
  GUI = {
    Name = "Siarnaq Label",
    Path = "/Solar System/Planets/Saturn/Minor Moons/Inuit Group/Siarnaq",
    Description = "Label for Saturn's moon Siarnaq (Inuit group)"
  }
}

local Tarqeq = {
  Identifier = "Tarqeq",
  Parent = transforms.SaturnBarycenter.Identifier,
  Transform = {
    Translation = {
      Type = "SpiceTranslation",
      Target = "TARQEQ",
      Observer = "SATURN BARYCENTER"
    }
  },
  Renderable = {
    Type = "RenderableGlobe",
    Radii = { 7000, 7000, 7000 },
    SegmentsPerPatch = 64,
    Layers = {}
  },
  Tag = {
    "moon_solarSystem",
    "moon_giants",
    "moon_saturn",
    "moon_inuit",
    "moon_minor",
    "moon_minor_saturn"
  },
  GUI = {
    Name = "Tarqeq",
    Path = "/Solar System/Planets/Saturn/Minor Moons/Inuit Group/Tarqeq"
  }
}

local TarqeqTrail = {
  Identifier = "TarqeqTrail",
  Parent = transforms.SaturnBarycenter.Identifier,
  Renderable = {
    Type = "RenderableTrailOrbit",
    Translation = {
      Type = "SpiceTranslation",
      Target = "TARQEQ",
      Observer = "SATURN BARYCENTER"
    },
    Color = { 0.5, 0.3, 0.3 },
    Period = 894.86,
    Resolution = 1000
  },
  Tag = {
    "moonTrail_solarSystem",
    "moonTrail_giants",
    "moonTrail_saturn",
    "moonTrail_minor",
    "moonTrail_minor_saturn"
  },
  GUI = {
    Name = "Tarqeq Trail",
    Path = "/Solar System/Planets/Saturn/Minor Moons/Inuit Group/Tarqeq"
  }
}

local TarqeqLabel = {
  Identifier = "TarqeqLabel",
  Parent = Tarqeq.Identifier,
  Renderable = {
    Enabled = false,
    Type = "RenderableLabel",
    Text = "Tarqeq",
    FontSize = 70.0,
    Size = 7.1,
    MinMaxSize = { 1, 25 },
    OrientationOption = "Camera View Direction",
    BlendMode = "Additive",
    EnableFading = true,
    FadeUnit = "Gm",
    FadeDistances = { 1.25, 90.0 },
    FadeWidths = { 0.25, 90.0 }
  },
  Tag = { "solarsystem_labels", "moon_labels", "minor_moon_labels" },
  GUI = {
    Name = "Tarqeq Label",
    Path = "/Solar System/Planets/Saturn/Minor Moons/Inuit Group/Tarqeq",
    Description = "Label for Saturn's moon Tarqeq (Inuit group)"
  }
}

local S2004S29 = {
  Identifier = "S2004S29",
  Parent = transforms.SaturnBarycenter.Identifier,
  Transform = {
    Translation = {
      Type = "SpiceTranslation",
      Target = "660",
      Observer = "SATURN BARYCENTER"
    }
  },
  Renderable = {
    Type = "RenderableGlobe",
    Radii = { 4000, 4000, 4000 },
    SegmentsPerPatch = 64,
    Layers = {}
  },
  Tag = {
    "moon_solarSystem",
    "moon_giants",
    "moon_saturn",
    "moon_inuit",
    "moon_minor",
    "moon_minor_saturn"
  },
  GUI = {
    Name = "S/2004 S 29",
    Path = "/Solar System/Planets/Saturn/Minor Moons/Inuit Group/S2004S29"
  }
}

local S2004S29Trail = {
  Identifier = "S2004S29Trail",
  Parent = transforms.SaturnBarycenter.Identifier,
  Renderable = {
    Type = "RenderableTrailOrbit",
    Translation = {
      Type = "SpiceTranslation",
      Target = "660",
      Observer = "SATURN BARYCENTER"
    },
    Color = { 0.5, 0.3, 0.3 },
    Period = 858.77,
    Resolution = 1000
  },
  Tag = {
    "moonTrail_solarSystem",
    "moonTrail_giants",
    "moonTrail_saturn",
    "moonTrail_minor",
    "moonTrail_minor_saturn"
  },
  GUI = {
    Name = "S/2004 S 29 Trail",
    Path = "/Solar System/Planets/Saturn/Minor Moons/Inuit Group/S2004S29"
  }
}

local S2004S29Label = {
  Identifier = "S2004S29Label",
  Parent = S2004S29.Identifier,
  Renderable = {
    Enabled = false,
    Type = "RenderableLabel",
    Text = "S/2004 S 29",
    FontSize = 70.0,
    Size = 7.1,
    MinMaxSize = { 1, 25 },
    OrientationOption = "Camera View Direction",
    BlendMode = "Additive",
    EnableFading = true,
    FadeUnit = "Gm",
    FadeDistances = { 1.25, 90.0 },
    FadeWidths = { 0.25, 90.0 }
  },
  Tag = { "solarsystem_labels", "moon_labels", "minor_moon_labels" },
  GUI = {
    Name = "S/2004 S 29 Label",
    Path = "/Solar System/Planets/Saturn/Minor Moons/Inuit Group/S2004S29",
    Description = "Label for Saturn's moon S/2004 S 29 (Inuit group)"
  }
}

local S2004S31 = {
  Identifier = "S2004S31",
  Parent = transforms.SaturnBarycenter.Identifier,
  Transform = {
    Translation = {
      Type = "SpiceTranslation",
      Target = "65067",
      Observer = "SATURN BARYCENTER"
    }
  },
  Renderable = {
    Type = "RenderableGlobe",
    Radii = { 4000, 4000, 4000 },
    SegmentsPerPatch = 64,
    Layers = {}
  },
  Tag = {
    "moon_solarSystem",
    "moon_giants",
    "moon_saturn",
    "moon_inuit",
    "moon_minor",
    "moon_minor_saturn"
  },
  GUI = {
    Name = "S/2004 S 31",
    Path = "/Solar System/Planets/Saturn/Minor Moons/Inuit Group/S2004S31"
  }
}

local S2004S31Trail = {
  Identifier = "S2004S31Trail",
  Parent = transforms.SaturnBarycenter.Identifier,
  Renderable = {
    Type = "RenderableTrailOrbit",
    Translation = {
      Type = "SpiceTranslation",
      Target = "65067",
      Observer = "SATURN BARYCENTER"
    },
    Color = { 0.5, 0.3, 0.3 },
    Period = 853.80,
    Resolution = 1000
  },
  Tag = {
    "moonTrail_solarSystem",
    "moonTrail_giants",
    "moonTrail_saturn",
    "moonTrail_minor",
    "moonTrail_minor_saturn"
  },
  GUI = {
    Name = "S/2004 S 31 Trail",
    Path = "/Solar System/Planets/Saturn/Minor Moons/Inuit Group/S2004S31"
  }
}

local S2004S31Label = {
  Identifier = "S2004S31Label",
  Parent = S2004S31.Identifier,
  Renderable = {
    Enabled = false,
    Type = "RenderableLabel",
    Text = "S/2004 S 31",
    FontSize = 70.0,
    Size = 7.1,
    MinMaxSize = { 1, 25 },
    OrientationOption = "Camera View Direction",
    BlendMode = "Additive",
    EnableFading = true,
    FadeUnit = "Gm",
    FadeDistances = { 1.25, 90.0 },
    FadeWidths = { 0.25, 90.0 }
  },
  Tag = { "solarsystem_labels", "moon_labels", "minor_moon_labels" },
  GUI = {
    Name = "S/2004 S 31 Label",
    Path = "/Solar System/Planets/Saturn/Minor Moons/Inuit Group/S2004S31",
    Description = "Label for Saturn's moon S/2004 S 31 (Inuit group)"
  }
}

local S2019S01 = {
  Identifier = "S2019S01",
  Parent = transforms.SaturnBarycenter.Identifier,
  Transform = {
    Translation = {
      Type = "SpiceTranslation",
      Target = "65093",
      Observer = "SATURN BARYCENTER"
    }
  },
  Renderable = {
    Type = "RenderableGlobe",
    Radii = { 5000, 5000, 5000 },
    SegmentsPerPatch = 64,
    Layers = {}
  },
  Tag = {
    "moon_solarSystem",
    "moon_giants",
    "moon_saturn",
    "moon_inuit",
    "moon_minor",
    "moon_minor_saturn"
  },
  GUI = {
    Name = "S/2019 S 01",
    Path = "/Solar System/Planets/Saturn/Minor Moons/Inuit Group/S2019S01"
  }
}

local S2019S01Trail = {
  Identifier = "S2019S01Trail",
  Parent = transforms.SaturnBarycenter.Identifier,
  Renderable = {
    Type = "RenderableTrailOrbit",
    Translation = {
      Type = "SpiceTranslation",
      Target = "65093",
      Observer = "SATURN BARYCENTER"
    },
    Color = { 0.5, 0.3, 0.3 },
    Period = 443.78,
    Resolution = 1000
  },
  Tag = {
    "moonTrail_solarSystem",
    "moonTrail_giants",
    "moonTrail_saturn",
    "moonTrail_minor",
    "moonTrail_minor_saturn"
  },
  GUI = {
    Name = "S/2019 S 01 Trail",
    Path = "/Solar System/Planets/Saturn/Minor Moons/Inuit Group/S2019S01"
  }
}

local S2019S01Label = {
  Identifier = "S2019S01Label",
  Parent = S2019S01.Identifier,
  Renderable = {
    Enabled = false,
    Type = "RenderableLabel",
    Text = "S/2019 S 01",
    FontSize = 70.0,
    Size = 7.1,
    MinMaxSize = { 1, 25 },
    OrientationOption = "Camera View Direction",
    BlendMode = "Additive",
    EnableFading = true,
    FadeUnit = "Gm",
    FadeDistances = { 1.25, 90.0 },
    FadeWidths = { 0.25, 90.0 }
  },
  Tag = { "solarsystem_labels", "moon_labels", "minor_moon_labels" },
  GUI = {
    Name = "S/2019 S 01 Label",
    Path = "/Solar System/Planets/Saturn/Minor Moons/Inuit Group/S2019S01",
    Description = "Label for Saturn's moon S/2019 S 01 (Inuit group)"
  }
}


asset.onInitialize(function()
  openspace.spice.loadKernel(kernel.sat452)


  openspace.addSceneGraphNode(Kiviuq)
  openspace.addSceneGraphNode(KiviuqTrail)
  openspace.addSceneGraphNode(KiviuqLabel)

  openspace.addSceneGraphNode(Ijiraq)
  openspace.addSceneGraphNode(IjiraqTrail)
  openspace.addSceneGraphNode(IjiraqLabel)

  openspace.addSceneGraphNode(Paaliaq)
  openspace.addSceneGraphNode(PaaliaqTrail)
  openspace.addSceneGraphNode(PaaliaqLabel)

  openspace.addSceneGraphNode(Siarnaq)
  openspace.addSceneGraphNode(SiarnaqTrail)
  openspace.addSceneGraphNode(SiarnaqLabel)

  openspace.addSceneGraphNode(Tarqeq)
  openspace.addSceneGraphNode(TarqeqTrail)
  openspace.addSceneGraphNode(TarqeqLabel)

  openspace.addSceneGraphNode(S2004S29)
  openspace.addSceneGraphNode(S2004S29Trail)
  openspace.addSceneGraphNode(S2004S29Label)

  openspace.addSceneGraphNode(S2004S31)
  openspace.addSceneGraphNode(S2004S31Trail)
  openspace.addSceneGraphNode(S2004S31Label)

  openspace.addSceneGraphNode(S2019S01)
  openspace.addSceneGraphNode(S2019S01Trail)
  openspace.addSceneGraphNode(S2019S01Label)
end)

asset.onDeinitialize(function()
  openspace.removeSceneGraphNode(S2019S01Label)
  openspace.removeSceneGraphNode(S2019S01Trail)
  openspace.removeSceneGraphNode(S2019S01)

  openspace.removeSceneGraphNode(S2004S31Label)
  openspace.removeSceneGraphNode(S2004S31Trail)
  openspace.removeSceneGraphNode(S2004S31)

  openspace.removeSceneGraphNode(S2004S29Label)
  openspace.removeSceneGraphNode(S2004S29Trail)
  openspace.removeSceneGraphNode(S2004S29)

  openspace.removeSceneGraphNode(TarqeqLabel)
  openspace.removeSceneGraphNode(TarqeqTrail)
  openspace.removeSceneGraphNode(Tarqeq)

  openspace.removeSceneGraphNode(SiarnaqLabel)
  openspace.removeSceneGraphNode(SiarnaqTrail)
  openspace.removeSceneGraphNode(Siarnaq)

  openspace.removeSceneGraphNode(PaaliaqLabel)
  openspace.removeSceneGraphNode(PaaliaqTrail)
  openspace.removeSceneGraphNode(Paaliaq)

  openspace.removeSceneGraphNode(IjiraqLabel)
  openspace.removeSceneGraphNode(IjiraqTrail)
  openspace.removeSceneGraphNode(Ijiraq)

  openspace.removeSceneGraphNode(KiviuqLabel)
  openspace.removeSceneGraphNode(KiviuqTrail)
  openspace.removeSceneGraphNode(Kiviuq)


  openspace.spice.unloadKernel(kernel.sat452)
end)

asset.export(Kiviuq)
asset.export(KiviuqTrail)
asset.export(KiviuqLabel)

asset.export(Ijiraq)
asset.export(IjiraqTrail)
asset.export(IjiraqLabel)

asset.export(Paaliaq)
asset.export(PaaliaqTrail)
asset.export(PaaliaqLabel)

asset.export(Siarnaq)
asset.export(SiarnaqTrail)
asset.export(SiarnaqLabel)

asset.export(Tarqeq)
asset.export(TarqeqTrail)
asset.export(TarqeqLabel)

asset.export(S2004S29)
asset.export(S2004S29Trail)
asset.export(S2004S29Label)

asset.export(S2004S31)
asset.export(S2004S31Trail)
asset.export(S2004S31Label)

asset.export(S2019S01)
asset.export(S2019S01Trail)
asset.export(S2019S01Label)



asset.meta = {
  Name = "Saturn Inuit Group Moons",
  Version = "1.0",
  Description = [[Procedural Globe asset containing Saturn's Inuit Group moons: Kiviuq,
    Ijiraq, Paaliaq, Siarnaq and Tarqeq. Blank globes and SPICE trails are generated for
    each moon]],
  Author = "OpenSpace Team",
  URL = "http://openspaceproject.com",
  License = "MIT license"
}<|MERGE_RESOLUTION|>--- conflicted
+++ resolved
@@ -3,19 +3,6 @@
 
 
 
-<<<<<<< HEAD
-local parentIdentifier = transforms.SaturnBarycenter.Identifier
-local parentSpice = "SATURN BARYCENTER"
-local tags = { "moon_solarSystem", "moon_giants", "moon_saturn", "moon_inuit", "moon_minor", "moon_minor_saturn" }
-local trailColor = { 0.5, 0.3, 0.3 }
-local trailTags = {
-  "moonTrail_solarSystem",
-  "moonTrail_giants",
-  "moonTrail_saturn",
-  "moonTrail_minor",
-  "moonTrail_minor_far_saturn",
-  "moonTrail_minor_saturn"
-=======
 local Kiviuq = {
   Identifier = "Kiviuq",
   Parent = transforms.SaturnBarycenter.Identifier,
@@ -44,7 +31,6 @@
     Name = "Kiviuq",
     Path = "/Solar System/Planets/Saturn/Minor Moons/Inuit Group/Kiviuq"
   }
->>>>>>> bd153b3f
 }
 
 local KiviuqTrail = {
