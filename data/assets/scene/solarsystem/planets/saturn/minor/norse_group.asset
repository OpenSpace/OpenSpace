--- conflicted
+++ resolved
@@ -45,11 +45,7 @@
     },
     Color = { 0.5, 0.3, 0.3 },
     Period = 545.09,
-<<<<<<< HEAD
-    Resolution = 1000,
-=======
-    Resolution = 1000
->>>>>>> 2a3a11d0
+    Resolution = 1000
   },
   Tag = {
     "moonTrail_solarSystem",
@@ -131,11 +127,7 @@
     },
     Color = { 0.5, 0.3, 0.3 },
     Period = 732.52,
-<<<<<<< HEAD
-    Resolution = 1000,
-=======
-    Resolution = 1000
->>>>>>> 2a3a11d0
+    Resolution = 1000
   },
   Tag = {
     "moonTrail_solarSystem",
@@ -217,11 +209,7 @@
     },
     Color = { 0.5, 0.3, 0.3 },
     Period = 792.96,
-<<<<<<< HEAD
-    Resolution = 1000,
-=======
-    Resolution = 1000
->>>>>>> 2a3a11d0
+    Resolution = 1000
   },
   Tag = {
     "moonTrail_solarSystem",
@@ -303,11 +291,7 @@
     },
     Color = { 0.5, 0.3, 0.3 },
     Period = 862.37,
-<<<<<<< HEAD
-    Resolution = 1000,
-=======
-    Resolution = 1000
->>>>>>> 2a3a11d0
+    Resolution = 1000
   },
   Tag = {
     "moonTrail_solarSystem",
@@ -389,11 +373,7 @@
     },
     Color = { 0.5, 0.3, 0.3 },
     Period = 905.85,
-<<<<<<< HEAD
-    Resolution = 1000,
-=======
-    Resolution = 1000
->>>>>>> 2a3a11d0
+    Resolution = 1000
   },
   Tag = {
     "moonTrail_solarSystem",
@@ -475,11 +455,7 @@
     },
     Color = { 0.5, 0.3, 0.3 },
     Period = 906.56,
-<<<<<<< HEAD
-    Resolution = 1000,
-=======
-    Resolution = 1000
->>>>>>> 2a3a11d0
+    Resolution = 1000
   },
   Tag = {
     "moonTrail_solarSystem",
@@ -561,11 +537,7 @@
     },
     Color = { 0.5, 0.3, 0.3 },
     Period = 914.29,
-<<<<<<< HEAD
-    Resolution = 1000,
-=======
-    Resolution = 1000
->>>>>>> 2a3a11d0
+    Resolution = 1000
   },
   Tag = {
     "moonTrail_solarSystem",
@@ -647,11 +619,7 @@
     },
     Color = { 0.5, 0.3, 0.3 },
     Period = 943.78,
-<<<<<<< HEAD
-    Resolution = 1000,
-=======
-    Resolution = 1000
->>>>>>> 2a3a11d0
+    Resolution = 1000
   },
   Tag = {
     "moonTrail_solarSystem",
@@ -733,11 +701,7 @@
     },
     Color = { 0.5, 0.3, 0.3 },
     Period = 956.70,
-<<<<<<< HEAD
-    Resolution = 1000,
-=======
-    Resolution = 1000
->>>>>>> 2a3a11d0
+    Resolution = 1000
   },
   Tag = {
     "moonTrail_solarSystem",
@@ -819,11 +783,7 @@
     },
     Color = { 0.5, 0.3, 0.3 },
     Period = 972.41,
-<<<<<<< HEAD
-    Resolution = 1000,
-=======
-    Resolution = 1000
->>>>>>> 2a3a11d0
+    Resolution = 1000
   },
   Tag = {
     "moonTrail_solarSystem",
@@ -905,11 +865,7 @@
     },
     Color = { 0.5, 0.3, 0.3 },
     Period = 985.45,
-<<<<<<< HEAD
-    Resolution = 1000,
-=======
-    Resolution = 1000
->>>>>>> 2a3a11d0
+    Resolution = 1000
   },
   Tag = {
     "moonTrail_solarSystem",
@@ -991,11 +947,7 @@
     },
     Color = { 0.5, 0.3, 0.3 },
     Period = 985.83,
-<<<<<<< HEAD
-    Resolution = 1000,
-=======
-    Resolution = 1000
->>>>>>> 2a3a11d0
+    Resolution = 1000
   },
   Tag = {
     "moonTrail_solarSystem",
@@ -1077,11 +1029,7 @@
     },
     Color = { 0.5, 0.3, 0.3 },
     Period = 1008.45,
-<<<<<<< HEAD
-    Resolution = 1000,
-=======
-    Resolution = 1000
->>>>>>> 2a3a11d0
+    Resolution = 1000
   },
   Tag = {
     "moonTrail_solarSystem",
@@ -1163,11 +1111,7 @@
     },
     Color = { 0.5, 0.3, 0.3 },
     Period = 1022.82,
-<<<<<<< HEAD
-    Resolution = 1000,
-=======
-    Resolution = 1000
->>>>>>> 2a3a11d0
+    Resolution = 1000
   },
   Tag = {
     "moonTrail_solarSystem",
@@ -1249,11 +1193,7 @@
     },
     Color = { 0.5, 0.3, 0.3 },
     Period = 1033.05,
-<<<<<<< HEAD
-    Resolution = 1000,
-=======
-    Resolution = 1000
->>>>>>> 2a3a11d0
+    Resolution = 1000
   },
   Tag = {
     "moonTrail_solarSystem",
@@ -1335,11 +1275,7 @@
     },
     Color = { 0.5, 0.3, 0.3 },
     Period = 1048.54,
-<<<<<<< HEAD
-    Resolution = 1000,
-=======
-    Resolution = 1000
->>>>>>> 2a3a11d0
+    Resolution = 1000
   },
   Tag = {
     "moonTrail_solarSystem",
@@ -1421,11 +1357,7 @@
     },
     Color = { 0.5, 0.3, 0.3 },
     Period = 1054.78,
-<<<<<<< HEAD
-    Resolution = 1000,
-=======
-    Resolution = 1000
->>>>>>> 2a3a11d0
+    Resolution = 1000
   },
   Tag = {
     "moonTrail_solarSystem",
@@ -1507,11 +1439,7 @@
     },
     Color = { 0.5, 0.3, 0.3 },
     Period = 1078.09,
-<<<<<<< HEAD
-    Resolution = 1000,
-=======
-    Resolution = 1000
->>>>>>> 2a3a11d0
+    Resolution = 1000
   },
   Tag = {
     "moonTrail_solarSystem",
@@ -1593,11 +1521,7 @@
     },
     Color = { 0.5, 0.3, 0.3 },
     Period = 1094.46,
-<<<<<<< HEAD
-    Resolution = 1000,
-=======
-    Resolution = 1000
->>>>>>> 2a3a11d0
+    Resolution = 1000
   },
   Tag = {
     "moonTrail_solarSystem",
@@ -1679,11 +1603,7 @@
     },
     Color = { 0.5, 0.3, 0.3 },
     Period = 1100.0,
-<<<<<<< HEAD
-    Resolution = 1000,
-=======
-    Resolution = 1000
->>>>>>> 2a3a11d0
+    Resolution = 1000
   },
   Tag = {
     "moonTrail_solarSystem",
@@ -1765,11 +1685,7 @@
     },
     Color = { 0.5, 0.3, 0.3 },
     Period = 1101.45,
-<<<<<<< HEAD
-    Resolution = 1000,
-=======
-    Resolution = 1000
->>>>>>> 2a3a11d0
+    Resolution = 1000
   },
   Tag = {
     "moonTrail_solarSystem",
@@ -1851,11 +1767,7 @@
     },
     Color = { 0.5, 0.3, 0.3 },
     Period = 1101.99,
-<<<<<<< HEAD
-    Resolution = 1000,
-=======
-    Resolution = 1000
->>>>>>> 2a3a11d0
+    Resolution = 1000
   },
   Tag = {
     "moonTrail_solarSystem",
@@ -1937,11 +1849,7 @@
     },
     Color = { 0.5, 0.3, 0.3 },
     Period = 1142.37,
-<<<<<<< HEAD
-    Resolution = 1000,
-=======
-    Resolution = 1000
->>>>>>> 2a3a11d0
+    Resolution = 1000
   },
   Tag = {
     "moonTrail_solarSystem",
@@ -2023,11 +1931,7 @@
     },
     Color = { 0.5, 0.3, 0.3 },
     Period = 1212.53,
-<<<<<<< HEAD
-    Resolution = 1000,
-=======
-    Resolution = 1000
->>>>>>> 2a3a11d0
+    Resolution = 1000
   },
   Tag = {
     "moonTrail_solarSystem",
@@ -2109,11 +2013,7 @@
     },
     Color = { 0.5, 0.3, 0.3 },
     Period = 1297.7,
-<<<<<<< HEAD
-    Resolution = 1000,
-=======
-    Resolution = 1000
->>>>>>> 2a3a11d0
+    Resolution = 1000
   },
   Tag = {
     "moonTrail_solarSystem",
@@ -2195,11 +2095,7 @@
     },
     Color = { 0.5, 0.3, 0.3 },
     Period = 1245.06,
-<<<<<<< HEAD
-    Resolution = 1000,
-=======
-    Resolution = 1000
->>>>>>> 2a3a11d0
+    Resolution = 1000
   },
   Tag = {
     "moonTrail_solarSystem",
@@ -2281,11 +2177,7 @@
     },
     Color = { 0.5, 0.3, 0.3 },
     Period = 1254.15,
-<<<<<<< HEAD
-    Resolution = 1000,
-=======
-    Resolution = 1000
->>>>>>> 2a3a11d0
+    Resolution = 1000
   },
   Tag = {
     "moonTrail_solarSystem",
@@ -2367,11 +2259,7 @@
     },
     Color = { 0.5, 0.3, 0.3 },
     Period = 1300.95,
-<<<<<<< HEAD
-    Resolution = 1000,
-=======
-    Resolution = 1000
->>>>>>> 2a3a11d0
+    Resolution = 1000
   },
   Tag = {
     "moonTrail_solarSystem",
@@ -2453,11 +2341,7 @@
     },
     Color = { 0.5, 0.3, 0.3 },
     Period = 1432.16,
-<<<<<<< HEAD
-    Resolution = 1000,
-=======
-    Resolution = 1000
->>>>>>> 2a3a11d0
+    Resolution = 1000
   },
   Tag = {
     "moonTrail_solarSystem",
@@ -2539,11 +2423,7 @@
     },
     Color = { 0.5, 0.3, 0.3 },
     Period = 728.2,
-<<<<<<< HEAD
-    Resolution = 1000,
-=======
-    Resolution = 1000
->>>>>>> 2a3a11d0
+    Resolution = 1000
   },
   Tag = {
     "moonTrail_solarSystem",
@@ -2625,11 +2505,7 @@
     },
     Color = { 0.5, 0.3, 0.3 },
     Period = 990.23,
-<<<<<<< HEAD
-    Resolution = 1000,
-=======
-    Resolution = 1000
->>>>>>> 2a3a11d0
+    Resolution = 1000
   },
   Tag = {
     "moonTrail_solarSystem",
@@ -2711,11 +2587,7 @@
     },
     Color = { 0.5, 0.3, 0.3 },
     Period = 1080.4,
-<<<<<<< HEAD
-    Resolution = 1000,
-=======
-    Resolution = 1000
->>>>>>> 2a3a11d0
+    Resolution = 1000
   },
   Tag = {
     "moonTrail_solarSystem",
@@ -2797,11 +2669,7 @@
     },
     Color = { 0.5, 0.3, 0.3 },
     Period = 1164.3,
-<<<<<<< HEAD
-    Resolution = 1000,
-=======
-    Resolution = 1000
->>>>>>> 2a3a11d0
+    Resolution = 1000
   },
   Tag = {
     "moonTrail_solarSystem",
@@ -2883,11 +2751,7 @@
     },
     Color = { 0.5, 0.3, 0.3 },
     Period = 1095.0,
-<<<<<<< HEAD
-    Resolution = 1000,
-=======
-    Resolution = 1000
->>>>>>> 2a3a11d0
+    Resolution = 1000
   },
   Tag = {
     "moonTrail_solarSystem",
@@ -2969,11 +2833,7 @@
     },
     Color = { 0.5, 0.3, 0.3 },
     Period = 1624.2,
-<<<<<<< HEAD
-    Resolution = 1000,
-=======
-    Resolution = 1000
->>>>>>> 2a3a11d0
+    Resolution = 1000
   },
   Tag = {
     "moonTrail_solarSystem",
@@ -3055,11 +2915,7 @@
     },
     Color = { 0.5, 0.3, 0.3 },
     Period = 1033.0,
-<<<<<<< HEAD
-    Resolution = 1000,
-=======
-    Resolution = 1000
->>>>>>> 2a3a11d0
+    Resolution = 1000
   },
   Tag = {
     "moonTrail_solarSystem",
@@ -3141,11 +2997,7 @@
     },
     Color = { 0.5, 0.3, 0.3 },
     Period = 1084.1,
-<<<<<<< HEAD
-    Resolution = 1000,
-=======
-    Resolution = 1000
->>>>>>> 2a3a11d0
+    Resolution = 1000
   },
   Tag = {
     "moonTrail_solarSystem",
@@ -3227,11 +3079,7 @@
     },
     Color = { 0.5, 0.3, 0.3 },
     Period = 1175.3,
-<<<<<<< HEAD
-    Resolution = 1000,
-=======
-    Resolution = 1000
->>>>>>> 2a3a11d0
+    Resolution = 1000
   },
   Tag = {
     "moonTrail_solarSystem",
@@ -3313,11 +3161,7 @@
     },
     Color = { 0.5, 0.3, 0.3 },
     Period = 1361.5,
-<<<<<<< HEAD
-    Resolution = 1000,
-=======
-    Resolution = 1000
->>>>>>> 2a3a11d0
+    Resolution = 1000
   },
   Tag = {
     "moonTrail_solarSystem",
@@ -3399,11 +3243,7 @@
     },
     Color = { 0.5, 0.3, 0.3 },
     Period = 1412.5,
-<<<<<<< HEAD
-    Resolution = 1000,
-=======
-    Resolution = 1000
->>>>>>> 2a3a11d0
+    Resolution = 1000
   },
   Tag = {
     "moonTrail_solarSystem",
@@ -3485,11 +3325,7 @@
     },
     Color = { 0.5, 0.3, 0.3 },
     Period = 1208.1,
-<<<<<<< HEAD
-    Resolution = 1000,
-=======
-    Resolution = 1000
->>>>>>> 2a3a11d0
+    Resolution = 1000
   },
   Tag = {
     "moonTrail_solarSystem",
@@ -3571,11 +3407,7 @@
     },
     Color = { 0.5, 0.3, 0.3 },
     Period = 1295.8,
-<<<<<<< HEAD
-    Resolution = 1000,
-=======
-    Resolution = 1000
->>>>>>> 2a3a11d0
+    Resolution = 1000
   },
   Tag = {
     "moonTrail_solarSystem",
@@ -3657,11 +3489,7 @@
     },
     Color = { 0.5, 0.3, 0.3 },
     Period = 1197.2,
-<<<<<<< HEAD
-    Resolution = 1000,
-=======
-    Resolution = 1000
->>>>>>> 2a3a11d0
+    Resolution = 1000
   },
   Tag = {
     "moonTrail_solarSystem",
@@ -3743,11 +3571,7 @@
     },
     Color = { 0.5, 0.3, 0.3 },
     Period = 1365.1,
-<<<<<<< HEAD
-    Resolution = 1000,
-=======
-    Resolution = 1000
->>>>>>> 2a3a11d0
+    Resolution = 1000
   },
   Tag = {
     "moonTrail_solarSystem",
@@ -3829,11 +3653,7 @@
     },
     Color = { 0.5, 0.3, 0.3 },
     Period = 1354.2,
-<<<<<<< HEAD
-    Resolution = 1000,
-=======
-    Resolution = 1000
->>>>>>> 2a3a11d0
+    Resolution = 1000
   },
   Tag = {
     "moonTrail_solarSystem",
@@ -3915,11 +3735,7 @@
     },
     Color = { 0.5, 0.3, 0.3 },
     Period = 752.88,
-<<<<<<< HEAD
-    Resolution = 1000,
-=======
-    Resolution = 1000
->>>>>>> 2a3a11d0
+    Resolution = 1000
   },
   Tag = {
     "moonTrail_solarSystem",
@@ -4001,11 +3817,7 @@
     },
     Color = { 0.5, 0.3, 0.3 },
     Period = 1277.5,
-<<<<<<< HEAD
-    Resolution = 1000,
-=======
-    Resolution = 1000
->>>>>>> 2a3a11d0
+    Resolution = 1000
   },
   Tag = {
     "moonTrail_solarSystem",
