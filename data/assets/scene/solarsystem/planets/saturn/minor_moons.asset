asset.require("./minor/gallic_group")
asset.require("./minor/inuit_group")
asset.require("./minor/norse_group")
asset.require("./minor/other_group")
asset.require("./minor/shepherd_group")



local SaturnMinorMoonsOn = {
  Identifier = "os.solarsystem.SaturnMinorMoonsOn",
  Name = "Turn on minor moons and trails",
  Command = [[
<<<<<<< HEAD
    local trails = openspace.getProperty('{moonTrail_minor_saturn}.Renderable.Enabled')
    local trails_fade = openspace.getProperty('{moonTrail_minor_saturn}.Renderable.Fade')

    local moons = openspace.getProperty('{moon_minor_saturn}.Renderable.Enabled')
    local moons_fade = openspace.getProperty('{moon_minor_saturn}.Renderable.Fade')
=======
    local trails = openspace.getProperty("{moonTrail_minor_saturn}.Renderable.Enabled")
    local trails_fade = openspace.getProperty("{moonTrail_minor_saturn}.Renderable.Fade")

    local moons = openspace.getProperty("{moon_minor_saturn}.Renderable.Enabled")
    local moons_fade = openspace.getProperty("{moon_minor_saturn}.Renderable.Fade")
>>>>>>> 2a3a11d0

    for i, v in pairs(trails_fade) do
      openspace.setPropertyValueSingle(trails[i], true)
      openspace.setPropertyValueSingle(v, 1, 2, "Linear")
    end

    for i, v in pairs(moons_fade) do
      openspace.setPropertyValueSingle(moons[i], true)
      openspace.setPropertyValueSingle(v, 1, 2, "Linear")
    end
  ]],
  Documentation = "Turn ON Saturn's minor moons and their trails",
  GuiPath = "/Solar System/Saturn",
  IsLocal = true
}

local SaturnMinorMoonsOff = {
  Identifier = "os.solarsystem.SaturnMinorMoonsOff",
  Name = "Turn off minors moon and trails",
  Command = [[
<<<<<<< HEAD
    local trails = openspace.getProperty('{moonTrail_minor_saturn}.Renderable.Enabled')
    local trails_fade = openspace.getProperty('{moonTrail_minor_saturn}.Renderable.Fade')

    local moons = openspace.getProperty('{moon_minor_saturn}.Renderable.Enabled')
    local moons_fade = openspace.getProperty('{moon_minor_saturn}.Renderable.Fade')

    for i, v in pairs(trails_fade) do
      openspace.setPropertyValueSingle(v, 0, 2, 'Linear', "openspace.setPropertyValueSingle('" .. trails[i] .. "', false)")
    end

    for i, v in pairs(moons_fade) do
      openspace.setPropertyValueSingle(v, 0, 2, 'Linear', "openspace.setPropertyValueSingle('" .. moons[i] .. "', false)")
=======
    local trails = openspace.getProperty("{moonTrail_minor_saturn}.Renderable.Enabled")
    local trails_fade = openspace.getProperty("{moonTrail_minor_saturn}.Renderable.Fade")

    local moons = openspace.getProperty("{moon_minor_saturn}.Renderable.Enabled")
    local moons_fade = openspace.getProperty("{moon_minor_saturn}.Renderable.Fade")

    for i, v in pairs(trails_fade) do
      openspace.setPropertyValueSingle(
        v,
        0,
        2,
        "Linear",
        "openspace.setPropertyValueSingle('" .. trails[i] .. "', false)"
      )
    end

    for i, v in pairs(moons_fade) do
      openspace.setPropertyValueSingle(
        v,
        0,
        2,
        "Linear",
        "openspace.setPropertyValueSingle('" .. moons[i] .. "', false)"
      )
>>>>>>> 2a3a11d0
    end
  ]],
  Documentation = "Turn OFF Saturn's minor moons and their trails",
  GuiPath = "/Solar System/Saturn",
  IsLocal = true
}


asset.onInitialize(function()
  openspace.action.registerAction(SaturnMinorMoonsOn)
  openspace.action.registerAction(SaturnMinorMoonsOff)
end)

asset.onDeinitialize(function()
  openspace.action.removeAction(SaturnMinorMoonsOff)
  openspace.action.removeAction(SaturnMinorMoonsOn)
end)

<<<<<<< HEAD
=======
asset.export("SaturnMinorMoonsOn", SaturnMinorMoonsOn.Identifier)
asset.export("SaturnMinorMoonsOff", SaturnMinorMoonsOff.Identifier)

>>>>>>> 2a3a11d0


asset.meta = {
  Name = "Saturn Minor Moons",
  Version = "1.1",
  Description = [[Meta asset containing five moon groups: Gallic, Inuit, Norse, Shepherd
    moons and Other]],
  Author = "OpenSpace Team",
  URL = "http://openspaceproject.com",
  License = "MIT license"
}<|MERGE_RESOLUTION|>--- conflicted
+++ resolved
@@ -10,19 +10,11 @@
   Identifier = "os.solarsystem.SaturnMinorMoonsOn",
   Name = "Turn on minor moons and trails",
   Command = [[
-<<<<<<< HEAD
-    local trails = openspace.getProperty('{moonTrail_minor_saturn}.Renderable.Enabled')
-    local trails_fade = openspace.getProperty('{moonTrail_minor_saturn}.Renderable.Fade')
-
-    local moons = openspace.getProperty('{moon_minor_saturn}.Renderable.Enabled')
-    local moons_fade = openspace.getProperty('{moon_minor_saturn}.Renderable.Fade')
-=======
     local trails = openspace.getProperty("{moonTrail_minor_saturn}.Renderable.Enabled")
     local trails_fade = openspace.getProperty("{moonTrail_minor_saturn}.Renderable.Fade")
 
     local moons = openspace.getProperty("{moon_minor_saturn}.Renderable.Enabled")
     local moons_fade = openspace.getProperty("{moon_minor_saturn}.Renderable.Fade")
->>>>>>> 2a3a11d0
 
     for i, v in pairs(trails_fade) do
       openspace.setPropertyValueSingle(trails[i], true)
@@ -43,20 +35,6 @@
   Identifier = "os.solarsystem.SaturnMinorMoonsOff",
   Name = "Turn off minors moon and trails",
   Command = [[
-<<<<<<< HEAD
-    local trails = openspace.getProperty('{moonTrail_minor_saturn}.Renderable.Enabled')
-    local trails_fade = openspace.getProperty('{moonTrail_minor_saturn}.Renderable.Fade')
-
-    local moons = openspace.getProperty('{moon_minor_saturn}.Renderable.Enabled')
-    local moons_fade = openspace.getProperty('{moon_minor_saturn}.Renderable.Fade')
-
-    for i, v in pairs(trails_fade) do
-      openspace.setPropertyValueSingle(v, 0, 2, 'Linear', "openspace.setPropertyValueSingle('" .. trails[i] .. "', false)")
-    end
-
-    for i, v in pairs(moons_fade) do
-      openspace.setPropertyValueSingle(v, 0, 2, 'Linear', "openspace.setPropertyValueSingle('" .. moons[i] .. "', false)")
-=======
     local trails = openspace.getProperty("{moonTrail_minor_saturn}.Renderable.Enabled")
     local trails_fade = openspace.getProperty("{moonTrail_minor_saturn}.Renderable.Fade")
 
@@ -81,7 +59,6 @@
         "Linear",
         "openspace.setPropertyValueSingle('" .. moons[i] .. "', false)"
       )
->>>>>>> 2a3a11d0
     end
   ]],
   Documentation = "Turn OFF Saturn's minor moons and their trails",
@@ -100,12 +77,9 @@
   openspace.action.removeAction(SaturnMinorMoonsOn)
 end)
 
-<<<<<<< HEAD
-=======
 asset.export("SaturnMinorMoonsOn", SaturnMinorMoonsOn.Identifier)
 asset.export("SaturnMinorMoonsOff", SaturnMinorMoonsOff.Identifier)
 
->>>>>>> 2a3a11d0
 
 
 asset.meta = {
