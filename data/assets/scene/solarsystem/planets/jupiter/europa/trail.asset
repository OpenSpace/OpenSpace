asset.require("spice/base")
local transforms = asset.require("../transforms")
<<<<<<< HEAD
local kernel = asset.require("../kernels").jup365
=======
local kernel = asset.require("../kernels")


>>>>>>> 2a3a11d0



local EuropaTrail = {
  Identifier = "EuropaTrail",
  Parent = transforms.JupiterBarycenter.Identifier,
  Renderable = {
    Type = "RenderableTrailOrbit",
    Translation = {
      Type = "SpiceTranslation",
      Target = "EUROPA",
      Observer = "JUPITER BARYCENTER"
    },
    Color = { 0.5, 0.3, 0.3 },
    Period = 85.0 / 24.0,
    Resolution = 1000
  },
  Tag = { "moonTrail_solarSystem", "moonTrail_giants", "moonTrail_jupiter" },
  GUI = {
    Name = "Europa Trail",
    Path = "/Solar System/Planets/Jupiter/Major Moons/Europa"
  }
}


asset.onInitialize(function()
  openspace.spice.loadKernel(kernel.jup365)

  openspace.addSceneGraphNode(EuropaTrail)
end)

asset.onDeinitialize(function()
  openspace.removeSceneGraphNode(EuropaTrail)

  openspace.spice.unloadKernel(kernel.jup365)
end)

asset.export(EuropaTrail)



asset.meta = {
  Name = "Europa Trail",
  Version = "1.1",
  Description = [[Trail of Europa as observed by the Jupiter. Data from NASA Spice (see
    base spice asset)]],
  Author = "OpenSpace Team",
  URL = "http://openspaceproject.com",
  License = "MIT license"
}<|MERGE_RESOLUTION|>--- conflicted
+++ resolved
@@ -1,12 +1,6 @@
 asset.require("spice/base")
 local transforms = asset.require("../transforms")
-<<<<<<< HEAD
-local kernel = asset.require("../kernels").jup365
-=======
 local kernel = asset.require("../kernels")
-
-
->>>>>>> 2a3a11d0
 
 
 
