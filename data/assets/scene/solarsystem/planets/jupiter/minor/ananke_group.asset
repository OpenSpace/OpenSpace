--- conflicted
+++ resolved
@@ -45,11 +45,7 @@
     },
     Color = { 0.4, 0.3, 0.01 },
     Period = 588.36,
-<<<<<<< HEAD
-    Resolution = 1000,
-=======
     Resolution = 1000
->>>>>>> 2a3a11d0
   },
   Tag = {
     "moonTrail_solarSystem",
@@ -131,11 +127,7 @@
     },
     Color = { 0.4, 0.3, 0.01 },
     Period = 597.61,
-<<<<<<< HEAD
-    Resolution = 1000,
-=======
     Resolution = 1000
->>>>>>> 2a3a11d0
   },
   Tag = {
     "moonTrail_solarSystem",
@@ -217,11 +209,7 @@
     },
     Color = { 0.4, 0.3, 0.01 },
     Period = 598.09,
-<<<<<<< HEAD
-    Resolution = 1000,
-=======
     Resolution = 1000
->>>>>>> 2a3a11d0
   },
   Tag = {
     "moonTrail_solarSystem",
@@ -303,11 +291,7 @@
     },
     Color = { 0.4, 0.3, 0.01 },
     Period = 609.43,
-<<<<<<< HEAD
-    Resolution = 1000,
-=======
     Resolution = 1000
->>>>>>> 2a3a11d0
   },
   Tag = {
     "moonTrail_solarSystem",
@@ -389,11 +373,7 @@
     },
     Color = { 0.4, 0.3, 0.01 },
     Period = 610.36,
-<<<<<<< HEAD
-    Resolution = 1000,
-=======
     Resolution = 1000
->>>>>>> 2a3a11d0
   },
   Tag = {
     "moonTrail_solarSystem",
@@ -475,11 +455,7 @@
     },
     Color = { 0.4, 0.3, 0.01 },
     Period = 613.90,
-<<<<<<< HEAD
-    Resolution = 1000,
-=======
     Resolution = 1000
->>>>>>> 2a3a11d0
   },
   Tag = {
     "moonTrail_solarSystem",
@@ -561,11 +537,7 @@
     },
     Color = { 0.4, 0.3, 0.01 },
     Period = 624.54,
-<<<<<<< HEAD
-    Resolution = 1000,
-=======
     Resolution = 1000
->>>>>>> 2a3a11d0
   },
   Tag = {
     "moonTrail_solarSystem",
@@ -647,11 +619,7 @@
     },
     Color = { 0.4, 0.3, 0.01 },
     Period = 627.48,
-<<<<<<< HEAD
-    Resolution = 1000,
-=======
     Resolution = 1000
->>>>>>> 2a3a11d0
   },
   Tag = {
     "moonTrail_solarSystem",
@@ -733,11 +701,7 @@
     },
     Color = { 0.4, 0.3, 0.01 },
     Period = 629.81,
-<<<<<<< HEAD
-    Resolution = 1000,
-=======
     Resolution = 1000
->>>>>>> 2a3a11d0
   },
   Tag = {
     "moonTrail_solarSystem",
@@ -819,11 +783,7 @@
     },
     Color = { 0.4, 0.3, 0.01 },
     Period = 639.80,
-<<<<<<< HEAD
-    Resolution = 1000,
-=======
     Resolution = 1000
->>>>>>> 2a3a11d0
   },
   Tag = {
     "moonTrail_solarSystem",
@@ -905,11 +865,7 @@
     },
     Color = { 0.4, 0.3, 0.01 },
     Period = 640.38,
-<<<<<<< HEAD
-    Resolution = 1000,
-=======
     Resolution = 1000
->>>>>>> 2a3a11d0
   },
   Tag = {
     "moonTrail_solarSystem",
@@ -991,11 +947,7 @@
     },
     Color = { 0.4, 0.3, 0.01 },
     Period = 606.99,
-<<<<<<< HEAD
-    Resolution = 1000,
-=======
     Resolution = 1000
->>>>>>> 2a3a11d0
   },
   Tag = {
     "moonTrail_solarSystem",
@@ -1077,11 +1029,7 @@
     },
     Color = { 0.4, 0.3, 0.01 },
     Period = 627.96,
-<<<<<<< HEAD
-    Resolution = 1000,
-=======
     Resolution = 1000
->>>>>>> 2a3a11d0
   },
   Tag = {
     "moonTrail_solarSystem",
@@ -1163,11 +1111,7 @@
     },
     Color = { 0.4, 0.3, 0.01 },
     Period = 643.85,
-<<<<<<< HEAD
-    Resolution = 1000,
-=======
     Resolution = 1000
->>>>>>> 2a3a11d0
   },
   Tag = {
     "moonTrail_solarSystem",
@@ -1249,11 +1193,7 @@
     },
     Color = { 0.4, 0.3, 0.01 },
     Period = 617.82,
-<<<<<<< HEAD
-    Resolution = 1000,
-=======
     Resolution = 1000
->>>>>>> 2a3a11d0
   },
   Tag = {
     "moonTrail_solarSystem",
@@ -1335,11 +1275,7 @@
     },
     Color = { 0.4, 0.3, 0.01 },
     Period = 606.3,
-<<<<<<< HEAD
-    Resolution = 1000,
-=======
     Resolution = 1000
->>>>>>> 2a3a11d0
   },
   Tag = {
     "moonTrail_solarSystem",
@@ -1421,11 +1357,7 @@
     },
     Color = { 0.4, 0.3, 0.01 },
     Period = 602.6,
-<<<<<<< HEAD
-    Resolution = 1000,
-=======
     Resolution = 1000
->>>>>>> 2a3a11d0
   },
   Tag = {
     "moonTrail_solarSystem",
@@ -1507,11 +1439,7 @@
     },
     Color = { 0.4, 0.3, 0.01 },
     Period = 639.2,
-<<<<<<< HEAD
-    Resolution = 1000,
-=======
     Resolution = 1000
->>>>>>> 2a3a11d0
   },
   Tag = {
     "moonTrail_solarSystem",
@@ -1593,11 +1521,7 @@
     },
     Color = { 0.4, 0.3, 0.01 },
     Period = 602.02,
-<<<<<<< HEAD
-    Resolution = 1000,
-=======
     Resolution = 1000
->>>>>>> 2a3a11d0
   },
   Tag = {
     "moonTrail_solarSystem",
@@ -1679,11 +1603,7 @@
     },
     Color = { 0.4, 0.3, 0.01 },
     Period = 646.64,
-<<<<<<< HEAD
-    Resolution = 1000,
-=======
     Resolution = 1000
->>>>>>> 2a3a11d0
   },
   Tag = {
     "moonTrail_solarSystem",
