local transforms = asset.require("../transforms")
local kernel = asset.require("../kernels")



local Themisto = {
  Identifier = "Themisto",
  Parent = transforms.JupiterBarycenter.Identifier,
  Transform = {
    Translation = {
      Type = "SpiceTranslation",
      Target = "THEMISTO",
      Observer = "JUPITER BARYCENTER"
    }
  },
  Renderable = {
    Type = "RenderableGlobe",
    Radii = { 8000, 8000, 8000 },
    SegmentsPerPatch = 64,
    Layers = {}
  },
  Tag = {
    "moon_solarSystem",
    "moon_giants",
    "moon_jupiter",
    "moon_themisto",
    "moon_minor",
    "moon_minor_jupiter"
  },
  GUI = {
    Name = "Themisto",
    Path = "/Solar System/Planets/Jupiter/Minor Moons/Themisto Group/Themisto"
  }
}

local ThemistoTrail = {
  Identifier = "ThemistoTrail",
  Parent = transforms.JupiterBarycenter.Identifier,
  Renderable = {
    Type = "RenderableTrailOrbit",
    Translation = {
      Type = "SpiceTranslation",
      Target = "THEMISTO",
      Observer = "JUPITER BARYCENTER"
    },
    Color = { 0.4, 0.3, 0.01 },
    Period = 129.87,
<<<<<<< HEAD
    Resolution = 1000,
=======
    Resolution = 1000
>>>>>>> 2a3a11d0
  },
  Tag = {
    "moonTrail_solarSystem",
    "moonTrail_giants",
    "moonTrail_jupiter",
    "moonTrail_minor",
    "moonTrail_minor_jupiter"
  },
  GUI = {
    Name = "Themisto Trail",
    Path = "/Solar System/Planets/Jupiter/Minor Moons/Themisto Group/Themisto"
  }
}

local ThemistoLabel = {
  Identifier = "ThemistoLabel",
  Parent = Themisto.Identifier,
  Renderable = {
    Enabled = false,
    Type = "RenderableLabel",
    Text = "Themisto",
    FontSize = 70.0,
    Size = 7.1,
    MinMaxSize = { 1, 25 },
    OrientationOption = "Camera View Direction",
    BlendMode = "Additive",
    EnableFading = true,
    FadeUnit = "Gm",
    FadeDistances = { 1.5, 120.0 },
    FadeWidths = { 0.5, 50.0 }
  },
  Tag = { "solarsystem_labels", "moon_labels", "minor_moon_labels" },
  GUI = {
    Name = "Themisto Label",
    Path = "/Solar System/Planets/Jupiter/Minor Moons/Themisto Group/Themisto",
    Description = "Label for Jupiter's moon Themisto (Themisto group)"
  }
}


asset.onInitialize(function()
  openspace.spice.loadKernel(kernel.jup344)


  openspace.addSceneGraphNode(Themisto)
  openspace.addSceneGraphNode(ThemistoTrail)
  openspace.addSceneGraphNode(ThemistoLabel)
end)

asset.onDeinitialize(function()
  openspace.removeSceneGraphNode(ThemistoLabel)
  openspace.removeSceneGraphNode(ThemistoTrail)
  openspace.removeSceneGraphNode(Themisto)


  openspace.spice.unloadKernel(kernel.jup344)
end)

asset.export(Themisto)
asset.export(ThemistoTrail)
asset.export(ThemistoLabel)



asset.meta = {
  Name = "Jupiter Themisto Group Moons",
  Version = "1.0",
  Description = [[Procedural Globe asset containing Jupiter's Themisto Group moons:
    Themisto. Blank globes and SPICE trails are generated for each moon]],
  Author = "OpenSpace Team",
  URL = "http://openspaceproject.com",
  License = "MIT license"
}<|MERGE_RESOLUTION|>--- conflicted
+++ resolved
@@ -45,11 +45,7 @@
     },
     Color = { 0.4, 0.3, 0.01 },
     Period = 129.87,
-<<<<<<< HEAD
-    Resolution = 1000,
-=======
     Resolution = 1000
->>>>>>> 2a3a11d0
   },
   Tag = {
     "moonTrail_solarSystem",
