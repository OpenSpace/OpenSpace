local transforms = asset.require("../transforms")
local kernel = asset.require("../kernels")



local Euporie = {
  Identifier = "Euporie",
  Parent = transforms.JupiterBarycenter.Identifier,
  Transform = {
    Translation = {
      Type = "SpiceTranslation",
      Target = "EUPORIE",
      Observer = "JUPITER BARYCENTER"
    }
  },
  Renderable = {
    Type = "RenderableGlobe",
    Radii = { 2000, 2000, 2000 },
    SegmentsPerPatch = 64,
    Layers = {}
  },
  Tag = {
    "moon_solarSystem",
    "moon_giants",
    "moon_jupiter",
    "moon_pasiphae",
    "moon_minor",
    "moon_minor_jupiter"
  },
  GUI = {
    Name = "Euporie",
    Path = "/Solar System/Planets/Jupiter/Minor Moons/Pasiphae Group/Euporie"
  }
}

local EuporieTrail = {
  Identifier = "EuporieTrail",
  Parent = transforms.JupiterBarycenter.Identifier,
  Renderable = {
    Type = "RenderableTrailOrbit",
    Translation = {
      Type = "SpiceTranslation",
      Target = "EUPORIE",
      Observer = "JUPITER BARYCENTER"
    },
    Color = { 0.4, 0.3, 0.01 },
    Period = 538.78,
<<<<<<< HEAD
    Resolution = 1000,
=======
    Resolution = 1000
>>>>>>> 2a3a11d0
  },
  Tag = {
    "moonTrail_solarSystem",
    "moonTrail_giants",
    "moonTrail_jupiter",
    "moonTrail_minor",
    "moonTrail_minor_jupiter"
  },
  GUI = {
    Name = "Euporie Trail",
    Path = "/Solar System/Planets/Jupiter/Minor Moons/Pasiphae Group/Euporie"
  }
}

local EuporieLabel = {
  Identifier = "EuporieLabel",
  Parent = Euporie.Identifier,
  Renderable = {
    Enabled = false,
    Type = "RenderableLabel",
    Text = "Euporie",
    FontSize = 70.0,
    Size = 7.1,
    MinMaxSize = { 1, 25 },
    OrientationOption = "Camera View Direction",
    BlendMode = "Additive",
    EnableFading = true,
    FadeUnit = "Gm",
    FadeDistances = { 1.5, 140.0 },
    FadeWidths = { 0.5, 50.0 }
  },
  Tag = { "solarsystem_labels", "moon_labels", "minor_moon_labels" },
  GUI = {
    Name = "Euporie Label",
    Path = "/Solar System/Planets/Jupiter/Minor Moons/Pasiphae Group/Euporie",
    Description = "Label for Jupiter's moon Euporie (Pasiphae group)"
  }
}

local S2003J18 = {
  Identifier = "S2003J18",
  Parent = transforms.JupiterBarycenter.Identifier,
  Transform = {
    Translation = {
      Type = "SpiceTranslation",
      Target = "555",
      Observer = "JUPITER BARYCENTER"
    }
  },
  Renderable = {
    Type = "RenderableGlobe",
    Radii = { 2000, 2000, 2000 },
    SegmentsPerPatch = 64,
    Layers = {}
  },
  Tag = {
    "moon_solarSystem",
    "moon_giants",
    "moon_jupiter",
    "moon_pasiphae",
    "moon_minor",
    "moon_minor_jupiter"
  },
  GUI = {
    Name = "S/2003 J 18",
    Path = "/Solar System/Planets/Jupiter/Minor Moons/Pasiphae Group/S2003J18"
  }
}

local S2003J18Trail = {
  Identifier = "S2003J18Trail",
  Parent = transforms.JupiterBarycenter.Identifier,
  Renderable = {
    Type = "RenderableTrailOrbit",
    Translation = {
      Type = "SpiceTranslation",
      Target = "555",
      Observer = "JUPITER BARYCENTER"
    },
    Color = { 0.4, 0.3, 0.01 },
    Period = 587.38,
<<<<<<< HEAD
    Resolution = 1000,
=======
    Resolution = 1000
>>>>>>> 2a3a11d0
  },
  Tag = {
    "moonTrail_solarSystem",
    "moonTrail_giants",
    "moonTrail_jupiter",
    "moonTrail_minor",
    "moonTrail_minor_jupiter"
  },
  GUI = {
    Name = "S/2003 J 18 Trail",
    Path = "/Solar System/Planets/Jupiter/Minor Moons/Pasiphae Group/S2003J18"
  }
}

local S2003J18Label = {
  Identifier = "S2003J18Label",
  Parent = S2003J18.Identifier,
  Renderable = {
    Enabled = false,
    Type = "RenderableLabel",
    Text = "S/2003 J 18",
    FontSize = 70.0,
    Size = 7.1,
    MinMaxSize = { 1, 25 },
    OrientationOption = "Camera View Direction",
    BlendMode = "Additive",
    EnableFading = true,
    FadeUnit = "Gm",
    FadeDistances = { 1.5, 140.0 },
    FadeWidths = { 0.5, 50.0 }
  },
  Tag = { "solarsystem_labels", "moon_labels", "minor_moon_labels" },
  GUI = {
    Name = "S/2003 J 18 Label",
    Path = "/Solar System/Planets/Jupiter/Minor Moons/Pasiphae Group/S2003J18",
    Description = "Label for Jupiter's moon S/2003 J 18 (Pasiphae group)"
  }
}

local Helike = {
  Identifier = "Helike",
  Parent = transforms.JupiterBarycenter.Identifier,
  Transform = {
    Translation = {
      Type = "SpiceTranslation",
      Target = "HELIKE",
      Observer = "JUPITER BARYCENTER"
    }
  },
  Renderable = {
    Type = "RenderableGlobe",
    Radii = { 4000, 4000, 4000 },
    SegmentsPerPatch = 64,
    Layers = {}
  },
  Tag = {
    "moon_solarSystem",
    "moon_giants",
    "moon_jupiter",
    "moon_pasiphae",
    "moon_minor",
    "moon_minor_jupiter"
  },
  GUI = {
    Name = "Helike",
    Path = "/Solar System/Planets/Jupiter/Minor Moons/Pasiphae Group/Helike"
  }
}

local HelikeTrail = {
  Identifier = "HelikeTrail",
  Parent = transforms.JupiterBarycenter.Identifier,
  Renderable = {
    Type = "RenderableTrailOrbit",
    Translation = {
      Type = "SpiceTranslation",
      Target = "HELIKE",
      Observer = "JUPITER BARYCENTER"
    },
    Color = { 0.4, 0.3, 0.01 },
    Period = 601.40,
<<<<<<< HEAD
    Resolution = 1000,
=======
    Resolution = 1000
>>>>>>> 2a3a11d0
  },
  Tag = {
    "moonTrail_solarSystem",
    "moonTrail_giants",
    "moonTrail_jupiter",
    "moonTrail_minor",
    "moonTrail_minor_jupiter"
  },
  GUI = {
    Name = "Helike Trail",
    Path = "/Solar System/Planets/Jupiter/Minor Moons/Pasiphae Group/Helike"
  }
}

local HelikeLabel = {
  Identifier = "HelikeLabel",
  Parent = Helike.Identifier,
  Renderable = {
    Enabled = false,
    Type = "RenderableLabel",
    Text = "Helike",
    FontSize = 70.0,
    Size = 7.1,
    MinMaxSize = { 1, 25 },
    OrientationOption = "Camera View Direction",
    BlendMode = "Additive",
    EnableFading = true,
    FadeUnit = "Gm",
    FadeDistances = { 1.5, 140.0 },
    FadeWidths = { 0.5, 50.0 }
  },
  Tag = { "solarsystem_labels", "moon_labels", "minor_moon_labels" },
  GUI = {
    Name = "Helike Label",
    Path = "/Solar System/Planets/Jupiter/Minor Moons/Pasiphae Group/Helike",
    Description = "Label for Jupiter's moon Helike (Pasiphae group)"
  }
}

local Orthosie = {
  Identifier = "Orthosie",
  Parent = transforms.JupiterBarycenter.Identifier,
  Transform = {
    Translation = {
      Type = "SpiceTranslation",
      Target = "ORTHOSIE",
      Observer = "JUPITER BARYCENTER"
    }
  },
  Renderable = {
    Type = "RenderableGlobe",
    Radii = { 2000, 2000, 2000 },
    SegmentsPerPatch = 64,
    Layers = {}
  },
  Tag = {
    "moon_solarSystem",
    "moon_giants",
    "moon_jupiter",
    "moon_pasiphae",
    "moon_minor",
    "moon_minor_jupiter"
  },
  GUI = {
    Name = "Orthosie",
    Path = "/Solar System/Planets/Jupiter/Minor Moons/Pasiphae Group/Orthosie"
  }
}

local OrthosieTrail = {
  Identifier = "OrthosieTrail",
  Parent = transforms.JupiterBarycenter.Identifier,
  Renderable = {
    Type = "RenderableTrailOrbit",
    Translation = {
      Type = "SpiceTranslation",
      Target = "ORTHOSIE",
      Observer = "JUPITER BARYCENTER"
    },
    Color = { 0.4, 0.3, 0.01 },
    Period = 602.62,
<<<<<<< HEAD
    Resolution = 1000,
=======
    Resolution = 1000
>>>>>>> 2a3a11d0
  },
  Tag = {
    "moonTrail_solarSystem",
    "moonTrail_giants",
    "moonTrail_jupiter",
    "moonTrail_minor",
    "moonTrail_minor_jupiter"
  },
  GUI = {
    Name = "Orthosie Trail",
    Path = "/Solar System/Planets/Jupiter/Minor Moons/Pasiphae Group/Orthosie"
  }
}

local OrthosieLabel = {
  Identifier = "OrthosieLabel",
  Parent = Orthosie.Identifier,
  Renderable = {
    Enabled = false,
    Type = "RenderableLabel",
    Text = "Orthosie",
    FontSize = 70.0,
    Size = 7.1,
    MinMaxSize = { 1, 25 },
    OrientationOption = "Camera View Direction",
    BlendMode = "Additive",
    EnableFading = true,
    FadeUnit = "Gm",
    FadeDistances = { 1.5, 140.0 },
    FadeWidths = { 0.5, 50.0 }
  },
  Tag = { "solarsystem_labels", "moon_labels", "minor_moon_labels" },
  GUI = {
    Name = "Orthosie Label",
    Path = "/Solar System/Planets/Jupiter/Minor Moons/Pasiphae Group/Orthosie",
    Description = "Label for Jupiter's moon Orthosie (Pasiphae group)"
  }
}

local S2016J1 = {
  Identifier = "S2016J1",
  Parent = transforms.JupiterBarycenter.Identifier,
  Transform = {
    Translation = {
      Type = "SpiceTranslation",
      Target = "554",
      Observer = "JUPITER BARYCENTER"
    }
  },
  Renderable = {
    Type = "RenderableGlobe",
    Radii = { 3000, 3000, 3000 },
    SegmentsPerPatch = 64,
    Layers = {}
  },
  Tag = {
    "moon_solarSystem",
    "moon_giants",
    "moon_jupiter",
    "moon_pasiphae",
    "moon_minor",
    "moon_minor_jupiter"
  },
  GUI = {
    Name = "S/2016 J 1",
    Path = "/Solar System/Planets/Jupiter/Minor Moons/Pasiphae Group/S2016J1"
  }
}

local S2016J1Trail = {
  Identifier = "S2016J1Trail",
  Parent = transforms.JupiterBarycenter.Identifier,
  Renderable = {
    Type = "RenderableTrailOrbit",
    Translation = {
      Type = "SpiceTranslation",
      Target = "554",
      Observer = "JUPITER BARYCENTER"
    },
    Color = { 0.4, 0.3, 0.01 },
    Period = 603.83,
<<<<<<< HEAD
    Resolution = 1000,
=======
    Resolution = 1000
>>>>>>> 2a3a11d0
  },
  Tag = {
    "moonTrail_solarSystem",
    "moonTrail_giants",
    "moonTrail_jupiter",
    "moonTrail_minor",
    "moonTrail_minor_jupiter"
  },
  GUI = {
    Name = "S/2016 J 1 Trail",
    Path = "/Solar System/Planets/Jupiter/Minor Moons/Pasiphae Group/S2016J1"
  }
}

local S2016J1Label = {
  Identifier = "S2016J1Label",
  Parent = S2016J1.Identifier,
  Renderable = {
    Enabled = false,
    Type = "RenderableLabel",
    Text = "S/2016 J 1",
    FontSize = 70.0,
    Size = 7.1,
    MinMaxSize = { 1, 25 },
    OrientationOption = "Camera View Direction",
    BlendMode = "Additive",
    EnableFading = true,
    FadeUnit = "Gm",
    FadeDistances = { 1.5, 140.0 },
    FadeWidths = { 0.5, 50.0 }
  },
  Tag = { "solarsystem_labels", "moon_labels", "minor_moon_labels" },
  GUI = {
    Name = "S/2016 J 1 Label",
    Path = "/Solar System/Planets/Jupiter/Minor Moons/Pasiphae Group/S2016J1",
    Description = "Label for Jupiter's moon S/2016 J 1 (Pasiphae group)"
  }
}

local S2003J15 = {
  Identifier = "S2003J15",
  Parent = transforms.JupiterBarycenter.Identifier,
  Transform = {
    Translation = {
      Type = "SpiceTranslation",
      Target = "558",
      Observer = "JUPITER BARYCENTER"
    }
  },
  Renderable = {
    Type = "RenderableGlobe",
    Radii = { 2000, 2000, 2000 },
    SegmentsPerPatch = 64,
    Layers = {}
  },
  Tag = {
    "moon_solarSystem",
    "moon_giants",
    "moon_jupiter",
    "moon_pasiphae",
    "moon_minor",
    "moon_minor_jupiter"
  },
  GUI = {
    Name = "S/2003 J 15",
    Path = "/Solar System/Planets/Jupiter/Minor Moons/Pasiphae Group/S2003J15"
  }
}

local S2003J15Trail = {
  Identifier = "S2003J15Trail",
  Parent = transforms.JupiterBarycenter.Identifier,
  Renderable = {
    Type = "RenderableTrailOrbit",
    Translation = {
      Type = "SpiceTranslation",
      Target = "558",
      Observer = "JUPITER BARYCENTER"
    },
    Color = { 0.4, 0.3, 0.01 },
    Period = 699.68,
<<<<<<< HEAD
    Resolution = 1000,
=======
    Resolution = 1000
>>>>>>> 2a3a11d0
  },
  Tag = {
    "moonTrail_solarSystem",
    "moonTrail_giants",
    "moonTrail_jupiter",
    "moonTrail_minor",
    "moonTrail_minor_jupiter"
  },
  GUI = {
    Name = "S/2003 J 15 Trail",
    Path = "/Solar System/Planets/Jupiter/Minor Moons/Pasiphae Group/S2003J15"
  }
}

local S2003J15Label = {
  Identifier = "S2003J15Label",
  Parent = S2003J15.Identifier,
  Renderable = {
    Enabled = false,
    Type = "RenderableLabel",
    Text = "S/2003 J 15",
    FontSize = 70.0,
    Size = 7.1,
    MinMaxSize = { 1, 25 },
    OrientationOption = "Camera View Direction",
    BlendMode = "Additive",
    EnableFading = true,
    FadeUnit = "Gm",
    FadeDistances = { 1.5, 140.0 },
    FadeWidths = { 0.5, 50.0 }
  },
  Tag = { "solarsystem_labels", "moon_labels", "minor_moon_labels" },
  GUI = {
    Name = "S/2003 J 15 Label",
    Path = "/Solar System/Planets/Jupiter/Minor Moons/Pasiphae Group/S2003J15",
    Description = "Label for Jupiter's moon OrthosiS/2003 J 15e (Pasiphae group)"
  }
}

local Aoede = {
  Identifier = "Aoede",
  Parent = transforms.JupiterBarycenter.Identifier,
  Transform = {
    Translation = {
      Type = "SpiceTranslation",
      Target = "AOEDE",
      Observer = "JUPITER BARYCENTER"
    }
  },
  Renderable = {
    Type = "RenderableGlobe",
    Radii = { 4000, 4000, 4000 },
    SegmentsPerPatch = 64,
    Layers = {}
  },
  Tag = {
    "moon_solarSystem",
    "moon_giants",
    "moon_jupiter",
    "moon_pasiphae",
    "moon_minor",
    "moon_minor_jupiter"
  },
  GUI = {
    Name = "Aoede",
    Path = "/Solar System/Planets/Jupiter/Minor Moons/Pasiphae Group/Aoede"
  }
}

local AoedeTrail = {
  Identifier = "AoedeTrail",
  Parent = transforms.JupiterBarycenter.Identifier,
  Renderable = {
    Type = "RenderableTrailOrbit",
    Translation = {
      Type = "SpiceTranslation",
      Target = "AOEDE",
      Observer = "JUPITER BARYCENTER"
    },
    Color = { 0.4, 0.3, 0.01 },
    Period = 714.66,
<<<<<<< HEAD
    Resolution = 1000,
=======
    Resolution = 1000
>>>>>>> 2a3a11d0
  },
  Tag = {
    "moonTrail_solarSystem",
    "moonTrail_giants",
    "moonTrail_jupiter",
    "moonTrail_minor",
    "moonTrail_minor_jupiter"
  },
  GUI = {
    Name = "Aoede Trail",
    Path = "/Solar System/Planets/Jupiter/Minor Moons/Pasiphae Group/Aoede"
  }
}

local AoedeLabel = {
  Identifier = "AoedeLabel",
  Parent = Aoede.Identifier,
  Renderable = {
    Enabled = false,
    Type = "RenderableLabel",
    Text = "Aoede",
    FontSize = 70.0,
    Size = 7.1,
    MinMaxSize = { 1, 25 },
    OrientationOption = "Camera View Direction",
    BlendMode = "Additive",
    EnableFading = true,
    FadeUnit = "Gm",
    FadeDistances = { 1.5, 140.0 },
    FadeWidths = { 0.5, 50.0 }
  },
  Tag = { "solarsystem_labels", "moon_labels", "minor_moon_labels" },
  GUI = {
    Name = "Aoede Label",
    Path = "/Solar System/Planets/Jupiter/Minor Moons/Pasiphae Group/Aoede",
    Description = "Label for Jupiter's moon Aoede (Pasiphae group)"
  }
}

local Callirrhoe = {
  Identifier = "Callirrhoe",
  Parent = transforms.JupiterBarycenter.Identifier,
  Transform = {
    Translation = {
      Type = "SpiceTranslation",
      Target = "CALLIRRHOE",
      Observer = "JUPITER BARYCENTER"
    }
  },
  Renderable = {
    Type = "RenderableGlobe",
    Radii = { 9000, 9000, 9000 },
    SegmentsPerPatch = 64,
    Layers = {}
  },
  Tag = {
    "moon_solarSystem",
    "moon_giants",
    "moon_jupiter",
    "moon_pasiphae",
    "moon_minor",
    "moon_minor_jupiter"
  },
  GUI = {
    Name = "Callirrhoe",
    Path = "/Solar System/Planets/Jupiter/Minor Moons/Pasiphae Group/Callirrhoe"
  }
}

local CallirrhoeTrail = {
  Identifier = "CallirrhoeTrail",
  Parent = transforms.JupiterBarycenter.Identifier,
  Renderable = {
    Type = "RenderableTrailOrbit",
    Translation = {
      Type = "SpiceTranslation",
      Target = "CALLIRRHOE",
      Observer = "JUPITER BARYCENTER"
    },
    Color = { 0.4, 0.3, 0.01 },
    Period = 727.11,
<<<<<<< HEAD
    Resolution = 1000,
=======
    Resolution = 1000
>>>>>>> 2a3a11d0
  },
  Tag = {
    "moonTrail_solarSystem",
    "moonTrail_giants",
    "moonTrail_jupiter",
    "moonTrail_minor",
    "moonTrail_minor_jupiter"
  },
  GUI = {
    Name = "Callirrhoe Trail",
    Path = "/Solar System/Planets/Jupiter/Minor Moons/Pasiphae Group/Callirrhoe"
  }
}

local CallirrhoeLabel = {
  Identifier = "CallirrhoeLabel",
  Parent = Callirrhoe.Identifier,
  Renderable = {
    Enabled = false,
    Type = "RenderableLabel",
    Text = "Callirrhoe",
    FontSize = 70.0,
    Size = 7.1,
    MinMaxSize = { 1, 25 },
    OrientationOption = "Camera View Direction",
    BlendMode = "Additive",
    EnableFading = true,
    FadeUnit = "Gm",
    FadeDistances = { 1.5, 140.0 },
    FadeWidths = { 0.5, 50.0 }
  },
  Tag = { "solarsystem_labels", "moon_labels", "minor_moon_labels" },
  GUI = {
    Name = "Callirrhoe Label",
    Path = "/Solar System/Planets/Jupiter/Minor Moons/Pasiphae Group/Callirrhoe",
    Description = "Label for Jupiter's moon Callirrhoe (Pasiphae group)"
  }
}

local Eurydome = {
  Identifier = "Eurydome",
  Parent = transforms.JupiterBarycenter.Identifier,
  Transform = {
    Translation = {
      Type = "SpiceTranslation",
      Target = "EURYDOME",
      Observer = "JUPITER BARYCENTER"
    }
  },
  Renderable = {
    Type = "RenderableGlobe",
    Radii = { 3000, 3000, 3000 },
    SegmentsPerPatch = 64,
    Layers = {}
  },
  Tag = {
    "moon_solarSystem",
    "moon_giants",
    "moon_jupiter",
    "moon_pasiphae",
    "moon_minor",
    "moon_minor_jupiter"
  },
  GUI = {
    Name = "Eurydome",
    Path = "/Solar System/Planets/Jupiter/Minor Moons/Pasiphae Group/Eurydome"
  }
}

local EurydomeTrail = {
  Identifier = "EurydomeTrail",
  Parent = transforms.JupiterBarycenter.Identifier,
  Renderable = {
    Type = "RenderableTrailOrbit",
    Translation = {
      Type = "SpiceTranslation",
      Target = "EURYDOME",
      Observer = "JUPITER BARYCENTER"
    },
    Color = { 0.4, 0.3, 0.01 },
    Period = 723.36,
<<<<<<< HEAD
    Resolution = 1000,
=======
    Resolution = 1000
>>>>>>> 2a3a11d0
  },
  Tag = {
    "moonTrail_solarSystem",
    "moonTrail_giants",
    "moonTrail_jupiter",
    "moonTrail_minor",
    "moonTrail_minor_jupiter"
  },
  GUI = {
    Name = "Eurydome Trail",
    Path = "/Solar System/Planets/Jupiter/Minor Moons/Pasiphae Group/Eurydome"
  }
}

local EurydomeLabel = {
  Identifier = "EurydomeLabel",
  Parent = Eurydome.Identifier,
  Renderable = {
    Enabled = false,
    Type = "RenderableLabel",
    Text = "Eurydome",
    FontSize = 70.0,
    Size = 7.1,
    MinMaxSize = { 1, 25 },
    OrientationOption = "Camera View Direction",
    BlendMode = "Additive",
    EnableFading = true,
    FadeUnit = "Gm",
    FadeDistances = { 1.5, 140.0 },
    FadeWidths = { 0.5, 50.0 }
  },
  Tag = { "solarsystem_labels", "moon_labels", "minor_moon_labels" },
  GUI = {
    Name = "Eurydome Label",
    Path = "/Solar System/Planets/Jupiter/Minor Moons/Pasiphae Group/Eurydome",
    Description = "Label for Jupiter's moon Eurydome (Pasiphae group)"
  }
}

local Kore = {
  Identifier = "Kore",
  Parent = transforms.JupiterBarycenter.Identifier,
  Transform = {
    Translation = {
      Type = "SpiceTranslation",
      Target = "KORE",
      Observer = "JUPITER BARYCENTER"
    }
  },
  Renderable = {
    Type = "RenderableGlobe",
    Radii = { 2000, 2000, 2000 },
    SegmentsPerPatch = 64,
    Layers = {}
  },
  Tag = {
    "moon_solarSystem",
    "moon_giants",
    "moon_jupiter",
    "moon_pasiphae",
    "moon_minor",
    "moon_minor_jupiter"
  },
  GUI = {
    Name = "Kore",
    Path = "/Solar System/Planets/Jupiter/Minor Moons/Pasiphae Group/Kore"
  }
}

local KoreTrail = {
  Identifier = "KoreTrail",
  Parent = transforms.JupiterBarycenter.Identifier,
  Renderable = {
    Type = "RenderableTrailOrbit",
    Translation = {
      Type = "SpiceTranslation",
      Target = "KORE",
      Observer = "JUPITER BARYCENTER"
    },
    Color = { 0.4, 0.3, 0.01 },
    Period = 776.02,
<<<<<<< HEAD
    Resolution = 1000,
=======
    Resolution = 1000
>>>>>>> 2a3a11d0
  },
  Tag = {
    "moonTrail_solarSystem",
    "moonTrail_giants",
    "moonTrail_jupiter",
    "moonTrail_minor",
    "moonTrail_minor_jupiter"
  },
  GUI = {
    Name = "Kore Trail",
    Path = "/Solar System/Planets/Jupiter/Minor Moons/Pasiphae Group/Kore"
  }
}

local KoreLabel = {
  Identifier = "KoreLabel",
  Parent = Kore.Identifier,
  Renderable = {
    Enabled = false,
    Type = "RenderableLabel",
    Text = "Kore",
    FontSize = 70.0,
    Size = 7.1,
    MinMaxSize = { 1, 25 },
    OrientationOption = "Camera View Direction",
    BlendMode = "Additive",
    EnableFading = true,
    FadeUnit = "Gm",
    FadeDistances = { 1.5, 140.0 },
    FadeWidths = { 0.5, 50.0 }
  },
  Tag = { "solarsystem_labels", "moon_labels", "minor_moon_labels" },
  GUI = {
    Name = "Kore Label",
    Path = "/Solar System/Planets/Jupiter/Minor Moons/Pasiphae Group/Kore",
    Description = "Label for Jupiter's moon Kore (Pasiphae group)"
  }
}

local Cyllene = {
  Identifier = "Cyllene",
  Parent = transforms.JupiterBarycenter.Identifier,
  Transform = {
    Translation = {
      Type = "SpiceTranslation",
      Target = "CYLLENE",
      Observer = "JUPITER BARYCENTER"
    }
  },
  Renderable = {
    Type = "RenderableGlobe",
    Radii = { 2000, 2000, 2000 },
    SegmentsPerPatch = 64,
    Layers = {}
  },
  Tag = {
    "moon_solarSystem",
    "moon_giants",
    "moon_jupiter",
    "moon_pasiphae",
    "moon_minor",
    "moon_minor_jupiter"
  },
  GUI = {
    Name = "Cyllene",
    Path = "/Solar System/Planets/Jupiter/Minor Moons/Pasiphae Group/Cyllene"
  }
}

local CylleneTrail = {
  Identifier = "CylleneTrail",
  Parent = transforms.JupiterBarycenter.Identifier,
  Renderable = {
    Type = "RenderableTrailOrbit",
    Translation = {
      Type = "SpiceTranslation",
      Target = "CYLLENE",
      Observer = "JUPITER BARYCENTER"
    },
    Color = { 0.4, 0.3, 0.01 },
    Period = 731.10,
<<<<<<< HEAD
    Resolution = 1000,
=======
    Resolution = 1000
>>>>>>> 2a3a11d0
  },
  Tag = {
    "moonTrail_solarSystem",
    "moonTrail_giants",
    "moonTrail_jupiter",
    "moonTrail_minor",
    "moonTrail_minor_jupiter"
  },
  GUI = {
    Name = "Cyllene Trail",
    Path = "/Solar System/Planets/Jupiter/Minor Moons/Pasiphae Group/Cyllene"
  }
}

local CylleneLabel = {
  Identifier = "CylleneLabel",
  Parent = Cyllene.Identifier,
  Renderable = {
    Enabled = false,
    Type = "RenderableLabel",
    Text = "Cyllene",
    FontSize = 70.0,
    Size = 7.1,
    MinMaxSize = { 1, 25 },
    OrientationOption = "Camera View Direction",
    BlendMode = "Additive",
    EnableFading = true,
    FadeUnit = "Gm",
    FadeDistances = { 1.5, 140.0 },
    FadeWidths = { 0.5, 50.0 }
  },
  Tag = { "solarsystem_labels", "moon_labels", "minor_moon_labels" },
  GUI = {
    Name = "Cyllene Label",
    Path = "/Solar System/Planets/Jupiter/Minor Moons/Pasiphae Group/Cyllene",
    Description = "Label for Jupiter's moon Cyllene (Pasiphae group)"
  }
}

local S2011J2 = {
  Identifier = "S2011J2",
  Parent = transforms.JupiterBarycenter.Identifier,
  Transform = {
    Translation = {
      Type = "SpiceTranslation",
      Target = "556",
      Observer = "JUPITER BARYCENTER"
    }
  },
  Renderable = {
    Type = "RenderableGlobe",
    Radii = { 1000, 1000, 1000 },
    SegmentsPerPatch = 64,
    Layers = {}
  },
  Tag = {
    "moon_solarSystem",
    "moon_giants",
    "moon_jupiter",
    "moon_pasiphae",
    "moon_minor",
    "moon_minor_jupiter"
  },
  GUI = {
    Name = "S/2011 J 2",
    Path = "/Solar System/Planets/Jupiter/Minor Moons/Pasiphae Group/S2011J2"
  }
}

local S2011J2Trail = {
  Identifier = "S2011J2Trail",
  Parent = transforms.JupiterBarycenter.Identifier,
  Renderable = {
    Type = "RenderableTrailOrbit",
    Translation = {
      Type = "SpiceTranslation",
      Target = "556",
      Observer = "JUPITER BARYCENTER"
    },
    Color = { 0.4, 0.3, 0.01 },
    Period = 731.32,
<<<<<<< HEAD
    Resolution = 1000,
=======
    Resolution = 1000
>>>>>>> 2a3a11d0
  },
  Tag = {
    "moonTrail_solarSystem",
    "moonTrail_giants",
    "moonTrail_jupiter",
    "moonTrail_minor",
    "moonTrail_minor_jupiter"
  },
  GUI = {
    Name = "S/2011 J 2 Trail",
    Path = "/Solar System/Planets/Jupiter/Minor Moons/Pasiphae Group/S2011J2"
  }
}

local S2011J2Label = {
  Identifier = "S2011J2Label",
  Parent = S2011J2.Identifier,
  Renderable = {
    Enabled = false,
    Type = "RenderableLabel",
    Text = "S/2011 J 2",
    FontSize = 70.0,
    Size = 7.1,
    MinMaxSize = { 1, 25 },
    OrientationOption = "Camera View Direction",
    BlendMode = "Additive",
    EnableFading = true,
    FadeUnit = "Gm",
    FadeDistances = { 1.5, 140.0 },
    FadeWidths = { 0.5, 50.0 }
  },
  Tag = { "solarsystem_labels", "moon_labels", "minor_moon_labels" },
  GUI = {
    Name = "S/2011 J 2 Label",
    Path = "/Solar System/Planets/Jupiter/Minor Moons/Pasiphae Group/S2011J2",
    Description = "Label for Jupiter's moon S/2011 J 2 (Pasiphae group)"
  }
}

local S2017J1 = {
  Identifier = "S2017J1",
  Parent = transforms.JupiterBarycenter.Identifier,
  Transform = {
    Translation = {
      Type = "SpiceTranslation",
      Target = "559",
      Observer = "JUPITER BARYCENTER"
    }
  },
  Renderable = {
    Type = "RenderableGlobe",
    Radii = { 2000, 2000, 2000 },
    SegmentsPerPatch = 64,
    Layers = {}
  },
  Tag = {
    "moon_solarSystem",
    "moon_giants",
    "moon_jupiter",
    "moon_pasiphae",
    "moon_minor",
    "moon_minor_jupiter"
  },
  GUI = {
    Name = "S/2017 J 1",
    Path = "/Solar System/Planets/Jupiter/Minor Moons/Pasiphae Group/S2017J1"
  }
}

local S2017J1Trail = {
  Identifier = "S2017J1Trail",
  Parent = transforms.JupiterBarycenter.Identifier,
  Renderable = {
    Type = "RenderableTrailOrbit",
    Translation = {
      Type = "SpiceTranslation",
      Target = "559",
      Observer = "JUPITER BARYCENTER"
    },
    Color = { 0.4, 0.3, 0.01 },
    Period = 734.15,
<<<<<<< HEAD
    Resolution = 1000,
=======
    Resolution = 1000
>>>>>>> 2a3a11d0
  },
  Tag = {
    "moonTrail_solarSystem",
    "moonTrail_giants",
    "moonTrail_jupiter",
    "moonTrail_minor",
    "moonTrail_minor_jupiter"
  },
  GUI = {
    Name = "S/2017 J 1 Trail",
    Path = "/Solar System/Planets/Jupiter/Minor Moons/Pasiphae Group/S2017J1"
  }
}

local S2017J1Label = {
  Identifier = "S2017J1Label",
  Parent = S2017J1.Identifier,
  Renderable = {
    Enabled = false,
    Type = "RenderableLabel",
    Text = "S/2017 J 1",
    FontSize = 70.0,
    Size = 7.1,
    MinMaxSize = { 1, 25 },
    OrientationOption = "Camera View Direction",
    BlendMode = "Additive",
    EnableFading = true,
    FadeUnit = "Gm",
    FadeDistances = { 1.5, 140.0 },
    FadeWidths = { 0.5, 50.0 }
  },
  Tag = { "solarsystem_labels", "moon_labels", "minor_moon_labels" },
  GUI = {
    Name = "S/2017 J 1 Label",
    Path = "/Solar System/Planets/Jupiter/Minor Moons/Pasiphae Group/S2017J1",
    Description = "Label for Jupiter's moon S/2017 J 1 (Pasiphae group)"
  }
}

local S2003J4 = {
  Identifier = "S2003J4",
  Parent = transforms.JupiterBarycenter.Identifier,
  Transform = {
    Translation = {
      Type = "SpiceTranslation",
      Target = "55502",
      Observer = "JUPITER BARYCENTER"
    }
  },
  Renderable = {
    Type = "RenderableGlobe",
    Radii = { 2000, 2000, 2000 },
    SegmentsPerPatch = 64,
    Layers = {}
  },
  Tag = {
    "moon_solarSystem",
    "moon_giants",
    "moon_jupiter",
    "moon_pasiphae",
    "moon_minor",
    "moon_minor_jupiter"
  },
  GUI = {
    Name = "S/2003 J 4",
    Path = "/Solar System/Planets/Jupiter/Minor Moons/Pasiphae Group/S2003J4"
  }
}

local S2003J4Trail = {
  Identifier = "S2003J4Trail",
  Parent = transforms.JupiterBarycenter.Identifier,
  Renderable = {
    Type = "RenderableTrailOrbit",
    Translation = {
      Type = "SpiceTranslation",
      Target = "55502",
      Observer = "JUPITER BARYCENTER"
    },
    Color = { 0.4, 0.3, 0.01 },
    Period = 739.29,
<<<<<<< HEAD
    Resolution = 1000,
=======
    Resolution = 1000
>>>>>>> 2a3a11d0
  },
  Tag = {
    "moonTrail_solarSystem",
    "moonTrail_giants",
    "moonTrail_jupiter",
    "moonTrail_minor",
    "moonTrail_minor_jupiter"
  },
  GUI = {
    Name = "S/2003 J 4 Trail",
    Path = "/Solar System/Planets/Jupiter/Minor Moons/Pasiphae Group/S2003J4"
  }
}

local S2003J4Label = {
  Identifier = "S2003J4Label",
  Parent = S2003J4.Identifier,
  Renderable = {
    Enabled = false,
    Type = "RenderableLabel",
    Text = "S/2003 J 4",
    FontSize = 70.0,
    Size = 7.1,
    MinMaxSize = { 1, 25 },
    OrientationOption = "Camera View Direction",
    BlendMode = "Additive",
    EnableFading = true,
    FadeUnit = "Gm",
    FadeDistances = { 1.5, 140.0 },
    FadeWidths = { 0.5, 50.0 }
  },
  Tag = { "solarsystem_labels", "moon_labels", "minor_moon_labels" },
  GUI = {
    Name = "S/2003 J 4 Label",
    Path = "/Solar System/Planets/Jupiter/Minor Moons/Pasiphae Group/S2003J4",
    Description = "Label for Jupiter's moon S/2003 J 4 (Pasiphae group)"
  }
}

local Pasiphae = {
  Identifier = "Pasiphae",
  Parent = transforms.JupiterBarycenter.Identifier,
  Transform = {
    Translation = {
      Type = "SpiceTranslation",
      Target = "PASIPHAE",
      Observer = "JUPITER BARYCENTER"
    }
  },
  Renderable = {
    Type = "RenderableGlobe",
    Radii = { 60000, 60000, 60000 },
    SegmentsPerPatch = 64,
    Layers = {}
  },
  Tag = {
    "moon_solarSystem",
    "moon_giants",
    "moon_jupiter",
    "moon_pasiphae",
    "moon_minor",
    "moon_minor_jupiter"
  },
  GUI = {
    Name = "Pasiphae",
    Path = "/Solar System/Planets/Jupiter/Minor Moons/Pasiphae Group/Pasiphae"
  }
}

local PasiphaeTrail = {
  Identifier = "PasiphaeTrail",
  Parent = transforms.JupiterBarycenter.Identifier,
  Renderable = {
    Type = "RenderableTrailOrbit",
    Translation = {
      Type = "SpiceTranslation",
      Target = "PASIPHAE",
      Observer = "JUPITER BARYCENTER"
    },
    Color = { 0.4, 0.3, 0.01 },
    Period = 731.10,
<<<<<<< HEAD
    Resolution = 1000,
=======
    Resolution = 1000
>>>>>>> 2a3a11d0
  },
  Tag = {
    "moonTrail_solarSystem",
    "moonTrail_giants",
    "moonTrail_jupiter",
    "moonTrail_minor",
    "moonTrail_minor_jupiter"
  },
  GUI = {
    Name = "Pasiphae Trail",
    Path = "/Solar System/Planets/Jupiter/Minor Moons/Pasiphae Group/Pasiphae"
  }
}

local PasiphaeLabel = {
  Identifier = "PasiphaeLabel",
  Parent = Pasiphae.Identifier,
  Renderable = {
    Enabled = false,
    Type = "RenderableLabel",
    Text = "Pasiphae",
    FontSize = 70.0,
    Size = 7.1,
    MinMaxSize = { 1, 25 },
    OrientationOption = "Camera View Direction",
    BlendMode = "Additive",
    EnableFading = true,
    FadeUnit = "Gm",
    FadeDistances = { 1.5, 140.0 },
    FadeWidths = { 0.5, 50.0 }
  },
  Tag = { "solarsystem_labels", "moon_labels", "minor_moon_labels" },
  GUI = {
    Name = "Pasiphae Label",
    Path = "/Solar System/Planets/Jupiter/Minor Moons/Pasiphae Group/Pasiphae",
    Description = "Label for Jupiter's moon Pasiphae (Pasiphae group)"
  }
}

local Hegemone = {
  Identifier = "Hegemone",
  Parent = transforms.JupiterBarycenter.Identifier,
  Transform = {
    Translation = {
      Type = "SpiceTranslation",
      Target = "HEGEMONE",
      Observer = "JUPITER BARYCENTER"
    }
  },
  Renderable = {
    Type = "RenderableGlobe",
    Radii = { 3000, 3000, 3000 },
    SegmentsPerPatch = 64,
    Layers = {}
  },
  Tag = {
    "moon_solarSystem",
    "moon_giants",
    "moon_jupiter",
    "moon_pasiphae",
    "moon_minor",
    "moon_minor_jupiter"
  },
  GUI = {
    Name = "Hegemone",
    Path = "/Solar System/Planets/Jupiter/Minor Moons/Pasiphae Group/Hegemone"
  }
}

local HegemoneTrail = {
  Identifier = "HegemoneTrail",
  Parent = transforms.JupiterBarycenter.Identifier,
  Renderable = {
    Type = "RenderableTrailOrbit",
    Translation = {
      Type = "SpiceTranslation",
      Target = "HEGEMONE",
      Observer = "JUPITER BARYCENTER"
    },
    Color = { 0.4, 0.3, 0.01 },
    Period = 745.50,
<<<<<<< HEAD
    Resolution = 1000,
=======
    Resolution = 1000
>>>>>>> 2a3a11d0
  },
  Tag = {
    "moonTrail_solarSystem",
    "moonTrail_giants",
    "moonTrail_jupiter",
    "moonTrail_minor",
    "moonTrail_minor_jupiter"
  },
  GUI = {
    Name = "Hegemone Trail",
    Path = "/Solar System/Planets/Jupiter/Minor Moons/Pasiphae Group/Hegemone"
  }
}

local HegemoneLabel = {
  Identifier = "HegemoneLabel",
  Parent = Hegemone.Identifier,
  Renderable = {
    Enabled = false,
    Type = "RenderableLabel",
    Text = "Hegemone",
    FontSize = 70.0,
    Size = 7.1,
    MinMaxSize = { 1, 25 },
    OrientationOption = "Camera View Direction",
    BlendMode = "Additive",
    EnableFading = true,
    FadeUnit = "Gm",
    FadeDistances = { 1.5, 140.0 },
    FadeWidths = { 0.5, 50.0 }
  },
  Tag = { "solarsystem_labels", "moon_labels", "minor_moon_labels" },
  GUI = {
    Name = "Hegemone Label",
    Path = "/Solar System/Planets/Jupiter/Minor Moons/Pasiphae Group/Hegemone",
    Description = "Label for Jupiter's moon Hegemone (Pasiphae group)"
  }
}

local Sinope = {
  Identifier = "Sinope",
  Parent = transforms.JupiterBarycenter.Identifier,
  Transform = {
    Translation = {
      Type = "SpiceTranslation",
      Target = "SINOPE",
      Observer = "JUPITER BARYCENTER"
    }
  },
  Renderable = {
    Type = "RenderableGlobe",
    Radii = { 38000, 38000, 38000 },
    SegmentsPerPatch = 64,
    Layers = {}
  },
  Tag = {
    "moon_solarSystem",
    "moon_giants",
    "moon_jupiter",
    "moon_pasiphae",
    "moon_minor",
    "moon_minor_jupiter"
  },
  GUI = {
    Name = "Sinope",
    Path = "/Solar System/Planets/Jupiter/Minor Moons/Pasiphae Group/Sinope"
  }
}

local SinopeTrail = {
  Identifier = "SinopeTrail",
  Parent = transforms.JupiterBarycenter.Identifier,
  Renderable = {
    Type = "RenderableTrailOrbit",
    Translation = {
      Type = "SpiceTranslation",
      Target = "SINOPE",
      Observer = "JUPITER BARYCENTER"
    },
    Color = { 0.4, 0.3, 0.01 },
    Period = 739.33,
<<<<<<< HEAD
    Resolution = 1000,
=======
    Resolution = 1000
>>>>>>> 2a3a11d0
  },
  Tag = {
    "moonTrail_solarSystem",
    "moonTrail_giants",
    "moonTrail_jupiter",
    "moonTrail_minor",
    "moonTrail_minor_jupiter"
  },
  GUI = {
    Name = "Sinope Trail",
    Path = "/Solar System/Planets/Jupiter/Minor Moons/Pasiphae Group/Sinope"
  }
}

local SinopeLabel = {
  Identifier = "SinopeLabel",
  Parent = Sinope.Identifier,
  Renderable = {
    Enabled = false,
    Type = "RenderableLabel",
    Text = "Sinope",
    FontSize = 70.0,
    Size = 7.1,
    MinMaxSize = { 1, 25 },
    OrientationOption = "Camera View Direction",
    BlendMode = "Additive",
    EnableFading = true,
    FadeUnit = "Gm",
    FadeDistances = { 1.5, 140.0 },
    FadeWidths = { 0.5, 50.0 }
  },
  Tag = { "solarsystem_labels", "moon_labels", "minor_moon_labels" },
  GUI = {
    Name = "Sinope Label",
    Path = "/Solar System/Planets/Jupiter/Minor Moons/Pasiphae Group/Sinope",
    Description = "Label for Jupiter's moon Sinope (Pasiphae group)"
  }
}

local Sponde = {
  Identifier = "Sponde",
  Parent = transforms.JupiterBarycenter.Identifier,
  Transform = {
    Translation = {
      Type = "SpiceTranslation",
      Target = "SPONDE",
      Observer = "JUPITER BARYCENTER"
    }
  },
  Renderable = {
    Type = "RenderableGlobe",
    Radii = { 2000, 2000, 2000 },
    SegmentsPerPatch = 64,
    Layers = {}
  },
  Tag = {
    "moon_solarSystem",
    "moon_giants",
    "moon_jupiter",
    "moon_pasiphae",
    "moon_minor",
    "moon_minor_jupiter"
  },
  GUI = {
    Name = "Sponde",
    Path = "/Solar System/Planets/Jupiter/Minor Moons/Pasiphae Group/Sponde"
  }
}

local SpondeTrail = {
  Identifier = "SpondeTrail",
  Parent = transforms.JupiterBarycenter.Identifier,
  Renderable = {
    Type = "RenderableTrailOrbit",
    Translation = {
      Type = "SpiceTranslation",
      Target = "SPONDE",
      Observer = "JUPITER BARYCENTER"
    },
    Color = { 0.4, 0.3, 0.01 },
    Period = 771.60,
<<<<<<< HEAD
    Resolution = 1000,
=======
    Resolution = 1000
>>>>>>> 2a3a11d0
  },
  Tag = {
    "moonTrail_solarSystem",
    "moonTrail_giants",
    "moonTrail_jupiter",
    "moonTrail_minor",
    "moonTrail_minor_jupiter"
  },
  GUI = {
    Name = "Sponde Trail",
    Path = "/Solar System/Planets/Jupiter/Minor Moons/Pasiphae Group/Sponde"
  }
}

local SpondeLabel = {
  Identifier = "SpondeLabel",
  Parent = Sponde.Identifier,
  Renderable = {
    Enabled = false,
    Type = "RenderableLabel",
    Text = "Sponde",
    FontSize = 70.0,
    Size = 7.1,
    MinMaxSize = { 1, 25 },
    OrientationOption = "Camera View Direction",
    BlendMode = "Additive",
    EnableFading = true,
    FadeUnit = "Gm",
    FadeDistances = { 1.5, 140.0 },
    FadeWidths = { 0.5, 50.0 }
  },
  Tag = { "solarsystem_labels", "moon_labels", "minor_moon_labels" },
  GUI = {
    Name = "Sponde Label",
    Path = "/Solar System/Planets/Jupiter/Minor Moons/Pasiphae Group/Sponde",
    Description = "Label for Jupiter's moon Sponde (Pasiphae group)"
  }
}

local Autonoe = {
  Identifier = "Autonoe",
  Parent = transforms.JupiterBarycenter.Identifier,
  Transform = {
    Translation = {
      Type = "SpiceTranslation",
      Target = "AUTONOE",
      Observer = "JUPITER BARYCENTER"
    }
  },
  Renderable = {
    Type = "RenderableGlobe",
    Radii = { 4000, 4000, 4000 },
    SegmentsPerPatch = 64,
    Layers = {}
  },
  Tag = {
    "moon_solarSystem",
    "moon_giants",
    "moon_jupiter",
    "moon_pasiphae",
    "moon_minor",
    "moon_minor_jupiter"
  },
  GUI = {
    Name = "Autonoe",
    Path = "/Solar System/Planets/Jupiter/Minor Moons/Pasiphae Group/Autonoe"
  }
}

local AutonoeTrail = {
  Identifier = "AutonoeTrail",
  Parent = transforms.JupiterBarycenter.Identifier,
  Renderable = {
    Type = "RenderableTrailOrbit",
    Translation = {
      Type = "SpiceTranslation",
      Target = "AUTONOE",
      Observer = "JUPITER BARYCENTER"
    },
    Color = { 0.4, 0.3, 0.01 },
    Period = 772.17,
<<<<<<< HEAD
    Resolution = 1000,
=======
    Resolution = 1000
>>>>>>> 2a3a11d0
  },
  Tag = {
    "moonTrail_solarSystem",
    "moonTrail_giants",
    "moonTrail_jupiter",
    "moonTrail_minor",
    "moonTrail_minor_jupiter"
  },
  GUI = {
    Name = "Autonoe Trail",
    Path = "/Solar System/Planets/Jupiter/Minor Moons/Pasiphae Group/Autonoe"
  }
}

local AutonoeLabel = {
  Identifier = "AutonoeLabel",
  Parent = Autonoe.Identifier,
  Renderable = {
    Enabled = false,
    Type = "RenderableLabel",
    Text = "Autonoe",
    FontSize = 70.0,
    Size = 7.1,
    MinMaxSize = { 1, 25 },
    OrientationOption = "Camera View Direction",
    BlendMode = "Additive",
    EnableFading = true,
    FadeUnit = "Gm",
    FadeDistances = { 1.5, 140.0 },
    FadeWidths = { 0.5, 50.0 }
  },
  Tag = { "solarsystem_labels", "moon_labels", "minor_moon_labels" },
  GUI = {
    Name = "Autonoe Label",
    Path = "/Solar System/Planets/Jupiter/Minor Moons/Pasiphae Group/Autonoe",
    Description = "Label for Jupiter's moon Autonoe (Pasiphae group)"
  }
}

local Megaclite = {
  Identifier = "Megaclite",
  Parent = transforms.JupiterBarycenter.Identifier,
  Transform = {
    Translation = {
      Type = "SpiceTranslation",
      Target = "MEGACLITE",
      Observer = "JUPITER BARYCENTER"
    }
  },
  Renderable = {
    Type = "RenderableGlobe",
    Radii = { 5000, 5000, 5000 },
    SegmentsPerPatch = 64,
    Layers = {}
  },
  Tag = {
    "moon_solarSystem",
    "moon_giants",
    "moon_jupiter",
    "moon_pasiphae",
    "moon_minor",
    "moon_minor_jupiter"
  },
  GUI = {
    Name = "Megaclite",
    Path = "/Solar System/Planets/Jupiter/Minor Moons/Pasiphae Group/Megaclite"
  }
}

local MegacliteTrail = {
  Identifier = "MegacliteTrail",
  Parent = transforms.JupiterBarycenter.Identifier,
  Renderable = {
    Type = "RenderableTrailOrbit",
    Translation = {
      Type = "SpiceTranslation",
      Target = "MEGACLITE",
      Observer = "JUPITER BARYCENTER"
    },
    Color = { 0.4, 0.3, 0.01 },
    Period = 792.44,
<<<<<<< HEAD
    Resolution = 1000,
=======
    Resolution = 1000
>>>>>>> 2a3a11d0
  },
  Tag = {
    "moonTrail_solarSystem",
    "moonTrail_giants",
    "moonTrail_jupiter",
    "moonTrail_minor",
    "moonTrail_minor_jupiter"
  },
  GUI = {
    Name = "Megaclite Trail",
    Path = "/Solar System/Planets/Jupiter/Minor Moons/Pasiphae Group/Megaclite"
  }
}

local MegacliteLabel = {
  Identifier = "MegacliteLabel",
  Parent = Megaclite.Identifier,
  Renderable = {
    Enabled = false,
    Type = "RenderableLabel",
    Text = "Megaclite",
    FontSize = 70.0,
    Size = 7.1,
    MinMaxSize = { 1, 25 },
    OrientationOption = "Camera View Direction",
    BlendMode = "Additive",
    EnableFading = true,
    FadeUnit = "Gm",
    FadeDistances = { 1.5, 140.0 },
    FadeWidths = { 0.5, 50.0 }
  },
  Tag = { "solarsystem_labels", "moon_labels", "minor_moon_labels" },
  GUI = {
    Name = "Megaclite Label",
    Path = "/Solar System/Planets/Jupiter/Minor Moons/Pasiphae Group/Megaclite",
    Description = "Label for Jupiter's moon Megaclite (Pasiphae group)"
  }
}

local S2016J4 = {
  Identifier = "S2016J4",
  Parent = transforms.JupiterBarycenter.Identifier,
  Transform = {
    Translation = {
      Type = "SpiceTranslation",
      Target = "55519",
      Observer = "JUPITER BARYCENTER"
    }
  },
  Renderable = {
    Type = "RenderableGlobe",
    Radii = { 1000, 1000, 1000 },
    SegmentsPerPatch = 64,
    Layers = {}
  },
  Tag = {
    "moon_solarSystem",
    "moon_giants",
    "moon_jupiter",
    "moon_pasiphae",
    "moon_minor",
    "moon_minor_jupiter"
  },
  GUI = {
    Name = "S/2016 J 4",
    Path = "/Solar System/Planets/Jupiter/Minor Moons/Pasiphae Group/S2016J4"
  }
}

local S2016J4Trail = {
  Identifier = "S2016J4Trail",
  Parent = transforms.JupiterBarycenter.Identifier,
  Renderable = {
    Type = "RenderableTrailOrbit",
    Translation = {
      Type = "SpiceTranslation",
      Target = "55519",
      Observer = "JUPITER BARYCENTER"
    },
    Color = { 0.4, 0.3, 0.01 },
    Period = 743.69,
<<<<<<< HEAD
    Resolution = 1000,
=======
    Resolution = 1000
>>>>>>> 2a3a11d0
  },
  Tag = {
    "moonTrail_solarSystem",
    "moonTrail_giants",
    "moonTrail_jupiter",
    "moonTrail_minor",
    "moonTrail_minor_jupiter"
  },
  GUI = {
    Name = "S/2016 J 4 Trail",
    Path = "/Solar System/Planets/Jupiter/Minor Moons/Pasiphae Group/S2016J4"
  }
}

local S2016J4Label = {
  Identifier = "S2016J4Label",
  Parent = S2016J4.Identifier,
  Renderable = {
    Enabled = false,
    Type = "RenderableLabel",
    Text = "S/2016 J 4",
    FontSize = 70.0,
    Size = 7.1,
    MinMaxSize = { 1, 25 },
    OrientationOption = "Camera View Direction",
    BlendMode = "Additive",
    EnableFading = true,
    FadeUnit = "Gm",
    FadeDistances = { 1.5, 140.0 },
    FadeWidths = { 0.5, 50.0 }
  },
  Tag = { "solarsystem_labels", "moon_labels", "minor_moon_labels" },
  GUI = {
    Name = "S/2016 J 4 Label",
    Path = "/Solar System/Planets/Jupiter/Minor Moons/Pasiphae Group/S2016J4",
    Description = "Label for Jupiter's moon S/2016 J 4 (Pasiphae group)"
  }
}

local S2017J6 = {
  Identifier = "S2017J6",
  Parent = transforms.JupiterBarycenter.Identifier,
  Transform = {
    Translation = {
      Type = "SpiceTranslation",
      Target = "567",
      Observer = "JUPITER BARYCENTER"
    }
  },
  Renderable = {
    Type = "RenderableGlobe",
    Radii = { 2000, 2000, 2000 },
    SegmentsPerPatch = 64,
    Layers = {}
  },
  Tag = {
    "moon_solarSystem",
    "moon_giants",
    "moon_jupiter",
    "moon_pasiphae",
    "moon_minor",
    "moon_minor_jupiter"
  },
  GUI = {
    Name = "S/2017 J 6",
    Path = "/Solar System/Planets/Jupiter/Minor Moons/Pasiphae Group/S2017J6"
  }
}

local S2017J6Trail = {
  Identifier = "S2017J6Trail",
  Parent = transforms.JupiterBarycenter.Identifier,
  Renderable = {
    Type = "RenderableTrailOrbit",
    Translation = {
      Type = "SpiceTranslation",
      Target = "567",
      Observer = "JUPITER BARYCENTER"
    },
    Color = { 0.4, 0.3, 0.01 },
    Period = 683.0,
<<<<<<< HEAD
    Resolution = 1000,
=======
    Resolution = 1000
>>>>>>> 2a3a11d0
  },
  Tag = {
    "moonTrail_solarSystem",
    "moonTrail_giants",
    "moonTrail_jupiter",
    "moonTrail_minor",
    "moonTrail_minor_jupiter"
  },
  GUI = {
    Name = "S/2017 J 6 Trail",
    Path = "/Solar System/Planets/Jupiter/Minor Moons/Pasiphae Group/S2017J6"
  }
}

local S2017J6Label = {
  Identifier = "S2017J6Label",
  Parent = S2017J6.Identifier,
  Renderable = {
    Enabled = false,
    Type = "RenderableLabel",
    Text = "S/2017 J 6",
    FontSize = 70.0,
    Size = 7.1,
    MinMaxSize = { 1, 25 },
    OrientationOption = "Camera View Direction",
    BlendMode = "Additive",
    EnableFading = true,
    FadeUnit = "Gm",
    FadeDistances = { 1.5, 140.0 },
    FadeWidths = { 0.5, 50.0 }
  },
  Tag = { "solarsystem_labels", "moon_labels", "minor_moon_labels" },
  GUI = {
    Name = "S/2017 J 6 Label",
    Path = "/Solar System/Planets/Jupiter/Minor Moons/Pasiphae Group/S2017J6",
    Description = "Label for Jupiter's moon S/2017 J 6 (Pasiphae group)"
  }
}

local S2003J23 = {
  Identifier = "S2003J23",
  Parent = transforms.JupiterBarycenter.Identifier,
  Transform = {
    Translation = {
      Type = "SpiceTranslation",
      Target = "55507",
      Observer = "JUPITER BARYCENTER"
    }
  },
  Renderable = {
    Type = "RenderableGlobe",
    Radii = { 2000, 2000, 2000 },
    SegmentsPerPatch = 64,
    Layers = {}
  },
  Tag = {
    "moon_solarSystem",
    "moon_giants",
    "moon_jupiter",
    "moon_pasiphae",
    "moon_minor",
    "moon_minor_jupiter"
  },
  GUI = {
    Name = "S/2003 J 23",
    Path = "/Solar System/Planets/Jupiter/Minor Moons/Pasiphae Group/S2003J23"
  }
}

local S2003J23Trail = {
  Identifier = "S2003J23Trail",
  Parent = transforms.JupiterBarycenter.Identifier,
  Renderable = {
    Type = "RenderableTrailOrbit",
    Translation = {
      Type = "SpiceTranslation",
      Target = "55507",
      Observer = "JUPITER BARYCENTER"
    },
    Color = { 0.4, 0.3, 0.01 },
    Period = 792.00,
<<<<<<< HEAD
    Resolution = 1000,
=======
    Resolution = 1000
>>>>>>> 2a3a11d0
  },
  Tag = {
    "moonTrail_solarSystem",
    "moonTrail_giants",
    "moonTrail_jupiter",
    "moonTrail_minor",
    "moonTrail_minor_jupiter"
  },
  GUI = {
    Name = "S/2003 J 23 Trail",
    Path = "/Solar System/Planets/Jupiter/Minor Moons/Pasiphae Group/S2003J23"
  }
}

local S2003J23Label = {
  Identifier = "S2003J23Label",
  Parent = S2003J23.Identifier,
  Renderable = {
    Enabled = false,
    Type = "RenderableLabel",
    Text = "S/2003 J 23",
    FontSize = 70.0,
    Size = 7.1,
    MinMaxSize = { 1, 25 },
    OrientationOption = "Camera View Direction",
    BlendMode = "Additive",
    EnableFading = true,
    FadeUnit = "Gm",
    FadeDistances = { 1.5, 140.0 },
    FadeWidths = { 0.5, 50.0 }
  },
  Tag = { "solarsystem_labels", "moon_labels", "minor_moon_labels" },
  GUI = {
    Name = "S/2003 J 23 Label",
    Path = "/Solar System/Planets/Jupiter/Minor Moons/Pasiphae Group/S2003J23",
    Description = "Label for Jupiter's moon S/2003 J 23 (Pasiphae group)"
  }
}


asset.onInitialize(function()
  openspace.spice.loadKernel(kernel.jup344)
  openspace.spice.loadKernel(kernel.jup346)


  openspace.addSceneGraphNode(Euporie)
  openspace.addSceneGraphNode(EuporieTrail)
  openspace.addSceneGraphNode(EuporieLabel)

  openspace.addSceneGraphNode(S2003J18)
  openspace.addSceneGraphNode(S2003J18Trail)
  openspace.addSceneGraphNode(S2003J18Label)

  openspace.addSceneGraphNode(Helike)
  openspace.addSceneGraphNode(HelikeTrail)
  openspace.addSceneGraphNode(HelikeLabel)

  openspace.addSceneGraphNode(Orthosie)
  openspace.addSceneGraphNode(OrthosieTrail)
  openspace.addSceneGraphNode(OrthosieLabel)

  openspace.addSceneGraphNode(S2016J1)
  openspace.addSceneGraphNode(S2016J1Trail)
  openspace.addSceneGraphNode(S2016J1Label)

  openspace.addSceneGraphNode(S2003J15)
  openspace.addSceneGraphNode(S2003J15Trail)
  openspace.addSceneGraphNode(S2003J15Label)

  openspace.addSceneGraphNode(Aoede)
  openspace.addSceneGraphNode(AoedeTrail)
  openspace.addSceneGraphNode(AoedeLabel)

  openspace.addSceneGraphNode(Callirrhoe)
  openspace.addSceneGraphNode(CallirrhoeTrail)
  openspace.addSceneGraphNode(CallirrhoeLabel)

  openspace.addSceneGraphNode(Eurydome)
  openspace.addSceneGraphNode(EurydomeTrail)
  openspace.addSceneGraphNode(EurydomeLabel)

  openspace.addSceneGraphNode(Kore)
  openspace.addSceneGraphNode(KoreTrail)
  openspace.addSceneGraphNode(KoreLabel)

  openspace.addSceneGraphNode(Cyllene)
  openspace.addSceneGraphNode(CylleneTrail)
  openspace.addSceneGraphNode(CylleneLabel)

  openspace.addSceneGraphNode(S2011J2)
  openspace.addSceneGraphNode(S2011J2Trail)
  openspace.addSceneGraphNode(S2011J2Label)

  openspace.addSceneGraphNode(S2017J1)
  openspace.addSceneGraphNode(S2017J1Trail)
  openspace.addSceneGraphNode(S2017J1Label)

  openspace.addSceneGraphNode(S2003J4)
  openspace.addSceneGraphNode(S2003J4Trail)
  openspace.addSceneGraphNode(S2003J4Label)

  openspace.addSceneGraphNode(Pasiphae)
  openspace.addSceneGraphNode(PasiphaeTrail)
  openspace.addSceneGraphNode(PasiphaeLabel)

  openspace.addSceneGraphNode(Hegemone)
  openspace.addSceneGraphNode(HegemoneTrail)
  openspace.addSceneGraphNode(HegemoneLabel)

  openspace.addSceneGraphNode(Sinope)
  openspace.addSceneGraphNode(SinopeTrail)
  openspace.addSceneGraphNode(SinopeLabel)

  openspace.addSceneGraphNode(Sponde)
  openspace.addSceneGraphNode(SpondeTrail)
  openspace.addSceneGraphNode(SpondeLabel)

  openspace.addSceneGraphNode(Autonoe)
  openspace.addSceneGraphNode(AutonoeTrail)
  openspace.addSceneGraphNode(AutonoeLabel)

  openspace.addSceneGraphNode(Megaclite)
  openspace.addSceneGraphNode(MegacliteTrail)
  openspace.addSceneGraphNode(MegacliteLabel)

  openspace.addSceneGraphNode(S2016J4)
  openspace.addSceneGraphNode(S2016J4Trail)
  openspace.addSceneGraphNode(S2016J4Label)

  openspace.addSceneGraphNode(S2017J6)
  openspace.addSceneGraphNode(S2017J6Trail)
  openspace.addSceneGraphNode(S2017J6Label)

  openspace.addSceneGraphNode(S2003J23)
  openspace.addSceneGraphNode(S2003J23Trail)
  openspace.addSceneGraphNode(S2003J23Label)
end)

asset.onDeinitialize(function()
  openspace.removeSceneGraphNode(S2003J23Label)
  openspace.removeSceneGraphNode(S2003J23Trail)
  openspace.removeSceneGraphNode(S2003J23)

  openspace.removeSceneGraphNode(S2017J6Label)
  openspace.removeSceneGraphNode(S2017J6Trail)
  openspace.removeSceneGraphNode(S2017J6)

  openspace.removeSceneGraphNode(S2016J4Label)
  openspace.removeSceneGraphNode(S2016J4Trail)
  openspace.removeSceneGraphNode(S2016J4)

  openspace.removeSceneGraphNode(MegacliteLabel)
  openspace.removeSceneGraphNode(MegacliteTrail)
  openspace.removeSceneGraphNode(Megaclite)

  openspace.removeSceneGraphNode(AutonoeLabel)
  openspace.removeSceneGraphNode(AutonoeTrail)
  openspace.removeSceneGraphNode(Autonoe)

  openspace.removeSceneGraphNode(SpondeLabel)
  openspace.removeSceneGraphNode(SpondeTrail)
  openspace.removeSceneGraphNode(Sponde)

  openspace.removeSceneGraphNode(SinopeLabel)
  openspace.removeSceneGraphNode(SinopeTrail)
  openspace.removeSceneGraphNode(Sinope)

  openspace.removeSceneGraphNode(HegemoneLabel)
  openspace.removeSceneGraphNode(HegemoneTrail)
  openspace.removeSceneGraphNode(Hegemone)

  openspace.removeSceneGraphNode(PasiphaeLabel)
  openspace.removeSceneGraphNode(PasiphaeTrail)
  openspace.removeSceneGraphNode(Pasiphae)

  openspace.removeSceneGraphNode(S2003J4Label)
  openspace.removeSceneGraphNode(S2003J4Trail)
  openspace.removeSceneGraphNode(S2003J4)

  openspace.removeSceneGraphNode(S2017J1Label)
  openspace.removeSceneGraphNode(S2017J1Trail)
  openspace.removeSceneGraphNode(S2017J1)

  openspace.removeSceneGraphNode(S2011J2Label)
  openspace.removeSceneGraphNode(S2011J2Trail)
  openspace.removeSceneGraphNode(S2011J2)

  openspace.removeSceneGraphNode(CylleneLabel)
  openspace.removeSceneGraphNode(CylleneTrail)
  openspace.removeSceneGraphNode(Cyllene)

  openspace.removeSceneGraphNode(KoreLabel)
  openspace.removeSceneGraphNode(KoreTrail)
  openspace.removeSceneGraphNode(Kore)

  openspace.removeSceneGraphNode(EurydomeLabel)
  openspace.removeSceneGraphNode(EurydomeTrail)
  openspace.removeSceneGraphNode(Eurydome)

  openspace.removeSceneGraphNode(CallirrhoeLabel)
  openspace.removeSceneGraphNode(CallirrhoeTrail)
  openspace.removeSceneGraphNode(Callirrhoe)

  openspace.removeSceneGraphNode(AoedeLabel)
  openspace.removeSceneGraphNode(AoedeTrail)
  openspace.removeSceneGraphNode(Aoede)

  openspace.removeSceneGraphNode(S2003J15Label)
  openspace.removeSceneGraphNode(S2003J15Trail)
  openspace.removeSceneGraphNode(S2003J15)

  openspace.removeSceneGraphNode(S2016J1Label)
  openspace.removeSceneGraphNode(S2016J1Trail)
  openspace.removeSceneGraphNode(S2016J1)

  openspace.removeSceneGraphNode(OrthosieLabel)
  openspace.removeSceneGraphNode(OrthosieTrail)
  openspace.removeSceneGraphNode(Orthosie)

  openspace.removeSceneGraphNode(HelikeLabel)
  openspace.removeSceneGraphNode(HelikeTrail)
  openspace.removeSceneGraphNode(Helike)

  openspace.removeSceneGraphNode(S2003J18Label)
  openspace.removeSceneGraphNode(S2003J18Trail)
  openspace.removeSceneGraphNode(S2003J18)

  openspace.removeSceneGraphNode(EuporieLabel)
  openspace.removeSceneGraphNode(EuporieTrail)
  openspace.removeSceneGraphNode(Euporie)


  openspace.spice.unloadKernel(kernel.jup346)
  openspace.spice.unloadKernel(kernel.jup344)
end)

asset.export(Euporie)
asset.export(EuporieTrail)
asset.export(EuporieLabel)

asset.export(S2003J18)
asset.export(S2003J18Trail)
asset.export(S2003J18Label)

asset.export(Helike)
asset.export(HelikeTrail)
asset.export(HelikeLabel)

asset.export(Orthosie)
asset.export(OrthosieTrail)
asset.export(OrthosieLabel)

asset.export(S2016J1)
asset.export(S2016J1Trail)
asset.export(S2016J1Label)

asset.export(S2003J15)
asset.export(S2003J15Trail)
asset.export(S2003J15Label)

asset.export(Aoede)
asset.export(AoedeTrail)
asset.export(AoedeLabel)

asset.export(Callirrhoe)
asset.export(CallirrhoeTrail)
asset.export(CallirrhoeLabel)

asset.export(Eurydome)
asset.export(EurydomeTrail)
asset.export(EurydomeLabel)

asset.export(Kore)
asset.export(KoreTrail)
asset.export(KoreLabel)

asset.export(Cyllene)
asset.export(CylleneTrail)
asset.export(CylleneLabel)

asset.export(S2011J2)
asset.export(S2011J2Trail)
asset.export(S2011J2Label)

asset.export(S2017J1)
asset.export(S2017J1Trail)
asset.export(S2017J1Label)

asset.export(S2003J4)
asset.export(S2003J4Trail)
asset.export(S2003J4Label)

asset.export(Pasiphae)
asset.export(PasiphaeTrail)
asset.export(PasiphaeLabel)

asset.export(Hegemone)
asset.export(HegemoneTrail)
asset.export(HegemoneLabel)

asset.export(Sinope)
asset.export(SinopeTrail)
asset.export(SinopeLabel)

asset.export(Sponde)
asset.export(SpondeTrail)
asset.export(SpondeLabel)

asset.export(Autonoe)
asset.export(AutonoeTrail)
asset.export(AutonoeLabel)

asset.export(Megaclite)
asset.export(MegacliteTrail)
asset.export(MegacliteLabel)

asset.export(S2016J4)
asset.export(S2016J4Trail)
asset.export(S2016J4Label)

asset.export(S2017J6)
asset.export(S2017J6Trail)
asset.export(S2017J6Label)

asset.export(S2003J23)
asset.export(S2003J23Trail)
asset.export(S2003J23Label)


asset.meta = {
    Name = "Jupiter Pasiphae Group Moons",
    Version = "1.0",
    Description = [[Procedural Globe asset containing Jupiter's Pasiphae Group moons:
      Euporie, S2003J18, Helike, Orthosie, S2016J1, S2003J15, Aoede, Callirrhoe, Eurydome,
      Kore, Cyllene, S2011J2, S2017J1, S2003J4, Pasiphae, Hegemone, Sinope, Sponde,
      Autonoe and Megaclite. Blank globes and SPICE trails are generated for each moon]],
    Author = "OpenSpace Team",
    URL = "http://openspaceproject.com",
    License = "MIT license"
}<|MERGE_RESOLUTION|>--- conflicted
+++ resolved
@@ -45,11 +45,7 @@
     },
     Color = { 0.4, 0.3, 0.01 },
     Period = 538.78,
-<<<<<<< HEAD
-    Resolution = 1000,
-=======
-    Resolution = 1000
->>>>>>> 2a3a11d0
+    Resolution = 1000
   },
   Tag = {
     "moonTrail_solarSystem",
@@ -131,11 +127,7 @@
     },
     Color = { 0.4, 0.3, 0.01 },
     Period = 587.38,
-<<<<<<< HEAD
-    Resolution = 1000,
-=======
-    Resolution = 1000
->>>>>>> 2a3a11d0
+    Resolution = 1000
   },
   Tag = {
     "moonTrail_solarSystem",
@@ -217,11 +209,7 @@
     },
     Color = { 0.4, 0.3, 0.01 },
     Period = 601.40,
-<<<<<<< HEAD
-    Resolution = 1000,
-=======
-    Resolution = 1000
->>>>>>> 2a3a11d0
+    Resolution = 1000
   },
   Tag = {
     "moonTrail_solarSystem",
@@ -303,11 +291,7 @@
     },
     Color = { 0.4, 0.3, 0.01 },
     Period = 602.62,
-<<<<<<< HEAD
-    Resolution = 1000,
-=======
-    Resolution = 1000
->>>>>>> 2a3a11d0
+    Resolution = 1000
   },
   Tag = {
     "moonTrail_solarSystem",
@@ -389,11 +373,7 @@
     },
     Color = { 0.4, 0.3, 0.01 },
     Period = 603.83,
-<<<<<<< HEAD
-    Resolution = 1000,
-=======
-    Resolution = 1000
->>>>>>> 2a3a11d0
+    Resolution = 1000
   },
   Tag = {
     "moonTrail_solarSystem",
@@ -475,11 +455,7 @@
     },
     Color = { 0.4, 0.3, 0.01 },
     Period = 699.68,
-<<<<<<< HEAD
-    Resolution = 1000,
-=======
-    Resolution = 1000
->>>>>>> 2a3a11d0
+    Resolution = 1000
   },
   Tag = {
     "moonTrail_solarSystem",
@@ -561,11 +537,7 @@
     },
     Color = { 0.4, 0.3, 0.01 },
     Period = 714.66,
-<<<<<<< HEAD
-    Resolution = 1000,
-=======
-    Resolution = 1000
->>>>>>> 2a3a11d0
+    Resolution = 1000
   },
   Tag = {
     "moonTrail_solarSystem",
@@ -647,11 +619,7 @@
     },
     Color = { 0.4, 0.3, 0.01 },
     Period = 727.11,
-<<<<<<< HEAD
-    Resolution = 1000,
-=======
-    Resolution = 1000
->>>>>>> 2a3a11d0
+    Resolution = 1000
   },
   Tag = {
     "moonTrail_solarSystem",
@@ -733,11 +701,7 @@
     },
     Color = { 0.4, 0.3, 0.01 },
     Period = 723.36,
-<<<<<<< HEAD
-    Resolution = 1000,
-=======
-    Resolution = 1000
->>>>>>> 2a3a11d0
+    Resolution = 1000
   },
   Tag = {
     "moonTrail_solarSystem",
@@ -819,11 +783,7 @@
     },
     Color = { 0.4, 0.3, 0.01 },
     Period = 776.02,
-<<<<<<< HEAD
-    Resolution = 1000,
-=======
-    Resolution = 1000
->>>>>>> 2a3a11d0
+    Resolution = 1000
   },
   Tag = {
     "moonTrail_solarSystem",
@@ -905,11 +865,7 @@
     },
     Color = { 0.4, 0.3, 0.01 },
     Period = 731.10,
-<<<<<<< HEAD
-    Resolution = 1000,
-=======
-    Resolution = 1000
->>>>>>> 2a3a11d0
+    Resolution = 1000
   },
   Tag = {
     "moonTrail_solarSystem",
@@ -991,11 +947,7 @@
     },
     Color = { 0.4, 0.3, 0.01 },
     Period = 731.32,
-<<<<<<< HEAD
-    Resolution = 1000,
-=======
-    Resolution = 1000
->>>>>>> 2a3a11d0
+    Resolution = 1000
   },
   Tag = {
     "moonTrail_solarSystem",
@@ -1077,11 +1029,7 @@
     },
     Color = { 0.4, 0.3, 0.01 },
     Period = 734.15,
-<<<<<<< HEAD
-    Resolution = 1000,
-=======
-    Resolution = 1000
->>>>>>> 2a3a11d0
+    Resolution = 1000
   },
   Tag = {
     "moonTrail_solarSystem",
@@ -1163,11 +1111,7 @@
     },
     Color = { 0.4, 0.3, 0.01 },
     Period = 739.29,
-<<<<<<< HEAD
-    Resolution = 1000,
-=======
-    Resolution = 1000
->>>>>>> 2a3a11d0
+    Resolution = 1000
   },
   Tag = {
     "moonTrail_solarSystem",
@@ -1249,11 +1193,7 @@
     },
     Color = { 0.4, 0.3, 0.01 },
     Period = 731.10,
-<<<<<<< HEAD
-    Resolution = 1000,
-=======
-    Resolution = 1000
->>>>>>> 2a3a11d0
+    Resolution = 1000
   },
   Tag = {
     "moonTrail_solarSystem",
@@ -1335,11 +1275,7 @@
     },
     Color = { 0.4, 0.3, 0.01 },
     Period = 745.50,
-<<<<<<< HEAD
-    Resolution = 1000,
-=======
-    Resolution = 1000
->>>>>>> 2a3a11d0
+    Resolution = 1000
   },
   Tag = {
     "moonTrail_solarSystem",
@@ -1421,11 +1357,7 @@
     },
     Color = { 0.4, 0.3, 0.01 },
     Period = 739.33,
-<<<<<<< HEAD
-    Resolution = 1000,
-=======
-    Resolution = 1000
->>>>>>> 2a3a11d0
+    Resolution = 1000
   },
   Tag = {
     "moonTrail_solarSystem",
@@ -1507,11 +1439,7 @@
     },
     Color = { 0.4, 0.3, 0.01 },
     Period = 771.60,
-<<<<<<< HEAD
-    Resolution = 1000,
-=======
-    Resolution = 1000
->>>>>>> 2a3a11d0
+    Resolution = 1000
   },
   Tag = {
     "moonTrail_solarSystem",
@@ -1593,11 +1521,7 @@
     },
     Color = { 0.4, 0.3, 0.01 },
     Period = 772.17,
-<<<<<<< HEAD
-    Resolution = 1000,
-=======
-    Resolution = 1000
->>>>>>> 2a3a11d0
+    Resolution = 1000
   },
   Tag = {
     "moonTrail_solarSystem",
@@ -1679,11 +1603,7 @@
     },
     Color = { 0.4, 0.3, 0.01 },
     Period = 792.44,
-<<<<<<< HEAD
-    Resolution = 1000,
-=======
-    Resolution = 1000
->>>>>>> 2a3a11d0
+    Resolution = 1000
   },
   Tag = {
     "moonTrail_solarSystem",
@@ -1765,11 +1685,7 @@
     },
     Color = { 0.4, 0.3, 0.01 },
     Period = 743.69,
-<<<<<<< HEAD
-    Resolution = 1000,
-=======
-    Resolution = 1000
->>>>>>> 2a3a11d0
+    Resolution = 1000
   },
   Tag = {
     "moonTrail_solarSystem",
@@ -1851,11 +1767,7 @@
     },
     Color = { 0.4, 0.3, 0.01 },
     Period = 683.0,
-<<<<<<< HEAD
-    Resolution = 1000,
-=======
-    Resolution = 1000
->>>>>>> 2a3a11d0
+    Resolution = 1000
   },
   Tag = {
     "moonTrail_solarSystem",
@@ -1937,11 +1849,7 @@
     },
     Color = { 0.4, 0.3, 0.01 },
     Period = 792.00,
-<<<<<<< HEAD
-    Resolution = 1000,
-=======
-    Resolution = 1000
->>>>>>> 2a3a11d0
+    Resolution = 1000
   },
   Tag = {
     "moonTrail_solarSystem",
