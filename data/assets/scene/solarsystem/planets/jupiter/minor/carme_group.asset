--- conflicted
+++ resolved
@@ -45,11 +45,7 @@
     },
     Color = { 0.4, 0.3, 0.01 },
     Period = 672.75,
-<<<<<<< HEAD
-    Resolution = 1000,
-=======
-    Resolution = 1000
->>>>>>> 2a3a11d0
+    Resolution = 1000
   },
   Tag = {
     "moonTrail_solarSystem",
@@ -131,11 +127,7 @@
     },
     Color = { 0.4, 0.3, 0.01 },
     Period = 679.64,
-<<<<<<< HEAD
-    Resolution = 1000,
-=======
-    Resolution = 1000
->>>>>>> 2a3a11d0
+    Resolution = 1000
   },
   Tag = {
     "moonTrail_solarSystem",
@@ -217,11 +209,7 @@
     },
     Color = { 0.4, 0.3, 0.01 },
     Period = 685.32,
-<<<<<<< HEAD
-    Resolution = 1000,
-=======
-    Resolution = 1000
->>>>>>> 2a3a11d0
+    Resolution = 1000
   },
   Tag = {
     "moonTrail_solarSystem",
@@ -303,11 +291,7 @@
     },
     Color = { 0.4, 0.3, 0.01 },
     Period = 686.67,
-<<<<<<< HEAD
-    Resolution = 1000,
-=======
-    Resolution = 1000
->>>>>>> 2a3a11d0
+    Resolution = 1000
   },
   Tag = {
     "moonTrail_solarSystem",
@@ -389,11 +373,7 @@
     },
     Color = { 0.4, 0.3, 0.01 },
     Period = 699.33,
-<<<<<<< HEAD
-    Resolution = 1000,
-=======
-    Resolution = 1000
->>>>>>> 2a3a11d0
+    Resolution = 1000
   },
   Tag = {
     "moonTrail_solarSystem",
@@ -475,11 +455,7 @@
     },
     Color = { 0.4, 0.3, 0.01 },
     Period = 711.96,
-<<<<<<< HEAD
-    Resolution = 1000,
-=======
-    Resolution = 1000
->>>>>>> 2a3a11d0
+    Resolution = 1000
   },
   Tag = {
     "moonTrail_solarSystem",
@@ -561,11 +537,7 @@
     },
     Color = { 0.4, 0.3, 0.01 },
     Period = 717.81,
-<<<<<<< HEAD
-    Resolution = 1000,
-=======
-    Resolution = 1000
->>>>>>> 2a3a11d0
+    Resolution = 1000
   },
   Tag = {
     "moonTrail_solarSystem",
@@ -647,11 +619,7 @@
     },
     Color = { 0.4, 0.3, 0.01 },
     Period = 721.02,
-<<<<<<< HEAD
-    Resolution = 1000,
-=======
-    Resolution = 1000
->>>>>>> 2a3a11d0
+    Resolution = 1000
   },
   Tag = {
     "moonTrail_solarSystem",
@@ -733,11 +701,7 @@
     },
     Color = { 0.4, 0.3, 0.01 },
     Period = 726.93,
-<<<<<<< HEAD
-    Resolution = 1000,
-=======
-    Resolution = 1000
->>>>>>> 2a3a11d0
+    Resolution = 1000
   },
   Tag = {
     "moonTrail_solarSystem",
@@ -819,11 +783,7 @@
     },
     Color = { 0.4, 0.3, 0.01 },
     Period = 722.83,
-<<<<<<< HEAD
-    Resolution = 1000,
-=======
-    Resolution = 1000
->>>>>>> 2a3a11d0
+    Resolution = 1000
   },
   Tag = {
     "moonTrail_solarSystem",
@@ -905,11 +865,7 @@
     },
     Color = { 0.4, 0.3, 0.01 },
     Period = 735.20,
-<<<<<<< HEAD
-    Resolution = 1000,
-=======
-    Resolution = 1000
->>>>>>> 2a3a11d0
+    Resolution = 1000
   },
   Tag = {
     "moonTrail_solarSystem",
@@ -991,11 +947,7 @@
     },
     Color = { 0.4, 0.3, 0.01 },
     Period = 746.19,
-<<<<<<< HEAD
-    Resolution = 1000,
-=======
-    Resolution = 1000
->>>>>>> 2a3a11d0
+    Resolution = 1000
   },
   Tag = {
     "moonTrail_solarSystem",
@@ -1077,11 +1029,7 @@
     },
     Color = { 0.4, 0.3, 0.01 },
     Period = 750.13,
-<<<<<<< HEAD
-    Resolution = 1000,
-=======
-    Resolution = 1000
->>>>>>> 2a3a11d0
+    Resolution = 1000
   },
   Tag = {
     "moonTrail_solarSystem",
@@ -1163,11 +1111,7 @@
     },
     Color = { 0.4, 0.3, 0.01 },
     Period = 763.95,
-<<<<<<< HEAD
-    Resolution = 1000,
-=======
-    Resolution = 1000
->>>>>>> 2a3a11d0
+    Resolution = 1000
   },
   Tag = {
     "moonTrail_solarSystem",
@@ -1249,11 +1193,7 @@
     },
     Color = { 0.4, 0.3, 0.01 },
     Period = 758.34,
-<<<<<<< HEAD
-    Resolution = 1000,
-=======
-    Resolution = 1000
->>>>>>> 2a3a11d0
+    Resolution = 1000
   },
   Tag = {
     "moonTrail_solarSystem",
@@ -1335,11 +1275,7 @@
     },
     Color = { 0.4, 0.3, 0.01 },
     Period = 704.56,
-<<<<<<< HEAD
-    Resolution = 1000,
-=======
-    Resolution = 1000
->>>>>>> 2a3a11d0
+    Resolution = 1000
   },
   Tag = {
     "moonTrail_solarSystem",
@@ -1421,11 +1357,7 @@
     },
     Color = { 0.4, 0.3, 0.01 },
     Period = 710.13,
-<<<<<<< HEAD
-    Resolution = 1000,
-=======
-    Resolution = 1000
->>>>>>> 2a3a11d0
+    Resolution = 1000
   },
   Tag = {
     "moonTrail_solarSystem",
@@ -1507,11 +1439,7 @@
     },
     Color = { 0.4, 0.3, 0.01 },
     Period = 704.80,
-<<<<<<< HEAD
-    Resolution = 1000,
-=======
-    Resolution = 1000
->>>>>>> 2a3a11d0
+    Resolution = 1000
   },
   Tag = {
     "moonTrail_solarSystem",
@@ -1593,11 +1521,7 @@
     },
     Color = { 0.4, 0.3, 0.01 },
     Period = 732.55,
-<<<<<<< HEAD
-    Resolution = 1000,
-=======
-    Resolution = 1000
->>>>>>> 2a3a11d0
+    Resolution = 1000
   },
   Tag = {
     "moonTrail_solarSystem",
@@ -1679,11 +1603,7 @@
     },
     Color = { 0.4, 0.3, 0.01 },
     Period = 676.37,
-<<<<<<< HEAD
-    Resolution = 1000,
-=======
-    Resolution = 1000
->>>>>>> 2a3a11d0
+    Resolution = 1000
   },
   Tag = {
     "moonTrail_solarSystem",
@@ -1765,11 +1685,7 @@
     },
     Color = { 0.4, 0.3, 0.01 },
     Period = 667.34,
-<<<<<<< HEAD
-    Resolution = 1000,
-=======
-    Resolution = 1000
->>>>>>> 2a3a11d0
+    Resolution = 1000
   },
   Tag = {
     "moonTrail_solarSystem",
@@ -1851,11 +1767,7 @@
     },
     Color = { 0.4, 0.3, 0.01 },
     Period = 685.51,
-<<<<<<< HEAD
-    Resolution = 1000,
-=======
-    Resolution = 1000
->>>>>>> 2a3a11d0
+    Resolution = 1000
   },
   Tag = {
     "moonTrail_solarSystem",
@@ -1937,11 +1849,7 @@
     },
     Color = { 0.4, 0.3, 0.01 },
     Period = 723.1,
-<<<<<<< HEAD
-    Resolution = 1000,
-=======
-    Resolution = 1000
->>>>>>> 2a3a11d0
+    Resolution = 1000
   },
   Tag = {
     "moonTrail_solarSystem",
@@ -2023,11 +1931,7 @@
     },
     Color = { 0.4, 0.3, 0.01 },
     Period = 719.5,
-<<<<<<< HEAD
-    Resolution = 1000,
-=======
-    Resolution = 1000
->>>>>>> 2a3a11d0
+    Resolution = 1000
   },
   Tag = {
     "moonTrail_solarSystem",
@@ -2109,11 +2013,7 @@
     },
     Color = { 0.4, 0.3, 0.01 },
     Period = 719.6,
-<<<<<<< HEAD
-    Resolution = 1000,
-=======
-    Resolution = 1000
->>>>>>> 2a3a11d0
+    Resolution = 1000
   },
   Tag = {
     "moonTrail_solarSystem",
@@ -2195,11 +2095,7 @@
     },
     Color = { 0.4, 0.3, 0.01 },
     Period = 686.6,
-<<<<<<< HEAD
-    Resolution = 1000,
-=======
-    Resolution = 1000
->>>>>>> 2a3a11d0
+    Resolution = 1000
   },
   Tag = {
     "moonTrail_solarSystem",
@@ -2281,11 +2177,7 @@
     },
     Color = { 0.4, 0.3, 0.01 },
     Period = 767.6,
-<<<<<<< HEAD
-    Resolution = 1000,
-=======
-    Resolution = 1000
->>>>>>> 2a3a11d0
+    Resolution = 1000
   },
   Tag = {
     "moonTrail_solarSystem",
@@ -2367,11 +2259,7 @@
     },
     Color = { 0.4, 0.3, 0.01 },
     Period = 705.96,
-<<<<<<< HEAD
-    Resolution = 1000,
-=======
-    Resolution = 1000
->>>>>>> 2a3a11d0
+    Resolution = 1000
   },
   Tag = {
     "moonTrail_solarSystem",
