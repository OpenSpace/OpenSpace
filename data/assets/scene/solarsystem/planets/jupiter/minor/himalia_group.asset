--- conflicted
+++ resolved
@@ -45,11 +45,7 @@
     },
     Color = { 0.4, 0.3, 0.01 },
     Period = 240.82,
-<<<<<<< HEAD
-    Resolution = 1000,
-=======
     Resolution = 1000
->>>>>>> 2a3a11d0
   },
   Tag = {
     "moonTrail_solarSystem",
@@ -131,11 +127,7 @@
     },
     Color = { 0.4, 0.3, 0.01 },
     Period = 250.23,
-<<<<<<< HEAD
-    Resolution = 1000,
-=======
     Resolution = 1000
->>>>>>> 2a3a11d0
   },
   Tag = {
     "moonTrail_solarSystem",
@@ -217,11 +209,7 @@
     },
     Color = { 0.4, 0.3, 0.01 },
     Period = 259.89,
-<<<<<<< HEAD
-    Resolution = 1000,
-=======
     Resolution = 1000
->>>>>>> 2a3a11d0
   },
   Tag = {
     "moonTrail_solarSystem",
@@ -303,11 +291,7 @@
     },
     Color = { 0.4, 0.3, 0.01 },
     Period = 257.62,
-<<<<<<< HEAD
-    Resolution = 1000,
-=======
     Resolution = 1000
->>>>>>> 2a3a11d0
   },
   Tag = {
     "moonTrail_solarSystem",
@@ -389,11 +373,7 @@
     },
     Color = { 0.4, 0.3, 0.01 },
     Period = 287.93,
-<<<<<<< HEAD
-    Resolution = 1000,
-=======
     Resolution = 1000
->>>>>>> 2a3a11d0
   },
   Tag = {
     "moonTrail_solarSystem",
@@ -475,11 +455,7 @@
     },
     Color = { 0.4, 0.3, 0.01 },
     Period = 261.77,
-<<<<<<< HEAD
-    Resolution = 1000,
-=======
     Resolution = 1000
->>>>>>> 2a3a11d0
   },
   Tag = {
     "moonTrail_solarSystem",
@@ -561,11 +537,7 @@
     },
     Color = { 0.4, 0.3, 0.01 },
     Period = 250.88,
-<<<<<<< HEAD
-    Resolution = 1000,
-=======
     Resolution = 1000
->>>>>>> 2a3a11d0
   },
   Tag = {
     "moonTrail_solarSystem",
@@ -647,11 +619,7 @@
     },
     Color = { 0.4, 0.3, 0.01 },
     Period = 251.911,
-<<<<<<< HEAD
-    Resolution = 1000,
-=======
     Resolution = 1000
->>>>>>> 2a3a11d0
   },
   Tag = {
     "moonTrail_solarSystem",
@@ -733,11 +701,7 @@
     },
     Color = { 0.4, 0.3, 0.01 },
     Period = 249.229,
-<<<<<<< HEAD
-    Resolution = 1000,
-=======
     Resolution = 1000
->>>>>>> 2a3a11d0
   },
   Tag = {
     "moonTrail_solarSystem",
