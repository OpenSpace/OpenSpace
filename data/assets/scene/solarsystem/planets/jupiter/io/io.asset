asset.require("spice/base")
asset.require("./trail")
local transforms = asset.require("../transforms")
local kernel = asset.require("../kernels")



local labelsPath = asset.syncedResource({
  Name = "Jupiter Labels",
  Type = "HttpSynchronization",
  Identifier = "jupiter_labels",
  Version = 1
})


local Io = {
  Identifier = "Io",
  Parent = transforms.JupiterBarycenter.Identifier,
  Transform = {
    Translation = {
      Type = "SpiceTranslation",
      Target = "IO",
<<<<<<< HEAD
      Observer = "JUPITER BARYCENTER",
      Kernels = kernel.jup365
=======
      Observer = "JUPITER BARYCENTER"
>>>>>>> 2a3a11d0
    },
    Rotation = {
      Type = "SpiceRotation",
      SourceFrame = "IAU_IO",
<<<<<<< HEAD
      DestinationFrame = "GALACTIC",
      Kernels = kernel.jup365
=======
      DestinationFrame = "GALACTIC"
>>>>>>> 2a3a11d0
    }
  },
  Renderable = {
    Type = "RenderableGlobe",
    Radii = 1821600,
    SegmentsPerPatch = 64,
    Layers = {},
    Labels = {
      Enabled = false,
      FileName = labelsPath .. "io.labels",
      AlignmentOption = "Horizontally", -- or Circularly
      FontSize = 20.0,
      Size = 11.0,
      FadeInEnabled = true,
      FadeOutEnabled = true,
      FadeDistances = { 4000000.0, 8500000.0 },
      DistanceEPS = 1000000.0,
      Color = { 1.0, 1.0, 0.0 }
    }
  },
  Tag = { "moon_solarSystem", "moon_giants", "moon_jupiter" },
  GUI = {
    Path = "/Solar System/Planets/Jupiter/Major Moons/Io"
  }
}

local IoLabel = {
  Identifier = "IoLabel",
  Parent = Io.Identifier,
  Renderable = {
    Enabled = false,
    Type = "RenderableLabel",
    Text = "Io",
    FontSize = 70.0,
    Size = 6.0,
    MinMaxSize = { 1, 40 },
    OrientationOption = "Camera View Direction",
    BlendMode = "Additive",
    EnableFading = true,
    FadeUnit = "Gm",
    FadeDistances = { 1.0, 10.0 },
    FadeWidths = { 0.5, 10.0 }
  },
  Tag = { "solarsystem_labels", "moon_labels", "major_moon_labels" },
  GUI = {
    Name = "Io Label",
    Path = "/Solar System/Planets/Jupiter/Major Moons/Io",
    Description = "Label for Jupiter's moon Io"
  }
}


asset.onInitialize(function()
  openspace.spice.loadKernel(kernel.jup365)

  openspace.addSceneGraphNode(Io)
  openspace.addSceneGraphNode(IoLabel)
end)

asset.onDeinitialize(function()
  openspace.removeSceneGraphNode(IoLabel)
  openspace.removeSceneGraphNode(Io)

  openspace.spice.unloadKernel(kernel.jup365)
end)

asset.export(Io)
asset.export(IoLabel)



asset.meta = {
  Name = "Io",
  Version = "1.1",
  Description = "Io globe with labels",
  Author = "OpenSpace Team",
  URL = "http://openspaceproject.com",
  License = "MIT license"
}<|MERGE_RESOLUTION|>--- conflicted
+++ resolved
@@ -20,22 +20,12 @@
     Translation = {
       Type = "SpiceTranslation",
       Target = "IO",
-<<<<<<< HEAD
-      Observer = "JUPITER BARYCENTER",
-      Kernels = kernel.jup365
-=======
       Observer = "JUPITER BARYCENTER"
->>>>>>> 2a3a11d0
     },
     Rotation = {
       Type = "SpiceRotation",
       SourceFrame = "IAU_IO",
-<<<<<<< HEAD
-      DestinationFrame = "GALACTIC",
-      Kernels = kernel.jup365
-=======
       DestinationFrame = "GALACTIC"
->>>>>>> 2a3a11d0
     }
   },
   Renderable = {
