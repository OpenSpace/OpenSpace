--- conflicted
+++ resolved
@@ -12,12 +12,7 @@
     Translation = {
       Type = "SpiceTranslation",
       Target = "NEPTUNE BARYCENTER",
-<<<<<<< HEAD
-      Observer = "SSB",
-      Kernels = kernel.nep097
-=======
       Observer = "SSB"
->>>>>>> 2a3a11d0
     },
     Color = { 0.2, 0.5, 1.0 },
     Period = 60266,
