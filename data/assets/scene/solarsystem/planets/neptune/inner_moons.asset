--- conflicted
+++ resolved
@@ -16,11 +16,7 @@
   "moonTrail_giants",
   "moonTrail_neptune",
   "moonTrail_minor",
-<<<<<<< HEAD
-  "moonTrail_neptune_minor"
-=======
   "moonTrail_minor_neptune"
->>>>>>> 1c3f7d0c
 }
 
 local innerMoons = {
