local transforms = asset.require("../transforms")
<<<<<<< HEAD
local kernel = asset.require("../kernels").nep097
asset.require("./trail")
=======
local kernel = asset.require("../kernels")


>>>>>>> 25292cef

local Triton = {
  Identifier = "Triton",
  Parent = transforms.NeptuneBarycenter.Identifier,
  Transform = {
<<<<<<< HEAD
    Rotation = {
      Type = "SpiceRotation",
      SourceFrame = "IAU_TRITON",
      DestinationFrame = "GALACTIC",
      Kernels = kernel
    },
    Translation = {
      Type = "SpiceTranslation",
      Target = "TRITON",
      Observer = "NEPTUNE BARYCENTER",
      Kernels = kernel
=======
    Translation = {
      Type = "SpiceTranslation",
      Target = "TRITON",
      Observer = "NEPTUNE BARYCENTER"
>>>>>>> 25292cef
    }
  },
  Renderable = {
    Type = "RenderableGlobe",
    Radii = { 2709000, 2706000, 2705000 },
    SegmentsPerPatch = 64,
<<<<<<< HEAD
    Layers = {},
  },
  Tags = { "moon_solarSystem", "moon_giants", "moon_neptune" },
=======
    Layers = {}
  },
  Tag = { "moon_solarSystem", "moon_giants", "moon_neptune", "moon_major_neptune" },
>>>>>>> 25292cef
  GUI = {
    Name = "Triton",
    Path = "/Solar System/Planets/Neptune/Major Moons/Triton"
  }
}

<<<<<<< HEAD
TritonLabel = {
  Identifier = Triton.Identifier .. "Label",
  Parent = Triton.Identifier,
  Renderable = {
    Enabled = false,
    Type = "RenderableLabel",
    Text = "Triton",
    FontSize = 50.0,
    Size = 7.0,
    MinMaxSize = { 1, 25 },
    OrientationOption = "Camera View Direction",
    BlendMode = "Additive",
    EnableFading = true,
    FadeUnit = "Gm",
    FadeDistances = { 1, 15.0 },
    FadeWidths = { 1, 15.0 },
  },
  Tag = { "solarsystem_labels", "moon_labels", "major_moon_labels" },
  GUI = {
    Name = "Triton Label",
    Path = "/Solar System/Planets/Neptune/Major Moons/Triton",
    Description = "Label for Neptune's moon Triton"
  }
}


asset.onInitialize(function()
  openspace.addSceneGraphNode(Triton)
=======
local TritonTrail = {
  Identifier = "TritonTrail",
  Parent = transforms.NeptuneBarycenter.Identifier,
  Renderable = {
    Type = "RenderableTrailOrbit",
    Translation = {
      Type = "SpiceTranslation",
      Target = "TRITON",
      Observer = "NEPTUNE BARYCENTER"
    },
    Color = { 0.2, 0.5, 0.75 },
    Period = 5.875,
    Resolution = 1000
  },
  Tag = { "moonTrail_solarSystem", "moonTrail_giants", "moonTrail_neptune", "moonTrail_major_neptune" },
  GUI = {
    Name = "Triton Trail",
    Path = "/Solar System/Planets/Neptune/Major Moons/Triton"
  }
}

local TritonLabel = {
  Identifier = "TritonLabel",
  Parent = Triton.Identifier,
  Renderable = {
    Enabled = false,
    Type = "RenderableLabel",
    Text = "Triton",
    FontSize = 50.0,
    Size = 7.0,
    MinMaxSize = { 1, 25 },
    OrientationOption = "Camera View Direction",
    BlendMode = "Additive",
    EnableFading = true,
    FadeUnit = "Gm",
    FadeDistances = { 1, 15.0 },
    FadeWidths = { 1, 15.0 }
  },
  Tag = { "solarsystem_labels", "moon_labels", "major_moon_labels" },
  GUI = {
    Name = "Triton Label",
    Path = "/Solar System/Planets/Neptune/Major Moons/Triton",
    Description = "Label for Neptune's moon Triton"
  }
}


asset.onInitialize(function()
  openspace.spice.loadKernel(kernel.nep097)


  openspace.addSceneGraphNode(Triton)
  openspace.addSceneGraphNode(TritonTrail)
>>>>>>> 25292cef
  openspace.addSceneGraphNode(TritonLabel)
end)

asset.onDeinitialize(function()
  openspace.removeSceneGraphNode(TritonLabel)
<<<<<<< HEAD
  openspace.removeSceneGraphNode(Triton)
end)

asset.export(Triton)
asset.export(TritonLabel)
=======
  openspace.removeSceneGraphNode(TritonTrail)
  openspace.removeSceneGraphNode(Triton)


  openspace.spice.unloadKernel(kernel.nep097)
end)

asset.export(Triton)
asset.export(TritonTrail)
asset.export(TritonLabel)

>>>>>>> 25292cef


asset.meta = {
  Name = "Triton",
  Version = "1.1",
  Description = [[Globe asset containing Neptune's moon: Triton]],
  Author = "OpenSpace Team",
  URL = "http://openspaceproject.com",
  License = "MIT license"
}<|MERGE_RESOLUTION|>--- conflicted
+++ resolved
@@ -1,86 +1,36 @@
 local transforms = asset.require("../transforms")
-<<<<<<< HEAD
-local kernel = asset.require("../kernels").nep097
-asset.require("./trail")
-=======
 local kernel = asset.require("../kernels")
 
 
->>>>>>> 25292cef
 
 local Triton = {
   Identifier = "Triton",
   Parent = transforms.NeptuneBarycenter.Identifier,
   Transform = {
-<<<<<<< HEAD
     Rotation = {
       Type = "SpiceRotation",
       SourceFrame = "IAU_TRITON",
       DestinationFrame = "GALACTIC",
-      Kernels = kernel
     },
     Translation = {
       Type = "SpiceTranslation",
       Target = "TRITON",
-      Observer = "NEPTUNE BARYCENTER",
-      Kernels = kernel
-=======
-    Translation = {
-      Type = "SpiceTranslation",
-      Target = "TRITON",
       Observer = "NEPTUNE BARYCENTER"
->>>>>>> 25292cef
     }
   },
   Renderable = {
     Type = "RenderableGlobe",
     Radii = { 2709000, 2706000, 2705000 },
     SegmentsPerPatch = 64,
-<<<<<<< HEAD
-    Layers = {},
-  },
-  Tags = { "moon_solarSystem", "moon_giants", "moon_neptune" },
-=======
     Layers = {}
   },
   Tag = { "moon_solarSystem", "moon_giants", "moon_neptune", "moon_major_neptune" },
->>>>>>> 25292cef
   GUI = {
     Name = "Triton",
     Path = "/Solar System/Planets/Neptune/Major Moons/Triton"
   }
 }
 
-<<<<<<< HEAD
-TritonLabel = {
-  Identifier = Triton.Identifier .. "Label",
-  Parent = Triton.Identifier,
-  Renderable = {
-    Enabled = false,
-    Type = "RenderableLabel",
-    Text = "Triton",
-    FontSize = 50.0,
-    Size = 7.0,
-    MinMaxSize = { 1, 25 },
-    OrientationOption = "Camera View Direction",
-    BlendMode = "Additive",
-    EnableFading = true,
-    FadeUnit = "Gm",
-    FadeDistances = { 1, 15.0 },
-    FadeWidths = { 1, 15.0 },
-  },
-  Tag = { "solarsystem_labels", "moon_labels", "major_moon_labels" },
-  GUI = {
-    Name = "Triton Label",
-    Path = "/Solar System/Planets/Neptune/Major Moons/Triton",
-    Description = "Label for Neptune's moon Triton"
-  }
-}
-
-
-asset.onInitialize(function()
-  openspace.addSceneGraphNode(Triton)
-=======
 local TritonTrail = {
   Identifier = "TritonTrail",
   Parent = transforms.NeptuneBarycenter.Identifier,
@@ -134,19 +84,11 @@
 
   openspace.addSceneGraphNode(Triton)
   openspace.addSceneGraphNode(TritonTrail)
->>>>>>> 25292cef
   openspace.addSceneGraphNode(TritonLabel)
 end)
 
 asset.onDeinitialize(function()
   openspace.removeSceneGraphNode(TritonLabel)
-<<<<<<< HEAD
-  openspace.removeSceneGraphNode(Triton)
-end)
-
-asset.export(Triton)
-asset.export(TritonLabel)
-=======
   openspace.removeSceneGraphNode(TritonTrail)
   openspace.removeSceneGraphNode(Triton)
 
@@ -158,7 +100,6 @@
 asset.export(TritonTrail)
 asset.export(TritonLabel)
 
->>>>>>> 25292cef
 
 
 asset.meta = {
