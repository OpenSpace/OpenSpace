--- conflicted
+++ resolved
@@ -13,12 +13,7 @@
     Translation = {
       Type = "SpiceTranslation",
       Target = "NEPTUNE",
-<<<<<<< HEAD
-      Observer = "EARTH",
-      Kernels = kernel.nep097
-=======
       Observer = "EARTH"
->>>>>>> 2a3a11d0
     },
     Color = { 1.0, 0.5, 0.2 },
     Period = 224.695,
