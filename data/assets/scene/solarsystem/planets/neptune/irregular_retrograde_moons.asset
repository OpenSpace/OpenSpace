local proceduralGlobes = asset.require("util/procedural_globe")
local transforms = asset.require("./transforms")
local kernels = asset.require("./kernels")
local kernel081 = kernels.nep081
local kernel086 = kernels.nep086



local parentIdentifier = transforms.NeptuneBarycenter.Identifier
local parentSpice = "NEPTUNE BARYCENTER"
local tags = { "moon_solarSystem", "moon_giants", "moon_neptune", "moon_irregular_retrograde", "moon_minor", "moon_minor_neptune" }
local trailColor = { 0.2, 0.5, 0.75 }
local trailTags = {
  "moonTrail_solarSystem",
  "moonTrail_giants",
  "moonTrail_neptune",
  "moonTrail_minor",
<<<<<<< HEAD
  "moonTrail_neptune_minor",
  "moonTrail_neptune_minor_irregular"
=======
  "moonTrail_minor_neptune"
>>>>>>> 1c3f7d0c
}

local irregularRetrogradeMoons = {
  {
    Identifier = "Nereid",
    Parent = {
      Identifier = parentIdentifier,
      Spice = parentSpice
    },
    Spice = "NEREID",
    Radii = { 340000, 340000, 340000 },
    Tags = tags,
    TrailTags = trailTags,
    GUI = {
      Path = "/Solar System/Planets/Neptune/Moons/Irregular Retrograde Moons"
    },
    TrailColor = trailColor,
    OrbitPeriod = 360.13,
    Kernels = kernel081
  },
  {
    Identifier = "Sao",
    Parent = {
      Identifier = parentIdentifier,
      Spice = parentSpice
    },
    Spice = "SAO",
    Radii = { 44000, 44000, 44000 },
    Tags = tags,
    TrailTags = trailTags,
    GUI = {
      Path = "/Solar System/Planets/Neptune/Moons/Irregular Retrograde Moons"
    },
    TrailColor = trailColor,
    OrbitPeriod = 2912.72,
    Kernels = kernel086
  },
  {
    Identifier = "Laomedeia",
    Parent = {
      Identifier = parentIdentifier,
      Spice = parentSpice
    },
    Spice = "LAOMEDEIA",
    Radii = { 42000, 42000, 42000 },
    Tags = tags,
    TrailTags = trailTags,
    GUI = {
      Path = "/Solar System/Planets/Neptune/Moons/Irregular Retrograde Moons"
    },
    TrailColor = trailColor,
    OrbitPeriod = 3171.33,
    Kernels = kernel086
  }
}


-- Generate labels for each moon
local moon_labels = {}

for i, moon in ipairs(irregularRetrogradeMoons) do
  local moonName = moon.GUI.Name or moon.Identifier
  moon_labels[i] = {
    Identifier = moon.Identifier .. "Label",
    Parent = moon.Identifier,
    Renderable = {
      Enabled = false,
      Type = "RenderableLabel",
      Text = moonName,
      FontSize = 70.0,
      Size = 7.4,
      MinMaxSize = { 1, 25 },
      OrientationOption = "Camera View Direction",
      BlendMode = "Additive",
      EnableFading = true,
      FadeUnit = "Gm",
      FadeDistances = { 1, 250.0 },
      FadeWidths = { 1, 250.0 },
    },
    Tag = { "solarsystem_labels", "moon_labels", "minor_moon_labels" },
    GUI = {
      Name = moonName .. " Label",
      Path = "/Solar System/Planets/Neptune/Moons",
      Description = "Label for Neptune's moon " .. moonName .. " (Irregular retrograde group)"
    }
  }
end

local nodes = proceduralGlobes.createGlobes(irregularRetrogradeMoons)

asset.onInitialize(function()
  for _, node in ipairs(nodes) do
    openspace.addSceneGraphNode(node)
  end

  for _, moonlabel in ipairs(moon_labels) do
    openspace.addSceneGraphNode(moonlabel)
  end
end)

asset.onDeinitialize(function()
  for i = #moon_labels, 1, -1 do
    openspace.removeSceneGraphNode(moon_labels[i])
  end

  for i = #nodes, 1, -1 do
    openspace.removeSceneGraphNode(nodes[i])
  end
end)

for _, node in ipairs(nodes) do
  asset.export(node)
end


asset.meta = {
  Name = "Neptune Irregular Retrograde Moons",
  Version = "1.0",
  Description = [[Procedural Globe asset containing Neptune' irregular retrograde
    moons: Nereid, Sao and Laomedeia. Blank globes and SPICE trails are generated for
    each moon]],
  Author = "OpenSpace Team",
  URL = "http://openspaceproject.com",
  License = "MIT license"
}<|MERGE_RESOLUTION|>--- conflicted
+++ resolved
@@ -15,12 +15,8 @@
   "moonTrail_giants",
   "moonTrail_neptune",
   "moonTrail_minor",
-<<<<<<< HEAD
-  "moonTrail_neptune_minor",
-  "moonTrail_neptune_minor_irregular"
-=======
+  "moonTrail_minor_irregular_neptune",
   "moonTrail_minor_neptune"
->>>>>>> 1c3f7d0c
 }
 
 local irregularRetrogradeMoons = {
