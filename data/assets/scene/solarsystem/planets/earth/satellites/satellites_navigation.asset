asset.require("./navigation/beidou")
asset.require("./navigation/galileo")
asset.require("./navigation/glosnass")
asset.require("./navigation/gps")
asset.require("./navigation/musson")
asset.require("./navigation/nnss")
asset.require("./navigation/sbas")


asset.meta = {
  Name = "Satellites Navigation",
  Version = "1.0",
  Description = [[Meta asset for navigation satellites of Earth. Containing groups:
<<<<<<< HEAD
    beidou, galileo, glosnass, gps, musson, nnss, and sbas.]],
=======
    beidou, galileo, glosnass, gps, musson, nnss, and sbas]],
>>>>>>> 8dc17636
  Author = "OpenSpace Team",
  URL = "http://openspaceproject.com",
  License = "MIT license"
}<|MERGE_RESOLUTION|>--- conflicted
+++ resolved
@@ -11,11 +11,7 @@
   Name = "Satellites Navigation",
   Version = "1.0",
   Description = [[Meta asset for navigation satellites of Earth. Containing groups:
-<<<<<<< HEAD
-    beidou, galileo, glosnass, gps, musson, nnss, and sbas.]],
-=======
     beidou, galileo, glosnass, gps, musson, nnss, and sbas]],
->>>>>>> 8dc17636
   Author = "OpenSpace Team",
   URL = "http://openspaceproject.com",
   License = "MIT license"
