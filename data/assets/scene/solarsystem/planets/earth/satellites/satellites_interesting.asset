asset.require("./misc/brightest")
asset.require("./communications/geostationary")
asset.require("./navigation/gps")
asset.require("./misc/spacestations")
asset.require("./misc/iss")
asset.require("./misc/tle-new")


asset.meta = {
  Name = "Satellites Interesting",
  Version = "1.0",
  Description = [[Meta asset for interesting satellites of Earth. Containing groups:
<<<<<<< HEAD
    brightest, geostationary, gps, spacestations, iss, and tle-new.]],
=======
    brightest, geostationary, gps, spacestations, iss, and tle-new]],
>>>>>>> 8dc17636
  Author = "OpenSpace Team",
  URL = "http://openspaceproject.com",
  License = "MIT license"
}<|MERGE_RESOLUTION|>--- conflicted
+++ resolved
@@ -10,11 +10,7 @@
   Name = "Satellites Interesting",
   Version = "1.0",
   Description = [[Meta asset for interesting satellites of Earth. Containing groups:
-<<<<<<< HEAD
-    brightest, geostationary, gps, spacestations, iss, and tle-new.]],
-=======
     brightest, geostationary, gps, spacestations, iss, and tle-new]],
->>>>>>> 8dc17636
   Author = "OpenSpace Team",
   URL = "http://openspaceproject.com",
   License = "MIT license"
