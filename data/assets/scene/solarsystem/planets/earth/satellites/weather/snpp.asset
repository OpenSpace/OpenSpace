--- conflicted
+++ resolved
@@ -84,11 +84,7 @@
 }
 
 
-<<<<<<< HEAD
-asset.onInitialize(function ()
-=======
 asset.onInitialize(function()
->>>>>>> 2a3a11d0
   local s = openspace.space.readKeplerFile(omm .. "SNPP.txt", "OMM")
   SNPPTrail.Renderable.Period = s[1].Period / (60 * 60 * 24)
 
