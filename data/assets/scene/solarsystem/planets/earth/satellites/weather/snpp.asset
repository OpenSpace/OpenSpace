local transforms = asset.require("scene/solarsystem/planets/earth/transforms")

local omm = asset.syncedResource({
  Name = "Satellite OMM Data (SNPP)",
  Type = "UrlSynchronization",
  Identifier = "satellite_omm_data_snpp",
  Url = "https://www.celestrak.com/NORAD/elements/gp.php?CATNR=37849&FORMAT=kvn",
  Filename = "SNPP.txt",
  Override = true
})

local SNPP = {
  Identifier = "SNPP",
  Parent = transforms.EarthInertial.Identifier,
  InteractionSphere = 30,
  Transform = {
    Translation = {
      Type = "GPTranslation",
      Observer = transforms.EarthInertial.Identifier,
      File = omm .. "SNPP.txt",
      Format = "OMM"
    },
    Rotation = {
      Type = "SpiceRotation",
      SourceFrame = "GALACTIC",
      DestinationFrame = "J2000",
    }
  },
  Tag = { "earth_satellite", "SNPP" },
  GUI = {
    Name = "SNPP",
    Path = "/Solar System/Planets/Earth/Satellites/SNPP"
  }
}

local SNPPTrail = {
  Identifier = "SNPP_trail",
  Parent = transforms.EarthInertial.Identifier,
  Renderable = {
    Type = "RenderableTrailOrbit",
    Translation = {
      Type = "GPTranslation",
      Observer = transforms.EarthInertial.Identifier,
      File = omm .. "SNPP.txt",
      Format = "OMM",
      RenderBinMode = "PostDeferredTransparent"
    },
    Color = { 0.9, 0.6715, 0.0 },
    Fade = 1.5,
    Resolution = 320
  },
  Tag = { "earth_satellite", "SNPP" },
  GUI = {
    Name = "SNPP Trail",
    Path = "/Solar System/Planets/Earth/Satellites/SNPP"
  }
}

local SNPPLabel = {
  Identifier = "SNPPLabel",
  Parent = SNPP.Identifier,
  Renderable = {
    Enabled = false,
    Type = "RenderableLabels",
    Text = "SNPP",
    FontSize = 70.0,
    Size = 4.0,
    MinMaxSize = { 1, 100 },
    OrientationOption = "Camera View Direction",
    BlendMode = "Additive",
    EnableFading = true,
    FadeUnit = "au",
    FadeDistances = { 1.5, 15.0 },
    FadeWidths = { 1.0, 25.0 }
  },
  Tag = { "solarsystem_labels" },
  GUI = {
    Name = "SNPP Label",
    Path = "/Solar System/Planets/Earth"
  }
}

asset.onInitialize(function ()
  local s = openspace.space.readKeplerFile(omm .. "SNPP.txt", "OMM")
  SNPPTrail.Renderable.Period = s[0].Period / (60 * 60 * 24)

  openspace.addSceneGraphNode(SNPP)
  openspace.addSceneGraphNode(SNPPTrail)
  openspace.addSceneGraphNode(SNPPLabel)
end)

asset.onDeinitialize(function ()
  openspace.removeSceneGraphNode(SNPPLabel)
  openspace.removeSceneGraphNode(SNPPTrail)
  openspace.removeSceneGraphNode(SNPP)
end)

asset.export(SNPP)
asset.export(SNPPTrail)
asset.export(SNPPLabel)


asset.meta = {
  Name = "SNPP",
  Version = "1.0",
<<<<<<< HEAD
  Description = [[Trail for SNPP from Celestrak. Can be used in conjunction with VIIRS
    SNPP (Temporal) layer for Earth.]],
=======
  Description = [[Trail for SNPP. trail from Celestrak. Can be used in conjunction with
    VIIRS SNPP (Temporal) layer for Earth]],
>>>>>>> 8dc17636
  Author = "OpenSpace Team",
  URL = "https://celestrak.com/",
  License = "NASA"
}<|MERGE_RESOLUTION|>--- conflicted
+++ resolved
@@ -103,13 +103,8 @@
 asset.meta = {
   Name = "SNPP",
   Version = "1.0",
-<<<<<<< HEAD
-  Description = [[Trail for SNPP from Celestrak. Can be used in conjunction with VIIRS
-    SNPP (Temporal) layer for Earth.]],
-=======
   Description = [[Trail for SNPP. trail from Celestrak. Can be used in conjunction with
     VIIRS SNPP (Temporal) layer for Earth]],
->>>>>>> 8dc17636
   Author = "OpenSpace Team",
   URL = "https://celestrak.com/",
   License = "NASA"
