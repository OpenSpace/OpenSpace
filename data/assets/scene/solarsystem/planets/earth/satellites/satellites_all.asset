--- conflicted
+++ resolved
@@ -11,11 +11,7 @@
 asset.meta = {
   Name = "Satellites All",
   Version = "1.0",
-<<<<<<< HEAD
-  Description = "Meta asset for all satellites of Earth",
-=======
   Description = "Meta asset for all satellites of Earth. Containing other meta assets",
->>>>>>> 8dc17636
   Author = "OpenSpace Team",
   URL = "http://openspaceproject.com",
   License = "MIT license"
