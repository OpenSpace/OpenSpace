--- conflicted
+++ resolved
@@ -134,11 +134,7 @@
 }
 
 
-<<<<<<< HEAD
-asset.onInitialize(function ()
-=======
 asset.onInitialize(function()
->>>>>>> 2a3a11d0
   local i = openspace.space.readKeplerFile(omm .. "ISS.txt", "OMM")
   IssTrail.Renderable.Period = i[1].Period / (60 * 60 * 24)
 
@@ -150,11 +146,7 @@
   openspace.action.registerAction(FocusIss)
 end)
 
-<<<<<<< HEAD
-asset.onDeinitialize(function ()
-=======
 asset.onDeinitialize(function()
->>>>>>> 2a3a11d0
   openspace.action.removeAction(FocusIss)
 
   openspace.removeSceneGraphNode(IssTrail)
