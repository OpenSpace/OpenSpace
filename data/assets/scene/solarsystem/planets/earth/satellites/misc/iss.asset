--- conflicted
+++ resolved
@@ -8,34 +8,6 @@
   Version = 3
 })
 
-<<<<<<< HEAD
-local initializeAndAddNodes = function()
-  local lineElement = satelliteHelper.makeSingleLineElement(tle, filename)
-  local period = 0.0645675984
-  local path = tle .. "/" .. filename
-
-  local iss = {
-    Identifier = "ISS",
-    Parent = transforms.EarthInertial.Identifier,
-    InteractionSphere = 30,
-    Transform = {
-      Translation = {
-        Type = "KeplerTranslation",
-        Eccentricity = 0.000419,
-        SemiMajorAxis = 6798.414219,
-        Inclination = 51.6428,
-        AscendingNode = 157,
-        ArgumentOfPeriapsis = 132.4567,
-        MeanAnomaly = 288.2541,
-        Epoch = '2021 OCT 22T05:03:31.470',
-        Period = 5578.640506
-    },
-      Rotation = {
-        Type = "SpiceRotation",
-        SourceFrame = "GALACTIC",
-        DestinationFrame = "J2000",
-      }
-=======
 local omm = asset.syncedResource({
   Name = "Satellite OMM Data (ISS)",
   Type = "UrlSynchronization",
@@ -56,7 +28,6 @@
       Observer = transforms.EarthInertial.Identifier,
       File = omm .. "ISS.txt",
       Format = "OMM"
->>>>>>> 866b37fa
     },
     Rotation = {
       Type = "SpiceRotation",
@@ -71,66 +42,6 @@
   }
 }
 
-<<<<<<< HEAD
-  local parentNode = {
-     Identifier = "ISSModel",
-      Parent = iss.Identifier,
-      Transform = {
-        Rotation = {
-          Type = "FixedRotation",
-          Attached = "ISSModel",
-          XAxis = { 0.01, -1.0, 0.56 },
-          XAxisOrthogonal = true,
-          YAxis = transforms.EarthInertial.Identifier
-        }
-      },
-      Renderable = {
-        Type = "RenderableModel",
-        GeometryFile = models .. "/ISS.fbx",
-        ModelScale = "Centimeter",
-        LightSources = {
-          {
-            Type = "SceneGraphLightSource",
-            Identifier = "Sun",
-            Node = sunTransforms.SolarSystemBarycenter.Identifier,
-            Intensity = 1.0
-          }
-        },
-        PerformShading = true,
-        DisableFaceCulling = true
-      },
-      GUI = {
-        Name = "ISS Model",
-        Path = "/Solar System/Planets/Earth/Satellites/ISS"
-      }
-  }
-
-  local issTrail = {
-    Identifier = identifier .. "_trail",
-    Parent = transforms.EarthInertial.Identifier,
-    Renderable = {
-      Type = "RenderableTrailOrbit",
-      Translation = {
-        Type = "KeplerTranslation",
-        Eccentricity = 0.000419,
-        SemiMajorAxis = 6798.414219,
-        Inclination = 51.6428,
-        AscendingNode = 157,
-        ArgumentOfPeriapsis = 132.4567,
-        MeanAnomaly = 288.2541,
-        Epoch = '2021 OCT 22T05:03:31.470',
-        Period = 5578.640506
-      },
-      Color = { 0.9, 0.6715, 0.0 },
-      Fade = 1.5,
-      Period = period,
-      Resolution = 320
-    },
-    Tag = { "earth_satellite", "ISS" },
-    GUI = {
-      Name = "ISS Trail",
-      Path = "/Solar System/Planets/Earth/Satellites/ISS"
-=======
 local parentNode = {
   Identifier = "ISSModel",
   Parent = iss.Identifier,
@@ -141,7 +52,6 @@
       XAxis = { 0.01, -1.0, 0.56 },
       XAxisOrthogonal = true,
       YAxis = transforms.EarthInertial.Identifier
->>>>>>> 866b37fa
     }
   },
   Renderable = {
