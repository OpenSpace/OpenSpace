--- conflicted
+++ resolved
@@ -88,15 +88,9 @@
   Identifier = "os.earth.FocusMoon",
   Name = "Focus on Moon",
   Command = [[
-<<<<<<< HEAD
-    openspace.setPropertyValueSingle('NavigationHandler.OrbitalNavigator.Aim', '')
-    openspace.setPropertyValueSingle('NavigationHandler.OrbitalNavigator.Anchor', 'Moon')
-    openspace.setPropertyValueSingle('NavigationHandler.OrbitalNavigator.RetargetAnchor', nil)
-=======
     openspace.setPropertyValueSingle("NavigationHandler.OrbitalNavigator.Aim", "")
     openspace.setPropertyValueSingle("NavigationHandler.OrbitalNavigator.Anchor", "Moon")
     openspace.setPropertyValueSingle("NavigationHandler.OrbitalNavigator.RetargetAnchor", nil)
->>>>>>> 2a3a11d0
   ]],
   Documentation = "Set camera focus on the Moon",
   GuiPath = "/Solar System/Earth/Moon",
@@ -107,14 +101,10 @@
   Identifier = "os.earth.ToggleMoonShading",
   Name = "Toggle Moon shading",
   Command = [[
-<<<<<<< HEAD
-    openspace.setPropertyValueSingle('Scene.Moon.Renderable.PerformShading', not openspace.getPropertyValue('Scene.Moon.Renderable.PerformShading'))
-=======
     openspace.setPropertyValueSingle(
       "Scene.Moon.Renderable.PerformShading",
       not openspace.getPropertyValue("Scene.Moon.Renderable.PerformShading")
     )
->>>>>>> 2a3a11d0
   ]],
   Documentation = "Toggles the shading of the Moon",
   GuiPath = "/Solar System/Earth/Moon",
