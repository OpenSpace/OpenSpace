--- conflicted
+++ resolved
@@ -14,43 +14,6 @@
       Target = "MOON",
       Observer = "EARTH BARYCENTER"
     },
-<<<<<<< HEAD
-    Renderable = {
-        Type = "RenderableGlobe",
-        Radii = 1738140,
-        SegmentsPerPatch = 64,
-        Layers = {},
-        ShadowGroup = {
-            Source1 = {
-                Name = sunAsset.Sun.Name,
-                Radius = 696.3E6
-            },
-            Caster1 = { 
-                Name = earthAsset.Earth.Name,
-                Radius = 6.371E6
-            }
-        },
-        Labels = {
-            Enable = false,
-            FileName = labelsPath .. "/moon.labels",
-            LabelAlignmentOption = "Horizontally", -- or Circularly
-            LabelsFontSize = 14.0,
-            LabelsSize = 8.0,
-            LabelsMinSize = 1.0,
-            LabelsMaxSize = 1500.0,
-            ProximityEnabled = false,
-            LabelsFadeInEnabled = true,
-            FadeInStartingDistance = 500000.0,
-            FadeOutStartingDistance = 1000000.0,
-            LabelsForceDomeRendering = true,
-            LabelsDistanceEPS = 1350000.0,
-            LabelsColor = { 1.0, 1.0, 0.0 }
-        }
-    },
-    Tag = { "moon_solarSystem", "moon_giants" },
-    GUI = {
-        Path = "/Solar System/Planets/Earth/Moon"
-=======
     Rotation = {
       Type = "SpiceRotation",
       SourceFrame = "IAU_MOON",
@@ -86,7 +49,6 @@
       LabelsForceDomeRendering = true,
       LabelsDistanceEPS = 1350000.0,
       LabelsColor = { 1.0, 1.0, 0.0 }
->>>>>>> 05942fb2
     }
   },
   GUI = {
