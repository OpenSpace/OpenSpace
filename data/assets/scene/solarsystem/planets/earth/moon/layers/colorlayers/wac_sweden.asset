--- conflicted
+++ resolved
@@ -1,18 +1,9 @@
-<<<<<<< HEAD
-local assetHelper = asset.require('util/asset_helper')
-local mapServiceConfigs = asset.localResource("./../../map_service_configs")
-local globeIdentifier = asset.require("./../../moon").Moon.Identifier
-=======
-local mapServiceConfigs = asset.localResource("../../map_service_configs/LiU/WAC.wms")
+local assetHelper = asset.require("util/asset_helper")
 local globeIdentifier = asset.require("../../moon").Moon.Identifier
->>>>>>> 0462a008
 
 local layer = {
   Identifier = "WAC_Sweden",
   Name = "WAC [Sweden]",
-<<<<<<< HEAD
-  FilePath = mapServiceConfigs .. "/LiU/WAC.wms",
-  Settings = { Gamma = 0.84 },
   Description = [[Lunar Reconnaissance Orbiter Camera (LROC) Wide Angle
    Camera (WAC) aboard the Lunar Reconnaissance Orbiter (LRO) has
    allowed the instrument team to create a global mosaic comprised of
@@ -23,11 +14,9 @@
    angles between 55-75 degrees), this morphology mosaic (at 643 nm),
    is comprised of data collected over three periods (1/20/2010 to
    1/28/2010, 5/30/2010 to 6/6/2010, 7/24/2010 to 7/31/2010).
-   (Description from URL).]]
-=======
+   (Description from URL).]],
   FilePath = asset.localResource("wac_sweden.wms"),
   Settings = { Gamma = 0.84 }
->>>>>>> 0462a008
 }
 
 assetHelper.registerLayerAndExport(asset, layer, globeIdentifier, "ColorLayers")
