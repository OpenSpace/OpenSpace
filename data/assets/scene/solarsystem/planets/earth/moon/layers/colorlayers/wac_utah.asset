--- conflicted
+++ resolved
@@ -1,16 +1,10 @@
-<<<<<<< HEAD
-local assetHelper = asset.require('util/asset_helper')
-local mapServiceConfigs = asset.localResource("./../../map_service_configs")
-local globeIdentifier = asset.require("./../../moon").Moon.Identifier
-=======
+local assetHelper = asset.require("util/asset_helper")
 local globeIdentifier = asset.require("../../moon").Moon.Identifier
->>>>>>> 0462a008
 
 local layer = {
   Identifier = "WAC_Utah",
   Name = "WAC [Utah]",
-<<<<<<< HEAD
-  FilePath = mapServiceConfigs .. "/Utah/Wac.wms",
+  FilePath = asset.localResource("wac_utah.wms"),
   Settings = { Gamma = 0.84 },
   Description = [[Lunar Reconnaissance Orbiter Camera (LROC) Wide Angle
    Camera (WAC) aboard the Lunar Reconnaissance Orbiter (LRO) has
@@ -23,10 +17,6 @@
    is comprised of data collected over three periods (1/20/2010 to
    1/28/2010, 5/30/2010 to 6/6/2010, 7/24/2010 to 7/31/2010).
    (Description from URL).]]
-=======
-  FilePath = asset.localResource("wac_utah.wms"),
-  Settings = { Gamma = 0.84 }
->>>>>>> 0462a008
 }
 
 assetHelper.registerLayerAndExport(asset, layer, globeIdentifier, "ColorLayers")
