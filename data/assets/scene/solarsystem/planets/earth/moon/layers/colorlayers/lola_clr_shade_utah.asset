<<<<<<< HEAD
local assetHelper = asset.require('util/asset_helper')
local mapServiceConfigs = asset.localResource("./../../map_service_configs")
local globeIdentifier = asset.require("./../../moon").Moon.Identifier

local layer = {
  Identifier = "Lola_Clr_Shade_Utah",
  Name = "LRO LOLA Color Shaded Relief 388m v4 [Utah]",
  FilePath = mapServiceConfigs .. "/Utah/LolaClrShade.wms",
  Description = [[This is a colorized shaded-relief of a original polar digital elevation 
  model (DEM) from the Lunar Orbiter Laser Altimeter (LOLA; Smith et al., 2010), an 
  instrument on the National Aeronautics and Space Agency (NASA) Lunar Reconnaissance 
  Orbiter (LRO) spacecraft (Tooley et al., 2010). The DEM is a shape map (radius) of the 
  Moon at a resolution 100 meters per pixel (m) based on altimetry data acquired through 
  September, 2011 by the LOLA instrument. The ground tracks were interpolated using the 
  Generic Mapping Tools programs "surface" and "grdblend". Map values are referred to a 
  radius of 1,737,400 m.]]
=======
local globeIdentifier = asset.require("../../moon").Moon.Identifier

local layer = {
  Identifier = "Lola_Clr_Shade_Utah",
  Name = "Lola Color Shade [Utah]",
  FilePath = asset.localResource("lola_clr_shade_utah.wms")
>>>>>>> 0462a008
}

assetHelper.registerLayerAndExport(asset, layer, globeIdentifier, "ColorLayers")


asset.meta = {
  Name = "Lola Color Shade [Utah]",
  Version = "1.1",
  Description = [[Moon LRO LOLA Color Shaded Relief 388m v4 layer for Moon globe. This 
  map is hosted on the OpenSpace server in Utah.]],
  Author = "USGS",
  URL = "https://astrogeology.usgs.gov/search/map/Moon/LMMP/LOLA-derived/Lunar_LRO_LOLA_ClrShade_Global_128ppd_v04",
  License = "NASA/PDS"
}<|MERGE_RESOLUTION|>--- conflicted
+++ resolved
@@ -1,12 +1,9 @@
-<<<<<<< HEAD
-local assetHelper = asset.require('util/asset_helper')
-local mapServiceConfigs = asset.localResource("./../../map_service_configs")
+local assetHelper = asset.require("util/asset_helper")
 local globeIdentifier = asset.require("./../../moon").Moon.Identifier
 
 local layer = {
   Identifier = "Lola_Clr_Shade_Utah",
   Name = "LRO LOLA Color Shaded Relief 388m v4 [Utah]",
-  FilePath = mapServiceConfigs .. "/Utah/LolaClrShade.wms",
   Description = [[This is a colorized shaded-relief of a original polar digital elevation 
   model (DEM) from the Lunar Orbiter Laser Altimeter (LOLA; Smith et al., 2010), an 
   instrument on the National Aeronautics and Space Agency (NASA) Lunar Reconnaissance 
@@ -14,15 +11,8 @@
   Moon at a resolution 100 meters per pixel (m) based on altimetry data acquired through 
   September, 2011 by the LOLA instrument. The ground tracks were interpolated using the 
   Generic Mapping Tools programs "surface" and "grdblend". Map values are referred to a 
-  radius of 1,737,400 m.]]
-=======
-local globeIdentifier = asset.require("../../moon").Moon.Identifier
-
-local layer = {
-  Identifier = "Lola_Clr_Shade_Utah",
-  Name = "Lola Color Shade [Utah]",
+  radius of 1,737,400 m.]],
   FilePath = asset.localResource("lola_clr_shade_utah.wms")
->>>>>>> 0462a008
 }
 
 assetHelper.registerLayerAndExport(asset, layer, globeIdentifier, "ColorLayers")
