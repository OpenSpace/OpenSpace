<<<<<<< HEAD
local globe = asset.require("../../earth").Earth.Identifier
=======
local globe = asset.require("../../earth")
>>>>>>> 2a3a11d0



local Name = "Hurricane Sandy: Linear IR - Oct. 2012"
local Identifier = "noaa-sos-atmosphere-sandy"
local Description = [[Hurricane Sandy was a memorable and disastrous storm that hit the
  Caribbean islands and the Mid-Atlantic States in October of 2012.It was the second
  costliest storm in U.S. history, after Hurricane Katrina]]
local URL = "https://sos.noaa.gov/catalog/datasets/precipitable-water-galveston-hurricane-1900/"


local syncedDirectory = asset.syncedResource({
  Name = Name,
  Type = "HttpSynchronization",
  Identifier = Identifier,
  Version = 1,
  UnzipFiles = true
})


local Layer = {
  Identifier = Identifier,
  Name = Name,
  Enabled = asset.enabled,
  Type = "TemporalTileLayer",
  Mode = "Folder",
  Folder = {
    Folder = syncedDirectory .. "4096",
    -- See https://en.cppreference.com/w/cpp/io/manip/get_time for an explanation of the
    -- time formatting string
    Format = "linear_rgb_cyl_%Y%m%d_%H%M.jpg"
  },
  Description = Description
}


asset.onInitialize(function()
  openspace.globebrowsing.addLayer(globe.Earth.Identifier, "ColorLayers", Layer)
end)

asset.onDeinitialize(function()
  openspace.globebrowsing.deleteLayer(globe.Earth.Identifier, "ColorLayers", Layer)
end)

asset.export(Layer)



asset.meta = {
  Name = Name,
  Version = "1.0",
  Description = Description .. "Data provided by the National Oceanic and Atmospheric Administration",
  Author = "National Oceanic and Atmospheric Administration",
  URL = URL,
  License = "https://sos.noaa.gov/copyright/"
}<|MERGE_RESOLUTION|>--- conflicted
+++ resolved
@@ -1,8 +1,4 @@
-<<<<<<< HEAD
-local globe = asset.require("../../earth").Earth.Identifier
-=======
 local globe = asset.require("../../earth")
->>>>>>> 2a3a11d0
 
 
 
