--- conflicted
+++ resolved
@@ -22,11 +22,7 @@
   GUI = {
     Name = "Mars trail from Earth",
     Path = "/Solar System/Planets/Mars",
-<<<<<<< HEAD
-    Description = "Trail of Mars as observed by the Earth",
-=======
     Description = "Trail of Mars as observed by the Earth"
->>>>>>> 2a3a11d0
   }
 }
 
