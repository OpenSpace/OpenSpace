local sun = asset.require("scene/solarsystem/sun/sun")
local transforms = asset.require("./transforms")



local Planet = {
  Identifier = "SednaGlobe",
  Parent = transforms.Position.Identifier,
  Transform = {
    Rotation = {
      Type = "ConstantRotation",
<<<<<<< HEAD
      RotationAxis = {0.0, 0.0, 1.0},
=======
      RotationAxis = { 0.0, 0.0, 1.0 },
>>>>>>> 2a3a11d0
      RotationRate = 1.0 / (10.273 * 60.0 * 60.0)
    }
  },
  Renderable = {
    Type = "RenderableGlobe",
    Radii = { 995000, 1060000, 1025000 },
    SegmentsPerPatch = 64,
    Layers = {}
  },
  GUI = {
    Name = "Sedna",
    Path = "/Solar System/Dwarf Planets/Sedna",
    Description = "Globe of Sedna"
  }
}


asset.onInitialize(function()
  openspace.addSceneGraphNode(Planet)
end)

asset.onDeinitialize(function()
  openspace.removeSceneGraphNode(Planet)
end)

asset.export("Planet", Planet)



asset.meta = {
  Name = "Sedna Globe",
  Version = "1.0",
  Description = [[Globe of Sedna]],
  Author = "OpenSpace Team",
  URL = "https://www.openspaceproject.com",
  License = "MIT"
}<|MERGE_RESOLUTION|>--- conflicted
+++ resolved
@@ -9,11 +9,7 @@
   Transform = {
     Rotation = {
       Type = "ConstantRotation",
-<<<<<<< HEAD
-      RotationAxis = {0.0, 0.0, 1.0},
-=======
       RotationAxis = { 0.0, 0.0, 1.0 },
->>>>>>> 2a3a11d0
       RotationRate = 1.0 / (10.273 * 60.0 * 60.0)
     }
   },
