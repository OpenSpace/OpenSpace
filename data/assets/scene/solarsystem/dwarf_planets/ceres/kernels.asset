local kernels = asset.syncedResource({
  Name = "Ceres Kernels",
  Type = "HttpSynchronization",
  Identifier = "ceres_kernels",
  Version = 1
})

<<<<<<< HEAD
local CeresKernels = {
  kernels .. "ceres_v01.tpc",
  kernels .. "sb_ceres_140724.bsp",
  kernels .. "sb_ceres_110211.bsp"
}
=======
asset.export(
  "CeresKernels",
  {
    kernels .. "ceres_v01.tpc",
    kernels .. "sb_ceres_140724.bsp",
    kernels .. "sb_ceres_110211.bsp"
  }
)

>>>>>>> 2a3a11d0




asset.meta = {
  Name = "Ceres Spice Kernels",
  Version = "1.0",
  Description = "SPICE kernels for Ceres",
  Author = "OpenSpace Team",
  URL = "http://openspaceproject.com",
  License = "NASA"
}<|MERGE_RESOLUTION|>--- conflicted
+++ resolved
@@ -5,13 +5,6 @@
   Version = 1
 })
 
-<<<<<<< HEAD
-local CeresKernels = {
-  kernels .. "ceres_v01.tpc",
-  kernels .. "sb_ceres_140724.bsp",
-  kernels .. "sb_ceres_110211.bsp"
-}
-=======
 asset.export(
   "CeresKernels",
   {
@@ -20,9 +13,6 @@
     kernels .. "sb_ceres_110211.bsp"
   }
 )
-
->>>>>>> 2a3a11d0
-
 
 
 
