local transforms = asset.require("scene/solarsystem/sun/transforms")
local kernels = asset.require("./kernels").PlutoKernels
asset.require("spice/base")



local AU = 1.496e+8


local PlutoKeplerianTrail = {
  Identifier = "PlutoKeplerianTrail",
  Parent = transforms.SunECLIPJ2000.Identifier,
  Renderable = {
    Type = "RenderableTrailOrbit",
    Translation = {
      Type = "KeplerTranslation",
<<<<<<< HEAD
      Eccentricity = 2.543033082909471E-01,
      SemiMajorAxis = 3.974407237841206E+01 * AU,
      Inclination = 1.736609481151430E+01,
      AscendingNode = 1.102099981996057E+02,
      ArgumentOfPeriapsis = 1.142248569189779E+02,
=======
      Eccentricity = 0.2543033082909471,
      SemiMajorAxis = 39.74407237841206 * AU,
      Inclination = 17.36609481151430,
      AscendingNode = 110.2099981996057,
      ArgumentOfPeriapsis = 114.2248569189779,
>>>>>>> 2a3a11d0
      MeanAnomaly = 14.53,
      Epoch = "2000 01 01 00:00",
      Period = 7824380000
    },
    Color = { 0.2, 0.8, 0.3 },
    Period = 90487.27692706819,
    Resolution = 1000,
    Enabled = false
  },
  Tag = { "planetTrail_dwarf" },
  GUI = {
    Name = "Pluto Keplerian Trail",
    Path = "/Solar System/Dwarf Planets/Pluto",
    Description = "Keplerian trail of Pluto. Contains full orbit"
  }
}


asset.onInitialize(function()
  openspace.addSceneGraphNode(PlutoKeplerianTrail)
end)

asset.onDeinitialize(function()
  openspace.removeSceneGraphNode(PlutoKeplerianTrail)
end)

asset.export(PlutoKeplerianTrail)



asset.meta = {
  Name = "Pluto Keplerian Trail",
  Version = "1.0",
  Description = [[Full Keplerian trail of Pluto as observed by the Sun. Data from
    JPL Horizons]],
  Author = "OpenSpace Team",
  URL = "https://ssd.jpl.nasa.gov/sbdb.cgi?sstr=pluto",
  License = "JPL/NASA"
}<|MERGE_RESOLUTION|>--- conflicted
+++ resolved
@@ -14,19 +14,11 @@
     Type = "RenderableTrailOrbit",
     Translation = {
       Type = "KeplerTranslation",
-<<<<<<< HEAD
-      Eccentricity = 2.543033082909471E-01,
-      SemiMajorAxis = 3.974407237841206E+01 * AU,
-      Inclination = 1.736609481151430E+01,
-      AscendingNode = 1.102099981996057E+02,
-      ArgumentOfPeriapsis = 1.142248569189779E+02,
-=======
       Eccentricity = 0.2543033082909471,
       SemiMajorAxis = 39.74407237841206 * AU,
       Inclination = 17.36609481151430,
       AscendingNode = 110.2099981996057,
       ArgumentOfPeriapsis = 114.2248569189779,
->>>>>>> 2a3a11d0
       MeanAnomaly = 14.53,
       Epoch = "2000 01 01 00:00",
       Period = 7824380000
