--- conflicted
+++ resolved
@@ -10,12 +10,7 @@
     Translation = {
       Type = "SpiceTranslation",
       Target = "HYDRA",
-<<<<<<< HEAD
-      Observer = "PLUTO BARYCENTER",
-      Kernels = kernels.PlutoKernels
-=======
       Observer = "PLUTO BARYCENTER"
->>>>>>> 2a3a11d0
     }
   },
   Renderable = {
