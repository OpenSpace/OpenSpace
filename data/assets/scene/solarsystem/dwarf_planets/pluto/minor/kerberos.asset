--- conflicted
+++ resolved
@@ -43,11 +43,7 @@
     "moonTrail_dwarf",
     "moonTrail_pluto",
     "moonTrail_minor",
-<<<<<<< HEAD
-    "moonTrail_pluto_minor"
-=======
     "moonTrail_minor_pluto"
->>>>>>> f591938f
   },
   GUI = {
     Name = "Kerberos Trail",
