--- conflicted
+++ resolved
@@ -42,11 +42,7 @@
     "moonTrail_dwarf",
     "moonTrail_pluto",
     "moonTrail_minor",
-<<<<<<< HEAD
-    "moonTrail_pluto_minor"
-=======
     "moonTrail_minor_pluto"
->>>>>>> f591938f
   },
   GUI = {
     Name = "Styx Trail",
