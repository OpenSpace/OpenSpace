--- conflicted
+++ resolved
@@ -12,12 +12,7 @@
     Translation = {
       Type = "SpiceTranslation",
       Target = "PLUTO BARYCENTER",
-<<<<<<< HEAD
-      Observer = "SSB",
-      Kernels = kernels.PlutoKernels
-=======
       Observer = "SSB"
->>>>>>> 2a3a11d0
     },
     Color = { 0.3, 0.7, 0.3 },
     Period = 365.25,
