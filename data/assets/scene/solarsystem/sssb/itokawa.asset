--- conflicted
+++ resolved
@@ -36,13 +36,8 @@
   GUI = {
     Name = "Itokawa Trail",
     Path = "/Solar System/SSSB/Itokawa",
-<<<<<<< HEAD
-    Description = [[Trail of asteroid 25143 Itokawa from 1950 JAN 1 00:00:00 to
-      2050 JAN 1 00:00:00. Data from JPL Horizons.]]
-=======
     Description = [[Trail of asteroid 25143 Itokawa from 1950 JAN 1 00:00:00
       to 2050 JAN 1 00:00:00. Data from JPL Horizons]]
->>>>>>> 8dc17636
   }
 }
 
@@ -58,13 +53,8 @@
   GUI = {
     Name = "Itokawa Position",
     Path = "/Solar System/SSSB/Itokawa",
-<<<<<<< HEAD
-    Description = [[Position of asteroid 25143 Itokawa from 1950 JAN 1 00:00:00 to
-      2050 JAN 1 00:00:00. Data from JPL Horizons.]]
-=======
     Description = [[Position of asteroid 25143 Itokawa from 1950 JAN 1 00:00:00
       to 2050 JAN 1 00:00:00. Data from JPL Horizons]]
->>>>>>> 8dc17636
   }
 }
 
@@ -110,11 +100,7 @@
   Name = "Itokawa Asteroid",
   Version = "1.0",
   Description = [[Position, trail and model of asteroid 25143 Itokawa from
-<<<<<<< HEAD
-    1950 JAN 1 00:00:00 to 2050 JAN 1 00:00:00. Data from JPL Horizons.]],
-=======
     1950 JAN 1 00:00:00 to 2050 JAN 1 00:00:00. Data from JPL Horizons]],
->>>>>>> 8dc17636
   Author = "OpenSpace Team",
   URL = "http://openspaceproject.com",
   License = "MIT license"
