local sunTransforms = asset.require("scene/solarsystem/sun/transforms")

local orbit = asset.syncedResource({
  Name = "Tesla Roadster Orbit",
  Type = "HttpSynchronization",
  Identifier = "tesla_horizons",
  Version = 2
})

local TeslaRoadsterTrail = {
  Identifier = "TeslaRoadsterTrail",
  Parent = sunTransforms.SolarSystemBarycenter.Identifier,
  Renderable = {
    Type = "RenderableTrailOrbit",
    Translation = {
      Type = "HorizonsTranslation",
      HorizonsTextFile = orbit .. "horizons_tesla.hrz"
      -- Target: SpaceX Roadster (spacecraft) (-143205)
      -- Observer: SSB
      -- Start time: 2018-Feb-07 03:00:00 (first data point)
      -- End time: 2089-Dec-31 03:00:00 (last data point)
      -- Step size: 1 day
    },
    Color = { 0.9, 0.9, 0.0 },
    Period = 557, -- Orbit time 557 days
    Resolution = 557 -- Step size 1 day
  },
  GUI = {
    Name = "Tesla Roadster Trail",
    Path = "/Solar System/SSSB"
  }
}

local TeslaPosition = {
  Identifier = "TeslaPosition",
  Parent = sunTransforms.SolarSystemBarycenter.Identifier,
  Transform = {
    Translation = {
      Type = "HorizonsTranslation",
      HorizonsTextFile = orbit .. "horizons_tesla.hrz"
    }
  },
  GUI = {
    Name = "Tesla Roadster",
    Path = "/Solar System/SSSB",
    Description = [[Position and Trail of Tesla Roadster from 2018 FEB 7 03:00:00
      to 2089 DEC 31 03:00:00. Data from JPL Horizons]]
  }
}

asset.onInitialize(function()
  openspace.addSceneGraphNode(TeslaPosition)
  openspace.addSceneGraphNode(TeslaRoadsterTrail)
end)
    
asset.onDeinitialize(function()
  openspace.removeSceneGraphNode(TeslaRoadsterTrail)
  openspace.removeSceneGraphNode(TeslaPosition)
end)
    
asset.export(TeslaPosition)
asset.export(TeslaRoadsterTrail)



asset.meta = {
  Name = "Tesla Roadster",
  Version = "1.2",
<<<<<<< HEAD
  Description = [[Position and Trail of Tesla Roadster from 2018 FEB 7 03:00:00
    to 2089 DEC 31 03:00:00. Data from JPL Horizons.]],
  Author = "OpenSpace Team",
  URL = "https://ssd.jpl.nasa.gov/horizons.cgi",
  License = [[JPL-authored documents are sponsored by NASA under Contract NAS7-030010.
    All documents available from this server may be protected under the U.S. and Foreign
    Copyright Laws.]]
=======
  Description = [[Position and Trail of Tesla Roadster from 2018 FEB 7 03:00:00 to
    2089 DEC 31 03:00:00. Data from JPL Horizons]],
  Author = "OpenSpace Team",
  URL = "https://ssd.jpl.nasa.gov/horizons.cgi",
  License = [[JPL-authored documents are sponsored by NASA under Contract NAS7-030010. All
    documents available from this server may be protected under the U.S. and Foreign
    Copyright Laws]]
>>>>>>> 8dc17636
}<|MERGE_RESOLUTION|>--- conflicted
+++ resolved
@@ -66,15 +66,6 @@
 asset.meta = {
   Name = "Tesla Roadster",
   Version = "1.2",
-<<<<<<< HEAD
-  Description = [[Position and Trail of Tesla Roadster from 2018 FEB 7 03:00:00
-    to 2089 DEC 31 03:00:00. Data from JPL Horizons.]],
-  Author = "OpenSpace Team",
-  URL = "https://ssd.jpl.nasa.gov/horizons.cgi",
-  License = [[JPL-authored documents are sponsored by NASA under Contract NAS7-030010.
-    All documents available from this server may be protected under the U.S. and Foreign
-    Copyright Laws.]]
-=======
   Description = [[Position and Trail of Tesla Roadster from 2018 FEB 7 03:00:00 to
     2089 DEC 31 03:00:00. Data from JPL Horizons]],
   Author = "OpenSpace Team",
@@ -82,5 +73,4 @@
   License = [[JPL-authored documents are sponsored by NASA under Contract NAS7-030010. All
     documents available from this server may be protected under the U.S. and Foreign
     Copyright Laws]]
->>>>>>> 8dc17636
 }