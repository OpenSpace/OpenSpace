--- conflicted
+++ resolved
@@ -42,14 +42,6 @@
 asset.meta = {
   Name = "Centaur Asteroids",
   Version = "1.1",
-<<<<<<< HEAD
-  Description = "Asset with data from from JPL Horizons containing the Centaur group.",
-  Author = "JPL Small-Body Database hosted by California Institute of Technology",
-  URL = "https://ssd.jpl.nasa.gov/sbdb_query.cgi",
-  License = [[JPL-authored documents are sponsored by NASA under Contract NAS7-030010. All
-    documents available from this server may be protected under the U.S. and Foreign
-    Copyright Laws.]]
-=======
   Description = [[RenderableSmallBody asset with data from from JPL Horizons containing
     the Centaur group]],
   Author = "JPL Small-Body Database hosted by California Institute of Technology",
@@ -57,5 +49,4 @@
   License = [[JPL-authored documents are sponsored by NASA under Contract NAS7-030010.
     All documents available from this server may be protected under the U.S. and 
     Foreign Copyright Laws]]
->>>>>>> 8dc17636
 }