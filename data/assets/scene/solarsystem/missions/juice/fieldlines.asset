--- conflicted
+++ resolved
@@ -27,13 +27,9 @@
     Color = { 1.0, 0.725, 0.75, 0.8 },
     ParticleSpacing = 42.0,
     ParticleSize = 30.0,
-<<<<<<< HEAD
-    FlowColor = { 1.0, 1.0, 1.0, 0.1 }
-=======
     FlowColor = { 1.0, 1.0, 1.0, 0.1 },
     DomainEnabled = false
 
->>>>>>> 56a9d6ae
   },
   GUI = {
     Name = "Ganymede Magnetosphere",
