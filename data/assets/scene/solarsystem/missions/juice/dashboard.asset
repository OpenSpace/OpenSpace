<<<<<<< HEAD
=======
local juice = asset.require("./transforms")
local jupiter = asset.require("scene/solarsystem/planets/jupiter/jupiter")
local ganymede = asset.require("scene/solarsystem/planets/jupiter/ganymede/ganymede")


>>>>>>> 2a3a11d0
local DistanceJuiceJupiter = {
  Type = "DashboardItemDistance",
  Identifier = "JuiceJupiterDistance",
  Enabled = asset.enabled,
  SourceType = "Node",
  SourceNodeName = juice.Juice.Identifier,
  DestinationType = "Node",
<<<<<<< HEAD
  DestinationNodeName = "Jupiter",
=======
  DestinationNodeName = jupiter.Jupiter.Identifier,
>>>>>>> 2a3a11d0
  GuiName = "Juice - Jupiter Distance"
}

local DistanceJuiceGanymede = {
  Type = "DashboardItemDistance",
  Identifier = "JuiceGanymedeDistance",
  Enabled = asset.enabled,
  SourceType = "Node",
  SourceNodeName = juice.Juice.Identifier,
  DestinationType = "Node",
<<<<<<< HEAD
  DestinationNodeName = "Ganymede",
=======
  DestinationNodeName = ganymede.Ganymede.Identifier,
>>>>>>> 2a3a11d0
  GuiName = "Juice - Ganymede Distance"
}


asset.onInitialize(function()
  openspace.dashboard.addDashboardItem(DistanceJuiceJupiter)
  openspace.dashboard.addDashboardItem(DistanceJuiceGanymede)
end)

asset.onDeinitialize(function()
  openspace.dashboard.removeDashboardItem(DistanceJuiceGanymede)
  openspace.dashboard.removeDashboardItem(DistanceJuiceJupiter)
end)<|MERGE_RESOLUTION|>--- conflicted
+++ resolved
@@ -1,11 +1,8 @@
-<<<<<<< HEAD
-=======
 local juice = asset.require("./transforms")
 local jupiter = asset.require("scene/solarsystem/planets/jupiter/jupiter")
 local ganymede = asset.require("scene/solarsystem/planets/jupiter/ganymede/ganymede")
 
 
->>>>>>> 2a3a11d0
 local DistanceJuiceJupiter = {
   Type = "DashboardItemDistance",
   Identifier = "JuiceJupiterDistance",
@@ -13,11 +10,7 @@
   SourceType = "Node",
   SourceNodeName = juice.Juice.Identifier,
   DestinationType = "Node",
-<<<<<<< HEAD
-  DestinationNodeName = "Jupiter",
-=======
   DestinationNodeName = jupiter.Jupiter.Identifier,
->>>>>>> 2a3a11d0
   GuiName = "Juice - Jupiter Distance"
 }
 
@@ -28,11 +21,7 @@
   SourceType = "Node",
   SourceNodeName = juice.Juice.Identifier,
   DestinationType = "Node",
-<<<<<<< HEAD
-  DestinationNodeName = "Ganymede",
-=======
   DestinationNodeName = ganymede.Ganymede.Identifier,
->>>>>>> 2a3a11d0
   GuiName = "Juice - Ganymede Distance"
 }
 
