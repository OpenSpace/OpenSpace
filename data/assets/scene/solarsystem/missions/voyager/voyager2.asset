--- conflicted
+++ resolved
@@ -304,17 +304,11 @@
     },
     EnableFade = false,
     Color = { 0.70, 0.50, 0.20 },
-<<<<<<< HEAD
-    StartTime = "1989 AUG 20 23:30:00", -- @TODO: Probably an off-by-one bug in RenderableTrailTrajectory?
-    EndTime = "1989 AUG 30",
-    SampleInterval = 100,
-    Enabled = asset.enabled
-=======
     -- @TODO: Probably an off-by-one bug in RenderableTrailTrajectory?
     StartTime = "1989 AUG 23 22:30:00",
     EndTime = "1989 AUG 26",
-    SampleInterval = 100
->>>>>>> 25292cef
+    SampleInterval = 100,
+    Enabled = asset.enabled
   },
   Tag = { "voyager2_trail" },
   GUI = {
