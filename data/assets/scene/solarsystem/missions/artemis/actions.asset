local SetupLaunch = {
  Identifier = "os.artemis.SetupLaunch",
  Name = "Set to Artemis-1 launch time",
<<<<<<< HEAD
  Command = [[ openspace.time.setTime('2022-11-16T08:19:00.000') ]],
=======
  Command = [[openspace.time.setTime("2022-11-16T08:19:00.000")]],
>>>>>>> 2a3a11d0
  Documentation = "Set the time to the launch time of Artemis-1",
  GuiPath = "/Artemis",
  IsLocal = false
}


asset.onInitialize(function()
  openspace.action.registerAction(SetupLaunch)
end)

asset.onDeinitialize(function()
  openspace.action.removeAction(SetupLaunch)
end)

<<<<<<< HEAD
asset.export("SetupLaunch", SetupLaunch)
=======
asset.export("SetupLaunch", SetupLaunch.Identifier)
>>>>>>> 2a3a11d0



asset.meta = {
  Name = "Actions - Artemis",
  Version = "1.0",
  Description = "Actions related to the Artemis mission",
  Author = "OpenSpace Team",
  URL = "http://openspaceproject.com",
  License = "MIT license"
}<|MERGE_RESOLUTION|>--- conflicted
+++ resolved
@@ -1,11 +1,7 @@
 local SetupLaunch = {
   Identifier = "os.artemis.SetupLaunch",
   Name = "Set to Artemis-1 launch time",
-<<<<<<< HEAD
-  Command = [[ openspace.time.setTime('2022-11-16T08:19:00.000') ]],
-=======
   Command = [[openspace.time.setTime("2022-11-16T08:19:00.000")]],
->>>>>>> 2a3a11d0
   Documentation = "Set the time to the launch time of Artemis-1",
   GuiPath = "/Artemis",
   IsLocal = false
@@ -20,11 +16,7 @@
   openspace.action.removeAction(SetupLaunch)
 end)
 
-<<<<<<< HEAD
-asset.export("SetupLaunch", SetupLaunch)
-=======
 asset.export("SetupLaunch", SetupLaunch.Identifier)
->>>>>>> 2a3a11d0
 
 
 
