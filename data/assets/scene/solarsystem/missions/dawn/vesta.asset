--- conflicted
+++ resolved
@@ -38,14 +38,7 @@
     Translation = {
       Type = "SpiceTranslation",
       Target = "VESTA",
-<<<<<<< HEAD
-      Observer = "SSB",
-      Kernels = {
-        kernels .. "sb_vesta_071107.bsp"
-      }
-=======
       Observer = "SSB"
->>>>>>> 2a3a11d0
     },
     Rotation = {
       Type = "SpiceRotation",
@@ -154,11 +147,8 @@
 asset.onDeinitialize(function()
   openspace.removeSceneGraphNode(VestaTrail)
   openspace.removeSceneGraphNode(Vesta)
-<<<<<<< HEAD
-=======
 
   openspace.spice.unloadKernel(kernels .. "sb_vesta_071107.bsp")
->>>>>>> 2a3a11d0
 end)
 
 asset.export(Vesta)
