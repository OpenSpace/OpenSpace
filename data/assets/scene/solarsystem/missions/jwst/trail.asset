asset.require("spice/base")
local transforms = asset.require("scene/solarsystem/planets/earth/lagrange_points/L2")
local earthTransforms = asset.require("scene/solarsystem/planets/earth/transforms")
local sunTransforms = asset.require("scene/solarsystem/sun/transforms")





local kernels = asset.syncedResource({
  Name = "JWST Kernel",
  Type = "HttpSynchronization",
  Identifier = "jwst_kernels",
  Version = 2
})


local LaunchTime = "2021 DEC 25 12:20:00"
local DetachTime = "2021 DEC 25 12:50:00"
local L2orbitInsertionTime = "2022 JAN 25 00:00:00"
local EndTime = "2024 JAN 22 00:00:00"

-- Trail of JWST relative the Earth Inertial for the first 30 minutes after launch
-- Makes histroy of trail to stay at launch site, that a trail relative to Earth Center won't
local JWSTTrailLaunch = {
  Identifier = "JWSTTrailLaunch",
  Parent = earthTransforms.EarthIAU.Identifier,
  TimeFrame = {
    Type = "TimeFrameInterval",
    Start = LaunchTime,
    End = DetachTime
  },
  Renderable = {
    Type = "RenderableTrailTrajectory",
    Translation = {
      Type = "SpiceTranslation",
      Target = 170, -- JWST
      Observer = "EARTH",
<<<<<<< HEAD
      Frame = "IAU_EARTH",
      Kernels = { kernels .. "webb.bsp" }
=======
      Frame = "IAU_EARTH"
>>>>>>> 2a3a11d0
    },
    Color = { 0.9, 0.9, 0.0 },
    StartTime = LaunchTime,
    EndTime = DetachTime,
    SampleInterval = 60 -- Sample rate of once per minute
  },
  GUI = {
    Name = "JWST Launch Trail",
    Path = "/Solar System/Missions/JWST/Trails",
    Description = [[
      James Webb Space Telescope Launch Trail relative to Earth IAU.
    ]]
  }
}

-- Trail of JWST relative the Earth for the first month after detatching from the rocket
-- Makes histroy of trail to stay at Earth, that a trail relative to L2 won't
local JWSTTrailCruise = {
  Identifier = "JWSTTrailCruise",
  Parent = earthTransforms.EarthCenter.Identifier,
  TimeFrame = {
    Type = "TimeFrameInterval",
    Start = DetachTime,
    End = L2orbitInsertionTime
  },
  Renderable = {
    Type = "RenderableTrailTrajectory",
    Translation = {
      Type = "SpiceTranslation",
      Target = 170, -- JWST
      Observer = "EARTH",
<<<<<<< HEAD
      Frame = "GALACTIC",
      Kernels = { kernels .. "webb.bsp" }
=======
      Frame = "GALACTIC"
>>>>>>> 2a3a11d0
    },
    Color = { 0.9, 0.9, 0.0 },
    StartTime = DetachTime,
    EndTime = L2orbitInsertionTime,
    SampleInterval = 60 -- Sample rate of once per minute
  },
  GUI = {
    Name = "JWST Cruise Trail",
    Path = "/Solar System/Missions/JWST/Trails",
    Description = [[
      James Webb Space Telescope Cruise Trail relative to Earth.
    ]]
  }
}

-- Trail of JWST relative to L2 after first month to reach L2
-- Gives a better trail history of the orbit around L2 than if it was relative to Earth
-- This does NOT co-rotate with L2 and gives a saddle look of the trail
local JWSTTrailOrbit = {
  Identifier = "JWSTTrailOrbit",
  Parent = transforms.L2Position.Identifier,
  TimeFrame = {
    Type = "TimeFrameInterval",
    Start = L2orbitInsertionTime,
    End = EndTime
  },
  Renderable = {
    Type = "RenderableTrailOrbit",
    Translation = {
      Type = "SpiceTranslation",
      Target = 170, -- JWST
      Observer = 392, -- L2
<<<<<<< HEAD
      Frame = "GALACTIC",
      Kernels = { kernels .. "webb.bsp" }
=======
      Frame = "GALACTIC"
>>>>>>> 2a3a11d0
    },
    Color = { 0.863, 0.0, 0.902 },
    Period = 182.621099, -- About 6 months
    Resolution = 183 -- About a sample rate of once per day
  },
  GUI = {
    Name = "JWST Orbit Trail",
    Path = "/Solar System/Missions/JWST/Trails",
    Description = [[
      James Webb Space Telescope Orbit Trail relative to L2.
    ]]
  }
}

-- Trail of JWST in orbit around L2 that co-revolves with L2 around the Sun
-- This gives the trail a look of a wheel going along L2 around the Sun
local JWSTTrailCoRevOrbit = {
  Identifier = "JWSTTrailCoRevOrbit",
  Parent = transforms.L2CoRevFrame.Identifier,
  TimeFrame = {
    Type = "TimeFrameInterval",
    Start = L2orbitInsertionTime,
    End = EndTime
  },
  Renderable = {
    Type = "RenderableTrailOrbit",
    Translation = {
      Type = "SpiceTranslation",
      Target = 170, -- JWST
      Observer = 392, -- L2
<<<<<<< HEAD
      Frame = "L2_COREV",
      Kernels = { kernels .. "webb.bsp" }
=======
      Frame = "L2_COREV"
>>>>>>> 2a3a11d0
    },
    Color = { 1.0, 0.663, 0.157 },
    Period = 365.242198, -- About a year, 2 orbits. 1 orbit would be 182.621099 (6 months)
    Resolution = 365 -- About a sample rate of once per day
  },
  GUI = {
    Name = "JWST L2 Co-revolving Orbit Trail",
    Path = "/Solar System/Missions/JWST/Trails",
    Description = [[
      James Webb Space Telescope Orbit Trail that Co-revolves with L2.
    ]]
  }
}

local JWSTSunTrail = {
  Identifier = "JWSTSunTrail",
  Parent = sunTransforms.SolarSystemBarycenter.Identifier,
  TimeFrame = {
    Type = "TimeFrameInterval",
    Start = L2orbitInsertionTime,
    End = EndTime
  },
  Renderable = {
    Type = "RenderableTrailOrbit",
    Translation = {
      Type = "SpiceTranslation",
      Target = 170, -- JWST
      Observer = "SSB",
<<<<<<< HEAD
      Frame = "GALACTIC",
      Kernels = { kernels .. "webb.bsp" }
=======
      Frame = "GALACTIC"
>>>>>>> 2a3a11d0
    },
    Color = { 0.0, 0.9, 0.9 },
    Period = 365.242,
    Resolution = 365 -- About a sample rate of once per day
  },
  GUI = {
    Name = "JWST Sun Trail",
    Path = "/Solar System/Missions/JWST/Trails",
    Description = [[
      James Webb Space Telescope Trail relative to the Sun.
    ]]
  }
}


asset.onInitialize(function()
  openspace.spice.loadKernel(kernels .. "webb.bsp")

  openspace.addSceneGraphNode(JWSTTrailLaunch)
  openspace.addSceneGraphNode(JWSTTrailCruise)
  openspace.addSceneGraphNode(JWSTTrailOrbit)
  openspace.addSceneGraphNode(JWSTTrailCoRevOrbit)
  openspace.addSceneGraphNode(JWSTSunTrail)
end)

asset.onDeinitialize(function()
  openspace.removeSceneGraphNode(JWSTSunTrail)
  openspace.removeSceneGraphNode(JWSTTrailCoRevOrbit)
  openspace.removeSceneGraphNode(JWSTTrailOrbit)
  openspace.removeSceneGraphNode(JWSTTrailCruise)
  openspace.removeSceneGraphNode(JWSTTrailLaunch)

  openspace.spice.unloadKernel(kernels .. "webb.bsp")
end)

asset.export(JWSTTrailLaunch)
asset.export(JWSTTrailCruise)
asset.export(JWSTTrailOrbit)
asset.export(JWSTTrailCoRevOrbit)
asset.export(JWSTSunTrail)



asset.meta = {
  Name = "James Webb Space Telescope Trails",
  Version = "1.0",
  Description = [[
    Trail of James Webb Space Telescope in respect to Earth, L2 and the Sun
  ]],
  Author = "OpenSpace Team",
  URL = "http://openspaceproject.com",
  License = "MIT license"
}<|MERGE_RESOLUTION|>--- conflicted
+++ resolved
@@ -2,8 +2,6 @@
 local transforms = asset.require("scene/solarsystem/planets/earth/lagrange_points/L2")
 local earthTransforms = asset.require("scene/solarsystem/planets/earth/transforms")
 local sunTransforms = asset.require("scene/solarsystem/sun/transforms")
-
-
 
 
 
@@ -36,12 +34,7 @@
       Type = "SpiceTranslation",
       Target = 170, -- JWST
       Observer = "EARTH",
-<<<<<<< HEAD
-      Frame = "IAU_EARTH",
-      Kernels = { kernels .. "webb.bsp" }
-=======
       Frame = "IAU_EARTH"
->>>>>>> 2a3a11d0
     },
     Color = { 0.9, 0.9, 0.0 },
     StartTime = LaunchTime,
@@ -73,12 +66,7 @@
       Type = "SpiceTranslation",
       Target = 170, -- JWST
       Observer = "EARTH",
-<<<<<<< HEAD
-      Frame = "GALACTIC",
-      Kernels = { kernels .. "webb.bsp" }
-=======
       Frame = "GALACTIC"
->>>>>>> 2a3a11d0
     },
     Color = { 0.9, 0.9, 0.0 },
     StartTime = DetachTime,
@@ -111,12 +99,7 @@
       Type = "SpiceTranslation",
       Target = 170, -- JWST
       Observer = 392, -- L2
-<<<<<<< HEAD
-      Frame = "GALACTIC",
-      Kernels = { kernels .. "webb.bsp" }
-=======
       Frame = "GALACTIC"
->>>>>>> 2a3a11d0
     },
     Color = { 0.863, 0.0, 0.902 },
     Period = 182.621099, -- About 6 months
@@ -147,12 +130,7 @@
       Type = "SpiceTranslation",
       Target = 170, -- JWST
       Observer = 392, -- L2
-<<<<<<< HEAD
-      Frame = "L2_COREV",
-      Kernels = { kernels .. "webb.bsp" }
-=======
       Frame = "L2_COREV"
->>>>>>> 2a3a11d0
     },
     Color = { 1.0, 0.663, 0.157 },
     Period = 365.242198, -- About a year, 2 orbits. 1 orbit would be 182.621099 (6 months)
@@ -181,12 +159,7 @@
       Type = "SpiceTranslation",
       Target = 170, -- JWST
       Observer = "SSB",
-<<<<<<< HEAD
-      Frame = "GALACTIC",
-      Kernels = { kernels .. "webb.bsp" }
-=======
       Frame = "GALACTIC"
->>>>>>> 2a3a11d0
     },
     Color = { 0.0, 0.9, 0.9 },
     Period = 365.242,
