local ToggleLagrangianPoints = {
  Identifier = "os.jwst.ToggleLagrangianPoints",
  Name = "Toggle Lagrangian points",
  Command = [[
    local list = openspace.getProperty("{lagrange_points_earth}.Renderable.Enabled")
    for _,v in pairs(list) do
      openspace.setPropertyValueSingle(v, not openspace.getPropertyValue(v))
    end
  ]],
  Documentation = "Toggle points and labels for the Lagrangian points for Earth Sun system",
  GuiPath = "/JWST",
  isLocal = false
}

local ToggleHudf = {
  Identifier = "os.jwst.ToggleHudf",
  Name = "Toggle Hubble Ultra Deep Field",
  Command = [[
    local list = openspace.getProperty("{mission_jwst_hudf}.*.Enabled")
    for _,v in pairs(list) do
      openspace.setPropertyValueSingle(v, not openspace.getPropertyValue(v))
    end
  ]],
  Documentation = "Toggle Hubble Ultra Deep Field image and line towards its coordinate",
  GuiPath = "/JWST",
  isLocal = false
}

local ToggleL2 = {
  Identifier = "os.jwst.ToggleL2",
  Name = "Toggle L2 line and small L2 label",
  Command = [[
    local list = openspace.getProperty("{lagrange_points_earth_l2_small}.*.Enabled")
    for _,v in pairs(list) do
      openspace.setPropertyValueSingle(v, not openspace.getPropertyValue(v))
    end
  ]],
  Documentation = "Toggle L2 label, point and line",
  GuiPath = "/JWST",
  isLocal = false
}

local ToggleFov = {
  Identifier = "os.jwst.ToggleFov",
  Name = "Toggle JWST field of view and view band",
  Command = [[
    local list = openspace.getProperty("{mission_jwst_fov}.*.Enabled")
    for _,v in pairs(list) do
      openspace.setPropertyValueSingle(v, not openspace.getPropertyValue(v))
    end
  ]],
  Documentation = "Toggle James Webb Space Telecope field of view and view band",
  GuiPath = "/JWST",
  isLocal = false
}

local SetupLaunch = {
  Identifier = "os.jwst.SetupLaunch",
  Name = "Set to JWST launch time",
  Command = [[
    openspace.time.setDeltaTime(1)
<<<<<<< HEAD
    openspace.time.setTime('2021-12-25T12:20:01')
=======
    openspace.time.setTime("2021-12-25T12:20:01")
>>>>>>> 2a3a11d0
  ]],
  Documentation = "Set the time to the launch time of JWST",
  GuiPath = "/JWST",
  isLocal = false
}

local SetupDetach = {
  Identifier = "os.jwst.SetupDetach",
  Name = "Set to JWST detach time",
  Command = [[
    openspace.time.setDeltaTime(1)
<<<<<<< HEAD
    openspace.time.setTime('2021-12-25T12:50:00')
=======
    openspace.time.setTime("2021-12-25T12:50:00")
>>>>>>> 2a3a11d0
  ]],
  Documentation = "Set the time to the detach time of JWST",
  GuiPath = "/JWST",
  isLocal = false
}

local ToggleSunTrail = {
  Identifier = "os.jwst.ToggleSunTrail",
  Name = "Toggle JWST Sun trail",
  Command = [[
<<<<<<< HEAD
    local value = openspace.getPropertyValue('Scene.JWSTSunTrail.Renderable.Enabled')
    openspace.setPropertyValueSingle('Scene.JWSTSunTrail.Renderable.Enabled', not value)
=======
    local value = openspace.getPropertyValue("Scene.JWSTSunTrail.Renderable.Enabled")
    openspace.setPropertyValueSingle("Scene.JWSTSunTrail.Renderable.Enabled", not value)
>>>>>>> 2a3a11d0
  ]],
  Documentation = "Toggle JWST trail relative to the Sun",
  GuiPath = "/JWST",
  isLocal = false
}

local ToggleTrailsExceptMoon = {
  Identifier = "os.jwst.ToggleTrailsExceptMoon",
  Name = "Toggle trails (except Moon)",
  Command = [[
    local list = openspace.getProperty("{planetTrail_solarSystem}.Renderable.Enabled")
    for _,v in pairs(list) do
      openspace.setPropertyValueSingle(v, not openspace.getPropertyValue(v))
    end
    local moonlist = openspace.getProperty("{moonTrail_solarSystem}.Renderable.Enabled")
    for _,v in pairs(moonlist) do
      openspace.setPropertyValueSingle(v, not openspace.getPropertyValue(v))
    end
    openspace.setPropertyValueSingle("Scene.MoonTrail.Renderable.Enabled", true)
  ]],
  Documentation = "Toggle all planet and moon trails, except the Moon",
  GuiPath = "/JWST",
  isLocal = false
}

local ToggleJwstTrails = {
  Identifier = "os.jwst.ToggleJwstTrails",
  Name = "Toggle JWST trail",
  Command = [[
<<<<<<< HEAD
    local list = {'Scene.JWSTTrailLaunch.Renderable.Enabled', 'Scene.JWSTTrailCruise.Renderable.Enabled', 'Scene.JWSTTrailCoRevOrbit.Renderable.Enabled'}
=======
    local list = {
      "Scene.JWSTTrailLaunch.Renderable.Enabled",
      "Scene.JWSTTrailCruise.Renderable.Enabled",
      "Scene.JWSTTrailCoRevOrbit.Renderable.Enabled"
    }
>>>>>>> 2a3a11d0
    for _,v in pairs(list) do
      openspace.setPropertyValueSingle(v, not openspace.getPropertyValue(v))
    end
  ]],
  Documentation = "Toggle JWST launch, cruise and L2 co-revolving orbit trails, not the Sun trail",
  GuiPath = "/JWST",
  isLocal = false
}


asset.onInitialize(function()
  openspace.action.registerAction(ToggleLagrangianPoints)
  openspace.action.registerAction(ToggleHudf)
  openspace.action.registerAction(ToggleL2)
  openspace.action.registerAction(ToggleFov)
  openspace.action.registerAction(SetupLaunch)
  openspace.action.registerAction(SetupDetach)
  openspace.action.registerAction(ToggleSunTrail)
  openspace.action.registerAction(ToggleTrailsExceptMoon)
  openspace.action.registerAction(ToggleJwstTrails)
end)

asset.onDeinitialize(function()
  openspace.action.removeAction(ToggleJwstTrails)
  openspace.action.removeAction(ToggleTrailsExceptMoon)
  openspace.action.removeAction(ToggleSunTrail)
  openspace.action.removeAction(SetupDetach)
  openspace.action.removeAction(SetupLaunch)
  openspace.action.removeAction(ToggleFov)
  openspace.action.removeAction(ToggleL2)
  openspace.action.removeAction(ToggleHudf)
  openspace.action.removeAction(ToggleLagrangianPoints)
end)

<<<<<<< HEAD
asset.export("ToggleLagrangianPoints", ToggleLagrangianPoints)
asset.export("ToggleHudf", ToggleHudf)
asset.export("ToggleL2", ToggleL2)
asset.export("ToggleFov", ToggleFov)
asset.export("SetupLaunch", SetupLaunch)
asset.export("SetupDetach", SetupDetach)
asset.export("ToggleSunTrail", ToggleSunTrail)
asset.export("ToggleTrailsExceptMoon", ToggleTrailsExceptMoon)
asset.export("ToggleTrailsExceptMoon", ToggleJwstTrails)
=======
asset.export("ToggleLagrangianPoints", ToggleLagrangianPoints.Identifier)
asset.export("ToggleHudf", ToggleHudf.Identifier)
asset.export("ToggleL2", ToggleL2.Identifier)
asset.export("ToggleFov", ToggleFov.Identifier)
asset.export("SetupLaunch", SetupLaunch.Identifier)
asset.export("SetupDetach", SetupDetach.Identifier)
asset.export("ToggleSunTrail", ToggleSunTrail.Identifier)
asset.export("ToggleTrailsExceptMoon", ToggleTrailsExceptMoon.Identifier)
asset.export("ToggleTrailsExceptMoon", ToggleJwstTrails.Identifier)
>>>>>>> 2a3a11d0



asset.meta = {
  Name = "Actions - JWST",
  Version = "1.0",
  Description = "Actions related to the JWST mission",
  Author = "OpenSpace Team",
  URL = "http://openspaceproject.com",
  License = "MIT license"
}<|MERGE_RESOLUTION|>--- conflicted
+++ resolved
@@ -59,11 +59,7 @@
   Name = "Set to JWST launch time",
   Command = [[
     openspace.time.setDeltaTime(1)
-<<<<<<< HEAD
-    openspace.time.setTime('2021-12-25T12:20:01')
-=======
     openspace.time.setTime("2021-12-25T12:20:01")
->>>>>>> 2a3a11d0
   ]],
   Documentation = "Set the time to the launch time of JWST",
   GuiPath = "/JWST",
@@ -75,11 +71,7 @@
   Name = "Set to JWST detach time",
   Command = [[
     openspace.time.setDeltaTime(1)
-<<<<<<< HEAD
-    openspace.time.setTime('2021-12-25T12:50:00')
-=======
     openspace.time.setTime("2021-12-25T12:50:00")
->>>>>>> 2a3a11d0
   ]],
   Documentation = "Set the time to the detach time of JWST",
   GuiPath = "/JWST",
@@ -90,13 +82,8 @@
   Identifier = "os.jwst.ToggleSunTrail",
   Name = "Toggle JWST Sun trail",
   Command = [[
-<<<<<<< HEAD
-    local value = openspace.getPropertyValue('Scene.JWSTSunTrail.Renderable.Enabled')
-    openspace.setPropertyValueSingle('Scene.JWSTSunTrail.Renderable.Enabled', not value)
-=======
     local value = openspace.getPropertyValue("Scene.JWSTSunTrail.Renderable.Enabled")
     openspace.setPropertyValueSingle("Scene.JWSTSunTrail.Renderable.Enabled", not value)
->>>>>>> 2a3a11d0
   ]],
   Documentation = "Toggle JWST trail relative to the Sun",
   GuiPath = "/JWST",
@@ -126,15 +113,11 @@
   Identifier = "os.jwst.ToggleJwstTrails",
   Name = "Toggle JWST trail",
   Command = [[
-<<<<<<< HEAD
-    local list = {'Scene.JWSTTrailLaunch.Renderable.Enabled', 'Scene.JWSTTrailCruise.Renderable.Enabled', 'Scene.JWSTTrailCoRevOrbit.Renderable.Enabled'}
-=======
     local list = {
       "Scene.JWSTTrailLaunch.Renderable.Enabled",
       "Scene.JWSTTrailCruise.Renderable.Enabled",
       "Scene.JWSTTrailCoRevOrbit.Renderable.Enabled"
     }
->>>>>>> 2a3a11d0
     for _,v in pairs(list) do
       openspace.setPropertyValueSingle(v, not openspace.getPropertyValue(v))
     end
@@ -169,17 +152,6 @@
   openspace.action.removeAction(ToggleLagrangianPoints)
 end)
 
-<<<<<<< HEAD
-asset.export("ToggleLagrangianPoints", ToggleLagrangianPoints)
-asset.export("ToggleHudf", ToggleHudf)
-asset.export("ToggleL2", ToggleL2)
-asset.export("ToggleFov", ToggleFov)
-asset.export("SetupLaunch", SetupLaunch)
-asset.export("SetupDetach", SetupDetach)
-asset.export("ToggleSunTrail", ToggleSunTrail)
-asset.export("ToggleTrailsExceptMoon", ToggleTrailsExceptMoon)
-asset.export("ToggleTrailsExceptMoon", ToggleJwstTrails)
-=======
 asset.export("ToggleLagrangianPoints", ToggleLagrangianPoints.Identifier)
 asset.export("ToggleHudf", ToggleHudf.Identifier)
 asset.export("ToggleL2", ToggleL2.Identifier)
@@ -189,7 +161,6 @@
 asset.export("ToggleSunTrail", ToggleSunTrail.Identifier)
 asset.export("ToggleTrailsExceptMoon", ToggleTrailsExceptMoon.Identifier)
 asset.export("ToggleTrailsExceptMoon", ToggleJwstTrails.Identifier)
->>>>>>> 2a3a11d0
 
 
 
