--- conflicted
+++ resolved
@@ -30,16 +30,10 @@
 }
 
 local RotationMatrix = {
-<<<<<<< HEAD
-  -1,  0,  0,
-   0,  0, -1,
-   0, -1,  0
-=======
   -1,  0,  0, 0,
    0,  0, -1, 0,
    0, -1,  0, 0,
    0,  0,  0, 1
->>>>>>> 24f9acf9
 }
 
 local LightSources = {
