<<<<<<< HEAD
local sun = asset.require("scene/solarsystem/sun/sun")
local mars = asset.require("scene/solarsystem/planets/mars/mars")
asset.require("spice/base")
asset.require("./actions")
asset.require("scene/solarsystem/planets/mars/default_layers")
=======
asset.require("spice/base")
asset.require("./actions")
asset.require("scene/solarsystem/planets/mars/default_layers")
local sun = asset.require("scene/solarsystem/sun/sun")
local mars = asset.require("scene/solarsystem/planets/mars/mars")


>>>>>>> 2a3a11d0



local models = asset.syncedResource({
  Name = "Insight Models Chutes",
  Type = "HttpSynchronization",
  Identifier = "insight_models",
  Version = 2
})

local ikernels = asset.syncedResource({
  Name = "Insight Kernels",
  Type = "HttpSynchronization",
  Identifier = "insight_kernels",
  Version = 1
})


local iKernels = {
  ikernels .. "nsyt_spk_cruise_od063_v1_approach2surface_SC_Lander.tsc",
  ikernels .. "insight_v02.tfr",
  ikernels .. "mar085s.bsp",
  ikernels .. "nsyt_spk_cruise_POST_approach2surface_SC_Lander.bsp",
  ikernels .. "nsyt_spk_cruise_POST_approach2surface_SC_Lander.bck"
}

local RotationMatrix = {
  -1,  0,  0, 0,
   0,  0, -1, 0,
   0, -1,  0, 0,
   0,  0,  0, 1
}

local LightSources = {
  sun.LightSource,
  {
    Type = "SceneGraphLightSource",
    Identifier = "Mars",
    Node = "Mars",
    Intensity = 1.0
  },
  {
    Identifier = "Camera",
    Type = "CameraLightSource",
    Intensity = 0.5
  }
}

-- expected timeline
<<<<<<< HEAD
local EntryTimeStart = "2018 NOV 26 19:39:03.68"; --(-00:08:07.32 less then pdf)
=======
local EntryTimeStart = "2018 NOV 26 19:39:03.68" -- (-00:08:07.32 less then pdf)
>>>>>>> 2a3a11d0
local ParachuteDeployTime1 = "2018 NOV 26 19:42:41.68" -- entry + 218s
local ParachuteDeployTime20 = "2018 NOV 26 19:42:42.18" -- entry + 218.5s
local ParachuteDeployTime40 = "2018 NOV 26 19:42:42.68" -- entry + 219s
local HeatShieldSeparationTime = "2018 NOV 26 19:42:56.68" -- entry + 233s
local LegDeployTime = "2018 NOV 26 19:43:06.68" -- entry + 243s
local LanderSeparationTime = "2018 NOV 26 19:44:51.68" -- entry + 348s
local TouchdownTime = "2018 NOV 26 19:45:32.68" -- entry + 389s
local PanelDeployTime = "2018 NOV 26 19:45:33.68" -- entry + 390s

local KernelTouchdownTime = "2018 NOV 26 19:45:32.3"
local SpiceRotationEndTime = "2018 NOV 26 19:51:39"

local TranslationKeyframes = {
  ["1850 JAN 01 00:00:00"] = {
      Type = "SpiceTranslation",
      Target = "INSIGHT",
      Observer = "MARS",
      Frame = "IAU_MARS",
      FixedDate = "2018 NOV 26 19:39:03"
  },
  ["2018 NOV 26 19:39:02"] = {
      Type = "SpiceTranslation",
      Target = "INSIGHT",
      Observer = "MARS",
      Frame = "IAU_MARS",
      FixedDate = "2018 NOV 26 19:39:03"
  },
  ["2018 NOV 26 19:39:03"] = {
    Type = "SpiceTranslation",
    Target = "INSIGHT",
    Observer = "MARS",
    Frame = "IAU_MARS"
  },
  ["2018 NOV 26 19:39:04"] = {
    Type = "SpiceTranslation",
    Target = "INSIGHT",
    Observer = "MARS",
    Frame = "IAU_MARS"
  },
 ["2018 NOV 26 19:45:34"] = {
    Type = "SpiceTranslation",
    Target = "INSIGHT",
    Observer = "MARS",
    Frame = "IAU_MARS"
  },
  ["2018 NOV 26 19:45:35"] = {
      Type = "SpiceTranslation",
      Target = "INSIGHT",
      Observer = "MARS",
      Frame = "IAU_MARS",
      FixedDate = "2018 NOV 26 19:45:34"
  }
}

local RotationKeyframes = {
  ["1850 JAN 01 00:00:00"] = {
    Type = "SpiceRotation",
    SourceFrame = "INSIGHT_LANDER_CRUISE",
    DestinationFrame = "IAU_MARS",
    FixedDate = "2018 NOV 26 19:39:02"
  },
  ["2018 NOV 26 19:39:02"] = {
    Type = "SpiceRotation",
    SourceFrame = "INSIGHT_LANDER_CRUISE",
    DestinationFrame = "IAU_MARS",
    FixedDate = "2018 NOV 26 19:39:02"
  },
  ["2018 NOV 26 19:39:03"] = {
    Type = "SpiceRotation",
    SourceFrame = "INSIGHT_LANDER_CRUISE",
    DestinationFrame = "IAU_MARS"
  },
  ["2018 NOV 26 19:39:04"] = {
    Type = "SpiceRotation",
    SourceFrame = "INSIGHT_LANDER_CRUISE",
    DestinationFrame = "IAU_MARS"
  },
 ["2018 NOV 26 19:45:34"] = {
    Type = "SpiceRotation",
    SourceFrame = "INSIGHT_LANDER_CRUISE",
    DestinationFrame = "IAU_MARS"
  },
  ["2018 NOV 26 19:45:35"] = {
    Type = "SpiceRotation",
    SourceFrame = "INSIGHT_LANDER_CRUISE",
    DestinationFrame = "IAU_MARS",
    FixedDate = "2018 NOV 26 19:45:34"
  }
}


local InsightParent = {
  Identifier = "InsightParent",
  Parent = mars.Mars.Identifier,
  Transform = {
    Translation ={
      Type = "TimelineTranslation",
      Keyframes = TranslationKeyframes,
    },
    Rotation = {
      Type = "TimelineRotation",
      Keyframes = RotationKeyframes,
    }
  },
  -- TimeFrame = {
  --   Type = "TimeFrameInterval",
  --   Start = EntryTimeStart,
  --   End = SpiceRotationEndTime
  -- },
  GUI = {
    Hidden = true,
    Name = "InsightParent",
    Path = "/Solar System/Missions/Insight"
  }
}

-- -1397 offset for MOLA
local Insight = {
  Identifier = "Insight",
  Parent = "InsightParent",
  Transform = {
    Rotation = {
      Type = "StaticRotation",
      Rotation = { 0.0, 0.0, -math.pi }
    }
  },
  GUI = {
    Name = "Insight",
    Path = "/Solar System/Missions/Insight"
  }
}

local Insight_Entry_CapsuleA = {
  Identifier = "Insight_Entry_CapsuleA",
  Parent = Insight.Identifier,
  Renderable = {
    Type = "RenderableModel",
    GeometryFile = models .. "cruise_insight_doubleside2_newcapsule_diffuse.obj",
    ModelTransform = RotationMatrix,
    LightSources = LightSources
  },
  TimeFrame = {
    Type = "TimeFrameInterval",
    End = LanderSeparationTime
  },
  GUI = {
    Hidden = true,
    Name = "Insight Entry CapsuleA",
    Path = "/Solar System/Missions/Insight"
  }
}

local Insight_Entry_Capsule_Ring = {
  Identifier = "Insight_Entry_Capsule_Ring",
  Parent = Insight.Identifier,
  Renderable = {
    Type = "RenderableModel",
    GeometryFile = models .. "insight_cruise_cone_ring_foil_gold.obj",
    ModelTransform = RotationMatrix,
    LightSources = LightSources
  },
  TimeFrame = {
    Type = "TimeFrameInterval",
    End = LanderSeparationTime
  },
  GUI = {
    Hidden = true,
    Name = "Insight Entry Capsule Ring",
    Path = "/Solar System/Missions/Insight"
  }
}

local Insight_Entry_Capsule_Plugs = {
  Identifier = "Insight_Entry_Capsule_Plugs",
  Parent = Insight.Identifier,
  Renderable = {
    Type = "RenderableModel",
    GeometryFile = models .. "insight_cruise_cone_capsule_diffuse.obj",
    ModelTransform = RotationMatrix,
    LightSources = LightSources
  },
  TimeFrame = {
    Type = "TimeFrameInterval",
    End = LanderSeparationTime
  },
  GUI = {
    Hidden = true,
    Name = "Insight Entry Capsule Plugs",
    Path = "/Solar System/Missions/Insight"
  }
}

local Insight_Entry_Heatshield = {
  Identifier = "Insight_Entry_Heatshield",
  Parent = Insight.Identifier,
  Renderable = {
    Type = "RenderableModel",
    GeometryFile = models .. "insight_cruise_heatshield_foil_gold.obj",
    ModelTransform = RotationMatrix,
    LightSources = LightSources
  },
  TimeFrame = {
    Type = "TimeFrameInterval",
    End = HeatShieldSeparationTime
  },
  GUI = {
    Hidden = true,
    Name = "Insight Entry Heatshield",
    Path = "/Solar System/Missions/Insight"
  }
}

local Insight_Parachute_0 = {
  Identifier = "Insight_Parachute_0",
  Parent = Insight.Identifier,
  Renderable = {
    Type = "RenderableModel",
    GeometryFile = models .. "insight_chute_frame01_diff1.obj",
    ModelTransform = RotationMatrix,
    LightSources = LightSources
  },
  TimeFrame = {
    Type = "TimeFrameInterval",
    Start = ParachuteDeployTime1,
    End = ParachuteDeployTime20
  },
  GUI = {
    Hidden = true,
    Name = "Insight Parachute0",
    Path = "/Solar System/Missions/Insight"
  }
}

local Insight_Parachute_Cords_0 = {
  Identifier = "Insight_Parachute_Cords_0",
  Parent = Insight.Identifier,
  Renderable = {
    Type = "RenderableModel",
    GeometryFile = models .. "insight_chute_frame01_cords1.obj",
    ModelTransform = RotationMatrix,
    LightSources = LightSources
  },
  TimeFrame = {
    Type = "TimeFrameInterval",
    Start = ParachuteDeployTime1,
    End = ParachuteDeployTime20
  },
  GUI = {
    Hidden = true,
    Name = "Insight ParachuteC0",
    Path = "/Solar System/Missions/Insight"
  }
}

local Insight_Parachute_20 = {
  Identifier = "Insight_Parachute_20",
  Parent = Insight.Identifier,
  Renderable = {
    Type = "RenderableModel",
    GeometryFile = models .. "insight_chute_frame20_diff1.obj",
    ModelTransform = RotationMatrix,
    LightSources = LightSources
  },
  TimeFrame = {
    Type = "TimeFrameInterval",
    Start = ParachuteDeployTime20,
    End = ParachuteDeployTime40
  },
  GUI = {
    Hidden = true,
    Name = "Insight Parachute20",
    Path = "/Solar System/Missions/Insight"
  }
}

local Insight_Parachute_Cords_20 = {
  Identifier = "Insight_Parachute_Cords_20",
  Parent = Insight.Identifier,
  Renderable = {
    Type = "RenderableModel",
    GeometryFile = models .. "insight_chute_frame20_cords1.obj",
    ModelTransform = RotationMatrix,
    LightSources = LightSources
  },
  TimeFrame = {
    Type = "TimeFrameInterval",
    Start = ParachuteDeployTime20,
    End = ParachuteDeployTime40
  },
  GUI = {
    Hidden = true,
    Name = "Insight ParachuteC20",
    Path = "/Solar System/Missions/Insight"
  }
}

local Insight_Parachute_40 = {
  Identifier = "Insight_Parachute_40",
  Parent = Insight.Identifier,
  Renderable = {
    Type = "RenderableModel",
    GeometryFile = models .. "chute_doubleside_frame40_diff.obj",
    ModelTransform = RotationMatrix,
    LightSources = LightSources
  },
  TimeFrame = {
    Type = "TimeFrameInterval",
    Start = ParachuteDeployTime40,
    End = LanderSeparationTime
  },
  GUI = {
    Hidden = true,
    Name = "Insight Parachute40",
    Path = "/Solar System/Missions/Insight"
  }
}

local Insight_Parachute_Cords_40 = {
  Identifier = "Insight_Parachute_Cords_40",
  Parent = Insight.Identifier,
  Renderable = {
    Type = "RenderableModel",
    GeometryFile = models .. "insight_chute_frame40_cords1.obj",
    ModelTransform = RotationMatrix,
    LightSources = LightSources
  },
  TimeFrame = {
    Type = "TimeFrameInterval",
    Start = ParachuteDeployTime40,
    End = LanderSeparationTime
  },
  GUI = {
    Hidden = true,
    Name = "Insight ParachuteC40",
    Path = "/Solar System/Missions/Insight"
  }
}

local Insight_Lander_A001 = {
  Identifier = "Insight_Lander_A001",
  Parent = Insight.Identifier,
  Renderable = {
    Type = "RenderableModel",
    GeometryFile = models .. "insight_lander_deck_AO01.obj",
    ModelTransform = RotationMatrix,
    LightSources = LightSources
  },
  GUI = {
    Hidden = true,
    Name = "Insight Lander A001",
    Path = "/Solar System/Missions/Insight"
  }
}

local Insight_Lander_A002 = {
  Identifier = "Insight_Lander_A002",
  Parent = Insight.Identifier,
  Renderable = {
    Type = "RenderableModel",
    GeometryFile = models .. "insight_lander_deck_AO02.obj",
    ModelTransform = RotationMatrix,
    LightSources = LightSources
  },
  GUI = {
    Hidden = true,
    Name = "Insight Lander A002",
    Path = "/Solar System/Missions/Insight"
  }
}

local Insight_Lander_A003 = {
  Identifier = "Insight_Lander_A003",
  Parent = Insight.Identifier,
  Renderable = {
    Type = "RenderableModel",
    GeometryFile = models .. "insight_lander_deck_AO03.obj",
    ModelTransform = RotationMatrix,
    LightSources = LightSources
  },
  GUI = {
    Hidden = true,
    Name = "Insight Lander A003",
    Path = "/Solar System/Missions/Insight"
  }
}

local Insight_Lander_A004 = {
  Identifier = "Insight_Lander_A004",
  Parent = Insight.Identifier,
  Renderable = {
    Type = "RenderableModel",
    GeometryFile = models .. "insight_lander_deck_AO04.obj",
    ModelTransform = RotationMatrix,
    LightSources = LightSources
  },
  GUI = {
    Hidden = true,
    Name = "Insight Lander A004",
    Path = "/Solar System/Missions/Insight"
  }
}

local Insight_Lander_A005 = {
  Identifier = "Insight_Lander_A005",
  Parent = Insight.Identifier,
  Renderable = {
    Type = "RenderableModel",
    GeometryFile = models .. "insight_lander_deck_AO05.obj",
    ModelTransform = RotationMatrix,
    LightSources = LightSources
  },
  GUI = {
    Hidden = true,
    Name = "Insight Lander A005",
    Path = "/Solar System/Missions/Insight"
  }
}

local Insight_Lander_A006 = {
  Identifier = "Insight_Lander_A006",
  Parent = Insight.Identifier,
  Renderable = {
    Type = "RenderableModel",
    GeometryFile = models .. "insight_lander_deck_AO06.obj",
    ModelTransform = RotationMatrix,
    LightSources = LightSources
  },
  GUI = {
    Hidden = true,
    Name = "Insight Lander A006",
    Path = "/Solar System/Missions/Insight"
  }
}

local Insight_Lander_A007 = {
  Identifier = "Insight_Lander_A007",
  Parent = Insight.Identifier,
  Renderable = {
    Type = "RenderableModel",
    GeometryFile = models .. "insight_lander_deck_AO07.obj",
    ModelTransform = RotationMatrix,
    LightSources = LightSources
  },
  GUI = {
    Hidden = true,
    Name = "Insight Lander A007",
    Path = "/Solar System/Missions/Insight"
  }
}

local Insight_Lander_A008 = {
  Identifier = "Insight_Lander_A008",
  Parent = Insight.Identifier,
  Renderable = {
    Type = "RenderableModel",
    GeometryFile = models .. "insight_lander_deck_AO08.obj",
    ModelTransform = RotationMatrix,
    LightSources = LightSources
  },
  GUI = {
    Hidden = true,
    Name = "Insight Lander A008",
    Path = "/Solar System/Missions/Insight"
  }
}

local Insight_Lander_foil1 = {
  Identifier = "Insight_Lander_foil1",
  Parent = Insight.Identifier,
  Renderable = {
    Type = "RenderableModel",
    GeometryFile = models .. "insight_lander_deck_foil1.obj",
    ModelTransform = RotationMatrix,
    LightSources = LightSources
  },
  GUI = {
    Hidden = true,
    Name = "Insight Lander foil",
    Path = "/Solar System/Missions/Insight"
  }
}

local Insight_Lander_Tex01 = {
  Identifier = "Insight_Lander_Tex01",
  Parent = Insight.Identifier,
  Renderable = {
    Type = "RenderableModel",
    GeometryFile = models .. "insight_lander_deck_tex01.obj",
    ModelTransform = RotationMatrix,
    LightSources = LightSources
  },
  GUI = {
    Hidden = true,
    Name = "Insight Lander Tex01",
    Path = "/Solar System/Missions/Insight"
  }
}

local Insight_Lander_Tex02 = {
  Identifier = "Insight_Lander_Tex02",
  Parent = Insight.Identifier,
  Renderable = {
    Type = "RenderableModel",
    GeometryFile = models .. "insight_lander_deck_tex02.obj",
    ModelTransform = RotationMatrix,
    LightSources = LightSources
  },
  GUI = {
    Hidden = true,
    Name = "Insight Lander Tex02",
    Path = "/Solar System/Missions/Insight"
  }
}

local Insight_Legs_Stowed_tex = {
  Identifier = "Insight_Legs_Stowed_tex",
  Parent = Insight.Identifier,
  Renderable = {
    Type = "RenderableModel",
    GeometryFile = models .. "insight_lander_legs_stow_tex01.obj",
    ModelTransform = RotationMatrix,
    LightSources = LightSources
  },
  TimeFrame = {
    Type = "TimeFrameInterval",
    Start = HeatShieldSeparationTime,
    End = LegDeployTime
  },
  GUI = {
    Hidden = true,
    Name = "Insight legs_stow_tex",
    Path = "/Solar System/Missions/Insight"
  }
}

local Insight_Legs_Stowed_AO06 = {
  Identifier = "Insight_Legs_Stowed_AO",
  Parent = Insight.Identifier,
  Renderable = {
    Type = "RenderableModel",
    GeometryFile = models .. "insight_lander_legs_stow_AO06.obj",
    ModelTransform = RotationMatrix,
    LightSources = LightSources
  },
  TimeFrame = {
    Type = "TimeFrameInterval",
    Start = HeatShieldSeparationTime,
    End = LegDeployTime
  },
  GUI = {
    Hidden = true,
    Name = "Insight legs_stow_AO",
    Path = "/Solar System/Missions/Insight"
  }
}

local Insight_Legs_Deployed_tex = {
  Identifier = "Insight_Legs_Deployed_tex",
  Parent = Insight.Identifier,
  Renderable = {
    Type = "RenderableModel",
    GeometryFile = models .. "insight_lander_legs_deploy_tex01.obj",
    ModelTransform = RotationMatrix,
    LightSources = LightSources
  },
  TimeFrame = {
    Type = "TimeFrameInterval",
<<<<<<< HEAD
    Start = LegDeployTime,
=======
    Start = LegDeployTime
>>>>>>> 2a3a11d0
  },
  GUI = {
    Hidden = true,
    Name = "Insight legs_deploy_tex",
    Path = "/Solar System/Missions/Insight"
  }
}

local Insight_Legs_Deployed_AO06 = {
  Identifier = "Insight_Legs_Deployed_AO",
  Parent = Insight.Identifier,
  Renderable = {
    Type = "RenderableModel",
    GeometryFile = models .. "insight_lander_legs_deploy_AO06.obj",
    ModelTransform = RotationMatrix,
    LightSources = LightSources
  },
  TimeFrame = {
    Type = "TimeFrameInterval",
<<<<<<< HEAD
    Start = LegDeployTime,
=======
    Start = LegDeployTime
>>>>>>> 2a3a11d0
  },
  GUI = {
    Hidden = true,
    Name = "Insight legs_deploy_AO",
    Path = "/Solar System/Missions/Insight"
  }
}

local Insight_Panels_Stowed_tex = {
  Identifier = "Insight_Panels_Stowed_tex",
  Parent = Insight.Identifier,
  Renderable = {
    Type = "RenderableModel",
    GeometryFile = models .. "insight_lander_panels_stow_tex01.obj",
    ModelTransform = RotationMatrix,
    LightSources = LightSources
  },
  GUI = {
    Hidden = true,
    Name = "Insight panels_stow_tex",
    Path = "/Solar System/Missions/Insight"
  }
}

local Insight_Panels_Stowed_tex2 = {
  Identifier = "Insight_Panels_Stowed_tex2",
  Parent = Insight.Identifier,
  Renderable = {
    Type = "RenderableModel",
    GeometryFile = models .. "insight_lander_panels_stow_tex02.obj",
    ModelTransform = RotationMatrix,
    LightSources = LightSources
  },
  GUI = {
    Hidden = true,
    Name = "Insight panels_stow_tex2",
    Path = "/Solar System/Missions/Insight"
  }
}

local Insight_Panels_Stowed_AO01 = {
  Identifier = "Insight_Panels_Stowed_AO",
  Parent = Insight.Identifier,
  Renderable = {
    Type = "RenderableModel",
    GeometryFile = models .. "insight_lander_panels_stow_AO01.obj",
    ModelTransform = RotationMatrix,
    LightSources = LightSources
  },
  GUI = {
    Hidden = true,
    Name = "Insight panels_stow_AO",
    Path = "/Solar System/Missions/Insight"
  }
}

local Insight_Panels_Deployed_tex = {
  Identifier = "Insight_panels_Deployed_tex",
  Parent = Insight.Identifier,
  Renderable = {
      Type = "RenderableModel",
      GeometryFile = models .. "insight_lander_panels_deploy_tex01.obj",
      ModelTransform = RotationMatrix,
      LightSources = LightSources
  },
  TimeFrame = {
    Type = "TimeFrameInterval",
<<<<<<< HEAD
    Start = PanelDeployTime,
=======
    Start = PanelDeployTime
>>>>>>> 2a3a11d0
  },
  GUI = {
    Hidden = true,
    Name = "Insight panels_deploy_tex",
    Path = "/Solar System/Missions/Insight"
  }
}

local Insight_Panels_Deployed_tex2 = {
  Identifier = "Insight_panels_Deployed_tex2",
  Parent = Insight.Identifier,
  Renderable = {
    Type = "RenderableModel",
    GeometryFile = models .. "insight_lander_panels_deploy_tex02.obj",
    ModelTransform = RotationMatrix,
    LightSources = LightSources
  },
  TimeFrame = {
    Type = "TimeFrameInterval",
<<<<<<< HEAD
    Start = PanelDeployTime,
=======
    Start = PanelDeployTime
>>>>>>> 2a3a11d0
  },
  GUI = {
    -- Hidden = true,
    Name = "Insight panels_deploy_tex2",
    Path = "/Solar System/Missions/Insight"
  }
}

local Insight_Panels_Deployed_AO06 = {
  Identifier = "Insight_panels_Deployed_AO",
  Parent = Insight.Identifier,
  Renderable = {
    Type = "RenderableModel",
    GeometryFile = models .. "insight_lander_panels_deploy_AO01.obj",
    ModelTransform = RotationMatrix,
    LightSources = LightSources
  },
  TimeFrame = {
    Type = "TimeFrameInterval",
<<<<<<< HEAD
    Start = PanelDeployTime,
=======
    Start = PanelDeployTime
>>>>>>> 2a3a11d0
  },
  GUI = {
    Hidden = true,
    Name = "Insight panels_deploy_AO",
    Path = "/Solar System/Missions/Insight"
  }
}

local Insight_Trail = {
  Identifier = "InsightTrail",
  Parent = "Mars",
  Renderable = {
    Enabled = false,
    Type = "RenderableTrailTrajectory",
    Translation = {
      Type = "SpiceTranslation",
      Target = -189,
      Observer = "MARS",
      Frame = "IAU_MARS"
    },
    Color = { 0.70, 0.50, 0.20 },
    StartTime = "2018 NOV 26 19:30:13.390",
    EndTime = "2018 NOV 26 19:51:40.890",
    SampleInterval = 2
  },
  TimeFrame = {
    Type = "TimeFrameInterval",
    Start = EntryTimeStart,
    End = LanderSeparationTime
  },
  GUI = {
    Name = "Insight Trail",
    Path = "/Solar System/Missions/Insight"
  }
}

asset.onInitialize(function()
<<<<<<< HEAD
=======
  openspace.spice.loadKernel(iKernels)

>>>>>>> 2a3a11d0
  openspace.addSceneGraphNode(InsightParent)
  openspace.addSceneGraphNode(Insight)
  openspace.addSceneGraphNode(Insight_Entry_CapsuleA)
  openspace.addSceneGraphNode(Insight_Entry_Capsule_Ring)
  openspace.addSceneGraphNode(Insight_Entry_Capsule_Plugs)
  openspace.addSceneGraphNode(Insight_Entry_Heatshield)
  openspace.addSceneGraphNode(Insight_Parachute_0)
  openspace.addSceneGraphNode(Insight_Parachute_Cords_0)
  openspace.addSceneGraphNode(Insight_Parachute_20)
  openspace.addSceneGraphNode(Insight_Parachute_Cords_20)
  openspace.addSceneGraphNode(Insight_Parachute_40)
  openspace.addSceneGraphNode(Insight_Parachute_Cords_40)
  openspace.addSceneGraphNode(Insight_Lander_A001)
  openspace.addSceneGraphNode(Insight_Lander_A002)
  openspace.addSceneGraphNode(Insight_Lander_A003)
  openspace.addSceneGraphNode(Insight_Lander_A004)
  openspace.addSceneGraphNode(Insight_Lander_A005)
  openspace.addSceneGraphNode(Insight_Lander_A006)
  openspace.addSceneGraphNode(Insight_Lander_A007)
  openspace.addSceneGraphNode(Insight_Lander_A008)
  openspace.addSceneGraphNode(Insight_Lander_foil1)
  openspace.addSceneGraphNode(Insight_Lander_Tex01)
  openspace.addSceneGraphNode(Insight_Lander_Tex02)
  openspace.addSceneGraphNode(Insight_Legs_Stowed_tex)
  openspace.addSceneGraphNode(Insight_Legs_Stowed_AO06)
  openspace.addSceneGraphNode(Insight_Legs_Deployed_tex)
  openspace.addSceneGraphNode(Insight_Legs_Deployed_AO06)
  openspace.addSceneGraphNode(Insight_Panels_Stowed_tex)
  openspace.addSceneGraphNode(Insight_Panels_Stowed_tex2)
  openspace.addSceneGraphNode(Insight_Panels_Stowed_AO01)
  openspace.addSceneGraphNode(Insight_Panels_Deployed_tex)
  openspace.addSceneGraphNode(Insight_Panels_Deployed_tex2)
  openspace.addSceneGraphNode(Insight_Panels_Deployed_AO06)
  openspace.addSceneGraphNode(Insight_Trail)
end)

asset.onDeinitialize(function()
  openspace.removeSceneGraphNode(Insight_Trail)
  openspace.removeSceneGraphNode(Insight_Panels_Deployed_AO06)
  openspace.removeSceneGraphNode(Insight_Panels_Deployed_tex2)
  openspace.removeSceneGraphNode(Insight_Panels_Deployed_tex)
  openspace.removeSceneGraphNode(Insight_Panels_Stowed_AO01)
  openspace.removeSceneGraphNode(Insight_Panels_Stowed_tex2)
  openspace.removeSceneGraphNode(Insight_Panels_Stowed_tex)
  openspace.removeSceneGraphNode(Insight_Legs_Deployed_AO06)
  openspace.removeSceneGraphNode(Insight_Legs_Deployed_tex)
  openspace.removeSceneGraphNode(Insight_Legs_Stowed_AO06)
  openspace.removeSceneGraphNode(Insight_Legs_Stowed_tex)
  openspace.removeSceneGraphNode(Insight_Lander_Tex02)
  openspace.removeSceneGraphNode(Insight_Lander_Tex01)
  openspace.removeSceneGraphNode(Insight_Lander_foil1)
  openspace.removeSceneGraphNode(Insight_Lander_A008)
  openspace.removeSceneGraphNode(Insight_Lander_A007)
  openspace.removeSceneGraphNode(Insight_Lander_A006)
  openspace.removeSceneGraphNode(Insight_Lander_A005)
  openspace.removeSceneGraphNode(Insight_Lander_A004)
  openspace.removeSceneGraphNode(Insight_Lander_A003)
  openspace.removeSceneGraphNode(Insight_Lander_A002)
  openspace.removeSceneGraphNode(Insight_Lander_A001)
  openspace.removeSceneGraphNode(Insight_Parachute_Cords_40)
  openspace.removeSceneGraphNode(Insight_Parachute_40)
  openspace.removeSceneGraphNode(Insight_Parachute_Cords_20)
  openspace.removeSceneGraphNode(Insight_Parachute_20)
  openspace.removeSceneGraphNode(Insight_Parachute_Cords_0)
  openspace.removeSceneGraphNode(Insight_Parachute_0)
  openspace.removeSceneGraphNode(Insight_Entry_Heatshield)
  openspace.removeSceneGraphNode(Insight_Entry_Capsule_Plugs)
  openspace.removeSceneGraphNode(Insight_Entry_Capsule_Ring)
  openspace.removeSceneGraphNode(Insight_Entry_CapsuleA)
  openspace.removeSceneGraphNode(Insight)
  openspace.removeSceneGraphNode(InsightParent)
<<<<<<< HEAD
=======

  openspace.spice.unloadKernel(iKernels)
>>>>>>> 2a3a11d0
end)

asset.export(InsightParent)
asset.export(Insight)
asset.export(Insight_Entry_CapsuleA)
asset.export(Insight_Entry_Capsule_Ring)
asset.export(Insight_Entry_Capsule_Plugs)
asset.export(Insight_Entry_Heatshield)
asset.export(Insight_Parachute_0)
asset.export(Insight_Parachute_Cords_0)
asset.export(Insight_Parachute_20)
asset.export(Insight_Parachute_Cords_20)
asset.export(Insight_Parachute_40)
asset.export(Insight_Parachute_Cords_40)
asset.export(Insight_Lander_A001)
asset.export(Insight_Lander_A002)
asset.export(Insight_Lander_A003)
asset.export(Insight_Lander_A004)
asset.export(Insight_Lander_A005)
asset.export(Insight_Lander_A006)
asset.export(Insight_Lander_A007)
asset.export(Insight_Lander_A008)
asset.export(Insight_Lander_foil1)
asset.export(Insight_Lander_Tex01)
asset.export(Insight_Lander_Tex02)
asset.export(Insight_Legs_Stowed_tex)
asset.export(Insight_Legs_Stowed_AO06)
asset.export(Insight_Legs_Deployed_tex)
asset.export(Insight_Legs_Deployed_AO06)
asset.export(Insight_Panels_Stowed_tex)
asset.export(Insight_Panels_Stowed_tex2)
asset.export(Insight_Panels_Stowed_AO01)
asset.export(Insight_Panels_Deployed_tex)
asset.export(Insight_Panels_Deployed_tex2)
asset.export(Insight_Panels_Deployed_AO06)
asset.export(Insight_Trail)<|MERGE_RESOLUTION|>--- conflicted
+++ resolved
@@ -1,18 +1,8 @@
-<<<<<<< HEAD
-local sun = asset.require("scene/solarsystem/sun/sun")
-local mars = asset.require("scene/solarsystem/planets/mars/mars")
-asset.require("spice/base")
-asset.require("./actions")
-asset.require("scene/solarsystem/planets/mars/default_layers")
-=======
 asset.require("spice/base")
 asset.require("./actions")
 asset.require("scene/solarsystem/planets/mars/default_layers")
 local sun = asset.require("scene/solarsystem/sun/sun")
 local mars = asset.require("scene/solarsystem/planets/mars/mars")
-
-
->>>>>>> 2a3a11d0
 
 
 
@@ -62,11 +52,7 @@
 }
 
 -- expected timeline
-<<<<<<< HEAD
-local EntryTimeStart = "2018 NOV 26 19:39:03.68"; --(-00:08:07.32 less then pdf)
-=======
 local EntryTimeStart = "2018 NOV 26 19:39:03.68" -- (-00:08:07.32 less then pdf)
->>>>>>> 2a3a11d0
 local ParachuteDeployTime1 = "2018 NOV 26 19:42:41.68" -- entry + 218s
 local ParachuteDeployTime20 = "2018 NOV 26 19:42:42.18" -- entry + 218.5s
 local ParachuteDeployTime40 = "2018 NOV 26 19:42:42.68" -- entry + 219s
@@ -634,11 +620,7 @@
   },
   TimeFrame = {
     Type = "TimeFrameInterval",
-<<<<<<< HEAD
-    Start = LegDeployTime,
-=======
     Start = LegDeployTime
->>>>>>> 2a3a11d0
   },
   GUI = {
     Hidden = true,
@@ -658,11 +640,7 @@
   },
   TimeFrame = {
     Type = "TimeFrameInterval",
-<<<<<<< HEAD
-    Start = LegDeployTime,
-=======
     Start = LegDeployTime
->>>>>>> 2a3a11d0
   },
   GUI = {
     Hidden = true,
@@ -730,11 +708,7 @@
   },
   TimeFrame = {
     Type = "TimeFrameInterval",
-<<<<<<< HEAD
-    Start = PanelDeployTime,
-=======
     Start = PanelDeployTime
->>>>>>> 2a3a11d0
   },
   GUI = {
     Hidden = true,
@@ -754,11 +728,7 @@
   },
   TimeFrame = {
     Type = "TimeFrameInterval",
-<<<<<<< HEAD
-    Start = PanelDeployTime,
-=======
     Start = PanelDeployTime
->>>>>>> 2a3a11d0
   },
   GUI = {
     -- Hidden = true,
@@ -778,11 +748,7 @@
   },
   TimeFrame = {
     Type = "TimeFrameInterval",
-<<<<<<< HEAD
-    Start = PanelDeployTime,
-=======
     Start = PanelDeployTime
->>>>>>> 2a3a11d0
   },
   GUI = {
     Hidden = true,
@@ -820,11 +786,8 @@
 }
 
 asset.onInitialize(function()
-<<<<<<< HEAD
-=======
   openspace.spice.loadKernel(iKernels)
 
->>>>>>> 2a3a11d0
   openspace.addSceneGraphNode(InsightParent)
   openspace.addSceneGraphNode(Insight)
   openspace.addSceneGraphNode(Insight_Entry_CapsuleA)
@@ -896,11 +859,8 @@
   openspace.removeSceneGraphNode(Insight_Entry_CapsuleA)
   openspace.removeSceneGraphNode(Insight)
   openspace.removeSceneGraphNode(InsightParent)
-<<<<<<< HEAD
-=======
 
   openspace.spice.unloadKernel(iKernels)
->>>>>>> 2a3a11d0
 end)
 
 asset.export(InsightParent)
