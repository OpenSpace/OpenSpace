local mercuryTransforms = asset.require("scene/solarsystem/planets/mercury/transforms")

local localFolder = asset.syncedResource({
  Name = "Mercury Magnetosphere",
  Type = "HttpSynchronization",
  Identifier = "mercury_magnetosphere",
  Version = 3
})


local MercuryRadius = 2439700

local Magnetosphere = {
  Name = "Mercury Magnetosphere",
  Identifier = "MercuryMagnetosphere",
  Parent = mercuryTransforms.MercuryBarycenter.Identifier,
  Transform = {
    Translation = {
      Type = "SpiceTranslation",
      Target = "MERCURY",
      Observer = "MERCURY BARYCENTER"
    },
    Rotation = {
      Type = "SpiceRotation",
      SourceFrame = "MERCURYSE",
      DestinationFrame = "GALACTIC"
    },
    Scale = {
      Type = "StaticScale",
      Scale = MercuryRadius
    }
  },
  Renderable = {
    Type = "RenderableTimeVaryingVolume",
    SourceDirectory = localFolder,
    TransferFunction = localFolder .. "transferfunction.txt",
    Variable = "rho",
    StepSize = 0.003,
<<<<<<< HEAD
    Dimensions = {64, 64, 64},
=======
    Dimensions = { 64, 64, 64 },
>>>>>>> 2a3a11d0
    GridType = "Cartesian",
    SecondsBefore = 24 * 60 * 60 * 365 * 100,
    SecondsAfter = 24 * 60 * 60 * 365 * 100,
    Enabled = false
  },
  GUI = {
    Name = "Mercury Magnetosphere",
    Path = "/Solar System/Missions/Messenger"
  }
}


asset.onInitialize(function()
  openspace.spice.loadKernel(localFolder .. "openspace_mercury.ti")

  openspace.addSceneGraphNode(Magnetosphere)
end)

asset.onDeinitialize(function()
  openspace.removeSceneGraphNode(Magnetosphere)

  openspace.spice.unloadKernel(localFolder .. "openspace_mercury.ti")
end)

asset.export(Magnetosphere)<|MERGE_RESOLUTION|>--- conflicted
+++ resolved
@@ -36,11 +36,7 @@
     TransferFunction = localFolder .. "transferfunction.txt",
     Variable = "rho",
     StepSize = 0.003,
-<<<<<<< HEAD
-    Dimensions = {64, 64, 64},
-=======
     Dimensions = { 64, 64, 64 },
->>>>>>> 2a3a11d0
     GridType = "Cartesian",
     SecondsBefore = 24 * 60 * 60 * 365 * 100,
     SecondsAfter = 24 * 60 * 60 * 365 * 100,
