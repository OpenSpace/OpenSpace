--- conflicted
+++ resolved
@@ -1,16 +1,8 @@
-<<<<<<< HEAD
-local transforms = asset.require("scene/solarsystem/planets/jupiter/transforms")
-local sun = asset.require("scene/solarsystem/sun/sun")
-local kernels = asset.require("./kernels")
-asset.require("scene/solarsystem/missions/juno/mission")
-asset.require("scene/solarsystem/planets/jupiter/layers/colorlayers/jupiter_video")
-=======
 asset.require("scene/solarsystem/missions/juno/mission")
 asset.require("scene/solarsystem/planets/jupiter/layers/colorlayers/jupiter_video")
 local transforms = asset.require("scene/solarsystem/planets/jupiter/transforms")
 local sun = asset.require("scene/solarsystem/sun/sun")
 local kernels = asset.require("./kernels")
->>>>>>> 2a3a11d0
 
 
 
@@ -40,22 +32,12 @@
     Translation = {
       Type = "SpiceTranslation",
       Target = "JUNO",
-<<<<<<< HEAD
-      Observer = "JUPITER BARYCENTER",
-      Kernels = kernels.kernels
-=======
       Observer = "JUPITER BARYCENTER"
->>>>>>> 2a3a11d0
     },
     Rotation = {
       Type = "SpiceRotation",
       SourceFrame = "JUNO_SPACECRAFT",
-<<<<<<< HEAD
-      DestinationFrame = "GALACTIC",
-      Kernels = kernels.kernels
-=======
       DestinationFrame = "GALACTIC"
->>>>>>> 2a3a11d0
     }
   },
   Renderable = {
@@ -84,12 +66,7 @@
     Translation = {
       Type = "SpiceTranslation",
       Target = "JUNO",
-<<<<<<< HEAD
-      Observer = "JUPITER BARYCENTER",
-      Kernels = kernels.kernels
-=======
       Observer = "JUPITER BARYCENTER"
->>>>>>> 2a3a11d0
     },
     Color = { 0.70, 0.50, 0.20 },
     StartTime = "2016 JUL 01",
