--- conflicted
+++ resolved
@@ -27,12 +27,7 @@
       Type = "SpiceTranslation",
       Target = ApolloSpiceId,
       Observer = "EARTH",
-<<<<<<< HEAD
-      Frame = "IAU_EARTH",
-      Kernels = kernels.kernels
-=======
       Frame = "IAU_EARTH"
->>>>>>> 2a3a11d0
     }
   },
   GUI = {
