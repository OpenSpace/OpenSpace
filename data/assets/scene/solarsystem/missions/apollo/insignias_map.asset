-- Apollo mission insignias on their locations on the Lunar surface.
-- The insignias are invisible by default, but can be enabled using shown or hidden using
-- the exported functions `showInsignias(interpolationDuration)` and `hideInsignias(interpolationDuration)`.

local moon = asset.require("scene/solarsystem/planets/earth/moon/moon")



<<<<<<< HEAD
local insigniasPath =  asset.syncedResource({
=======
local insigniasPath = asset.syncedResource({
>>>>>>> 2a3a11d0
  Name = "Apollo Insignias",
  Type = "HttpSynchronization",
  Identifier = "apollo_insignias",
  Version = 1
})


local Apollo11 = {
  Identifier = "Apollo11Insignia",
  Parent = moon.Moon.Identifier,
  Transform = {
    Translation = {
      Type = "GlobeTranslation",
      Globe = moon.Moon.Identifier,
      Latitude = 0.67409,
      Longitude = 23.47298,
      Altitude = 110000,
      UseHeightmap = false
    }
  },
  Renderable = {
    Type = "RenderablePlaneImageLocal",
    Size = 100000,
    Origin = "Center",
    Billboard = true,
    Texture = insigniasPath .. "apollo11.png",
    Opacity = 0.0
  },
  GUI = {
    Path = "/Other/Labels",
    Name = "Apollo 11 Insignia"
  }
}

local Apollo12 = {
  Identifier = "Apollo12Insignia",
  Parent = moon.Moon.Identifier,
  Transform = {
    Translation = {
      Type = "GlobeTranslation",
      Globe = moon.Moon.Identifier,
      Latitude = -3.01381,
      Longitude = -23.41930,
      Altitude = 110000,
      UseHeightmap = false
    }
  },
  Renderable = {
    Type = "RenderablePlaneImageLocal",
    Size = 100000,
    Origin = "Center",
    Billboard = true,
    Texture = insigniasPath .. "apollo12.png",
    Opacity = 0.0
  },
  GUI = {
    Path = "/Other/Labels",
    Name = "Apollo 12 Insignia"
  }
}

local Apollo14 = {
  Identifier = "Apollo14Insignia",
  Parent = moon.Moon.Identifier,
  Transform = {
    Translation = {
      Type = "GlobeTranslation",
      Globe = moon.Moon.Identifier,
      Latitude = -3.64544,
      Longitude = -17.47139,
      Altitude = 110000,
      UseHeightmap = false
    }
  },
  Renderable = {
    Type = "RenderablePlaneImageLocal",
    Size = 100000,
    Origin = "Center",
    Billboard = true,
    Texture = insigniasPath .. "apollo14.png",
    Opacity = 0.0
  },
  GUI = {
    Path = "/Other/Labels",
    Name = "Apollo 14 Insignia"
  }
}

local Apollo15 = {
  Identifier = "Apollo15Insignia",
  Parent = moon.Moon.Identifier,
  Transform = {
    Translation = {
      Type = "GlobeTranslation",
      Globe = moon.Moon.Identifier,
      Latitude = 26.13224,
      Longitude = 3.63400,
      Altitude = 110000,
      UseHeightmap = false
    }
  },
  Renderable = {
    Type = "RenderablePlaneImageLocal",
    Size = 100000,
    Origin = "Center",
    Billboard = true,
    Texture = insigniasPath .. "apollo15.png",
    Opacity = 0.0
  },
  GUI = {
    Path = "/Other/Labels",
    Name = "Apollo 15 Insignia"
  }
}

local Apollo16 = {
  Identifier = "Apollo16Insignia",
  Parent = moon.Moon.Identifier,
  Transform = {
    Translation = {
      Type = "GlobeTranslation",
      Globe = moon.Moon.Identifier,
      Latitude = -8.97341,
      Longitude = 15.49859,
      Altitude = 110000,
      UseHeightmap = false
    }
  },
  Renderable = {
    Type = "RenderablePlaneImageLocal",
    Size = 100000,
    Origin = "Center",
    Billboard = true,
    Texture = insigniasPath .. "apollo16.png",
    Opacity = 0.0
  },
  GUI = {
    Path = "/Other/Labels",
    Name = "Apollo 16 Insignia"
  }
}

local Apollo17 = {
  Identifier = "Apollo17Insignia",
  Parent = moon.Moon.Identifier,
  Transform = {
    Translation = {
      Type = "GlobeTranslation",
      Globe = moon.Moon.Identifier,
      Latitude = 20.18809,
      Longitude = 30.77475,
      Altitude = 110000,
      UseHeightmap = false
    }
  },
  Renderable = {
    Type = "RenderablePlaneImageLocal",
    Size = 100000,
    Origin = "Center",
    Billboard = true,
    Texture = insigniasPath .. "apollo17.png",
    Opacity = 0.0
  },
  GUI = {
    Path = "/Other/Labels",
    Name = "Apollo 17 Insignia"
  }
}

local ShowInsignias = {
  Identifier = "os.apollo.ShowInsignias",
  Name = "Show Apollo landing labels",
  Command = [[openspace.setPropertyValue("Scene.Apollo*Insignia.Renderable.Opacity", 1, 0.5)]],
  Documentation = "Show patches of the Apollo missions on their respective landing sites",
  GuiPath = "/Missions/Apollo",
  IsLocal = true
}

local HideInsignias = {
  Identifier = "os.apollo.HideInsignias",
  Name = "Hide Apollo landing labels",
  Command = [[openspace.setPropertyValue("Scene.Apollo*Insignia.Renderable.Opacity", 0, 0.5)]],
  Documentation = "Hide patches of the Apollo missions on their respective landing sites",
  GuiPath = "/Missions/Apollo",
  IsLocal = true
}

<<<<<<< HEAD
asset.onInitialize(function ()
=======
asset.onInitialize(function()
>>>>>>> 2a3a11d0
  openspace.addSceneGraphNode(Apollo11)
  openspace.addSceneGraphNode(Apollo12)
  openspace.addSceneGraphNode(Apollo14)
  openspace.addSceneGraphNode(Apollo15)
  openspace.addSceneGraphNode(Apollo16)

  openspace.action.registerAction(ShowInsignias)
  openspace.action.registerAction(HideInsignias)
end)

<<<<<<< HEAD
asset.onDeinitialize(function ()
=======
asset.onDeinitialize(function()
>>>>>>> 2a3a11d0
  openspace.action.removeAction(HideInsignias)
  openspace.action.removeAction(ShowInsignias)

  openspace.removeSceneGraphNode(Apollo16)
  openspace.removeSceneGraphNode(Apollo15)
  openspace.removeSceneGraphNode(Apollo14)
  openspace.removeSceneGraphNode(Apollo12)
  openspace.removeSceneGraphNode(Apollo11)
end)

asset.export(Apollo11)
asset.export(Apollo12)
asset.export(Apollo14)
asset.export(Apollo15)
asset.export(Apollo16)

asset.export("showInsignia", function (missionNumber, interpolationDuration)
  openspace.setPropertyValue("Scene.Apollo" .. missionNumber .. "Insignia.Renderable.Opacity", 1, interpolationDuration)
end)

asset.export("hideInsignia", function (missionNumber, interpolationDuration)
  openspace.setPropertyValue("Scene.Apollo" .. missionNumber .. "Insignia.Renderable.Opacity", 0, interpolationDuration)
end)

asset.export("showInsignias", function (interpolationDuration)
  openspace.setPropertyValue("Scene.Apollo*Insignia.Renderable.Opacity", 1, interpolationDuration)
end)

asset.export("hideInsignias", function (interpolationDuration)
  openspace.setPropertyValue("Scene.Apollo*Insignia.Renderable.Opacity", 0, interpolationDuration)
end)<|MERGE_RESOLUTION|>--- conflicted
+++ resolved
@@ -6,11 +6,7 @@
 
 
 
-<<<<<<< HEAD
-local insigniasPath =  asset.syncedResource({
-=======
 local insigniasPath = asset.syncedResource({
->>>>>>> 2a3a11d0
   Name = "Apollo Insignias",
   Type = "HttpSynchronization",
   Identifier = "apollo_insignias",
@@ -198,11 +194,7 @@
   IsLocal = true
 }
 
-<<<<<<< HEAD
-asset.onInitialize(function ()
-=======
 asset.onInitialize(function()
->>>>>>> 2a3a11d0
   openspace.addSceneGraphNode(Apollo11)
   openspace.addSceneGraphNode(Apollo12)
   openspace.addSceneGraphNode(Apollo14)
@@ -213,11 +205,7 @@
   openspace.action.registerAction(HideInsignias)
 end)
 
-<<<<<<< HEAD
-asset.onDeinitialize(function ()
-=======
 asset.onDeinitialize(function()
->>>>>>> 2a3a11d0
   openspace.action.removeAction(HideInsignias)
   openspace.action.removeAction(ShowInsignias)
 
