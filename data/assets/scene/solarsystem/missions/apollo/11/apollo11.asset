asset.require("spice/base")
asset.require("../actions")
asset.require("./actions")
local sun = asset.require("scene/solarsystem/sun/sun")
local moonTransforms = asset.require("scene/solarsystem/planets/earth/moon/moon")
local descentKeyframes = asset.require("./lem_descent")
local descentRotationKeyframes = asset.require("./lem_descent_rotation")
local kernels = asset.require("./kernels")



local models = asset.syncedResource({
  Name = "Apollo Models",
  Type = "HttpSynchronization",
  Identifier = "apollo_11_models",
  Version = 1
})

local lemModel = asset.syncedResource({
  Name = "Apollo Lem Models",
  Type = "HttpSynchronization",
  Identifier = "apollo_lem_model",
  Version = 4
})


--landing - 1969-07-20T20:17:40
local ApolloSpiceId = -911
local ApolloLemSpiceId = -911500

local Apollo11Position = {
  Identifier = "Apollo11Position",
  Parent = moonTransforms.Moon.Identifier,
  TimeFrame = {
    Type = "TimeFrameInterval",
    Start = "1969 JUL 19 19:38:29.183",
    End = "1969 JUL 22 04:55:35.183"
  },
  Transform = {
    Translation = {
      Type = "SpiceTranslation",
      Target = ApolloSpiceId,
      Observer = "MOON",
      Frame = "MOON_ME"
    }
  },
  GUI = {
    Hidden = true,
    Name = "Apollo 11",
    Path = "/Solar System/Missions/Apollo/11"
  }
}

local Apollo11Model = {
  Identifier = "Apollo11",
  Parent = Apollo11Position.Identifier,
  TimeFrame = {
    Type = "TimeFrameInterval",
    Start = "1969 JUL 19 19:38:29.183",
    End = "1969 JUL 22 04:55:35.183"
  },
  Transform = {
    Scale = {
      Type = "StaticScale",
      Scale = 20.0
    }
  },
  Renderable = {
    Type = "RenderableModel",
    GeometryFile = models .. "Apollo_CSM_shrunk_rotated_xy_double_size.obj",
    LightSources = {
      sun.LightSource,
      {
        Identifier = "Camera",
        Type = "CameraLightSource",
        Intensity = 0.5
      }
    }
  },
  GUI = {
    Name = "Apollo 11 CSM",
    Path = "/Solar System/Missions/Apollo/11"
  }
}

local Apollo11MoonTrail = {
  Identifier = "Apollo11MoonTrail",
  Parent = moonTransforms.Moon.Identifier,
  Renderable = {
    Type = "RenderableTrailOrbit",
    Translation = {
      Type = "SpiceTranslation",
      Target = ApolloSpiceId,
      Observer = "MOON",
      Frame = "IAU_MOON"
    },
    Color = { 0.180000,0.510000,0.750000 },
    Resolution = 120,
    Period = 0.08,
    Enabled = false
  },
  GUI = {
    Name = "Apollo 11 Moon Orbits",
    Path = "/Solar System/Missions/Apollo/11"
  }
}


local lemTranslation = {
  Type = "TimelineTranslation",
  Keyframes = {
    -- 20:14:30 is an arbitrary cutoff, but last 4 minutes data in descentKeyframes
    -- begins at 20:14:40. Due to linear interpolation, we will get
    -- a 10s linear transition to the location where the descentKeyframes start.
    ["1969 JUL 20 20:14:30"] = {
      Type = "SpiceTranslation",
      Target = ApolloLemSpiceId,
      Observer = "MOON",
      Frame = "IAU_MOON"
    },
    ["1969 JUL 20 20:14:40"] = {
      Type = "TimelineTranslation",
      Keyframes = descentKeyframes.keyframes
    }
  }
}

local lemRotation = {
  Type = "TimelineRotation",
  Keyframes = descentRotationKeyframes.keyframes
}



local Apollo11LemTrail = {
  Identifier = "Apollo11LemTrail",
  Parent = moonTransforms.Moon.Identifier,
  Renderable = {
    Type = "RenderableTrailTrajectory",
    Translation = lemTranslation,
    Color = { 0.780000,0.940000,0.340000 },
    StartTime = "1969 JUL 20 19:10:25.183",
    EndTime = "1969 JUL 20 20:17:46.183",
    SampleInterval = 2,
    EnableFade = false,
    Enabled = false
  },
  GUI = {
    Name = "Apollo 11 Lunar Lander Trail",
    Path = "/Solar System/Missions/Apollo/11"
  }
}

local Apollo11LemPosition = {
  Identifier = "Apollo11LemPosition",
  Parent = moonTransforms.Moon.Identifier,
  TimeFrame = {
    Type = "TimeFrameInterval",
    Start = "1969 JUL 20 19:10:25.183"
  },
  Transform = {
    Translation = lemTranslation,
    Rotation = lemRotation
  },
  GUI = {
    Name = "Apollo 11 Lunar Lander Position",
    Path = "/Solar System/Missions/Apollo/11"
  }
}
--landing - 1969-07-20T20:17:40

local Apollo11LemDescentModel = {
  Identifier = "Apollo11LemDescentModel",
  Parent = Apollo11LemPosition.Identifier,
  TimeFrame = {
    Type = "TimeFrameInterval",
    Start = "1969 JUL 19 19:38:29.183",
    End = "1969 JUL 20 20:17:40.0"
  },
  Transform = {
    Scale = {
      Type = "StaticScale",
      Scale = 0.24
    }
  },
  Renderable = {
    Type = "RenderableModel",
    GeometryFile = lemModel .. "lmremoved.obj",
    SpecularIntensity = 0.0,
    RotationVector = { 273.750, 28.0, 309.85 },
    LightSources = {
      sun.LightSource,
      {
        Identifier = "Camera",
        Type = "CameraLightSource",
        Intensity = 0.5
      }
    }
  },
  GUI = {
    Name = "Apollo 11 Descent Lem",
    Path = "/Solar System/Missions/Apollo/11"
  }
}

local Apollo11LemLandedModel = {
  Identifier = "Apollo11LemLandedModel",
  Parent = Apollo11LemPosition.Identifier,
  TimeFrame = {
    Type = "TimeFrameInterval",
    Start = "1969 JUL 20 20:17:40.0"
  },
  Transform = {
    Scale = {
      Type = "StaticScale",
      Scale = 0.24
    }
  },
  Renderable = {
    Type = "RenderableModel",
    GeometryFile = lemModel .. "LM-2_ver2clean.obj",
    SpecularIntensity = 0.0,
    RotationVector = { 273.750, 28.0, 309.85 },
    LightSources = {
      sun.LightSource,
      {
        Identifier = "Camera",
        Type = "CameraLightSource",
        Intensity = 0.5
      }
    }
  },
  GUI = {
    Name = "Apollo 11 Landed Lem",
    Path = "/Solar System/Missions/Apollo/11"
  }
}

<<<<<<< HEAD
local nodes = {
  Apollo11Position,
  Apollo11LemPosition,
  Apollo11Model,
  Apollo11LemDescentModel,
  Apollo11LemLandedModel,
  Apollo11MoonTrail,
  Apollo11LemTrail
}
=======
>>>>>>> bd153b3f

asset.onInitialize(function()
  openspace.spice.loadKernel(kernels.kernels)

  openspace.addSceneGraphNode(Apollo11Position)
  openspace.addSceneGraphNode(Apollo11LemPosition)
  openspace.addSceneGraphNode(Apollo11Model)
  openspace.addSceneGraphNode(Apollo11LemDescentModel)
  openspace.addSceneGraphNode(Apollo11LemLandedModel)
  openspace.addSceneGraphNode(Apollo11MoonTrail)
  openspace.addSceneGraphNode(Apollo11LemTrail)
end)

asset.onDeinitialize(function()
  openspace.removeSceneGraphNode(Apollo11LemTrail)
  openspace.removeSceneGraphNode(Apollo11MoonTrail)
  openspace.removeSceneGraphNode(Apollo11LemLandedModel)
  openspace.removeSceneGraphNode(Apollo11LemDescentModel)
  openspace.removeSceneGraphNode(Apollo11Model)
  openspace.removeSceneGraphNode(Apollo11LemPosition)
  openspace.removeSceneGraphNode(Apollo11Position)

  openspace.spice.unloadKernel(kernels.kernels)
end)

asset.export(Apollo11Position)
asset.export(Apollo11LemPosition)
asset.export(Apollo11Model)
asset.export(Apollo11LemDescentModel)
asset.export(Apollo11LemLandedModel)
asset.export(Apollo11MoonTrail)
asset.export(Apollo11LemTrail)<|MERGE_RESOLUTION|>--- conflicted
+++ resolved
@@ -236,18 +236,6 @@
   }
 }
 
-<<<<<<< HEAD
-local nodes = {
-  Apollo11Position,
-  Apollo11LemPosition,
-  Apollo11Model,
-  Apollo11LemDescentModel,
-  Apollo11LemLandedModel,
-  Apollo11MoonTrail,
-  Apollo11LemTrail
-}
-=======
->>>>>>> bd153b3f
 
 asset.onInitialize(function()
   openspace.spice.loadKernel(kernels.kernels)
