asset.require("spice/base")
asset.require("../actions")
asset.require("./actions")
local sun = asset.require("scene/solarsystem/sun/sun")
local moonTransforms = asset.require("scene/solarsystem/planets/earth/moon/moon")
<<<<<<< HEAD
local descentKeyframes = asset.require("./lem_descent.asset")
local descentRotationKeyframes = asset.require("./lem_descent_rotation.asset")
=======
local descentKeyframes = asset.require("./lem_descent")
local descentRotationKeyframes = asset.require("./lem_descent_rotation")
>>>>>>> 2a3a11d0
local kernels = asset.require("./kernels")



local models = asset.syncedResource({
  Name = "Apollo Models",
  Type = "HttpSynchronization",
  Identifier = "apollo_11_models",
  Version = 1
})

local lemModel = asset.syncedResource({
  Name = "Apollo Lem Models",
  Type = "HttpSynchronization",
  Identifier = "apollo_lem_model",
  Version = 4
})


--landing - 1969-07-20T20:17:40
local ApolloSpiceId = -911
local ApolloLemSpiceId = -911500

local Apollo11Position = {
  Identifier = "Apollo11Position",
  Parent = moonTransforms.Moon.Identifier,
  TimeFrame = {
    Type = "TimeFrameInterval",
    Start = "1969 JUL 19 19:38:29.183",
    End = "1969 JUL 22 04:55:35.183"
  },
  Transform = {
    Translation = {
      Type = "SpiceTranslation",
      Target = ApolloSpiceId,
      Observer = "MOON",
<<<<<<< HEAD
      Frame = "MOON_ME",
      Kernels = kernels.kernels
=======
      Frame = "MOON_ME"
>>>>>>> 2a3a11d0
    }
  },
  GUI = {
    Hidden = true,
    Name = "Apollo 11",
    Path = "/Solar System/Missions/Apollo/11"
  }
}

local Apollo11Model = {
  Identifier = "Apollo11",
  Parent = Apollo11Position.Identifier,
  TimeFrame = {
    Type = "TimeFrameInterval",
    Start = "1969 JUL 19 19:38:29.183",
    End = "1969 JUL 22 04:55:35.183"
  },
  Transform = {
    Scale = {
      Type = "StaticScale",
      Scale = 20.0
    }
  },
  Renderable = {
    Type = "RenderableModel",
    GeometryFile = models .. "Apollo_CSM_shrunk_rotated_xy_double_size.obj",
    LightSources = {
      sun.LightSource,
      {
        Identifier = "Camera",
        Type = "CameraLightSource",
        Intensity = 0.5
      }
    }
  },
  GUI = {
    Name = "Apollo 11 CSM",
    Path = "/Solar System/Missions/Apollo/11"
  }
}

local Apollo11MoonTrail = {
  Identifier = "Apollo11MoonTrail",
  Parent = moonTransforms.Moon.Identifier,
  Renderable = {
    Type = "RenderableTrailTrajectory",
    Translation = {
      Type = "SpiceTranslation",
      Target = ApolloSpiceId,
      Observer = "MOON",
<<<<<<< HEAD
      Frame = "IAU_MOON",
      Kernels = kernels.kernels
=======
      Frame = "IAU_MOON"
>>>>>>> 2a3a11d0
    },
    Color = { 0.180000,0.510000,0.750000 },
    StartTime = "1969 JUL 19 19:38:29.183",
    EndTime = "1969 JUL 22 04:55:35.183",
    SampleInterval = 60,
    EnableFade = false,
    Enabled = false
  },
  GUI = {
    Name = "Apollo 11 Moon Orbits",
    Path = "/Solar System/Missions/Apollo/11"
  }
}


local lemTranslation = {
  Type = "TimelineTranslation",
  Keyframes = {
    -- 20:14:30 is an arbitrary cutoff, but last 4 minutes data in descentKeyframes
    -- begins at 20:14:40. Due to linear interpolation, we will get
    -- a 10s linear transition to the location where the descentKeyframes start.
    ["1969 JUL 20 20:14:30"] = {
      Type = "SpiceTranslation",
      Target = ApolloLemSpiceId,
      Observer = "MOON",
<<<<<<< HEAD
      Frame = "IAU_MOON",
      Kernels = kernels.kernels
=======
      Frame = "IAU_MOON"
>>>>>>> 2a3a11d0
    },
    ["1969 JUL 20 20:14:40"] = {
      Type = "TimelineTranslation",
      Keyframes = descentKeyframes.keyframes
    }
  }
}

local lemRotation = {
  Type = "TimelineRotation",
  Keyframes = descentRotationKeyframes.keyframes
}



local Apollo11LemTrail = {
  Identifier = "Apollo11LemTrail",
  Parent = moonTransforms.Moon.Identifier,
  Renderable = {
    Type = "RenderableTrailTrajectory",
    Translation = lemTranslation,
    Color = { 0.780000,0.940000,0.340000 },
    StartTime = "1969 JUL 20 19:10:25.183",
    EndTime = "1969 JUL 20 20:17:46.183",
    SampleInterval = 2,
    EnableFade = false,
    Enabled = false
  },
  GUI = {
    Name = "Apollo 11 Lunar Lander Trail",
    Path = "/Solar System/Missions/Apollo/11"
  }
}

local Apollo11LemPosition = {
  Identifier = "Apollo11LemPosition",
  Parent = moonTransforms.Moon.Identifier,
  TimeFrame = {
    Type = "TimeFrameInterval",
    Start = "1969 JUL 20 19:10:25.183"
  },
  Transform = {
    Translation = lemTranslation,
    Rotation = lemRotation
  },
  GUI = {
    Name = "Apollo 11 Lunar Lander Position",
    Path = "/Solar System/Missions/Apollo/11"
  }
}
--landing - 1969-07-20T20:17:40

local Apollo11LemDescentModel = {
  Identifier = "Apollo11LemDescentModel",
  Parent = Apollo11LemPosition.Identifier,
  TimeFrame = {
    Type = "TimeFrameInterval",
    Start = "1969 JUL 19 19:38:29.183",
    End = "1969 JUL 20 20:17:40.0"
  },
  Transform = {
    Scale = {
      Type = "StaticScale",
      Scale = 0.24
    }
  },
  Renderable = {
    Type = "RenderableModel",
    GeometryFile = lemModel .. "lmremoved.obj",
    SpecularIntensity = 0.0,
    RotationVector = { 273.750, 28.0, 309.85 },
    LightSources = {
      sun.LightSource,
      {
        Identifier = "Camera",
        Type = "CameraLightSource",
        Intensity = 0.5
      }
    }
  },
  GUI = {
    Name = "Apollo 11 Descent Lem",
    Path = "/Solar System/Missions/Apollo/11"
  }
}

local Apollo11LemLandedModel = {
  Identifier = "Apollo11LemLandedModel",
  Parent = Apollo11LemPosition.Identifier,
  TimeFrame = {
    Type = "TimeFrameInterval",
    Start = "1969 JUL 20 20:17:40.0"
  },
  Transform = {
    Scale = {
      Type = "StaticScale",
      Scale = 0.24
    }
  },
  Renderable = {
    Type = "RenderableModel",
    GeometryFile = lemModel .. "LM-2_ver2clean.obj",
    SpecularIntensity = 0.0,
    RotationVector = { 273.750, 28.0, 309.85 },
    LightSources = {
      sun.LightSource,
      {
        Identifier = "Camera",
        Type = "CameraLightSource",
        Intensity = 0.5
      }
    }
  },
  GUI = {
    Name = "Apollo 11 Landed Lem",
    Path = "/Solar System/Missions/Apollo/11"
  }
}

<<<<<<< HEAD
asset.onInitialize(function()
=======

asset.onInitialize(function()
  openspace.spice.loadKernel(kernels.kernels)

>>>>>>> 2a3a11d0
  openspace.addSceneGraphNode(Apollo11Position)
  openspace.addSceneGraphNode(Apollo11LemPosition)
  openspace.addSceneGraphNode(Apollo11Model)
  openspace.addSceneGraphNode(Apollo11LemDescentModel)
  openspace.addSceneGraphNode(Apollo11LemLandedModel)
  openspace.addSceneGraphNode(Apollo11MoonTrail)
  openspace.addSceneGraphNode(Apollo11LemTrail)
end)

asset.onDeinitialize(function()
  openspace.removeSceneGraphNode(Apollo11LemTrail)
  openspace.removeSceneGraphNode(Apollo11MoonTrail)
  openspace.removeSceneGraphNode(Apollo11LemLandedModel)
  openspace.removeSceneGraphNode(Apollo11LemDescentModel)
  openspace.removeSceneGraphNode(Apollo11Model)
  openspace.removeSceneGraphNode(Apollo11LemPosition)
  openspace.removeSceneGraphNode(Apollo11Position)
<<<<<<< HEAD
=======

  openspace.spice.unloadKernel(kernels.kernels)
>>>>>>> 2a3a11d0
end)

asset.export(Apollo11Position)
asset.export(Apollo11LemPosition)
asset.export(Apollo11Model)
asset.export(Apollo11LemDescentModel)
asset.export(Apollo11LemLandedModel)
asset.export(Apollo11MoonTrail)
asset.export(Apollo11LemTrail)<|MERGE_RESOLUTION|>--- conflicted
+++ resolved
@@ -3,13 +3,8 @@
 asset.require("./actions")
 local sun = asset.require("scene/solarsystem/sun/sun")
 local moonTransforms = asset.require("scene/solarsystem/planets/earth/moon/moon")
-<<<<<<< HEAD
-local descentKeyframes = asset.require("./lem_descent.asset")
-local descentRotationKeyframes = asset.require("./lem_descent_rotation.asset")
-=======
 local descentKeyframes = asset.require("./lem_descent")
 local descentRotationKeyframes = asset.require("./lem_descent_rotation")
->>>>>>> 2a3a11d0
 local kernels = asset.require("./kernels")
 
 
@@ -46,12 +41,7 @@
       Type = "SpiceTranslation",
       Target = ApolloSpiceId,
       Observer = "MOON",
-<<<<<<< HEAD
-      Frame = "MOON_ME",
-      Kernels = kernels.kernels
-=======
       Frame = "MOON_ME"
->>>>>>> 2a3a11d0
     }
   },
   GUI = {
@@ -102,12 +92,7 @@
       Type = "SpiceTranslation",
       Target = ApolloSpiceId,
       Observer = "MOON",
-<<<<<<< HEAD
-      Frame = "IAU_MOON",
-      Kernels = kernels.kernels
-=======
       Frame = "IAU_MOON"
->>>>>>> 2a3a11d0
     },
     Color = { 0.180000,0.510000,0.750000 },
     StartTime = "1969 JUL 19 19:38:29.183",
@@ -133,12 +118,7 @@
       Type = "SpiceTranslation",
       Target = ApolloLemSpiceId,
       Observer = "MOON",
-<<<<<<< HEAD
-      Frame = "IAU_MOON",
-      Kernels = kernels.kernels
-=======
       Frame = "IAU_MOON"
->>>>>>> 2a3a11d0
     },
     ["1969 JUL 20 20:14:40"] = {
       Type = "TimelineTranslation",
@@ -258,14 +238,10 @@
   }
 }
 
-<<<<<<< HEAD
-asset.onInitialize(function()
-=======
 
 asset.onInitialize(function()
   openspace.spice.loadKernel(kernels.kernels)
 
->>>>>>> 2a3a11d0
   openspace.addSceneGraphNode(Apollo11Position)
   openspace.addSceneGraphNode(Apollo11LemPosition)
   openspace.addSceneGraphNode(Apollo11Model)
@@ -283,11 +259,8 @@
   openspace.removeSceneGraphNode(Apollo11Model)
   openspace.removeSceneGraphNode(Apollo11LemPosition)
   openspace.removeSceneGraphNode(Apollo11Position)
-<<<<<<< HEAD
-=======
 
   openspace.spice.unloadKernel(kernels.kernels)
->>>>>>> 2a3a11d0
 end)
 
 asset.export(Apollo11Position)
