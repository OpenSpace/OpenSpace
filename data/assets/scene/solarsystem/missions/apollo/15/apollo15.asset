--- conflicted
+++ resolved
@@ -22,12 +22,7 @@
       Type = "SpiceTranslation",
       Target = "APOLLO 15",
       Observer = "MOON",
-<<<<<<< HEAD
-      Frame = "IAU_MOON",
-      Kernels = kernels.kernels
-=======
       Frame = "IAU_MOON"
->>>>>>> 2a3a11d0
     },
     Rotation = {
       Type = "SpiceRotation",
@@ -64,12 +59,7 @@
       Type = "SpiceTranslation",
       Target = "APOLLO 15",
       Observer = "MOON",
-<<<<<<< HEAD
-      Frame = "IAU_MOON",
-      Kernels = kernels.kernels
-=======
       Frame = "IAU_MOON"
->>>>>>> 2a3a11d0
     },
     Color = { 0.70, 0.50, 0.20 },
     StartTime = "1971 JUL 26",
