--- conflicted
+++ resolved
@@ -1,8 +1,5 @@
 local L2transforms = asset.require("scene/solarsystem/planets/earth/lagrange_points/l2/transforms")
-<<<<<<< HEAD
-=======
 local L2kernels = asset.require("scene/solarsystem/planets/earth/lagrange_points/l2/kernels")
->>>>>>> 204a929f
 local earthTransforms = asset.require("scene/solarsystem/planets/earth/transforms")
 local sunTransforms = asset.require("scene/solarsystem/sun/transforms")
 local kernels = asset.require("./kernels")
@@ -92,11 +89,7 @@
     Translation = {
       Type = "SpiceTranslation",
       Target = kernels.ID.JWST,
-<<<<<<< HEAD
-      Observer = L2transforms.ID.L2,
-=======
       Observer = L2kernels.ID.L2,
->>>>>>> 204a929f
       Frame = coreKernels.Frame.Galactic
     },
     Color = { 0.863, 0.0, 0.902 },
@@ -127,11 +120,7 @@
     Translation = {
       Type = "SpiceTranslation",
       Target = kernels.ID.JWST,
-<<<<<<< HEAD
-      Observer = L2transforms.ID.L2,
-=======
       Observer = L2kernels.ID.L2,
->>>>>>> 204a929f
       Frame = "L2_COREV"
     },
     Color = { 1.0, 0.663, 0.157 },
