<<<<<<< HEAD
asset.require('./sun/sun')
asset.require('./sun/glare')


asset.meta = {
  Name = "Sun",
  Version = "1.0",
  Description = [[ Meta asset for the sun in the solarsystem. Contains the sun globe and 
  sun glare texture]],
  Author = "OpenSpace Team",
  URL = "http://openspaceproject.com",
  License = "MIT license"
}
=======
asset.require("./sun/sun")
asset.require("./sun/glare")
>>>>>>> 0462a008
<|MERGE_RESOLUTION|>--- conflicted
+++ resolved
@@ -1,6 +1,5 @@
-<<<<<<< HEAD
-asset.require('./sun/sun')
-asset.require('./sun/glare')
+asset.require("./sun/sun")
+asset.require("./sun/glare")
 
 
 asset.meta = {
@@ -11,8 +10,4 @@
   Author = "OpenSpace Team",
   URL = "http://openspaceproject.com",
   License = "MIT license"
-}
-=======
-asset.require("./sun/sun")
-asset.require("./sun/glare")
->>>>>>> 0462a008
+}