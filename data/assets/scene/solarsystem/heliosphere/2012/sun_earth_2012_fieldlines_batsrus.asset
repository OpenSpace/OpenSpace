--- conflicted
+++ resolved
@@ -1,7 +1,5 @@
 asset.require("scene/solarsystem/heliosphere/2012/reset_loop_action")
 local transforms = asset.require("scene/solarsystem/planets/earth/magnetosphere/transforms_magnetosphere")
-
-
 
 
 
@@ -33,15 +31,9 @@
   Command = [[
     openspace.scriptScheduler.clear()
     openspace.time.setDeltaTime(1400)
-<<<<<<< HEAD
-    openspace.time.setTime('2012-JUL-14 06:00:00.00')
-    local StarttimescriptBatsrusLoop = "openspace.time.setTime('2012 JUL 14 06:00:00')"
-    openspace.scriptScheduler.loadScheduledScript('2012 JUL 16 07:30:00', StarttimescriptBatsrusLoop)
-=======
     openspace.time.setTime("2012-JUL-14 06:00:00.000")
     local StartTimeScriptBatsrusLoop = "openspace.time.setTime('2012 JUL 14 06:00:00')"
     openspace.scriptScheduler.loadScheduledScript("2012 JUL 16 07:30:00", StartTimeScriptBatsrusLoop)
->>>>>>> 2a3a11d0
   ]],
   Documentation = "Sets time to start of data, sets higher delta time and loops back from start, when at end of data",
   GuiPath = "/2012July",
@@ -146,12 +138,8 @@
   }
 }
 
-<<<<<<< HEAD
-asset.onInitialize(function ()
-=======
 
 asset.onInitialize(function()
->>>>>>> 2a3a11d0
   openspace.action.registerAction(LoopBatsrus)
 
   openspace.addSceneGraphNode(BatsrusJ12OpenClosed)
@@ -168,11 +156,7 @@
   openspace.action.removeAction(LoopBatsrus)
 end)
 
-<<<<<<< HEAD
-asset.export("LoopBatsrus", LoopBatsrus)
-=======
 asset.export("LoopBatsrus", LoopBatsrus.Identifier)
->>>>>>> 2a3a11d0
 asset.export(BatsrusJ12OpenClosed)
 asset.export(BatsrusJ12FlowLines)
 asset.export(BatsrusAsherStaticSeedsFlowLines)
