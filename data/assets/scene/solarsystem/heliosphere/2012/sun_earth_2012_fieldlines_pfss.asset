<<<<<<< HEAD
local transforms = asset.require('scene/solarsystem/heliosphere/transforms_heliosphere.asset')
=======
local transforms = asset.require("scene/solarsystem/sun/transforms_heliosphere")
>>>>>>> 549f360b



local transferFunctions = asset.resource({
  Name = "Fieldlines Transfer Functions",
  Type = "HttpSynchronization",
  Identifier = "sun_earth_event_july_2012-fieldlines_transferfunctions",
  Version = 1
})

local fieldlineData = asset.resource({
  Name = "Fieldlines Data PFSS",
  Type = "HttpSynchronization",
  Identifier = "sun_earth_event_july_2012-pfss",
  Version = 1,
  UnzipFiles = true
})


local DarkSun = {
  Identifier = "os.2012july.DarkSun",
  Name = "Dark sun",
  Command = [[
    local property = "Scene.Sun.Renderable.Layers.ColorLayers.Texture.Settings.Multiplier"
    local textureMultiplier = openspace.propertyValue(property)
    if (textureMultiplier < 0.01) then
      openspace.setPropertyValueSingle(property, 1.0, 1)
    else
      openspace.setPropertyValueSingle(property, 0.0, 1)
    end
  ]],
  Documentation = "Makes the Sun turn black",
  GuiPath = "/2012July",
  IsLocal = false
}

local pfssTransitionColorTable = transferFunctions .. "pfss_transition.txt"
local pfssTopologyColorTable = transferFunctions .. "pfss_topology.txt"
local pfssBsignColorTable = transferFunctions .. "pfss_bsign.txt"

local PFSSPaths = {
  SolarSoft = fieldlineData .. "leilas_solar_soft/"
}

local InteractionSphere = 695700000

local PFSS = {
  Identifier = "FL_PFSS",
  Parent = transforms.HEEQ180ReferenceFrame.Identifier,
  InteractionSphere = InteractionSphere,
  Renderable = {
    Type = "RenderableFieldlinesSequence",
    SourceFolder = PFSSPaths.SolarSoft,
    InputFileType = "Osfls",
<<<<<<< HEAD
    ShowAtAllTimes = true,
    Color = {0.35, 0.51, 0.875, 0.22},
=======
    Color = { 0.35, 0.51, 0.875, 0.22 },
>>>>>>> 549f360b
    FlowEnabled = true,
    ReversedFlow = true,
    FlowColor = { 1, 0.9, 1, 0.74 },
    ParticleSize = 5,
    ParticleSpacing = 250,
    FlowSpeed = 75,
    ColorTablePaths = {
      pfssTopologyColorTable,
      pfssBsignColorTable,
    },
    ColorTableRanges = {
      { 0, 2 },
      { -1, 1 }
    }
  },
  GUI = {
    Name = "Fieldlines PFSS",
    Path = "/Solar System/Heliosphere"
  }
}


asset.onInitialize(function()
  openspace.action.registerAction(DarkSun)

  openspace.addSceneGraphNode(PFSS)

  -- openspace.setPropertyValueSingle("Scene.FL_PFSS.Renderable.FlowEnabled", true)
  -- openspace.setPropertyValueSingle("Scene.FL_PFSS.Renderable.Flow.Reversed", true)
  --openspace.setPropertyValueSingle("Scene.FL_PFSS.Renderable.Flow.particleSize", 5)
  --openspace.setPropertyValueSingle("Scene.FL_PFSS.Renderable.Flow.particleSpacing", 250)
  --openspace.setPropertyValueSingle("Scene.FL_PFSS.Renderable.Flow.speed", 75.0)
end)

asset.onDeinitialize(function()
  openspace.removeSceneGraphNode(PFSS)
  openspace.action.removeAction(DarkSun)
end)

asset.export(PFSS)
asset.export("DarkSun", DarkSun.Identifier)



asset.meta = {
  Name = "Fieldlines from PFSS model of 2012 event",
  Version = "1.0",
  Description = "Magnetic fieldlines from PFSS model for a 2012 CME event",
  Author = "CCMC",
  URL = "",
  License = "CC-BY"
}<|MERGE_RESOLUTION|>--- conflicted
+++ resolved
@@ -1,8 +1,4 @@
-<<<<<<< HEAD
-local transforms = asset.require('scene/solarsystem/heliosphere/transforms_heliosphere.asset')
-=======
 local transforms = asset.require("scene/solarsystem/sun/transforms_heliosphere")
->>>>>>> 549f360b
 
 
 
@@ -57,12 +53,7 @@
     Type = "RenderableFieldlinesSequence",
     SourceFolder = PFSSPaths.SolarSoft,
     InputFileType = "Osfls",
-<<<<<<< HEAD
-    ShowAtAllTimes = true,
-    Color = {0.35, 0.51, 0.875, 0.22},
-=======
     Color = { 0.35, 0.51, 0.875, 0.22 },
->>>>>>> 549f360b
     FlowEnabled = true,
     ReversedFlow = true,
     FlowColor = { 1, 0.9, 1, 0.74 },
