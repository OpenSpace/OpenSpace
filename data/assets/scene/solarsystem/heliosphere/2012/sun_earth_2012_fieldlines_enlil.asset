--- conflicted
+++ resolved
@@ -1,7 +1,5 @@
 asset.require("scene/solarsystem/heliosphere/2012/reset_loop_action")
 local transforms = asset.require("scene/solarsystem/sun/transforms_heliosphere")
-
-
 
 
 
@@ -27,15 +25,9 @@
   Command = [[
     openspace.scriptScheduler.clear()
     openspace.time.setDeltaTime(43200)
-<<<<<<< HEAD
-    openspace.time.setTime('2012-JUL-01 07:00:00.00')
-    local StartTimeScriptEnlilLoop = "openspace.time.setTime('2012 JUL 01 07:00:00')"
-    openspace.scriptScheduler.loadScheduledScript('2012 AUG 01 06:58:00', StartTimeScriptEnlilLoop)
-=======
     openspace.time.setTime("2012-JUL-01 07:00:00.000")
     local StartTimeScriptEnlilLoop = "openspace.time.setTime('2012 JUL 01 07:00:00')"
     openspace.scriptScheduler.loadScheduledScript("2012 AUG 01 06:58:00", StartTimeScriptEnlilLoop)
->>>>>>> 2a3a11d0
   ]],
   Documentation = "Sets time to start of data, sets high delta time and loops back from start when at end of data",
   GuiPath = "/2012July",
@@ -203,11 +195,7 @@
 }
 
 
-<<<<<<< HEAD
-asset.onInitialize(function ()
-=======
 asset.onInitialize(function()
->>>>>>> 2a3a11d0
   openspace.action.registerAction(LoopEnlil)
 
   openspace.addSceneGraphNode(ENLILSliceEqPlane11AU1)
@@ -229,11 +217,7 @@
   openspace.action.removeAction(LoopEnlil)
 end)
 
-<<<<<<< HEAD
-asset.export("LoopEnlil", LoopEnlil)
-=======
 asset.export("LoopEnlil", LoopEnlil.Identifier)
->>>>>>> 2a3a11d0
 asset.export(ENLILSliceEqPlane11AU1)
 asset.export(ENLILSliceEqPlane11AU2)
 asset.export(ENLILSliceLat411AU1)
@@ -242,10 +226,7 @@
 asset.export(ENLILStereoA)
 
 
-<<<<<<< HEAD
-=======
-
->>>>>>> 2a3a11d0
+
 asset.meta = {
   Name = "Fieldlines from ENLIL model of 2012 event",
   Version = "1.0",
