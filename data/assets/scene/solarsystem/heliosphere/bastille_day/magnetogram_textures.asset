--- conflicted
+++ resolved
@@ -1,15 +1,6 @@
 local sun = asset.require("scene/solarsystem/sun/sun")
 local magnetogramDirectory = asset.require("./magnetogram")
 
-<<<<<<< HEAD
-local magnetograms
-
-local SwitchColorLayer = {
-  Identifier = "os.events.bastilleday.magnetogramtexture.SwitchColorLayer",
-  Name = "Next sun texture",
-  Command = [[
-    local textureList = openspace.globebrowsing.getLayers("Sun", "ColorLayers")
-=======
 
 local magnetograms
 
@@ -18,7 +9,6 @@
   Name = "Next sun texture",
   Command = [[
     local textureList = openspace.globebrowsing.layers("Sun", "ColorLayers")
->>>>>>> 549f360b
     if (magnetogramsTextureIndex == -1) then
       magnetogramsTextureIndex = 2
     end
@@ -39,14 +29,9 @@
   IsLocal = false
 }
 
-<<<<<<< HEAD
-asset.onInitialize(function ()
-  magnetograms = openspace.walkDirectoryFiles(magnetogramDirectory.TexturesPath);
-=======
 
 asset.onInitialize(function()
   magnetograms = openspace.walkDirectoryFiles(magnetogramDirectory.TexturesPath)
->>>>>>> 549f360b
   rawset(_G, "magnetogramsTextureIndex", -1)
   for i, imagename in ipairs(magnetograms) do
     openspace.globebrowsing.addLayer(
@@ -59,10 +44,6 @@
         FilePath = imagename,
         Enabled = false,
         CacheSettings = { Enabled = false }
-<<<<<<< HEAD
-        --Type = "ImageSequenceTileProvider",
-=======
->>>>>>> 549f360b
       }
     )
   end
@@ -78,11 +59,6 @@
 end)
 
 asset.export("SwitchColorLayer", SwitchColorLayer.Identifier)
-<<<<<<< HEAD
-=======
-
-
->>>>>>> 549f360b
 
 asset.meta = {
   Name = "Bastille Day magnetogram textures",
