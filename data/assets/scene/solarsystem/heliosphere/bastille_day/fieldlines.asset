local heliosphereTransforms = asset.require("scene/solarsystem/sun/transforms_heliosphere")
local propertyHelper = asset.require("util/property_helper")
<<<<<<< HEAD
local rot = asset.require("./carrington_to_heeq_rotation.asset")
=======
local rot = asset.require("./carrington_to_heeq_rotation")
>>>>>>> 2a3a11d0



local fieldlinesDirectory = asset.syncedResource({
  Name = "Bastille Day MAS Fieldlines",
  Type = "HttpSynchronization",
  Identifier = "bastille_day_mas_fieldlines",
  Version = 1
})


<<<<<<< HEAD
local SunRadius = 6.957E8
=======
local SunRadius = 695700000
>>>>>>> 2a3a11d0

-- Fieldlies from binaries
local Fieldlines = {
  Identifier = "MAS-MHD-Fieldlines-bastille-day-2000",
  Parent = heliosphereTransforms.HEEQ180ReferenceFrame.Identifier,
  -- TODO Elon: 21 April 2022. Interaction sphere should not depend on the transform scale.
  -- InteractionSphere = sunAsset.Sun.Renderable.Radii[1] * 1.05,
<<<<<<< HEAD
  InteractionSphere = 1 / 695700000,
=======
  InteractionSphere = 1 / SunRadius,
>>>>>>> 2a3a11d0
  Transform = {
    Rotation = rot.CarringtonLongitudeToHEEQ180Rotation,
    Scale = {
      Type = "StaticScale",
      Scale = SunRadius
    }
  },
  Renderable = {
    Type = "RenderableFieldlinesSequence",
    SourceFolder = fieldlinesDirectory,
    AlphaBlendlingEnabled = false,
    InputFileType = "Osfls",
    ColorTablePaths = {
      asset.localResource("transferfunctions/density-fieldlines.txt"),
      asset.localResource("transferfunctions/velocity-fieldlines.txt")
    },
    ColorTableRanges = {
      { 0, 1000000 },
      { 100, 2000 }
    },
    SimulationModel = "mas"
  },
  GUI = {
    Path = "/Solar System/Heliosphere/Bastille Day 2000",
    Name = "MAS Fieldlines",
    Description = [[Magnetic fieldlines for the bastille day CME event. This asset
      contains data from 2000-07-14 08:33 to 2000-07-14 11:49]]
  }
}

local ToggleFieldlines = {
  Identifier = "os.bastilleday.fieldlines.ToggleFieldlines",
  Name = "Toggle fieldlines",
  Command = [[
    if openspace.getPropertyValue("Scene.MAS-MHD-Fieldlines-bastille-day-2000.Renderable.Enabled") then
      openspace.setPropertyValueSingle(
        "Scene.MAS-MHD-Fieldlines-bastille-day-2000.Renderable.Fade",
        0.0,
        openspace.getPropertyValue("OpenSpaceEngine.FadeDuration"),
        "Linear",
        'openspace.setPropertyValueSingle("Scene.MAS-MHD-Fieldlines-bastille-day-2000.Renderable.Enabled", false)'
      )
    else
      openspace.setPropertyValueSingle("Scene.MAS-MHD-Fieldlines-bastille-day-2000.Renderable.Enabled", true)
      openspace.setPropertyValueSingle(
        "Scene.MAS-MHD-Fieldlines-bastille-day-2000.Renderable.Fade",
        1.0,
        openspace.getPropertyValue("OpenSpaceEngine.FadeDuration"),
        "Linear"
      )
    end
  ]],
  Documentation = "Toggle fieldline rendering of CME",
  GuiPath = "/Bastille-Day 2000",
  IsLocal = false
}


<<<<<<< HEAD
asset.onInitialize(function ()
=======
asset.onInitialize(function()
>>>>>>> 2a3a11d0
  openspace.action.registerAction(ToggleFieldlines)
  openspace.addSceneGraphNode(Fieldlines)
end)

<<<<<<< HEAD
asset.onDeinitialize(function ()
=======
asset.onDeinitialize(function()
>>>>>>> 2a3a11d0
  openspace.removeSceneGraphNode(Fieldlines)
  openspace.action.removeAction(ToggleFieldlines)
end)

asset.export(Fieldlines)
<<<<<<< HEAD
asset.export("ToggleFieldlines", ToggleFieldlines)
=======
asset.export("ToggleFieldlines", ToggleFieldlines.Identifier)

>>>>>>> 2a3a11d0


asset.meta = {
  Name = "Predictive Science Inc. Fieldlines Bastille Day",
  Version = "1.1",
  Description = "Magnetic fieldlines for the bastille day CME event",
  Author = "CCMC, Jonathan Grangien, Matthias Berg",
  URL = "https://dx.doi.org/10.3847/1538-4357/aab36d",
  License = "CC-BY"
}<|MERGE_RESOLUTION|>--- conflicted
+++ resolved
@@ -1,10 +1,6 @@
 local heliosphereTransforms = asset.require("scene/solarsystem/sun/transforms_heliosphere")
 local propertyHelper = asset.require("util/property_helper")
-<<<<<<< HEAD
-local rot = asset.require("./carrington_to_heeq_rotation.asset")
-=======
 local rot = asset.require("./carrington_to_heeq_rotation")
->>>>>>> 2a3a11d0
 
 
 
@@ -16,11 +12,7 @@
 })
 
 
-<<<<<<< HEAD
-local SunRadius = 6.957E8
-=======
 local SunRadius = 695700000
->>>>>>> 2a3a11d0
 
 -- Fieldlies from binaries
 local Fieldlines = {
@@ -28,11 +20,7 @@
   Parent = heliosphereTransforms.HEEQ180ReferenceFrame.Identifier,
   -- TODO Elon: 21 April 2022. Interaction sphere should not depend on the transform scale.
   -- InteractionSphere = sunAsset.Sun.Renderable.Radii[1] * 1.05,
-<<<<<<< HEAD
-  InteractionSphere = 1 / 695700000,
-=======
   InteractionSphere = 1 / SunRadius,
->>>>>>> 2a3a11d0
   Transform = {
     Rotation = rot.CarringtonLongitudeToHEEQ180Rotation,
     Scale = {
@@ -91,31 +79,19 @@
 }
 
 
-<<<<<<< HEAD
-asset.onInitialize(function ()
-=======
 asset.onInitialize(function()
->>>>>>> 2a3a11d0
   openspace.action.registerAction(ToggleFieldlines)
   openspace.addSceneGraphNode(Fieldlines)
 end)
 
-<<<<<<< HEAD
-asset.onDeinitialize(function ()
-=======
 asset.onDeinitialize(function()
->>>>>>> 2a3a11d0
   openspace.removeSceneGraphNode(Fieldlines)
   openspace.action.removeAction(ToggleFieldlines)
 end)
 
 asset.export(Fieldlines)
-<<<<<<< HEAD
-asset.export("ToggleFieldlines", ToggleFieldlines)
-=======
 asset.export("ToggleFieldlines", ToggleFieldlines.Identifier)
 
->>>>>>> 2a3a11d0
 
 
 asset.meta = {
