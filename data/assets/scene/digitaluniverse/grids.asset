--- conflicted
+++ resolved
@@ -269,15 +269,10 @@
     Size = { 2 * LightHour, 2 * LightHour }
   },
   GUI = {
-<<<<<<< HEAD
     Name = "1-light-hour Grid",
     Path = "/Solar System/Grids",
-    Description = [[A 1-light-hour Cartesian grid aligned on the plane of the Solar System.]]
-=======
-    Name = "1lh Grid",
-    Path = "/Other/Grids",
+    Description = [[A 1-light-hour Cartesian grid aligned on the plane of the Solar System.]],
     OrderingNumber = LightHour
->>>>>>> cca2f7e2
   }
 }
 
@@ -307,15 +302,10 @@
     Size = { 2 * LightDay, 2 * LightDay }
   },
   GUI = {
-<<<<<<< HEAD
     Name = "1-light-day Grid",
     Path = "/Solar System/Grids",
-    Description = [[A 1-light-day Cartesian grid aligned on the plane of the Solar System.]]
-=======
-    Name = "1ld Grid",
-    Path = "/Other/Grids",
+    Description = [[A 1-light-day Cartesian grid aligned on the plane of the Solar System.]],
     OrderingNumber = LightDay
->>>>>>> cca2f7e2
   }
 }
 
@@ -345,15 +335,10 @@
     Size = { 2 * LightMonth, 2 * LightMonth }
   },
   GUI = {
-<<<<<<< HEAD
     Name = "1-light-month Grid",
     Path = "/Solar System/Grids",
-    Description = [[A 1-light-month Cartesian grid aligned on the plane of the Solar System.]]
-=======
-    Name = "1lm Grid",
-    Path = "/Other/Grids",
+    Description = [[A 1-light-month Cartesian grid aligned on the plane of the Solar System.]],
     OrderingNumber = LightMonth
->>>>>>> cca2f7e2
   }
 }
 
@@ -383,15 +368,10 @@
     Size = { 2 * LightYear, 2 * LightYear }
   },
   GUI = {
-<<<<<<< HEAD
     Name = "1-light-year Grid",
     Path = "/Solar System/Grids",
-    Description = [[A 1-light-year Cartesian grid aligned on the plane of the Solar System.]]
-=======
-    Name = "1ly Grid",
-    Path = "/Other/Grids",
+    Description = [[A 1-light-year Cartesian grid aligned on the plane of the Solar System.]],
     OrderingNumber = LightYear
->>>>>>> cca2f7e2
   }
 }
 
@@ -421,15 +401,10 @@
     Size = { 10 * 2 * LightYear, 10 * 2 * LightYear }
   },
   GUI = {
-<<<<<<< HEAD
     Name = "10-light-year Grid",
     Path = "/Milky Way/Grids",
-    Description = [[A 10-light-year Cartesian grid aligned on the plane of the Solar System.]]
-=======
-    Name = "10ly Grid",
-    Path = "/Other/Grids",
+    Description = [[A 10-light-year Cartesian grid aligned on the plane of the Solar System.]],
     OrderingNumber = 10 * LightYear
->>>>>>> cca2f7e2
   }
 }
 
@@ -459,15 +434,10 @@
     Size = { 100 * 2 * LightYear, 100 * 2 * LightYear }
   },
   GUI = {
-<<<<<<< HEAD
     Name = "100-light-year Grid",
     Path = "/Milky Way/Grids",
-    Description = [[A 100-light-year Cartesian grid aligned on the plane of the Solar System.]]
-=======
-    Name = "100ly Grid",
-    Path = "/Other/Grids",
+    Description = [[A 100-light-year Cartesian grid aligned on the plane of the Solar System.]],
     OrderingNumber = 100 * LightYear
->>>>>>> cca2f7e2
   }
 }
 
@@ -497,15 +467,10 @@
     Size = { 1000 * 2 * LightYear, 1000 * 2 * LightYear }
   },
   GUI = {
-<<<<<<< HEAD
     Name = "1,000-light-year Grid",
     Path = "/Milky Way/Grids",
-    Description = [[A 1,000-light-year Cartesian grid aligned on the plane of the Solar System.]]
-=======
-    Name = "1kly Grid",
-    Path = "/Other/Grids",
+    Description = [[A 1,000-light-year Cartesian grid aligned on the plane of the Solar System.]],
     OrderingNumber = 1000 * LightYear
->>>>>>> cca2f7e2
   }
 }
 
@@ -535,15 +500,10 @@
     Size = { 10000 * 2 * LightYear, 10000 * 2 * LightYear }
   },
   GUI = {
-<<<<<<< HEAD
     Name = "10,000-light-year Grid",
     Path = "/Milky Way/Grids",
-    Description = [[A 10,000-light-year Cartesian grid aligned on the plane of the Solar System.]]
-=======
-    Name = "10kly Grid",
-    Path = "/Other/Grids",
+    Description = [[A 10,000-light-year Cartesian grid aligned on the plane of the Solar System.]],
     OrderingNumber = 10000 * LightYear
->>>>>>> cca2f7e2
   }
 }
 
@@ -568,15 +528,10 @@
     Size = { 100000 * 2 * LightYear, 100000 * 2 * LightYear }
   },
   GUI = {
-<<<<<<< HEAD
     Name = "100,000-light-year Grid",
     Path = "/Universe/Grids",
-    Description = [[A 100,000-light-year Cartesian grid aligned on the plane of the Milky Way.]]
-=======
-    Name = "100kly Grid",
-    Path = "/Other/Grids",
+    Description = [[A 100,000-light-year Cartesian grid aligned on the plane of the Milky Way.]],
     OrderingNumber = 100000 * LightYear
->>>>>>> cca2f7e2
   }
 }
 
@@ -601,15 +556,10 @@
     Size = { 1E6 * 2 * LightYear, 1E6 * 2 * LightYear }
   },
   GUI = {
-<<<<<<< HEAD
     Name = "1-million-light-year Grid",
     Path = "/Universe/Grids",
-    Description = [[A 1-million-light-year Cartesian grid aligned on the plane of the Milky Way.]]
-=======
-    Name = "1Mly Grid",
-    Path = "/Other/Grids",
+    Description = [[A 1-million-light-year Cartesian grid aligned on the plane of the Milky Way.]],
     OrderingNumber = 1E6 * LightYear
->>>>>>> cca2f7e2
   }
 }
 
@@ -634,15 +584,10 @@
     Size = { 10E6 * 2 * LightYear, 10E6 * 2 * LightYear }
   },
   GUI = {
-<<<<<<< HEAD
     Name = "10-million-light-year Grid",
     Path = "/Universe/Grids",
-    Description = [[A 10-million-light-year Cartesian grid aligned on the plane of the Milky Way.]]
-=======
-    Name = "10Mly Grid",
-    Path = "/Other/Grids",
+    Description = [[A 10-million-light-year Cartesian grid aligned on the plane of the Milky Way.]],
     OrderingNumber = 10E6 * LightYear
->>>>>>> cca2f7e2
   }
 }
 
@@ -667,15 +612,10 @@
     Size = { 100E6 * 2 * LightYear, 100E6 * 2 * LightYear }
   },
   GUI = {
-<<<<<<< HEAD
     Name = "100-million-light-year Grid",
     Path = "/Universe/Grids",
-    Description = [[A 100-million-light-year Cartesian grid aligned on the plane of the Milky Way.]]
-=======
-    Name = "100Mly Grid",
-    Path = "/Other/Grids",
+    Description = [[A 100-million-light-year Cartesian grid aligned on the plane of the Milky Way.]],
     OrderingNumber = 100E6 * LightYear
->>>>>>> cca2f7e2
   }
 }
 
@@ -700,15 +640,10 @@
     Size = { 20E9 * 2 * LightYear, 20E9 * 2 * LightYear }
   },
   GUI = {
-<<<<<<< HEAD
     Name = "20-billion-light-year Grid",
     Path = "/Universe/Grids",
-    Description = [[A 20-billion-light-year Cartesian grid aligned on the plane of the Milky Way.]]
-=======
-    Name = "20Gly Grid",
-    Path = "/Other/Grids",
+    Description = [[A 20-billion-light-year Cartesian grid aligned on the plane of the Milky Way.]],
     OrderingNumber = 20E9 * LightYear
->>>>>>> cca2f7e2
   }
 }
 
