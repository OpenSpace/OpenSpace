--- conflicted
+++ resolved
@@ -57,10 +57,7 @@
 end)
 
 asset.export(Object)
-<<<<<<< HEAD
-=======
 
->>>>>>> 2a3a11d0
 
 
 asset.meta = {
