local constellations_helper = asset.require("util/constellations_helper")



local speck = asset.syncedResource({
  Name = "Constellation Files",
  Type = "HttpSynchronization",
  Identifier = "digitaluniverse_constellations_data",
  Version = 2
})


local zodiacs = {
  "CNC", "TAU", "PSC", "ARI", "LIB", "AQR", "CAP", "SCO", "VIR", "SGR", "GEM", "LEO"
}

local function zodiacsString(zodiacsList)
  local zodiacsString = "{"
  local isFirst = true

  for k, zodiac in pairs(zodiacsList) do
    local fullName = constellations_helper.findFullName(zodiac)
    if fullName ~= nil then
      if isFirst then
        isFirst = false
      else
        zodiacsString = zodiacsString .. ", "
      end

<<<<<<< HEAD
      zodiacsString = zodiacsString .. '"' .. fullName .. '"'
=======
      zodiacsString = zodiacsString .. [["]] .. fullName .. [["]]
>>>>>>> 2a3a11d0
    end
  end

  zodiacsString = zodiacsString .. "}"
  return zodiacsString
end

local ConstellationsExtragalactic = {
  Identifier = "ConstellationsExtragalactic",
  Renderable = {
    Type = "RenderableConstellationLines",
    Enabled = false,
    Labels = {
      File = speck .. "constellationsEXGAL.label",
      Opacity = 0.4,
      Color = { 0.8, 0.8, 0.8 },
      Size = 20.0,
      MinMaxSize = { 20, 30 },
      Unit = "Mpc",
    },
    Opacity = 0.4,
    File = speck .. "constellationsEXGAL.speck",
    NamesFile = speck .. "constellations.dat",
    Colors = { { 0.6, 0.4, 0.4 }, { 0.8, 0.0, 0.0 }, { 0.0, 0.3, 0.8 } },
    Unit = "Mpc",
    -- Selection = zodiacs
  },
  GUI = {
    Name = "Constellations (Extragalactic)",
    Path = "/Milky Way/Constellations"
  }
}

local Constellations = {
  Identifier = "Constellations",
  Renderable = {
    Type = "RenderableConstellationLines",
    Enabled = false,
    Labels = {
      File = speck .. "constellations.label",
      Opacity = 0.3,
      Color = { 0.8, 0.8, 0.8 },
      Size = 14.5,
      MinMaxSize = { 8, 170 },
      Unit = "pc",
    },
    Opacity = 0.3,
    File = speck .. "constellations.speck",
    NamesFile = speck .. "constellations.dat",
    Colors = { { 0.6, 0.4, 0.4 }, { 0.8, 0.0, 0.0 }, { 0.0, 0.3, 0.8 } },
    Unit = "pc",
    DimInAtmosphere = true
  },
  Tag = { "daytime_hidden" },
  GUI = {
    Name = "Constellations",
    Path = "/Milky Way/Constellations",
    Description = [[Census 88 constellations and labels. DU Version 3.4. <br> These
      modern constellations are largely based on those of the Babylonians and
      Greeks; however, most cultures have their own figures and stories of the sky.
      More than half the official constellations adopted by scientists in 1930 were
      known to the ancients over 2,000 years ago. Each star falls into one of these
      88 regions. Of course, today we know the stars in any given constellation do
      not necessarily have any physical relationship with one another. One star may
      be nearby, while an adjacent star in the sky may be far away.(Description
      from URL) <br><br> Data Reference: various]]
  }
}

local zodiacsString = zodiacsString(zodiacs)

-- Actions
local ShowConstellations = {
  Identifier = "os.constellations.ShowConstellations",
  Name = "Show all",
  Command = [[
    openspace.setPropertyValueSingle("Scene.Constellations.Renderable.ConstellationSelection", {})
    openspace.fadeIn("Scene.Constellations.Renderable")
  ]],
  Documentation = "Shows all the constellations lines",
  GuiPath = "/Constellations/Lines",
  IsLocal = false
}

local HideConstellations = {
  Identifier = "os.constellations.HideConstellations",
  Name = "Hide all",
  Command = [[
    openspace.fadeOut("Scene.Constellations.Renderable", nil, "openspace.setPropertyValueSingle('Scene.Constellations.Renderable.Enabled', false); openspace.setPropertyValueSingle("Scene.Constellations.Renderable.ConstellationSelection", {})")
  ]],
  Documentation = "Hides all the constellations lines",
  GuiPath = "/Constellations/Lines",
  IsLocal = false
}

local ShowZodiacs = {
  Identifier = "os.constellation.ShowZodiacs",
  Name = "Show zodiac",
  Command = [[
    openspace.setPropertyValueSingle("Scene.Constellations.Renderable.ConstellationSelection", ]] .. zodiacsString .. [[)
    openspace.fadeIn("Scene.Constellations.Renderable")
  ]],
  Documentation = "Shows the zodiac constellations lines",
  GuiPath = "/Constellations/Lines",
  IsLocal = false
}


asset.onInitialize(function()
  openspace.addSceneGraphNode(ConstellationsExtragalactic)
  openspace.addSceneGraphNode(Constellations)

  openspace.action.registerAction(ShowConstellations)
  openspace.action.registerAction(HideConstellations)
  openspace.action.registerAction(ShowZodiacs)
end)

asset.onDeinitialize(function()
  openspace.action.removeAction(ShowZodiacs)
  openspace.action.removeAction(HideConstellations)
  openspace.action.removeAction(ShowConstellations)

  openspace.removeSceneGraphNode(Constellations)
  openspace.removeSceneGraphNode(ConstellationsExtragalactic)
end)

asset.export(ConstellationsExtragalactic)
asset.export(Constellations)
<<<<<<< HEAD
=======
asset.export("ShowConstellations", ShowConstellations.Identifier)
asset.export("HideConstellations", HideConstellations.Identifier)
asset.export("ShowZodiacs", ShowZodiacs.Identifier)
>>>>>>> 2a3a11d0



asset.meta = {
  Name = "Constellations",
  Version = "1.3",
  Description = "Digital Universe asset for constellation lines",
  Author = "Brian Abbott (AMNH)",
  URL = "https://www.amnh.org/research/hayden-planetarium/digital-universe",
  License = "AMNH Digital Universe"
}<|MERGE_RESOLUTION|>--- conflicted
+++ resolved
@@ -27,11 +27,7 @@
         zodiacsString = zodiacsString .. ", "
       end
 
-<<<<<<< HEAD
-      zodiacsString = zodiacsString .. '"' .. fullName .. '"'
-=======
       zodiacsString = zodiacsString .. [["]] .. fullName .. [["]]
->>>>>>> 2a3a11d0
     end
   end
 
@@ -160,12 +156,9 @@
 
 asset.export(ConstellationsExtragalactic)
 asset.export(Constellations)
-<<<<<<< HEAD
-=======
 asset.export("ShowConstellations", ShowConstellations.Identifier)
 asset.export("HideConstellations", HideConstellations.Identifier)
 asset.export("ShowZodiacs", ShowZodiacs.Identifier)
->>>>>>> 2a3a11d0
 
 
 
