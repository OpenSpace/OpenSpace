--- conflicted
+++ resolved
@@ -1,7 +1,6 @@
 local assetHelper = asset.require('util/asset_helper')
 local earthTransforms = asset.require('scene/solarsystem/planets/earth/transforms')
 local sunTransforms = asset.require('scene/solarsystem/sun/transforms')
-
 
 local trail = asset.syncedResource({
     Name = "Gaia Trail",
@@ -41,10 +40,7 @@
     Parent = sunTransforms.SolarSystemBarycenter.Identifier,
     Renderable = {
         Type = "RenderableTrailTrajectory",
-<<<<<<< HEAD
         Enabled = false,
-=======
->>>>>>> d1b2a0f6
         Translation = {
             Type = "HorizonsTranslation",
             HorizonsTextFile = trail .. "/gaia_orbit_horizons_sun.dat"
