--- conflicted
+++ resolved
@@ -101,11 +101,7 @@
     openspace.fadeIn("Scene.ImageConstellation*.Renderable")
   ]],
   Documentation = "Enables and fades up constellation art work",
-<<<<<<< HEAD
   GuiPath = "/Night Sky/Constellations",
-=======
-  GuiPath = "/Constellations/Art",
->>>>>>> c3bcd1e0
   IsLocal = false
 }
 asset.export("ShowArtAction", show_art)
@@ -117,11 +113,7 @@
     openspace.fadeOut("Scene.ImageConstellation*.Renderable")
   ]],
   Documentation = "Fades out constellation artwork",
-<<<<<<< HEAD
   GuiPath = "/Night Sky/Constellations",
-=======
-  GuiPath = "/Constellations/Art",
->>>>>>> c3bcd1e0
   IsLocal = false
 }
 asset.export("HideArtAction", hide_art)
@@ -133,11 +125,7 @@
     openspace.setPropertyValue("Scene.ImageConstellation*.Renderable.Enabled", false)
   ]],
   Documentation = "Disable constellation artwork",
-<<<<<<< HEAD
   GuiPath = "/Night Sky/Constellations",
-=======
-  GuiPath = "/Constellations/Art",
->>>>>>> c3bcd1e0
   IsLocal = false
 }
 asset.export("DisableArtAction", disable_art)
@@ -149,30 +137,19 @@
     openspace.fadeIn("{zodiac}")
   ]],
   Documentation = "Enables and fades up zodiac art work",
-<<<<<<< HEAD
   GuiPath = "/Night Sky/Constellations",
-=======
-  GuiPath = "/Constellations/Art",
->>>>>>> c3bcd1e0
   IsLocal = false
 }
 asset.export("ShowZodiacArt", show_zodiac_art)
 
 local hide_zodiac_art = {
   Identifier = "constellation_art.hide_zodiac_art",
-<<<<<<< HEAD
-  Name = "Hide zodiac art",
-  Command =  [[openspace.setPropertyValue("{zodiac}.Renderable.Opacity", 0, 2)]],
-  Documentation = "Fades down zodiac art work",
-  GuiPath = "/Night Sky/Constellations",
-=======
   Name = "Hide zodiac",
   Command =  [[
     openspace.fadeOut("{zodiac}")
   ]],
-  Documentation = "fades down zodiac art work",
-  GuiPath = "/Constellations/Art",
->>>>>>> c3bcd1e0
+  Documentation = "Fades down zodiac art work",
+  GuiPath = "/Night Sky/Constellations",
   IsLocal = false
 }
 asset.export("HideZodiacArt", hide_zodiac_art)
