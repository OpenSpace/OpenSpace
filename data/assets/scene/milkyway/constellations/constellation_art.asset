--- conflicted
+++ resolved
@@ -64,14 +64,9 @@
         },
         Tag = { "ConstellationArtImage", group },
         GUI = {
-<<<<<<< HEAD
-          Name = name .. ' Image',
-          Path = '/Milky Way/' .. guiPath,
+          Name = name .. " Image",
+          Path = "/Milky Way/" .. guiPath,
           Description = name .. ' Constellation Image'
-=======
-          Name = name .. " Image",
-          Path = "/Milky Way/" .. guiPath
->>>>>>> 0462a008
         }
       }
       table.insert(genConstellations, aconstellation);
