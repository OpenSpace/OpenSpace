--- conflicted
+++ resolved
@@ -41,36 +41,14 @@
 }
 
 local PS4Controller = {
-<<<<<<< HEAD
-    LeftThumbStick = { 0 , 1 },
-    RightThumbStick = { 2, 5 },
-    LeftTrigger = 3,
-    RightTrigger = 4,
-    A = 1, -- Cross
-    B = 2, -- Circle
-    X = 0, -- Square
-    Y = 3, -- Triangle
-    LB = 4,
-    RB = 5,
-    Select = 9, -- options
-    Start = 12, -- PS button
-    LeftStick = 10,
-    RightStick = 11,
-    DPad = {
-        Up = 14,
-        Right = 15,
-        Down = 16,
-        Left = 17
-    }
-=======
   LeftThumbStick = { 0 , 1 },
   RightThumbStick = { 2, 5 },
   LeftTrigger = 3,
   RightTrigger = 4,
-  A = 3, -- Triangle
-  B = 0, -- Square
-  X = 2, -- Circle
-  Y = 1, -- Cross
+  A = 1, -- Cross
+  B = 2, -- Circle
+  X = 0, -- Square
+  Y = 3, -- Triangle
   LB = 4,
   RB = 5,
   Select = 9, -- options
@@ -83,15 +61,14 @@
     Down = 16,
     Left = 17
   }
->>>>>>> 2ca7101b
 }
 
 local SpaceMouse = {
-    Push = {0, 1, 2}, -- left/right, back/forth, up/down
-    Twist = {5}, -- left/right
-    Tilt = {4, 3}, -- left/right, back/forth
-    LeftButton = 0,
-    RightButton = 1
+  Push = {0, 1, 2}, -- left/right, back/forth, up/down
+  Twist = {5}, -- left/right
+  Tilt = {4, 3}, -- left/right, back/forth
+  LeftButton = 0,
+  RightButton = 1
 }
 
 -- Variables to store the state of the joystick between frames
@@ -105,11 +82,11 @@
     -- We only want to store the current state in the first mode that is enabled, otherwise we will overwrite the backup
     if not Joystick.State.IsInRollMode then
       -- Save current axis state
-      Joystick.State.Axis.Type, Joystick.State.Axis.Inverted, Joystick.State.Axis.Normalized = openspace.navigation.joystickAxis(]] .. axis .. [[)
+      Joystick.State.Axis.Type, Joystick.State.Axis.Inverted, Joystick.State.Axis.Normalized, Joystick.State.Axis.Static = openspace.navigation.joystickAxis(]] .. axis .. [[)
     end
 
     -- Set new axis state
-    openspace.navigation.bindJoystickAxis(]] .. axis .. [[, "LocalRoll X", true);
+    openspace.navigation.bindJoystickAxis(]] .. axis .. [[, "LocalRoll X", Joystick.State.Axis.Inverted, Joystick.State.Axis.Normalized, Joystick.State.Axis.Static);
     Joystick.State.IsInRollMode = true
   ]]
 end
@@ -119,11 +96,11 @@
     -- We only want to store the current state in the first mode that is enabled, otherwise we will overwrite the backup
     if not Joystick.State.IsInRollMode then
       -- Save current axis state
-      Joystick.State.Axis.Type, Joystick.State.Axis.Inverted, Joystick.State.Axis.Normalized = openspace.navigation.joystickAxis(]] .. axis .. [[)
+      Joystick.State.Axis.Type, Joystick.State.Axis.Inverted, Joystick.State.Axis.Normalized, Joystick.State.Axis.Static = openspace.navigation.joystickAxis(]] .. axis .. [[)
     end
 
     -- Set new axis state
-    openspace.navigation.bindJoystickAxis(]] .. axis .. [[, "GlobalRoll X", true);
+    openspace.navigation.bindJoystickAxis(]] .. axis .. [[, "GlobalRoll X", Joystick.State.Axis.Inverted, Joystick.State.Axis.Normalized, Joystick.State.Axis.Static);
     Joystick.State.IsInRollMode = true
   ]]
 end
@@ -131,171 +108,101 @@
 local unbindRoll = function(axis)
   return [[
     -- Reset previous state
-    openspace.navigation.bindJoystickAxis(]] .. axis .. [[, Joystick.State.Axis.Type, Joystick.State.Axis.Inverted, Joystick.State.Axis.Normalized);
+    openspace.navigation.bindJoystickAxis(]] .. axis .. [[, Joystick.State.Axis.Type, Joystick.State.Axis.Inverted, Joystick.State.Axis.Normalized, Joystick.State.Axis.Static);
   ]]
 end
 
 asset.onInitialize(function()
-<<<<<<< HEAD
-    -- Set the controller to the connected controller
-    -- Currently:  XBoxController, PS4Controller or SpaceMouse
-    local controller = XBoxController;
-
-    -- Case of XBoxController or PS4Controller
-    if(controller.A ~= nil) then
-        openspace.navigation.setAxisDeadZone(controller.LeftThumbStick[1], 0.15)
-        openspace.navigation.setAxisDeadZone(controller.LeftThumbStick[2], 0.15)
-        openspace.navigation.setAxisDeadZone(controller.RightThumbStick[1], 0.15)
-        openspace.navigation.setAxisDeadZone(controller.RightThumbStick[2], 0.15)
-
-        openspace.navigation.bindJoystickAxis(controller.LeftThumbStick[1], "Orbit X");
-        openspace.navigation.bindJoystickAxis(controller.LeftThumbStick[2], "Orbit Y", true);
-        openspace.navigation.bindJoystickAxis(controller.RightThumbStick[1], "Pan X", true);
-        openspace.navigation.bindJoystickAxis(controller.RightThumbStick[2], "Pan Y", true);
-        openspace.navigation.bindJoystickAxis(controller.LeftTrigger, "Zoom Out", false, true);
-        openspace.navigation.bindJoystickAxis(controller.RightTrigger, "Zoom In", false, true);
-
-        openspace.navigation.bindJoystickButton(
-            controller.LB,
-            bindLocalRoll(controller.RightThumbStick[1]),
-            "Switch to local roll mode"
-        )
-        openspace.navigation.bindJoystickButton(
-            controller.LB,
-            unbindRoll(controller.RightThumbStick[1]),
-            "Switch back to normal mode",
-            "Release"
-        )
-        openspace.navigation.bindJoystickButton(
-            controller.RB,
-            bindGlobalRoll(controller.RightThumbStick[1]),
-            "Switch to global roll mode"
-        )
-        openspace.navigation.bindJoystickButton(
-            controller.RB,
-            unbindRoll(controller.RightThumbStick[1]),
-            "Switch back to normal mode",
-            "Release"
-        )
-
-        openspace.navigation.bindJoystickButton(
-            controller.A,
-            propertyHelper.invert('NavigationHandler.OrbitalNavigator.Friction.ZoomFriction'),
-            "Toggle zoom friction"
-        )
-        openspace.navigation.bindJoystickButton(
-            controller.B,
-            propertyHelper.invert('NavigationHandler.OrbitalNavigator.Friction.RotationalFriction'),
-            "Toggle rotational friction"
-        )
-        openspace.navigation.bindJoystickButton(
-            controller.DPad.Left,
-            propertyHelper.invert('NavigationHandler.OrbitalNavigator.Friction.RollFriction'),
-            "Toggle roll friction"
-        )
-
-        openspace.navigation.bindJoystickButton(
-            controller.X,
-            "openspace.setPropertyValueSingle('NavigationHandler.OrbitalNavigator.Aim', '');" ..
-            "openspace.setPropertyValueSingle('NavigationHandler.OrbitalNavigator.Anchor', 'Earth');" ..
-            "openspace.setPropertyValueSingle('NavigationHandler.OrbitalNavigator.RetargetAnchor', nil);",
-            "Switch target to Earth"
-        )
-        openspace.navigation.bindJoystickButton(
-            controller.Y,
-            "openspace.setPropertyValueSingle('NavigationHandler.OrbitalNavigator.Aim', '');" ..
-            "openspace.setPropertyValueSingle('NavigationHandler.OrbitalNavigator.Anchor', 'Mars');" ..
-            "openspace.setPropertyValueSingle('NavigationHandler.OrbitalNavigator.RetargetAnchor', nil);",
-            "Switch target to Mars"
-        )
-    -- Case of SpaceMouse
-    elseif (controller.LeftButton ~= nil) then
-        openspace.navigation.bindJoystickAxis(controller.Push[1], "Orbit X", false, false, true, 40.0);
-        openspace.navigation.bindJoystickAxis(controller.Push[2], "Orbit Y", false, false, true, 40.0);
-        openspace.navigation.bindJoystickAxis(controller.Twist[1], "Pan X", true, false, true, 40.0);
-        openspace.navigation.bindJoystickAxis(controller.Tilt[2], "Pan Y", false, false, true, 35.0);
-        openspace.navigation.bindJoystickAxis(controller.Push[3], "Zoom", false, false, true, 40.0);
-        openspace.navigation.bindJoystickAxis(controller.Tilt[1], "LocalRoll X", false, false, true, 35.0);
-
-        --openspace.navigation.bindJoystickButton(
-            --controller.LeftButton,
-            --bindLocalRoll(controller.Tilt[1]),
-            --"Switch to local roll mode"
-        --)
-
-        --openspace.navigation.bindJoystickButton(
-            --controller.RightButton,
-            --bindGlobalRoll(controller.Tilt[1]),
-            --"Switch to global roll mode"
-        --)
-    end
-=======
   -- Set the controller to the connected controller
-  -- Currently:  XBoxController  or  PS4Controller
-  local controller = XBoxController;
-
-  openspace.navigation.setAxisDeadZone(controller.LeftThumbStick[1], 0.15)
-  openspace.navigation.setAxisDeadZone(controller.LeftThumbStick[2], 0.15)
-  openspace.navigation.setAxisDeadZone(controller.RightThumbStick[1], 0.15)
-  openspace.navigation.setAxisDeadZone(controller.RightThumbStick[2], 0.15)
-  openspace.navigation.setAxisDeadZone(controller.LeftTrigger, 0.15)
-  openspace.navigation.setAxisDeadZone(controller.RightTrigger, 0.15)
-
-  openspace.navigation.bindJoystickAxis(controller.LeftThumbStick[1], "Orbit X");
-  openspace.navigation.bindJoystickAxis(controller.LeftThumbStick[2], "Orbit Y", true);
-  openspace.navigation.bindJoystickAxis(controller.RightThumbStick[1], "Pan X", true);
-  openspace.navigation.bindJoystickAxis(controller.RightThumbStick[2], "Pan Y", true);
-  openspace.navigation.bindJoystickAxis(controller.LeftTrigger, "Zoom Out", false, true);
-  openspace.navigation.bindJoystickAxis(controller.RightTrigger, "Zoom In", false, true);
-
-  openspace.navigation.bindJoystickButton(
-    controller.LB,
-    bindLocalRoll(controller.RightThumbStick[1]),
-    "Switch to local roll mode"
-  )
-  openspace.navigation.bindJoystickButton(
-    controller.LB,
-    unbindRoll(controller.RightThumbStick[1]),
-    "Switch back to normal mode",
-    "Release"
-  )
-  openspace.navigation.bindJoystickButton(
-    controller.RB,
-    bindGlobalRoll(controller.RightThumbStick[1]),
-    "Switch to global roll mode"
-  )
-  openspace.navigation.bindJoystickButton(
-    controller.RB,
-    unbindRoll(controller.RightThumbStick[1]),
-    "Switch back to normal mode",
-    "Release"
-  )
-
-  openspace.navigation.bindJoystickButton(
-    controller.A,
-    propertyHelper.invert('NavigationHandler.OrbitalNavigator.Friction.ZoomFriction'),
-    "Toggle zoom friction"
-  )
-  openspace.navigation.bindJoystickButton(
-    controller.B,
-    propertyHelper.invert('NavigationHandler.OrbitalNavigator.Friction.RotationalFriction'),
-    "Toggle rotational friction"
-  )
-  openspace.navigation.bindJoystickButton(
-    controller.DPad.Left,
-    propertyHelper.invert('NavigationHandler.OrbitalNavigator.Friction.RollFriction'),
-    "Toggle roll friction"
-  )
-
-  openspace.navigation.bindJoystickButton(
-    controller.X,
-    "openspace.setPropertyValue('NavigationHandler.Origin', 'Earth')",
-    "Switch target to Earth"
-  )
-  openspace.navigation.bindJoystickButton(
-    controller.Y,
-    "openspace.setPropertyValue('NavigationHandler.Origin', 'Mars')",
-    "Switch target to Mars"
-  )
->>>>>>> 2ca7101b
+  -- Currently:  XBoxController, PS4Controller or SpaceMouse
+  local controller = SpaceMouse;
+
+  -- Case of XBoxController or PS4Controller
+  if(controller.A ~= nil) then
+    openspace.navigation.setAxisDeadZone(controller.LeftThumbStick[1], 0.15)
+    openspace.navigation.setAxisDeadZone(controller.LeftThumbStick[2], 0.15)
+    openspace.navigation.setAxisDeadZone(controller.RightThumbStick[1], 0.15)
+    openspace.navigation.setAxisDeadZone(controller.RightThumbStick[2], 0.15)
+
+    openspace.navigation.bindJoystickAxis(controller.LeftThumbStick[1], "Orbit X");
+    openspace.navigation.bindJoystickAxis(controller.LeftThumbStick[2], "Orbit Y", true);
+    openspace.navigation.bindJoystickAxis(controller.RightThumbStick[1], "Pan X", true);
+    openspace.navigation.bindJoystickAxis(controller.RightThumbStick[2], "Pan Y", true);
+    openspace.navigation.bindJoystickAxis(controller.LeftTrigger, "Zoom Out", false, true);
+    openspace.navigation.bindJoystickAxis(controller.RightTrigger, "Zoom In", false, true);
+
+    openspace.navigation.bindJoystickButton(
+      controller.LB,
+      bindLocalRoll(controller.RightThumbStick[1]),
+      "Switch to local roll mode"
+    )
+    openspace.navigation.bindJoystickButton(
+      controller.LB,
+      unbindRoll(controller.RightThumbStick[1]),
+      "Switch back to normal mode",
+      "Release"
+    )
+    openspace.navigation.bindJoystickButton(
+      controller.RB,
+      bindGlobalRoll(controller.RightThumbStick[1]),
+      "Switch to global roll mode"
+    )
+    openspace.navigation.bindJoystickButton(
+      controller.RB,
+      unbindRoll(controller.RightThumbStick[1]),
+      "Switch back to normal mode",
+      "Release"
+    )
+
+    openspace.navigation.bindJoystickButton(
+      controller.A,
+      propertyHelper.invert('NavigationHandler.OrbitalNavigator.Friction.ZoomFriction'),
+      "Toggle zoom friction"
+    )
+    openspace.navigation.bindJoystickButton(
+      controller.B,
+      propertyHelper.invert('NavigationHandler.OrbitalNavigator.Friction.RotationalFriction'),
+      "Toggle rotational friction"
+    )
+    openspace.navigation.bindJoystickButton(
+      controller.DPad.Left,
+      propertyHelper.invert('NavigationHandler.OrbitalNavigator.Friction.RollFriction'),
+      "Toggle roll friction"
+    )
+
+    openspace.navigation.bindJoystickButton(
+      controller.X,
+      "openspace.setPropertyValueSingle('NavigationHandler.OrbitalNavigator.Aim', '');" ..
+      "openspace.setPropertyValueSingle('NavigationHandler.OrbitalNavigator.Anchor', 'Earth');" ..
+      "openspace.setPropertyValueSingle('NavigationHandler.OrbitalNavigator.RetargetAnchor', nil);",
+      "Switch target to Earth"
+    )
+    openspace.navigation.bindJoystickButton(
+      controller.Y,
+      "openspace.setPropertyValueSingle('NavigationHandler.OrbitalNavigator.Aim', '');" ..
+      "openspace.setPropertyValueSingle('NavigationHandler.OrbitalNavigator.Anchor', 'Mars');" ..
+      "openspace.setPropertyValueSingle('NavigationHandler.OrbitalNavigator.RetargetAnchor', nil);",
+      "Switch target to Mars"
+    )
+  -- Case of SpaceMouse
+  elseif (controller.LeftButton ~= nil) then
+    openspace.navigation.bindJoystickAxis(controller.Push[1], "Orbit X", false, false, true, 40.0);
+    openspace.navigation.bindJoystickAxis(controller.Push[2], "Orbit Y", false, false, true, 40.0);
+    openspace.navigation.bindJoystickAxis(controller.Twist[1], "Pan X", true, false, true, 40.0);
+    openspace.navigation.bindJoystickAxis(controller.Tilt[2], "Pan Y", false, false, true, 35.0);
+    openspace.navigation.bindJoystickAxis(controller.Push[3], "Zoom", false, false, true, 40.0);
+    openspace.navigation.bindJoystickAxis(controller.Tilt[1], "LocalRoll X", false, false, true, 35.0);
+
+    --[[openspace.navigation.bindJoystickButton(
+      controller.LeftButton,
+      bindLocalRoll(controller.Tilt[1]),
+      "Switch to local roll mode"
+    )
+
+    openspace.navigation.bindJoystickButton(
+      controller.RightButton,
+      bindGlobalRoll(controller.Tilt[1]),
+      "Switch to global roll mode"
+    )]]--
+  end
 end)