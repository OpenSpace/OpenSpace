--- conflicted
+++ resolved
@@ -4,12 +4,7 @@
 
 
 -- Select which commit hashes to use for the frontend and backend
-<<<<<<< HEAD
-local frontendHash = "6fd7541151b65b97433a06ac71a3b72b33857518"
-=======
 local frontendHash = "79f012650c585c1d62c5c74d90c6708031312347"
-local dataProvider = "data.openspaceproject.com/files/webgui"
->>>>>>> 0eb86d2c
 
 local frontend = asset.syncedResource({
   Identifier = "WebGuiFrontend",
