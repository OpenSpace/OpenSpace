local BackendHash = "7ca0a34e9c4c065b7bfad0623db0e322bf3e0af9"

local backend = asset.syncedResource({
  Identifier = "WebGuiBackend",
  Name = "Web Gui Backend",
  Type = "UrlSynchronization",
  Url = "http://data.openspaceproject.com/files/webgui/backend/" ..  BackendHash .. "/backend.zip"
})


<<<<<<< HEAD
asset.onInitialize(function ()
=======
asset.onInitialize(function()
>>>>>>> 2a3a11d0
  -- Unzip the server bundle
  local dest = backend .. "backend"
  if not openspace.directoryExists(dest) then
    openspace.unzipFile(backend .. "backend.zip", dest, true)
  end

  openspace.setPropertyValueSingle(
    "Modules.WebGui.ServerProcessEntryPoint", backend .. "backend/backend.js"
  )
end)<|MERGE_RESOLUTION|>--- conflicted
+++ resolved
@@ -8,11 +8,7 @@
 })
 
 
-<<<<<<< HEAD
-asset.onInitialize(function ()
-=======
 asset.onInitialize(function()
->>>>>>> 2a3a11d0
   -- Unzip the server bundle
   local dest = backend .. "backend"
   if not openspace.directoryExists(dest) then
