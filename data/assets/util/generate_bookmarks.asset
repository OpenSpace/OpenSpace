--- conflicted
+++ resolved
@@ -1,17 +1,9 @@
 local function loadBookmarks(guiPath, bookmarkfile)
-<<<<<<< HEAD
-  local genBookmarks = {};
-  local PARSEC_CONSTANT = 3.0856776E16;
-
-  local extract_first_line = false
-  local contents = openspace.readCSVFile(openspace.absPath(bookmarkfile), extract_first_line);
-=======
   local genBookmarks = {}
   local PARSEC_CONSTANT = 3.0856776E16
 
   local extract_first_line = false
   local contents = openspace.readCSVFile(openspace.absPath(bookmarkfile), extract_first_line)
->>>>>>> 2a3a11d0
 
   for _,v in ipairs(contents) do
     local group = v[1]
