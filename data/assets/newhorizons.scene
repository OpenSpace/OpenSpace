--- conflicted
+++ resolved
@@ -101,11 +101,7 @@
     },
     {
         Key = "l",
-<<<<<<< HEAD
-        Command = propertyHelper.invert('Labels.renderable.performFading'),
-=======
         Command = propertyHelper.invert('Scene.Labels.renderable.Enabled'),
->>>>>>> 46755544
         Documentation = "Toggles the visibility of the labels for the New Horizons instruments.",
         Local = false
     },
