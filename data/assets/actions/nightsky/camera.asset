--- conflicted
+++ resolved
@@ -2,15 +2,6 @@
   Identifier = "os.nightsky.LookUp",
   Name = "Look up",
   Command = [[
-<<<<<<< HEAD
-    local currentNavState = openspace.navigation.getNavigationState();
-    local newNavState = {};
-    newNavState["Pitch"] = math.pi;
-    newNavState["Anchor"] = currentNavState["Anchor"];
-    newNavState["Yaw"] = currentNavState["Yaw"];
-    newNavState["Position"] = currentNavState["Position"];
-    newNavState["Up"] = currentNavState["Up"];
-=======
     local currentNavState = openspace.navigation.getNavigationState()
     local newNavState = {
       Pitch = math.pi,
@@ -19,7 +10,6 @@
       Position = currentNavState["Position"],
       Up = currentNavState["Up"]
     }
->>>>>>> 2a3a11d0
     openspace.navigation.setNavigationState(newNavState)
   ]],
   Documentation = "Sets the view to be looking at the zenith",
@@ -31,15 +21,6 @@
   Identifier = "os.nightsky.LevelHorizonYaw",
   Name = "Level Horizon Yaw",
   Command = [[
-<<<<<<< HEAD
-    local currentNavState = openspace.navigation.getNavigationState();
-    local newNavState = {};
-    newNavState["Pitch"] = currentNavState["Pitch"];
-    newNavState["Anchor"] = currentNavState["Anchor"];
-    newNavState["Yaw"] = 0.0;
-    newNavState["Position"] = currentNavState["Position"];
-    newNavState["Up"] = currentNavState["Up"];
-=======
     local currentNavState = openspace.navigation.getNavigationState()
     local newNavState = {
       Pitch = currentNavState["Pitch"],
@@ -48,7 +29,6 @@
       Position = currentNavState["Position"],
       Up = currentNavState["Up"]
     }
->>>>>>> 2a3a11d0
     openspace.navigation.setNavigationState(newNavState)
   ]],
   Documentation = "Levels the horizon horizontally.",
@@ -130,16 +110,8 @@
   openspace.action.removeAction(LookUp)
 end)
 
-<<<<<<< HEAD
-asset.export(LookUp)
-asset.export(LevelHorizonYaw)
-asset.export(LevelHorizonPitch)
-asset.export(LookingNorth)
-asset.export(LookingSouth)
-=======
 asset.export("LookUp", LookUp.Identifier)
 asset.export("LevelHorizonYaw", LevelHorizonYaw.Identifier)
 asset.export("LevelHorizonPitch", LevelHorizonPitch.Identifier)
 asset.export("LookingNorth", LookingNorth.Identifier)
-asset.export("LookingSouth", LookingSouth.Identifier)
->>>>>>> 2a3a11d0
+asset.export("LookingSouth", LookingSouth.Identifier)