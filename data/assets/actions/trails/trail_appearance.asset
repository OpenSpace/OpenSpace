local function highlightCommand(identifierString, value)
  local easeFunction = "QuinticEaseOut"
  if value > 1 then
    easeFunction = "QuinticEaseIn"
  end
<<<<<<< HEAD
  local command = 'openspace.setPropertyValue("'
  command = command .. identifierString .. '.Renderable.Appearance.Fade", '
  command = command .. value .. ', 2, "' .. easeFunction .. '")'
  return command;
end

local function highlightAction(identifierString, value, nameString)
  local actionString = 'Dehighlight'
  if value > 1 then
    actionString = 'Highlight'
=======
  local command = [[openspace.setPropertyValue("]]
  command = command .. identifierString .. [[.Renderable.Appearance.Fade", ]]
  command = command .. value .. [[, 2, "]] .. easeFunction .. [[")]]
  return command
end

local function highlightAction(identifierString, value, nameString)
  local actionString = "Dehighlight"
  if value > 1 then
    actionString = "Highlight"
>>>>>>> 2a3a11d0
  end
  return {
    Identifier = "os." .. actionString .. identifierString .. "_trail",
    Name = actionString .. " " .. nameString .. " trail",
    Command = highlightCommand(identifierString, value),
    Documentation = "Animates the trail fade of " .. nameString .. "'s Trail",
    GuiPath = "/Trails/Appearance",
    IsLocal = true
  }
end

local function toggleHighlightAction(identifierString, value, nameString)
  return {
    Identifier = "os.toggle_" .. identifierString .. "_trail_highlight",
    Name = "Toggle " .. nameString .. " trail highlight",
    Command = [[
<<<<<<< HEAD
local list = openspace.getProperty("]] .. identifierString .. [[.Renderable.Appearance.Fade");
if #list == 0 then
  openspace.printWarning("No planets to resize");
else
  local prop = list[1];
=======
local list = openspace.getProperty("]] .. identifierString .. [[.Renderable.Appearance.Fade")
if #list == 0 then
  openspace.printWarning("No planets to resize")
else
  local prop = list[1]
>>>>>>> 2a3a11d0
  local fadeValue = openspace.getPropertyValue(prop)
  if fadeValue > 1 then
    ]] .. highlightCommand(identifierString, 1, nameString) .. "\n" .. [[
  else
    ]] .. highlightCommand(identifierString, value, nameString) .. "\n" .. [[
  end
end]],
    Documentation = "Animates the trail fade of " .. nameString .. "'s trail",
    GuiPath = "/Trails/Appearance",
    IsLocal = true
  }
end


local EnableTrailFading = {
  Identifier = "os.EnableTrailFading",
  Name = "Enable trail fading",
  Command = [[
    openspace.setPropertyValue("Scene.*Trail.Renderable.Appearance.EnableFade", true)
    openspace.setPropertyValue("Scene.*trail.Renderable.Appearance.EnableFade", true)
  ]],
  Documentation = "Set orbits to fade out towards the end",
  GuiPath = "/Trails/Appearance",
  IsLocal = true
}

local DisableTrailFading = {
  Identifier = "os.DisableTrailFading",
  Name = "Disable trail fading",
  Command = [[
    openspace.setPropertyValue("Scene.*Trail.Renderable.Appearance.EnableFade", false)
    openspace.setPropertyValue("Scene.*trail.Renderable.Appearance.EnableFade", false)
  ]],
  Documentation = "Sets trails not to fade out torwards end",
  GuiPath = "/Trails/Appearance",
  IsLocal = true
}

local ToggleTrailFading = {
  Identifier = "os.ToggleTrailFading",
  Name = "Toggle trail fading",
  Command = [[
    local capList = openspace.getProperty("*Trail.Renderable.Appearance.EnableFade")
    local list = openspace.getProperty("*trail.Renderable.Appearance.EnableFade")
    if (#capList == 0) and (#list == 0) then
      openspace.printWarning("No trails to toggle")
    else
      local prop
      if #capList > 0 then
        prop = capList[1]
      else
        prop = list[1]
      end
      local currentFade = openspace.getPropertyValue(prop)
      local newFade = not currentFade
      openspace.setPropertyValue("Scene.*Trail.Renderable.Appearance.EnableFade", newFade)
      openspace.setPropertyValue("Scene.*trail.Renderable.Appearance.EnableFade", newFade)
    end
  ]],
  Documentation = "Toggle trails to fade out towards the end for all trails in the Scene",
  GuiPath = "/Trails/Appearance",
  IsLocal = true
}

local HighlightEarthTrail = highlightAction("Scene.EarthTrail", 10, "Earth")
local DehighlightEarthTrail = highlightAction("Scene.EarthTrail", 1, "Earth")
local ToggleEarthTrailHighlight = toggleHighlightAction("Scene.EarthTrail", 10, "Earth")

local HighlightInnerTrails = highlightAction("{planetTrail_terrestrial}", 50, "Inner Planet")
local DehighlightInnerTrails = highlightAction("{planetTrail_terrestrial}", 1, "Inner Planet")
local ToggleInnerTrailHighlight = toggleHighlightAction("{planetTrail_terrestrial}", 50, "Inner Planet")

local HighlightOuterTrails = highlightAction("{planetTrail_giants}", 100, "Outer Planet")
local DehighlightOuterTrails = highlightAction("{planetTrail_giants}", 1, "Outer Planet")
local ToggleOuterTrailHighlight = toggleHighlightAction("{planetTrail_giants}", 100, "Outer Planet")


asset.onInitialize(function()
  openspace.action.registerAction(EnableTrailFading)
  openspace.action.registerAction(DisableTrailFading)
  openspace.action.registerAction(ToggleTrailFading)

  openspace.action.registerAction(HighlightEarthTrail)
  openspace.action.registerAction(DehighlightEarthTrail)
  openspace.action.registerAction(ToggleEarthTrailHighlight)

  openspace.action.registerAction(HighlightInnerTrails)
  openspace.action.registerAction(DehighlightInnerTrails)
  openspace.action.registerAction(ToggleInnerTrailHighlight)

  openspace.action.registerAction(HighlightOuterTrails)
  openspace.action.registerAction(DehighlightOuterTrails)
  openspace.action.registerAction(ToggleOuterTrailHighlight)
end)

asset.onDeinitialize(function()
  openspace.action.removeAction(ToggleOuterTrailHighlight)
  openspace.action.removeAction(DehighlightOuterTrails)
  openspace.action.removeAction(HighlightOuterTrails)

  openspace.action.removeAction(ToggleInnerTrailHighlight)
  openspace.action.removeAction(DehighlightInnerTrails)
  openspace.action.removeAction(HighlightInnerTrails)

  openspace.action.removeAction(ToggleEarthTrailHighlight)
  openspace.action.removeAction(DehighlightEarthTrail)
  openspace.action.removeAction(HighlightEarthTrail)

  openspace.action.removeAction(ToggleTrailFading)
  openspace.action.removeAction(DisableTrailFading)
  openspace.action.removeAction(EnableTrailFading)
end)

asset.export("EnableTrailFading", EnableTrailFading.Identifier)
asset.export("DisableTrailFading", DisableTrailFading.Identifier)
asset.export("ToggleTrailFading", ToggleTrailFading.Identifier)
asset.export("HighlightEarthTrail", HighlightEarthTrail.Identifier)
asset.export("DehighlightEarthTrail", DehighlightEarthTrail.Identifier)
asset.export("ToggleEarthTrailHighlight", ToggleEarthTrailHighlight.Identifier)
asset.export("HighlightInnerTrails", HighlightInnerTrails.Identifier)
asset.export("DehighlightInnerTrails", DehighlightInnerTrails.Identifier)
asset.export("ToggleInnerTrailHighlight", ToggleInnerTrailHighlight.Identifier)
asset.export("HighlightOuterTrails", HighlightOuterTrails.Identifier)
asset.export("DehighlightOuterTrails", DehighlightOuterTrails.Identifier)
asset.export("ToggleOuterTrailHighlight", ToggleOuterTrailHighlight.Identifier)<|MERGE_RESOLUTION|>--- conflicted
+++ resolved
@@ -3,18 +3,6 @@
   if value > 1 then
     easeFunction = "QuinticEaseIn"
   end
-<<<<<<< HEAD
-  local command = 'openspace.setPropertyValue("'
-  command = command .. identifierString .. '.Renderable.Appearance.Fade", '
-  command = command .. value .. ', 2, "' .. easeFunction .. '")'
-  return command;
-end
-
-local function highlightAction(identifierString, value, nameString)
-  local actionString = 'Dehighlight'
-  if value > 1 then
-    actionString = 'Highlight'
-=======
   local command = [[openspace.setPropertyValue("]]
   command = command .. identifierString .. [[.Renderable.Appearance.Fade", ]]
   command = command .. value .. [[, 2, "]] .. easeFunction .. [[")]]
@@ -25,7 +13,6 @@
   local actionString = "Dehighlight"
   if value > 1 then
     actionString = "Highlight"
->>>>>>> 2a3a11d0
   end
   return {
     Identifier = "os." .. actionString .. identifierString .. "_trail",
@@ -42,19 +29,11 @@
     Identifier = "os.toggle_" .. identifierString .. "_trail_highlight",
     Name = "Toggle " .. nameString .. " trail highlight",
     Command = [[
-<<<<<<< HEAD
-local list = openspace.getProperty("]] .. identifierString .. [[.Renderable.Appearance.Fade");
-if #list == 0 then
-  openspace.printWarning("No planets to resize");
-else
-  local prop = list[1];
-=======
 local list = openspace.getProperty("]] .. identifierString .. [[.Renderable.Appearance.Fade")
 if #list == 0 then
   openspace.printWarning("No planets to resize")
 else
   local prop = list[1]
->>>>>>> 2a3a11d0
   local fadeValue = openspace.getPropertyValue(prop)
   if fadeValue > 1 then
     ]] .. highlightCommand(identifierString, 1, nameString) .. "\n" .. [[
