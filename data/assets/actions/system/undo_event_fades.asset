--- conflicted
+++ resolved
@@ -9,10 +9,7 @@
   GuiPath = "/System/Rendering",
   IsLocal = true
 }
-<<<<<<< HEAD
-=======
 
->>>>>>> 2a3a11d0
 
 asset.onInitialize(function()
   openspace.action.registerAction(UndoEventFade)
