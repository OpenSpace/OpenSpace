--- conflicted
+++ resolved
@@ -2,45 +2,10 @@
 
 
 asset.onInitialize(function()
-<<<<<<< HEAD
-  openspace.action.registerAction(ToggleNativeUi)
-  openspace.bindKey("F1", ToggleNativeUi.Identifier)
-
-  openspace.action.registerAction(TakeScreenshot)
-  openspace.bindKey("F12", TakeScreenshot.Identifier)
-  openspace.bindKey("PRINT_SCREEN", TakeScreenshot.Identifier)
-
-  openspace.action.registerAction(TogglePauseInterpolated)
-  openspace.bindKey("SPACE", TogglePauseInterpolated.Identifier)
-
-  openspace.action.registerAction(TogglePauseImmediate)
-  openspace.bindKey("Shift+SPACE", TogglePauseImmediate.Identifier)
-
-  openspace.action.registerAction(ToggleRotationFriction)
-  openspace.bindKey("F", ToggleRotationFriction.Identifier)
-
-  openspace.action.registerAction(ToggleZoomFriction)
-  openspace.bindKey("Shift+F", ToggleZoomFriction.Identifier)
-
-  openspace.action.registerAction(ToggleRollFriction)
-  openspace.bindKey("Ctrl+F", ToggleRollFriction.Identifier)
-
-  openspace.action.registerAction(FadeToBlack)
-  openspace.bindKey("B", FadeToBlack.Identifier)
-
-  openspace.action.registerAction(ToggleMainGui)
-  openspace.bindKey("F2", ToggleMainGui.Identifier)
-
-  openspace.action.registerAction(ToggleOverlays)
-  openspace.bindKey("Shift+F2", ToggleOverlays.Identifier)
-=======
-  openspace.bindKey("F1", actions.ToggleNativeUi)
-
   openspace.bindKey("Ctrl+Q", actions.ToggleShutdown)
 
   openspace.bindKey("F12", actions.TakeScreenshot)
   openspace.bindKey("PRINT_SCREEN", actions.TakeScreenshot)
->>>>>>> e0df6d6c
 
   openspace.bindKey("SPACE", actions.TogglePauseInterpolated)
   openspace.bindKey("Shift+SPACE", actions.TogglePauseImmediate)
@@ -51,8 +16,10 @@
 
   openspace.bindKey("B", actions.FadeToBlack)
 
-  openspace.bindKey("TAB", actions.ToggleMainGui)
-  openspace.bindKey("Shift+TAB", actions.ToggleOverlays)
+  openspace.bindKey("F1", actions.ToggleNativeUi)
+
+  openspace.bindKey("F2", actions.ToggleMainGui)
+  openspace.bindKey("Shift+F2", actions.ToggleOverlays)
 
   openspace.bindKey("Right", actions.NextDeltaStepInterpolate)
   openspace.bindKey("Shift+Right", actions.NextDeltaStepImmediate)
@@ -78,8 +45,10 @@
   openspace.clearKey("Shift+Right")  -- actions.NextDeltaStepImmediate
   openspace.clearKey("Right")        -- actions.NextDeltaStepInterpolate
 
-  openspace.clearKey("Shift+TAB")    -- actions.ToggleOverlays
-  openspace.clearKey("TAB")          -- actions.ToggleMainGui
+  openspace.clearKey("Shift+F2")     -- actions.ToggleOverlays
+  openspace.clearKey("F2")           -- actions.ToggleMainGui
+
+  openspace.clearKey("F1")           -- actions.ToggleNativeUi
 
   openspace.clearKey("B")            -- actions.FadeToBlack
 
@@ -87,31 +56,16 @@
   openspace.clearKey("Shift+F")      -- actions.ToggleZoomFriction
   openspace.clearKey("F")            -- actions.ToggleRotationFriction
 
-<<<<<<< HEAD
-  openspace.clearKey("Shift+F2")
-  openspace.action.removeAction(ToggleOverlays)
-
-  openspace.clearKey("F2")
-  openspace.action.removeAction(ToggleMainGui)
-=======
   openspace.clearKey("Shift+SPACE")  -- actions.TogglePauseImmediate
   openspace.clearKey("SPACE")        -- actions.TogglePauseInterpolated
 
   openspace.clearKey("F12")          -- actions.TakeScreenshot
   openspace.clearKey("PRINT_SCREEN") -- actions.TakeScreenshot
->>>>>>> e0df6d6c
 
   openspace.clearKey("Ctrl+Q")       -- actions.ToggleShutdown
-
-  openspace.clearKey("F1")           -- actions.ToggleNativeUi
 end)
 
 
-<<<<<<< HEAD
-  openspace.clearKey("F1")
-  openspace.action.removeAction(ToggleNativeUi)
-end)
-=======
 
 asset.meta = {
   Name = "Default Keybindings",
@@ -119,5 +73,4 @@
   Author = "OpenSpace Team",
   URL = "http://openspaceproject.com",
   License = "MIT license"
-}
->>>>>>> e0df6d6c
+}