--- conflicted
+++ resolved
@@ -1,7 +1,5 @@
 local earthAsset = asset.require("scene/solarsystem/planets/earth/earth")
 local sunAsset = asset.require("scene/solarsystem/sun/sun")
-
-
 
 
 
@@ -12,10 +10,7 @@
   Version = 1
 })
 
-<<<<<<< HEAD
-=======
 
->>>>>>> 2a3a11d0
 local Location = { 51.50079, -0.124279 }
 
 local ScaleModel = {
@@ -66,11 +61,7 @@
   Identifier = "os.scalemodels.ResetBigBen",
   Name = "Reset Big Ben position",
   Command = [[
-<<<<<<< HEAD
-    openspace.globebrowsing.setNodePosition('Scale_BigBen', ']] .. earthAsset.Earth.Identifier .. [[', ]] .. Location[1] .. "," .. Location[2] .. ")",
-=======
     openspace.globebrowsing.setNodePosition("Scale_BigBen", "]] .. earthAsset.Earth.Identifier .. [[", ]] .. Location[1] .. "," .. Location[2] .. ")",
->>>>>>> 2a3a11d0
   Documentation = "Resets the Big Ben back to its actual location",
   GuiPath = "/Scale Objects",
   IsLocal = false
@@ -92,10 +83,5 @@
 end)
 
 asset.export(ScaleModel)
-<<<<<<< HEAD
-asset.export(UpdatePositionAction)
-asset.export(ResetPositionAction)
-=======
 asset.export("UpdatePositionAction", UpdatePositionAction.Identifier)
-asset.export("ResetPositionAction", ResetPositionAction.Identifier)
->>>>>>> 2a3a11d0
+asset.export("ResetPositionAction", ResetPositionAction.Identifier)