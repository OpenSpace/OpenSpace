--- conflicted
+++ resolved
@@ -1,7 +1,5 @@
 local earthAsset = asset.require("scene/solarsystem/planets/earth/earth")
 local sunAsset = asset.require("scene/solarsystem/sun/sun")
-
-
 
 
 
@@ -12,10 +10,7 @@
   Version = 1
 })
 
-<<<<<<< HEAD
-=======
 
->>>>>>> 2a3a11d0
 local Location = { 48.87389, 2.29492, -3.0 }
 
 local ScaleModel = {
@@ -65,11 +60,7 @@
   Identifier = "os.scalemodels.ResetStatueOfLiberty",
   Name = "Reset Statue of Liberty position",
   Command = [[
-<<<<<<< HEAD
-    openspace.globebrowsing.setNodePosition('Scale_StatueOfLiberty', ']] .. earthAsset.Earth.Identifier .. [[', ]] .. Location[1] .. "," .. Location[2] .. ")",
-=======
     openspace.globebrowsing.setNodePosition("Scale_StatueOfLiberty", "]] .. earthAsset.Earth.Identifier .. [[", ]] .. Location[1] .. "," .. Location[2] .. ")",
->>>>>>> 2a3a11d0
   Documentation = "Resets the Statue of Liberty back to its actual location",
   GuiPath = "/Scale Objects",
   IsLocal = false
@@ -91,10 +82,5 @@
 end)
 
 asset.export(ScaleModel)
-<<<<<<< HEAD
-asset.export(UpdatePositionAction)
-asset.export(ResetPositionAction)
-=======
 asset.export("UpdatePositionAction", UpdatePositionAction.Identifier)
-asset.export("ResetPositionAction", ResetPositionAction.Identifier)
->>>>>>> 2a3a11d0
+asset.export("ResetPositionAction", ResetPositionAction.Identifier)