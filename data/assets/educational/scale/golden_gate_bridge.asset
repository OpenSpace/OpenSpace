local earthAsset = asset.require("scene/solarsystem/planets/earth/earth")
local sunAsset = asset.require("scene/solarsystem/sun/sun")





local modelFolder = asset.syncedResource({
  Name = "Scale Golden Gate Bridge",
  Type = "UrlSynchronization",
  Identifier = "scale_model_golden_gate_bridge",
  Url = "https://wms.openspace.amnh.org/static/sync/url/scalemodels/golden_gate.osmodel",
  Filename = "golden_gate.osmodel",
  Override = false
})

<<<<<<< HEAD
=======

>>>>>>> 2a3a11d0
local Location = { 37.816116, -122.47789, 120.0 }

local ScaleModel = {
  Identifier = "Scale_GoldenGateBridge",
  Parent = earthAsset.Earth.Identifier,
  -- Note: Lat/Lon/Scale values come from alignment with Esri World Imagery 2D layer
  Transform = {
    Translation = {
      Type = "GlobeTranslation",
      Globe = earthAsset.Earth.Identifier,
      Latitude = Location[1],
      Longitude = Location[2],
      Altitude = Location[3],
      UseHeightmap = true
    },
    Rotation = {
      Type = "GlobeRotation",
      Globe = earthAsset.Earth.Identifier,
      Latitude = Location[1],
      Longitude = Location[2]
    },
    Scale = {
      Type = "StaticScale",
      Scale = 0.2
    }
  },
  Renderable = {
    Type = "RenderableModel",
    GeometryFile = modelFolder .. "golden_gate.osmodel",
    ForceRenderInvisible = true,
    RotationVector = { 0.0, 95.4, 0.0 },
    LightSources = { sunAsset.LightSource }
  },
  GUI = {
    Name = "Golden Gate Bridge",
    Path = "/Scale Objects"
  }
}

local UpdatePositionAction = {
  Identifier = "os.scalemodels.DropGoldenGateBridge",
  Name = "Drop Golden Gate Bridge under camera",
  Command = [[
    openspace.globebrowsing.setNodePositionFromCamera("Scale_GoldenGateBridge")
  ]],
  Documentation = "Updates the Golden Gate Bridge position based on the globe location of the camera",
  GuiPath = "/Scale Objects",
  IsLocal = false
}

local ResetPositionAction = {
  Identifier = "os.scalemodels.ResetGoldenGateBridge",
  Name = "Reset Golden Gate Bridge position",
  Command = [[
<<<<<<< HEAD
    openspace.globebrowsing.setNodePosition('Scale_GoldenGateBridge', ']] .. earthAsset.Earth.Identifier .. [[', ]] .. Location[1] .. "," .. Location[2] .. ")",
=======
    openspace.globebrowsing.setNodePosition("Scale_GoldenGateBridge", "]] .. earthAsset.Earth.Identifier .. [[", ]] .. Location[1] .. "," .. Location[2] .. ")",
>>>>>>> 2a3a11d0
  Documentation = "Resets the Golden Gate Bridge back to its actual location",
  GuiPath = "/Scale Objects",
  IsLocal = false
}


asset.onInitialize(function()
  openspace.addSceneGraphNode(ScaleModel)

  openspace.action.registerAction(UpdatePositionAction)
  openspace.action.registerAction(ResetPositionAction)
end)

asset.onDeinitialize(function()
  openspace.action.removeAction(ResetPositionAction)
  openspace.action.removeAction(UpdatePositionAction)

  openspace.removeSceneGraphNode(ScaleModel)
end)

asset.export(ScaleModel)
<<<<<<< HEAD
asset.export(UpdatePositionAction)
asset.export(ResetPositionAction)
=======
asset.export("UpdatePositionAction", UpdatePositionAction.Identifier)
asset.export("ResetPositionAction", ResetPositionAction.Identifier)
>>>>>>> 2a3a11d0
<|MERGE_RESOLUTION|>--- conflicted
+++ resolved
@@ -1,7 +1,5 @@
 local earthAsset = asset.require("scene/solarsystem/planets/earth/earth")
 local sunAsset = asset.require("scene/solarsystem/sun/sun")
-
-
 
 
 
@@ -14,10 +12,7 @@
   Override = false
 })
 
-<<<<<<< HEAD
-=======
 
->>>>>>> 2a3a11d0
 local Location = { 37.816116, -122.47789, 120.0 }
 
 local ScaleModel = {
@@ -72,11 +67,7 @@
   Identifier = "os.scalemodels.ResetGoldenGateBridge",
   Name = "Reset Golden Gate Bridge position",
   Command = [[
-<<<<<<< HEAD
-    openspace.globebrowsing.setNodePosition('Scale_GoldenGateBridge', ']] .. earthAsset.Earth.Identifier .. [[', ]] .. Location[1] .. "," .. Location[2] .. ")",
-=======
     openspace.globebrowsing.setNodePosition("Scale_GoldenGateBridge", "]] .. earthAsset.Earth.Identifier .. [[", ]] .. Location[1] .. "," .. Location[2] .. ")",
->>>>>>> 2a3a11d0
   Documentation = "Resets the Golden Gate Bridge back to its actual location",
   GuiPath = "/Scale Objects",
   IsLocal = false
@@ -98,10 +89,5 @@
 end)
 
 asset.export(ScaleModel)
-<<<<<<< HEAD
-asset.export(UpdatePositionAction)
-asset.export(ResetPositionAction)
-=======
 asset.export("UpdatePositionAction", UpdatePositionAction.Identifier)
-asset.export("ResetPositionAction", ResetPositionAction.Identifier)
->>>>>>> 2a3a11d0
+asset.export("ResetPositionAction", ResetPositionAction.Identifier)