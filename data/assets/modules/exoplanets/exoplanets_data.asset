--- conflicted
+++ resolved
@@ -13,26 +13,15 @@
 })
 
 
-<<<<<<< HEAD
-asset.onInitialize(function ()
-  -- Set the default data files used for the exoplanet system creation
-  -- (Check if already set, to not override value set in another file)
-  local p1 = "Modules.Exoplanets.DataFolder";
-=======
 asset.onInitialize(function()
   -- Set the default data files used for the exoplanet system creation
   -- (Check if already set, to not override value set in another file)
   local p1 = "Modules.Exoplanets.DataFolder"
->>>>>>> 2a3a11d0
   if (openspace.getPropertyValue(p1) == "") then
     openspace.setPropertyValueSingle(p1, dataPath)
   end
 
-<<<<<<< HEAD
-  local p2 = "Modules.Exoplanets.BvColormap";
-=======
   local p2 = "Modules.Exoplanets.BvColormap"
->>>>>>> 2a3a11d0
   if (openspace.getPropertyValue(p2) == "") then
     openspace.setPropertyValueSingle(p2, colormaps .. "colorbv.cmap")
   end
