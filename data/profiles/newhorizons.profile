--- conflicted
+++ resolved
@@ -254,11 +254,7 @@
   ],
   "meta": {
     "author": "OpenSpace Team",
-<<<<<<< HEAD
-    "description": "This profile shows the acquisition of NASA New Horizons' images of the Plutonian system in July 2015. The profile starts at around 10:00 on July 14th, around 10 minutes before a new image campaign starts. By selecting Pluto as the Origin and moving time faster, you can see the imprint of the instrument's field-of-view on the planetary surface and see the images being projected. A timer on the top left of the screen shows when the next image is being taken.",
-=======
     "description": "This profile shows the acquisition of NASA New Horizons' images of the Plutonian system in July 2015. The profile starts at around 10:00 on July 14th, around 10 minutes before a new image campaign starts. By selecting Pluto as the Origin and moving time faster, you can see the imprint of the instrument's field-of-view on the planetary surface and see the images being projected. A timer on the top left of the screen shows when the next image is being taken",
->>>>>>> 8dc17636
     "license": "MIT License",
     "name": "New Horizons",
     "url": "https://www.openspaceproject.com",
