--- conflicted
+++ resolved
@@ -150,11 +150,7 @@
   ],
   "meta": {
     "author": "OpenSpace Team",
-<<<<<<< HEAD
-    "description": "The Rosetta scene shows the entire mission of ESA's Rosetta spacecraft around comet 67P, also known as Churyumov-Gerasimenko. The spacecraft's images are projected onto the comet and the separation of the Philae lander is visible as well.",
-=======
     "description": "The Rosetta scene shows the entire mission of ESA's Rosetta spacecraft around comet 67P, also known as Churyumov-Gerasimenko. The spacecraft's images are projected onto the comet and the separation of the Philae lander is visible as well",
->>>>>>> 8dc17636
     "license": "MIT License",
     "name": "Rosetta",
     "url": "https://www.openspaceproject.com",
