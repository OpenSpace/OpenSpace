{
  "0": {
    "id": "scene",
    "visible": true,
    "name": "Scene",
    "isOpen": false
  },
  "1": {
    "id": "settings",
    "visible": false,
    "name": "Settings",
    "isOpen": false
  },
  "2": {
    "id": "navigation",
    "visible": true,
    "name": "Navigation",
    "isOpen": false
  },
  "3": {
    "id": "timePanel",
    "visible": true,
    "name": "Time Panel",
    "isOpen": false
  },
  "4": {
    "id": "sessionRecording",
    "visible": true,
    "name": "Session Recording",
    "isOpen": false
  },
  "5": {
    "id": "geoLocation",
    "visible": true,
    "name": "Geo Location",
    "isOpen": false
  },
  "6": {
    "id": "screenSpaceRenderables",
    "visible": true,
    "name": "Screenspace Renderables",
    "isOpen": false
  },
  "7": {
    "id": "exoplanets",
    "visible": true,
    "name": "Exoplanets",
    "isOpen": false
  },
  "8": {
    "id": "userPanels",
    "visible": true,
    "name": "User Panels",
    "isOpen": false
  },
  "9": {
    "id": "actions",
    "visible": true,
    "name": "Actions",
    "isOpen": false
  },
  "10": {
    "id": "skyBrowser",
    "visible": true,
    "name": "SkyBrowser",
    "isOpen": false
  },
  "11": {
    "id": "mission",
    "visible": false,
    "name": "Mission",
    "isOpen": false
  },
  "12": {
    "id": "flightControl",
    "visible": true,
    "name": "Flight Control",
    "isOpen": false
  },
  "13": {
    "id": "keybindingsLayout",
    "visible": false,
    "name": "Keybinds",
    "isOpen": false
  },
  "14": {
    "id": "nightSky",
    "visible": false,
    "name": "Night Sky",
    "isOpen": false
  },
  "15": {
    "id": "gettingStartedTour",
    "visible": false,
    "name": "Getting Started Tour",
    "isOpen": false
  },
  "16": {
    "id": "scriptLogPanel",
    "visible": false,
    "name": "Script Log",
    "isOpen": false
  },
  "17": {
<<<<<<< HEAD
    "id": "globeBrowsingPanel",
    "visible": false,
    "name": "GlobeBrowsing",
=======
    "id": "assetsFolderPanel",
    "visible": false,
    "name": "Assets",
>>>>>>> d4d323ac
    "isOpen": false
  },
  "18": {
    "id": "devPanel",
    "visible": false,
    "name": "Dev Panel",
    "isOpen": false
  }
}<|MERGE_RESOLUTION|>--- conflicted
+++ resolved
@@ -1,122 +1,122 @@
 {
-  "0": {
-    "id": "scene",
-    "visible": true,
-    "name": "Scene",
-    "isOpen": false
-  },
-  "1": {
-    "id": "settings",
-    "visible": false,
-    "name": "Settings",
-    "isOpen": false
-  },
-  "2": {
-    "id": "navigation",
-    "visible": true,
-    "name": "Navigation",
-    "isOpen": false
-  },
-  "3": {
-    "id": "timePanel",
-    "visible": true,
-    "name": "Time Panel",
-    "isOpen": false
-  },
-  "4": {
-    "id": "sessionRecording",
-    "visible": true,
-    "name": "Session Recording",
-    "isOpen": false
-  },
-  "5": {
-    "id": "geoLocation",
-    "visible": true,
-    "name": "Geo Location",
-    "isOpen": false
-  },
-  "6": {
-    "id": "screenSpaceRenderables",
-    "visible": true,
-    "name": "Screenspace Renderables",
-    "isOpen": false
-  },
-  "7": {
-    "id": "exoplanets",
-    "visible": true,
-    "name": "Exoplanets",
-    "isOpen": false
-  },
-  "8": {
-    "id": "userPanels",
-    "visible": true,
-    "name": "User Panels",
-    "isOpen": false
-  },
-  "9": {
-    "id": "actions",
-    "visible": true,
-    "name": "Actions",
-    "isOpen": false
-  },
-  "10": {
-    "id": "skyBrowser",
-    "visible": true,
-    "name": "SkyBrowser",
-    "isOpen": false
-  },
-  "11": {
-    "id": "mission",
-    "visible": false,
-    "name": "Mission",
-    "isOpen": false
-  },
-  "12": {
-    "id": "flightControl",
-    "visible": true,
-    "name": "Flight Control",
-    "isOpen": false
-  },
-  "13": {
-    "id": "keybindingsLayout",
-    "visible": false,
-    "name": "Keybinds",
-    "isOpen": false
-  },
-  "14": {
-    "id": "nightSky",
-    "visible": false,
-    "name": "Night Sky",
-    "isOpen": false
-  },
-  "15": {
-    "id": "gettingStartedTour",
-    "visible": false,
-    "name": "Getting Started Tour",
-    "isOpen": false
-  },
-  "16": {
-    "id": "scriptLogPanel",
-    "visible": false,
-    "name": "Script Log",
-    "isOpen": false
-  },
-  "17": {
-<<<<<<< HEAD
-    "id": "globeBrowsingPanel",
-    "visible": false,
-    "name": "GlobeBrowsing",
-=======
-    "id": "assetsFolderPanel",
-    "visible": false,
-    "name": "Assets",
->>>>>>> d4d323ac
-    "isOpen": false
-  },
-  "18": {
-    "id": "devPanel",
-    "visible": false,
-    "name": "Dev Panel",
-    "isOpen": false
-  }
+    "0": {
+        "id": "scene",
+        "visible": true,
+        "name": "Scene",
+        "isOpen": false
+    },
+    "1": {
+        "id": "settings",
+        "visible": false,
+        "name": "Settings",
+        "isOpen": false
+    },
+    "2": {
+        "id": "navigation",
+        "visible": true,
+        "name": "Navigation",
+        "isOpen": false
+    },
+    "3": {
+        "id": "timePanel",
+        "visible": true,
+        "name": "Time Panel",
+        "isOpen": false
+    },
+    "4": {
+        "id": "sessionRecording",
+        "visible": true,
+        "name": "Session Recording",
+        "isOpen": false
+    },
+    "5": {
+        "id": "geoLocation",
+        "visible": true,
+        "name": "Geo Location",
+        "isOpen": false
+    },
+    "6": {
+        "id": "screenSpaceRenderables",
+        "visible": true,
+        "name": "Screenspace Renderables",
+        "isOpen": false
+    },
+    "7": {
+        "id": "exoplanets",
+        "visible": true,
+        "name": "Exoplanets",
+        "isOpen": false
+    },
+    "8": {
+        "id": "userPanels",
+        "visible": true,
+        "name": "User Panels",
+        "isOpen": false
+    },
+    "9": {
+        "id": "actions",
+        "visible": true,
+        "name": "Actions",
+        "isOpen": false
+    },
+    "10": {
+        "id": "skyBrowser",
+        "visible": true,
+        "name": "SkyBrowser",
+        "isOpen": false
+    },
+    "11": {
+        "id": "mission",
+        "visible": false,
+        "name": "Mission",
+        "isOpen": false
+    },
+    "12": {
+        "id": "flightControl",
+        "visible": true,
+        "name": "Flight Control",
+        "isOpen": false
+    },
+    "13": {
+        "id": "keybindingsLayout",
+        "visible": false,
+        "name": "Keybinds",
+        "isOpen": false
+    },
+    "14": {
+        "id": "nightSky",
+        "visible": false,
+        "name": "Night Sky",
+        "isOpen": false
+    },
+    "15": {
+        "id": "gettingStartedTour",
+        "visible": false,
+        "name": "Getting Started Tour",
+        "isOpen": false
+    },
+    "16": {
+        "id": "scriptLogPanel",
+        "visible": false,
+        "name": "Script Log",
+        "isOpen": false
+    },
+    "17": {
+        "id": "assetsFolderPanel",
+        "visible": false,
+        "name": "Assets",
+        "isOpen": false
+    },
+    "18": {
+    	"id": "globeImageryBrowserPanel",
+    	"visible": false,
+    	"name": "Globe Imagery Browser",
+    	"isOpen": false
+    },
+    "19": {
+        "id": "devPanel",
+        "visible": false,
+        "name": "Dev Panel",
+        "isOpen": false
+    }
 }