--- conflicted
+++ resolved
@@ -375,62 +375,7 @@
                     PixelSizeControlInfo.description
                 }
             }
-<<<<<<< HEAD
         };
-=======
-        }
-    };
-}
-
-RenderableBillboardsCloud::RenderableBillboardsCloud(const ghoul::Dictionary& dictionary)
-    : Renderable(dictionary)
-    , _scaleFactor(ScaleFactorInfo, 1.f, 0.f, 600.f)
-    , _pointColor(
-        ColorInfo,
-        glm::vec3(1.f, 0.4f, 0.2f),
-        glm::vec3(0.f, 0.f, 0.f),
-        glm::vec3(1.0f, 1.0f, 1.0f)
-    )
-    , _spriteTexturePath(SpriteTextureInfo)
-    , _textColor(
-        TextColorInfo,
-        glm::vec4(1.0f, 1.0, 1.0f, 1.f),
-        glm::vec4(0.f),
-        glm::vec4(1.f)
-    )
-    , _textSize(TextSizeInfo, 8.0, 0.5, 24.0)
-    , _textMinSize(LabelMinSizeInfo, 8.f, 0.5f, 24.f)
-    , _textMaxSize(LabelMaxSizeInfo, 20.f, 0.5f, 100.f)
-    , _drawElements(DrawElementsInfo, true)
-    , _drawLabels(DrawLabelInfo, false)
-    , _pixelSizeControl(PixelSizeControlInfo, false)
-    , _colorOption(ColorOptionInfo, properties::OptionProperty::DisplayType::Dropdown)
-    , _fadeInDistance(
-        FadeInDistancesInfo,
-        glm::vec2(0.0f),
-        glm::vec2(0.0),
-        glm::vec2(100.0)
-    )
-    , _disableFadeInDistance(DisableFadeInInfo, true)
-    , _billboardMaxSize(BillboardMaxSizeInfo, 400.0, 0.0, 1000.0)
-    , _billboardMinSize(BillboardMinSizeInfo, 0.0, 0.0, 100.0)
-    , _correctionSizeEndDistance(CorrectionSizeEndDistanceInfo, 17.0, 12.0, 25.0)
-    , _correctionSizeFactor(CorrectionSizeFactorInfo, 8, 0.0, 20.0)
-    , _renderOption(RenderOptionInfo, properties::OptionProperty::DisplayType::Dropdown)
-{
-    documentation::testSpecificationAndThrow(
-        Documentation(),
-        dictionary,
-        "RenderableBillboardsCloud"
-    );
-
-    if (dictionary.hasKey(KeyFile)) {
-        _speckFile = absPath(dictionary.value<std::string>(KeyFile));
-        _hasSpeckFile = true;
-        _drawElements.onChange([&]() {
-            _hasSpeckFile = _hasSpeckFile == true? false : true; });
-        addProperty(_drawElements);
->>>>>>> 916e42f2
     }
 
     RenderableBillboardsCloud::RenderableBillboardsCloud(const ghoul::Dictionary& dictionary)
@@ -450,8 +395,8 @@
             glm::vec4(1.f)
         )
         , _textSize(TextSizeInfo, 8.0, 0.5, 24.0)
-        , _textMinSize(LabelMinSizeInfo, 8.0, 0.5, 24.0)
-        , _textMaxSize(LabelMaxSizeInfo, 500.0, 0.0, 1000.0)
+        , _textMinSize(LabelMinSizeInfo, 8.f, 0.5f, 24.f)
+        , _textMaxSize(LabelMaxSizeInfo, 20.f, 0.5f, 100.f)
         , _drawElements(DrawElementsInfo, true)
         , _drawLabels(DrawLabelInfo, false)
         , _pixelSizeControl(PixelSizeControlInfo, false)
