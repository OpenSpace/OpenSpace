/*****************************************************************************************
 *                                                                                       *
 * OpenSpace                                                                             *
 *                                                                                       *
 * Copyright (c) 2014-2021                                                               *
 *                                                                                       *
 * Permission is hereby granted, free of charge, to any person obtaining a copy of this  *
 * software and associated documentation files (the "Software"), to deal in the Software *
 * without restriction, including without limitation the rights to use, copy, modify,    *
 * merge, publish, distribute, sublicense, and/or sell copies of the Software, and to    *
 * permit persons to whom the Software is furnished to do so, subject to the following   *
 * conditions:                                                                           *
 *                                                                                       *
 * The above copyright notice and this permission notice shall be included in all copies *
 * or substantial portions of the Software.                                              *
 *                                                                                       *
 * THE SOFTWARE IS PROVIDED "AS IS", WITHOUT WARRANTY OF ANY KIND, EXPRESS OR IMPLIED,   *
 * INCLUDING BUT NOT LIMITED TO THE WARRANTIES OF MERCHANTABILITY, FITNESS FOR A         *
 * PARTICULAR PURPOSE AND NONINFRINGEMENT. IN NO EVENT SHALL THE AUTHORS OR COPYRIGHT    *
 * HOLDERS BE LIABLE FOR ANY CLAIM, DAMAGES OR OTHER LIABILITY, WHETHER IN AN ACTION OF  *
 * CONTRACT, TORT OR OTHERWISE, ARISING FROM, OUT OF OR IN CONNECTION WITH THE SOFTWARE  *
 * OR THE USE OR OTHER DEALINGS IN THE SOFTWARE.                                         *
 ****************************************************************************************/

#include <modules/digitaluniverse/rendering/renderablebillboardscloud.h>

#include <modules/digitaluniverse/digitaluniversemodule.h>
#include <openspace/documentation/documentation.h>
#include <openspace/documentation/verifier.h>
#include <openspace/engine/globals.h>
#include <openspace/engine/windowdelegate.h>
#include <openspace/util/updatestructures.h>
#include <openspace/rendering/renderengine.h>
#include <ghoul/filesystem/cachemanager.h>
#include <ghoul/filesystem/filesystem.h>
#include <ghoul/misc/crc32.h>
#include <ghoul/misc/templatefactory.h>
#include <ghoul/io/texture/texturereader.h>
#include <ghoul/logging/logmanager.h>
#include <ghoul/misc/profiling.h>
#include <ghoul/opengl/openglstatecache.h>
#include <ghoul/opengl/programobject.h>
#include <ghoul/opengl/texture.h>
#include <ghoul/opengl/textureunit.h>
#include <ghoul/font/fontmanager.h>
#include <ghoul/font/fontrenderer.h>
#include <ghoul/glm.h>
#include <glm/gtx/string_cast.hpp>
#include <array>
#include <filesystem>
#include <fstream>
#include <cstdint>
#include <locale>
#include <optional>
#include <string>

namespace {
    constexpr const char* _loggerCat = "RenderableBillboardsCloud";
    constexpr const char* ProgramObjectName = "RenderableBillboardsCloud";
    constexpr const char* RenderToPolygonProgram = "RenderableBillboardsCloud_Polygon";

    constexpr const std::array<const char*, 20> UniformNames = {
        "cameraViewProjectionMatrix", "modelMatrix", "cameraPosition", "cameraLookUp",
        "renderOption", "minBillboardSize", "maxBillboardSize",
        "correctionSizeEndDistance", "correctionSizeFactor", "color", "alphaValue",
        "scaleFactor", "up", "right", "fadeInValue", "screenSize", "spriteTexture",
        "hasColorMap", "enabledRectSizeControl", "hasDvarScaling"
    };

    constexpr int8_t CurrentCacheVersion = 1;
    constexpr double PARSEC = 0.308567756E17;

    constexpr const int RenderOptionViewDirection = 0;
    constexpr const int RenderOptionPositionNormal = 1;

    constexpr openspace::properties::Property::PropertyInfo SpriteTextureInfo = {
        "Texture",
        "Point Sprite Texture",
        "The path to the texture that should be used as the point sprite."
    };

    constexpr openspace::properties::Property::PropertyInfo ScaleFactorInfo = {
        "ScaleFactor",
        "Scale Factor",
        "This value is used as a multiplicative factor that is applied to the apparent "
        "size of each point."
    };

    constexpr openspace::properties::Property::PropertyInfo ColorInfo = {
        "Color",
        "Color",
        "This value is used to define the color of the astronomical object."
    };

    constexpr openspace::properties::Property::PropertyInfo ColorMapInfo = {
        "ColorMap",
        "Color Map File",
        "The path to the color map file of the astronomical object."
    };

    constexpr openspace::properties::Property::PropertyInfo TextColorInfo = {
        "TextColor",
        "Text Color",
        "The text color for the astronomical object."
    };

    constexpr openspace::properties::Property::PropertyInfo TextOpacityInfo = {
        "TextOpacity",
        "Text Opacity",
        "Determines the transparency of the text label, where 1 is completely opaque "
        "and 0 fully transparent."
    };

    constexpr openspace::properties::Property::PropertyInfo TextSizeInfo = {
        "TextSize",
        "Text Size",
        "The text size for the astronomical object labels."
    };

    constexpr openspace::properties::Property::PropertyInfo LabelMinSizeInfo = {
        "TextMinSize",
        "Text Min Size",
        "The minimal size (in pixels) of the text for the labels for the astronomical "
        "objects being rendered."
    };

    constexpr openspace::properties::Property::PropertyInfo LabelMaxSizeInfo = {
        "TextMaxSize",
        "Text Max Size",
        "The maximum size (in pixels) of the text for the labels for the astronomical "
        "objects being rendered."
    };

    constexpr openspace::properties::Property::PropertyInfo DrawElementsInfo = {
        "DrawElements",
        "Draw Elements",
        "Enables/Disables the drawing of the astronomical objects."
    };

    constexpr openspace::properties::Property::PropertyInfo DrawLabelInfo = {
        "DrawLabels",
        "Draw Labels",
        "Determines whether labels should be drawn or hidden."
    };

    constexpr openspace::properties::Property::PropertyInfo ColorOptionInfo = {
        "ColorOption",
        "Color Option",
        "This value determines which paramenter is used for default color of the "
        "astronomical objects."
    };

    constexpr openspace::properties::Property::PropertyInfo OptionColorRangeInfo = {
        "OptionColorRange",
        "Option Color Range",
        "This value changes the range of values to be mapped with the current color map."
    };

    constexpr openspace::properties::Property::PropertyInfo SizeOptionInfo = {
        "SizeOption",
        "Size Option Variable",
        "This value determines which paramenter (datavar) is used for scaling "
        "of the astronomical objects."
    };

    constexpr openspace::properties::Property::PropertyInfo RenderOptionInfo = {
        "RenderOption",
        "Render Option",
        "Debug option for rendering of billboards and texts."
    };

    constexpr openspace::properties::Property::PropertyInfo FadeInDistancesInfo = {
        "FadeInDistances",
        "Fade-In Start and End Distances",
        "These values determine the initial and final distances from the center of "
        "our galaxy from which the astronomical object will start and end "
        "fading-in."
    };

    constexpr openspace::properties::Property::PropertyInfo DisableFadeInInfo = {
        "DisableFadeIn",
        "Disable Fade-in effect",
        "Enables/Disables the Fade-in effect."
    };

    constexpr openspace::properties::Property::PropertyInfo BillboardMaxSizeInfo = {
        "BillboardMaxSize",
        "Billboard Max Size in Pixels",
        "The max size (in pixels) for the billboard representing the astronomical "
        "object."
    };

    constexpr openspace::properties::Property::PropertyInfo BillboardMinSizeInfo = {
        "BillboardMinSize",
        "Billboard Min Size in Pixels",
        "The min size (in pixels) for the billboard representing the astronomical "
        "object."
    };

    constexpr openspace::properties::Property::PropertyInfo
    CorrectionSizeEndDistanceInfo = {
        "CorrectionSizeEndDistance",
        "Distance in 10^X meters where correction size stops acting.",
        "Distance in 10^X meters where correction size stops acting."
    };

    constexpr openspace::properties::Property::PropertyInfo CorrectionSizeFactorInfo = {
        "CorrectionSizeFactor",
        "Control variable for distance size.",
        ""
    };

    constexpr openspace::properties::Property::PropertyInfo PixelSizeControlInfo = {
        "EnablePixelSizeControl",
        "Enable pixel size control.",
        "Enable pixel size control for rectangular projections."
    };

    constexpr openspace::properties::Property::PropertyInfo UseLinearFiltering = {
        "UseLinearFiltering",
        "Use Linear Filtering",
        "Determines whether the provided color map should be sampled nearest neighbor "
        "(=off) or linearly (=on"
    };

    constexpr openspace::properties::Property::PropertyInfo SetRangeFromData = {
        "SetRangeFromData",
        "Set Data Range from Data",
        "Set the data range based on the available data"
    };

    struct [[codegen::Dictionary(RenderableBillboardsCloud)]] Parameters {
        // The path to the SPECK file that contains information about the astronomical
        // object being rendered
        std::optional<std::string> file;

        // [[codegen::verbatim(ColorInfo.description)]]
        glm::vec3 color [[codegen::color()]];

        // [[codegen::verbatim(SpriteTextureInfo.description)]]
        std::optional<std::string> texture;

        // [[codegen::verbatim(DrawElementsInfo.description)]]
        std::optional<bool> drawElements;

        enum class RenderOption {
            ViewDirection [[codegen::key("Camera View Direction")]],
            PositionNormal [[codegen::key("Camera Position Normal")]]
        };
        // [[codegen::verbatim(RenderOptionInfo.description)]]
        std::optional<RenderOption> renderOption;

        enum class Unit {
            Meter [[codegen::key("m")]],
            Kilometer [[codegen::key("Km")]],
            Parsec [[codegen::key("pc")]],
            Kiloparsec [[codegen::key("Kpc")]],
            Megaparsec [[codegen::key("Mpc")]],
            Gigaparsec [[codegen::key("Gpc")]],
            GigalightYears [[codegen::key("Gly")]]
        };
        std::optional<Unit> unit;

        // [[codegen::verbatim(ScaleFactorInfo.description)]]
        std::optional<float> scaleFactor;

        // [[codegen::verbatim(ColorMapInfo.description)]]
        std::optional<std::string> colorMap;

        // Set a 1 to 1 relationship between the color index variable and the colormap
        // entrered value
        std::optional<bool> exactColorMap;

        // The number of sides for the polygon used to represent the astronomical object
        std::optional<int> polygonSides;

        // [[codegen::verbatim(DrawLabelInfo.description)]]
        std::optional<bool> drawLabels;

        // [[codegen::verbatim(TextColorInfo.description)]]
        std::optional<glm::vec3> textColor [[codegen::color()]];

        // [[codegen::verbatim(TextOpacityInfo.description)]]
        std::optional<float> textOpacity;

        // [[codegen::verbatim(TextSizeInfo.description)]]
        std::optional<float> textSize;

        // The path to the label file that contains information about the astronomical
        // objects being rendered
        std::optional<std::string> labelFile;

        // [[codegen::verbatim(LabelMinSizeInfo.description)]]
        std::optional<float> textMinSize;

        // [[codegen::verbatim(LabelMaxSizeInfo.description)]]
        std::optional<float> textMaxSize;

        // [[codegen::verbatim(ColorOptionInfo.description)]]
        std::optional<std::vector<std::string>> colorOption;

        // [[codegen::verbatim(SizeOptionInfo.description)]]
        std::optional<std::vector<std::string>> sizeOption;

        // This value determines the colormap ranges for the color parameters of the
        // astronomical objects
        std::optional<std::vector<glm::vec2>> colorRange;

        // Transformation matrix to be applied to each astronomical object
        std::optional<glm::dmat4x4> transformationMatrix;

        // [[codegen::verbatim(FadeInDistancesInfo.description)]]
        std::optional<glm::dvec2> fadeInDistances;

        // [[codegen::verbatim(DisableFadeInInfo.description)]]
        std::optional<bool> disableFadeIn;

        // [[codegen::verbatim(BillboardMaxSizeInfo.description)]]
        std::optional<float> billboardMaxSize;

        // [[codegen::verbatim(BillboardMinSizeInfo.description)]]
        std::optional<float> billboardMinSize;

        // [[codegen::verbatim(CorrectionSizeEndDistanceInfo.description)]]
        std::optional<float> correctionSizeEndDistance;

        // [[codegen::verbatim(CorrectionSizeFactorInfo.description)]]
        std::optional<float> correctionSizeFactor;

        // [[codegen::verbatim(PixelSizeControlInfo.description)]]
        std::optional<bool> enablePixelSizeControl;

        // [[codegen::verbatim(UseLinearFiltering.description)]]
        std::optional<bool> useLinearFiltering;
    };
#include "renderablebillboardscloud_codegen.cpp"
}  // namespace

namespace openspace {

documentation::Documentation RenderableBillboardsCloud::Documentation() {
    documentation::Documentation doc = codegen::doc<Parameters>();
    doc.id = "digitaluniverse_RenderableBillboardsCloud";
    return doc;
}

RenderableBillboardsCloud::RenderableBillboardsCloud(const ghoul::Dictionary& dictionary)
    : Renderable(dictionary)
    , _scaleFactor(ScaleFactorInfo, 1.f, 0.f, 600.f)
    , _pointColor(ColorInfo, glm::vec3(1.f), glm::vec3(0.f), glm::vec3(1.f))
    , _spriteTexturePath(SpriteTextureInfo)
    , _textColor(TextColorInfo, glm::vec3(1.f), glm::vec3(0.f), glm::vec3(1.f))
    , _textOpacity(TextOpacityInfo, 1.f, 0.f, 1.f)
    , _textSize(TextSizeInfo, 8.f, 0.5f, 24.f)
    , _textMinSize(LabelMinSizeInfo, 8.f, 0.5f, 24.f)
    , _textMaxSize(LabelMaxSizeInfo, 20.f, 0.5f, 100.f)
    , _drawElements(DrawElementsInfo, true)
    , _drawLabels(DrawLabelInfo, false)
    , _pixelSizeControl(PixelSizeControlInfo, false)
    , _colorOption(ColorOptionInfo, properties::OptionProperty::DisplayType::Dropdown)
    , _optionColorRangeData(OptionColorRangeInfo, glm::vec2(0.f))

    , _datavarSizeOption(
        SizeOptionInfo,
        properties::OptionProperty::DisplayType::Dropdown
    )
    , _fadeInDistance(
        FadeInDistancesInfo,
        glm::vec2(0.f),
        glm::vec2(0.f),
        glm::vec2(100.f)
    )
    , _disableFadeInDistance(DisableFadeInInfo, true)
    , _billboardMaxSize(BillboardMaxSizeInfo, 400.f, 0.f, 1000.f)
    , _billboardMinSize(BillboardMinSizeInfo, 0.f, 0.f, 100.f)
    , _correctionSizeEndDistance(CorrectionSizeEndDistanceInfo, 17.f, 12.f, 25.f)
    , _correctionSizeFactor(CorrectionSizeFactorInfo, 8.f, 0.f, 20.f)
    , _useLinearFiltering(UseLinearFiltering, false)
    , _setRangeFromData(SetRangeFromData)
    , _renderOption(RenderOptionInfo, properties::OptionProperty::DisplayType::Dropdown)
{
    const Parameters p = codegen::bake<Parameters>(dictionary);

    if (p.file.has_value()) {
        _speckFile = absPath(*p.file).string();
    }
    _hasSpeckFile = p.file.has_value();

    _drawElements = p.drawElements.value_or(_drawElements);
    _drawElements.onChange([&]() { _hasSpeckFile = !_hasSpeckFile; });
    addProperty(_drawElements);

    _renderOption.addOption(RenderOptionViewDirection, "Camera View Direction");
    _renderOption.addOption(RenderOptionPositionNormal, "Camera Position Normal");

    if (p.renderOption.has_value()) {
        switch (*p.renderOption) {
            case Parameters::RenderOption::ViewDirection:
                _renderOption = RenderOptionViewDirection;
                break;
            case Parameters::RenderOption::PositionNormal:
                _renderOption = RenderOptionPositionNormal;
                break;
        }
    }
    else {
        _renderOption = RenderOptionViewDirection;
    }
    addProperty(_renderOption);

    if (p.unit.has_value()) {
        switch (*p.unit) {
            case Parameters::Unit::Meter:
                _unit = Meter;
                break;
            case Parameters::Unit::Kilometer:
                _unit = Kilometer;
                break;
            case Parameters::Unit::Parsec:
                _unit = Parsec;
                break;
            case Parameters::Unit::Kiloparsec:
                _unit = Kiloparsec;
                break;
            case Parameters::Unit::Megaparsec:
                _unit = Megaparsec;
                break;
            case Parameters::Unit::Gigaparsec:
                _unit = Gigaparsec;
                break;
            case Parameters::Unit::GigalightYears:
                _unit = GigalightYears;
                break;
        }
    }
    else {
        LWARNING("No unit given for RenderableBillboardsCloud. Using meters as units");
        _unit = Meter;
    }

    if (p.texture.has_value()) {
        _spriteTexturePath = absPath(*p.texture).string();
        _spriteTexturePath.onChange([&]() { _spriteTextureIsDirty = true; });

        // @TODO (abock, 2021-01-31) I don't know why we only add this property if the
        // texture is given, but I think it's a bug
        addProperty(_spriteTexturePath);
    }
    _hasSpriteTexture = p.texture.has_value();

    if (p.colorMap.has_value()) {
        _colorMapFile = absPath(*p.colorMap).string();
        _hasColorMapFile = true;

        if (p.colorOption.has_value()) {
            std::vector<std::string> opts = *p.colorOption;
            for (size_t i = 0; i < opts.size(); ++i) {
                _colorOption.addOption(static_cast<int>(i), opts[i]);
                _optionConversionMap.insert({ static_cast<int>(i), opts[i] });
                _colorOptionString = opts[i];
            }
        }
        _colorOption.onChange([&]() {
            _dataIsDirty = true;
            const glm::vec2 colorRange = _colorRangeData[_colorOption.value()];
            _optionColorRangeData = colorRange;
            _colorOptionString = _optionConversionMap[_colorOption.value()];
        });
        addProperty(_colorOption);

        _colorRangeData = p.colorRange.value_or(_colorRangeData);
        if (!_colorRangeData.empty()) {
            _optionColorRangeData = _colorRangeData[_colorRangeData.size() - 1];
        }
        _optionColorRangeData.onChange([&]() {
            const glm::vec2 colorRange = _optionColorRangeData;
            _colorRangeData[_colorOption.value()] = colorRange;
            _dataIsDirty = true;
        });
        addProperty(_optionColorRangeData);

        _isColorMapExact = p.exactColorMap.value_or(_isColorMapExact);
    }
    else {
        _pointColor = p.color;
        _pointColor.setViewOption(properties::Property::ViewOptions::Color);
        addProperty(_pointColor);
    }

    addProperty(_opacity);

    _scaleFactor = p.scaleFactor.value_or(_scaleFactor);
    addProperty(_scaleFactor);

    if (p.sizeOption.has_value()) {
        std::vector<std::string> opts = *p.sizeOption;
        for (size_t i = 0; i < opts.size(); ++i) {
            _datavarSizeOption.addOption(static_cast<int>(i), opts[i]);
            _optionConversionSizeMap.insert({ static_cast<int>(i), opts[i] });
            _datavarSizeOptionString = opts[i];
        }

        _datavarSizeOption.onChange([&]() {
            _dataIsDirty = true;
            _datavarSizeOptionString = _optionConversionSizeMap[_datavarSizeOption];
        });
        addProperty(_datavarSizeOption);

        _hasDatavarSize = true;
    }

    _polygonSides = p.polygonSides.value_or(_polygonSides);
    _hasPolygon = p.polygonSides.has_value();

    if (p.labelFile.has_value()) {
        _drawLabels = p.drawLabels.value_or(_drawLabels);
        addProperty(_drawLabels);

        _labelFile = absPath(*p.labelFile).string();
        _hasLabel = true;

        _textColor = p.textColor.value_or(_textColor);
        _hasLabel = p.textColor.has_value();
        _textColor.setViewOption(properties::Property::ViewOptions::Color);
        addProperty(_textColor);
        _textColor.onChange([&]() { _textColorIsDirty = true; });

        _textOpacity = p.textOpacity.value_or(_textOpacity);
        addProperty(_textOpacity);

        _textSize = p.textSize.value_or(_textSize);
        addProperty(_textSize);

        _textMinSize = p.textMinSize.value_or(_textMinSize);
        addProperty(_textMinSize);

        _textMaxSize = p.textMaxSize.value_or(_textMaxSize);
        addProperty(_textMaxSize);
    }

    _transformationMatrix = p.transformationMatrix.value_or(_transformationMatrix);

    if (p.fadeInDistances.has_value()) {
        _fadeInDistance = *p.fadeInDistances;
        addProperty(_fadeInDistance);

        _disableFadeInDistance = false;
        addProperty(_disableFadeInDistance);
    }

    _billboardMaxSize = p.billboardMaxSize.value_or(_billboardMaxSize);
    addProperty(_billboardMaxSize);

    _billboardMinSize = p.billboardMinSize.value_or(_billboardMinSize);
    addProperty(_billboardMinSize);

    _correctionSizeEndDistance =
        p.correctionSizeEndDistance.value_or(_correctionSizeEndDistance);
    addProperty(_correctionSizeEndDistance);

    _correctionSizeFactor = p.correctionSizeFactor.value_or(_correctionSizeFactor);
    if (p.correctionSizeFactor.has_value()) {
        addProperty(_correctionSizeFactor);
    }

    _pixelSizeControl = p.enablePixelSizeControl.value_or(_pixelSizeControl);
    if (p.enablePixelSizeControl.has_value()) {
        addProperty(_pixelSizeControl);
    }

    _setRangeFromData.onChange([this]() {
        const int colorMapInUse =
            _hasColorMapFile ? _dataset.index(_colorOptionString) : 0;

        float minValue = std::numeric_limits<float>::max();
        float maxValue = -std::numeric_limits<float>::max();
        for (const speck::Dataset::Entry& e : _dataset.entries) {
            float color = e.data[colorMapInUse];
            minValue = std::min(minValue, color);
            maxValue = std::max(maxValue, color);
        }

        _optionColorRangeData = glm::vec2(minValue, maxValue);
    });
    addProperty(_setRangeFromData);

    _useLinearFiltering = p.useLinearFiltering.value_or(_useLinearFiltering);
    _useLinearFiltering.onChange([&]() { _dataIsDirty = true; });
    addProperty(_useLinearFiltering);
}

bool RenderableBillboardsCloud::isReady() const {
    return (_program && (!_dataset.entries.empty())) || (!_labelset.entries.empty());
}

void RenderableBillboardsCloud::initialize() {
    ZoneScoped

    if (_hasSpeckFile) {
        _dataset = speck::data::loadFileWithCache(_speckFile);
    }

    if (_hasColorMapFile) {
        _colorMap = speck::color::loadFileWithCache(_colorMapFile);
    }

    if (!_labelFile.empty()) {
        _labelset = speck::label::loadFileWithCache(_labelFile);
        for (speck::Labelset::Entry& e : _labelset.entries) {
            e.position = glm::vec3(_transformationMatrix * glm::dvec4(e.position, 1.0));
        }
    }

    if (!_colorOptionString.empty() && (_colorRangeData.size() > 1)) {
        // Following DU behavior here. The last colormap variable
        // entry is the one selected by default.
        _colorOption.setValue(static_cast<int>(_colorRangeData.size() - 1));
    }

    setRenderBin(Renderable::RenderBin::PreDeferredTransparent);
}

void RenderableBillboardsCloud::initializeGL() {
    ZoneScoped

    _program = DigitalUniverseModule::ProgramObjectManager.request(
        ProgramObjectName,
        []() {
            return global::renderEngine->buildRenderProgram(
                ProgramObjectName,
                absPath("${MODULE_DIGITALUNIVERSE}/shaders/billboard_vs.glsl"),
                absPath("${MODULE_DIGITALUNIVERSE}/shaders/billboard_fs.glsl"),
                absPath("${MODULE_DIGITALUNIVERSE}/shaders/billboard_gs.glsl")
            );
        }
    );

    _renderToPolygonProgram = DigitalUniverseModule::ProgramObjectManager.request(
        RenderToPolygonProgram,
        []() {
            return ghoul::opengl::ProgramObject::Build(
                RenderToPolygonProgram,
                absPath("${MODULE_DIGITALUNIVERSE}/shaders/billboardpolygon_vs.glsl"),
                absPath("${MODULE_DIGITALUNIVERSE}/shaders/billboardpolygon_fs.glsl"),
                absPath("${MODULE_DIGITALUNIVERSE}/shaders/billboardpolygon_gs.glsl")
            );
        }
    );

    ghoul::opengl::updateUniformLocations(*_program, _uniformCache, UniformNames);

    if (_hasPolygon) {
        createPolygonTexture();
    }

    if (_hasLabel) {
        if (!_font) {
            size_t _fontSize = 50;
            _font = global::fontManager->font(
                "Mono",
                static_cast<float>(_fontSize),
                ghoul::fontrendering::FontManager::Outline::Yes,
                ghoul::fontrendering::FontManager::LoadGlyphs::No
            );
        }
    }
}

void RenderableBillboardsCloud::deinitializeGL() {
    glDeleteBuffers(1, &_vbo);
    _vbo = 0;
    glDeleteVertexArrays(1, &_vao);
    _vao = 0;

    DigitalUniverseModule::ProgramObjectManager.release(
        ProgramObjectName,
        [](ghoul::opengl::ProgramObject* p) {
            global::renderEngine->removeRenderProgram(p);
        }
    );
    _program = nullptr;

    DigitalUniverseModule::ProgramObjectManager.release(RenderToPolygonProgram);
    _renderToPolygonProgram = nullptr;

    DigitalUniverseModule::TextureManager.release(_spriteTexture);
    _spriteTexture = nullptr;

    if (_hasPolygon) {
        _polygonTexture = nullptr;
        glDeleteTextures(1, &_pTexture);
    }
}

void RenderableBillboardsCloud::renderBillboards(const RenderData& data,
                                                 const glm::dmat4& modelMatrix,
                                                 const glm::dvec3& orthoRight,
                                                 const glm::dvec3& orthoUp,
                                                 float fadeInVariable)
{
    glDepthMask(false);

    glEnablei(GL_BLEND, 0);
    glBlendFunc(GL_SRC_ALPHA, GL_ONE);

    _program->activate();

    _program->setUniform(
        "screenSize",
        glm::vec2(global::renderEngine->renderingResolution())
    );

    _program->setUniform(_uniformCache.cameraPos, data.camera.positionVec3());
    _program->setUniform(
        _uniformCache.cameraLookup,
        glm::vec3(data.camera.lookUpVectorWorldSpace())
    );
    _program->setUniform(_uniformCache.renderOption, _renderOption.value());
    _program->setUniform(_uniformCache.modelMatrix, modelMatrix);
    _program->setUniform(
        _uniformCache.cameraViewProjectionMatrix,
        glm::mat4(
            glm::dmat4(data.camera.projectionMatrix()) * data.camera.combinedViewMatrix()
        )
    );
    _program->setUniform(_uniformCache.minBillboardSize, _billboardMinSize); // in pixels
    _program->setUniform(_uniformCache.maxBillboardSize, _billboardMaxSize); // in pixels
    _program->setUniform(_uniformCache.color, _pointColor);
    _program->setUniform(_uniformCache.alphaValue, _opacity);
    _program->setUniform(_uniformCache.scaleFactor, _scaleFactor);
    _program->setUniform(_uniformCache.up, glm::vec3(orthoUp));
    _program->setUniform(_uniformCache.right, glm::vec3(orthoRight));
    _program->setUniform(_uniformCache.fadeInValue, fadeInVariable);

    _program->setUniform(
        _uniformCache.correctionSizeEndDistance,
        _correctionSizeEndDistance
    );
    _program->setUniform(_uniformCache.correctionSizeFactor, _correctionSizeFactor);

    _program->setUniform(_uniformCache.enabledRectSizeControl, _pixelSizeControl);

    _program->setUniform(_uniformCache.hasDvarScaling, _hasDatavarSize);

    GLint viewport[4];
    glGetIntegerv(GL_VIEWPORT, viewport);
    _program->setUniform(_uniformCache.screenSize, glm::vec2(viewport[2], viewport[3]));

    ghoul::opengl::TextureUnit textureUnit;
    textureUnit.activate();
    if (_hasPolygon) {
        glBindTexture(GL_TEXTURE_2D, _pTexture);
    }
    else if (_spriteTexture) {
        _spriteTexture->bind();
    }
    _program->setUniform(_uniformCache.spriteTexture, textureUnit);
    _program->setUniform(_uniformCache.hasColormap, _hasColorMapFile);

    glBindVertexArray(_vao);
    glDrawArrays(GL_POINTS, 0, static_cast<GLsizei>(_dataset.entries.size()));
    glBindVertexArray(0);
    _program->deactivate();

    global::renderEngine->openglStateCache().resetBlendState();
    global::renderEngine->openglStateCache().resetDepthState();
}

void RenderableBillboardsCloud::renderLabels(const RenderData& data,
                                             const glm::dmat4& modelViewProjectionMatrix,
                                             const glm::dvec3& orthoRight,
                                             const glm::dvec3& orthoUp,
                                             float fadeInVariable)
{
    glm::vec4 textColor = glm::vec4(glm::vec3(_textColor), _textOpacity * fadeInVariable);

    ghoul::fontrendering::FontRenderer::ProjectedLabelsInformation labelInfo;
    labelInfo.orthoRight = orthoRight;
    labelInfo.orthoUp = orthoUp;
    labelInfo.minSize = static_cast<int>(_textMinSize);
    labelInfo.maxSize = static_cast<int>(_textMaxSize);
    labelInfo.cameraPos = data.camera.positionVec3();
    labelInfo.cameraLookUp = data.camera.lookUpVectorWorldSpace();
    labelInfo.renderType = _renderOption;
    labelInfo.mvpMatrix = modelViewProjectionMatrix;
    labelInfo.scale = pow(10.f, _textSize);
    labelInfo.enableDepth = true;
    labelInfo.enableFalseDepth = false;

    for (const speck::Labelset::Entry& e : _labelset.entries) {
        glm::vec3 scaledPos(e.position);
        scaledPos *= unitToMeter(_unit);
        ghoul::fontrendering::FontRenderer::defaultProjectionRenderer().render(
            *_font,
            scaledPos,
            e.text,
            textColor,
            labelInfo
        );
    }
}

void RenderableBillboardsCloud::render(const RenderData& data, RendererTasks&) {
    float fadeInVar = 1.f;
    if (!_disableFadeInDistance) {
        float distCamera = static_cast<float>(glm::length(data.camera.positionVec3()));
        const glm::vec2 fadeRange = _fadeInDistance;
        const float a = static_cast<float>(
            1.f / ((fadeRange.y - fadeRange.x) * unitToMeter(_unit))
        );
        const float b = -(fadeRange.x / (fadeRange.y - fadeRange.x));
        const float funcValue = a * distCamera + b;
        fadeInVar *= funcValue > 1.f ? 1.f : funcValue;

        if (funcValue < 0.01f) {
            return;
        }
    }

    glm::dmat4 modelMatrix =
        glm::translate(glm::dmat4(1.0), data.modelTransform.translation) * // Translation
        glm::dmat4(data.modelTransform.rotation) *  // Spice rotation
        glm::scale(glm::dmat4(1.0), glm::dvec3(data.modelTransform.scale));

    glm::dmat4 modelViewMatrix = data.camera.combinedViewMatrix() * modelMatrix;
    glm::mat4 projectionMatrix = data.camera.projectionMatrix();

    glm::dmat4 modelViewProjectionMatrix = glm::dmat4(projectionMatrix) * modelViewMatrix;

    glm::dvec3 cameraViewDirectionWorld = -data.camera.viewDirectionWorldSpace();
    glm::dvec3 cameraUpDirectionWorld = data.camera.lookUpVectorWorldSpace();
    glm::dvec3 orthoRight = glm::normalize(
        glm::cross(cameraUpDirectionWorld, cameraViewDirectionWorld)
    );
    if (orthoRight == glm::dvec3(0.0)) {
        glm::dvec3 otherVector(
            cameraUpDirectionWorld.y,
            cameraUpDirectionWorld.x,
            cameraUpDirectionWorld.z
        );
        orthoRight = glm::normalize(glm::cross(otherVector, cameraViewDirectionWorld));
    }
    glm::dvec3 orthoUp = glm::normalize(glm::cross(cameraViewDirectionWorld, orthoRight));

    if (_hasSpeckFile && _drawElements) {
        renderBillboards(data, modelMatrix, orthoRight, orthoUp, fadeInVar);
    }

    if (_drawLabels && _hasLabel) {
        renderLabels(data, modelViewProjectionMatrix, orthoRight, orthoUp, fadeInVar);
    }
}

void RenderableBillboardsCloud::update(const UpdateData&) {
    ZoneScoped

    if (_dataIsDirty && _hasSpeckFile) {
        ZoneScopedN("Data dirty")
        TracyGpuZone("Data dirty")
        LDEBUG("Regenerating data");

        std::vector<float> slice = createDataSlice();

        int size = static_cast<int>(slice.size());

        if (_vao == 0) {
            glGenVertexArrays(1, &_vao);
            LDEBUG(fmt::format("Generating Vertex Array id '{}'", _vao));
        }
        if (_vbo == 0) {
            glGenBuffers(1, &_vbo);
            LDEBUG(fmt::format("Generating Vertex Buffer Object id '{}'", _vbo));
        }

        glBindVertexArray(_vao);
        glBindBuffer(GL_ARRAY_BUFFER, _vbo);
        glBufferData(GL_ARRAY_BUFFER, size * sizeof(float), slice.data(), GL_STATIC_DRAW);
        GLint positionAttrib = _program->attributeLocation("in_position");

        if (_hasColorMapFile && _hasDatavarSize) {
            glEnableVertexAttribArray(positionAttrib);
            glVertexAttribPointer(
                positionAttrib,
                4,
                GL_FLOAT,
                GL_FALSE,
                9 * sizeof(float),
                nullptr
            );

            GLint colorMapAttrib = _program->attributeLocation("in_colormap");
            glEnableVertexAttribArray(colorMapAttrib);
            glVertexAttribPointer(
                colorMapAttrib,
                4,
                GL_FLOAT,
                GL_FALSE,
                9 * sizeof(float),
                reinterpret_cast<void*>(4 * sizeof(float))
            );

            GLint dvarScalingAttrib = _program->attributeLocation("in_dvarScaling");
            glEnableVertexAttribArray(dvarScalingAttrib);
            glVertexAttribPointer(
                dvarScalingAttrib,
                1,
                GL_FLOAT,
                GL_FALSE,
                9 * sizeof(float),
                reinterpret_cast<void*>(8 * sizeof(float))
            );
        }
        else if (_hasColorMapFile) {
            glEnableVertexAttribArray(positionAttrib);
            glVertexAttribPointer(
                positionAttrib,
                4,
                GL_FLOAT,
                GL_FALSE,
                8 * sizeof(float),
                nullptr
            );

            GLint colorMapAttrib = _program->attributeLocation("in_colormap");
            glEnableVertexAttribArray(colorMapAttrib);
            glVertexAttribPointer(
                colorMapAttrib,
                4,
                GL_FLOAT,
                GL_FALSE,
                8 * sizeof(float),
                reinterpret_cast<void*>(4 * sizeof(float))
            );
        }
        else if (_hasDatavarSize) {
            glEnableVertexAttribArray(positionAttrib);
            glVertexAttribPointer(
                positionAttrib,
                4,
                GL_FLOAT,
                GL_FALSE,
                8 * sizeof(float),
                nullptr
            );

            GLint dvarScalingAttrib = _program->attributeLocation("in_dvarScaling");
            glEnableVertexAttribArray(dvarScalingAttrib);
            glVertexAttribPointer(
                dvarScalingAttrib,
                1,
                GL_FLOAT,
                GL_FALSE,
                5 * sizeof(float),
                reinterpret_cast<void*>(4 * sizeof(float))
            );
        }
        else {
            glEnableVertexAttribArray(positionAttrib);
            glVertexAttribPointer(
                positionAttrib,
                4,
                GL_FLOAT,
                GL_FALSE,
                0,
                nullptr
            );
        }

        glBindVertexArray(0);

        _dataIsDirty = false;
    }

    if (_hasSpriteTexture && _spriteTextureIsDirty && !_spriteTexturePath.value().empty())
    {
        ZoneScopedN("Sprite texture")
        TracyGpuZone("Sprite texture")

        ghoul::opengl::Texture* texture = _spriteTexture;

        unsigned int hash = ghoul::hashCRC32File(_spriteTexturePath);

        _spriteTexture = DigitalUniverseModule::TextureManager.request(
            std::to_string(hash),
            [path = _spriteTexturePath]() -> std::unique_ptr<ghoul::opengl::Texture> {
                LINFO(fmt::format("Loaded texture from '{}'", absPath(path)));
                std::unique_ptr<ghoul::opengl::Texture> t =
                    ghoul::io::TextureReader::ref().loadTexture(absPath(path).string());
                t->uploadTexture();
                t->setFilter(ghoul::opengl::Texture::FilterMode::AnisotropicMipMap);
                t->purgeFromRAM();
                return t;
            }
        );

        DigitalUniverseModule::TextureManager.release(texture);
        _spriteTextureIsDirty = false;
    }
}

<<<<<<< HEAD
=======
bool RenderableBillboardsCloud::loadData() {
    bool success = true;

    success &= loadSpeckData();

    if (_hasColorMapFile) {
        if (!_hasSpeckFile) {
            success = true;
        }
        success &= readColorMapFile();
    }

    success &= loadLabelData();

    return success;
}

bool RenderableBillboardsCloud::loadSpeckData() {
    if (!_hasSpeckFile) {
        return true;
    }
    bool success = true;
    const std::string& cachedFile = FileSys.cacheManager()->cachedFilename(
        _speckFile,
        "RenderableDUMeshes|" + identifier()
    );

    const bool hasCachedFile = std::filesystem::is_regular_file(cachedFile);
    if (hasCachedFile) {
        LINFO(fmt::format(
            "Cached file '{}' used for Speck file '{}'",
            cachedFile, _speckFile
        ));

        success = loadCachedFile(cachedFile);
        if (success) {
            return true;
        }
        else {
            FileSys.cacheManager()->removeCacheFile(_speckFile);
            // Intentional fall-through to the 'else' to generate the cache
            // file for the next run
        }
    }
    else {
        LINFO(fmt::format("Cache for Speck file '{}' not found", _speckFile));
    }
    LINFO(fmt::format("Loading Speck file '{}'", _speckFile));

    success = readSpeckFile();
    if (!success) {
        return false;
    }

    success &= saveCachedFile(cachedFile);
    return success;
}

bool RenderableBillboardsCloud::loadLabelData() {
    if (_labelFile.empty()) {
        return true;
    }
    bool success = true;
    const std::string& cachedFile = FileSys.cacheManager()->cachedFilename(_labelFile);
    const bool hasCachedFile = std::filesystem::is_regular_file(cachedFile);
    if (hasCachedFile) {
        LINFO(fmt::format(
            "Cached file '{}' used for Label file '{}'",
            cachedFile, _labelFile
        ));

        success &= loadCachedFile(cachedFile);
        if (!success) {
            FileSys.cacheManager()->removeCacheFile(_labelFile);
            // Intentional fall-through to the 'else' to generate the cache
            // file for the next run
        }
    }
    else {
        LINFO(fmt::format("Cache for Label file '{}' not found", _labelFile));
        LINFO(fmt::format("Loading Label file '{}'", _labelFile));

        success &= readLabelFile();
        if (!success) {
            return false;
        }
    }

    return success;
}

bool RenderableBillboardsCloud::readSpeckFile() {
    std::ifstream file(_speckFile);
    if (!file.good()) {
        LERROR(fmt::format("Failed to open Speck file '{}'", _speckFile));
        return false;
    }

    _nValuesPerAstronomicalObject = 0;

    // The beginning of the speck file has a header that either contains comments
    // (signaled by a preceding '#') or information about the structure of the file
    // (signaled by the keywords 'datavar', 'texturevar', and 'texture')
    std::string line;
    while (true) {
        std::getline(file, line);

        // Guard against wrong line endings (copying files from Windows to Mac) causes
        // lines to have a final \r
        if (!line.empty() && line.back() == '\r') {
            line = line.substr(0, line.length() - 1);
        }

        if (line.empty() || line[0] == '#') {
            continue;
        }

        if (line.substr(0, 7) != "datavar" &&
            line.substr(0, 10) != "texturevar" &&
            line.substr(0, 7) != "texture" &&
            line.substr(0, 10) != "polyorivar" &&
            line.substr(0, 10) != "maxcomment")
        {
            // Started reading data
            break;
        }

        if (line.substr(0, 7) == "datavar") {
            // datavar lines are structured as follows:
            // datavar # description
            // where # is the index of the data variable; so if we repeatedly overwrite
            // the 'nValues' variable with the latest index, we will end up with the total
            // number of values (+3 since X Y Z are not counted in the Speck file index)
            std::stringstream str(line);

            std::string dummy;
            str >> dummy; // command
            str >> _nValuesPerAstronomicalObject; // variable index
            dummy.clear();
            str >> dummy; // variable name

            _variableDataPositionMap.insert({ dummy, _nValuesPerAstronomicalObject });

            // We want the number, but the index is 0 based
            _nValuesPerAstronomicalObject += 1;
        }
    }

    _nValuesPerAstronomicalObject += 3; // X Y Z are not counted in the Speck file indices



    do {
        // Guard against wrong line endings (copying files from Windows to Mac) causes
        // lines to have a final \r
        if (!line.empty() && line.back() == '\r') {
            line = line.substr(0, line.length() - 1);
        }

        if (line.empty()) {
            std::getline(file, line);
            continue;
        }
        else if (line[0] == '#') {
            std::getline(file, line);
            continue;
        }

        std::stringstream str(line);
        std::vector<float> values(_nValuesPerAstronomicalObject);

        for (int i = 0; i < _nValuesPerAstronomicalObject; ++i) {
            str >> values[i];
        }

        _fullData.insert(_fullData.end(), values.begin(), values.end());

        // reads new line
        std::getline(file, line);
    } while (!file.eof());

    return true;
}

bool RenderableBillboardsCloud::readColorMapFile() {
    std::string _file = _colorMapFile;
    std::ifstream file(_file);
    if (!file.good()) {
        LERROR(fmt::format("Failed to open Color Map file '{}'", _file));
        return false;
    }

    std::size_t numberOfColors = 0;

    // The beginning of the speck file has a header that either contains comments
    // (signaled by a preceding '#') or information about the structure of the file
    // (signaled by the keywords 'datavar', 'texturevar', and 'texture')
    std::string line;
    while (true) {
        // std::streampos position = file.tellg();
        std::getline(file, line);

        if (line[0] == '#' || line.empty()) {
            continue;
        }

        // Initial number of colors
        std::locale loc;
        if (std::isdigit(line[0], loc)) {
            std::string::size_type sz;
            numberOfColors = std::stoi(line, &sz);
            break;
        }
        else if (file.eof()) {
            return false;
        }
    }

    for (size_t i = 0; i < numberOfColors; ++i) {
        std::getline(file, line);
        std::stringstream str(line);

        glm::vec4 color;
        // Each color in the colormap must be defined as (R,G,B,A)
        for (int j = 0; j < 4; ++j) {
            str >> color[j];
        }

        _colorMapData.push_back(color);
    }

    return true;
}

bool RenderableBillboardsCloud::readLabelFile() {
    std::string _file = _labelFile;
    std::ifstream file(_file);
    if (!file.good()) {
        LERROR(fmt::format("Failed to open Label file '{}'", _file));
        return false;
    }

    // The beginning of the speck file has a header that either contains comments
    // (signaled by a preceding '#') or information about the structure of the file
    // (signaled by the keywords 'datavar', 'texturevar', and 'texture')
    std::string line;
    while (true) {
        std::streampos position = file.tellg();
        std::getline(file, line);

        // Guard against wrong line endings (copying files from Windows to Mac) causes
        // lines to have a final \r
        if (!line.empty() && line.back() == '\r') {
            line = line.substr(0, line.length() - 1);
        }

        if (line.empty() || line[0] == '#') {
            continue;
        }

        if (line.substr(0, 9) != "textcolor") {
            // we read a line that doesn't belong to the header, so we have to jump back
            // before the beginning of the current line
            file.seekg(position);
            continue;
        }

        if (line.substr(0, 9) == "textcolor") {
            // textcolor lines are structured as follows:
            // textcolor # description
            // where # is color text defined in configuration file
            std::stringstream str(line);

            // TODO: handle cases of labels with different colors
            break;
        }
    }


    do {
        std::vector<float> values(_nValuesPerAstronomicalObject);

        std::getline(file, line);

        // Guard against wrong line endings (copying files from Windows to Mac) causes
        // lines to have a final \r
        if (!line.empty() && line.back() == '\r') {
            line = line.substr(0, line.length() - 1);
        }

        if (line.empty()) {
            continue;
        }

        std::stringstream str(line);

        glm::vec3 position = glm::vec3(0.f);
        for (int j = 0; j < 3; ++j) {
            str >> position[j];
        }

        std::string dummy;
        str >> dummy; // text keyword

        std::string label;
        str >> label;
        dummy.clear();

        while (str >> dummy) {
            if (dummy == "#") {
                break;
            }

            label += " " + dummy;
            dummy.clear();
        }

        glm::vec3 transformedPos = glm::vec3(
            _transformationMatrix * glm::dvec4(position, 1.0)
        );
        _labelData.emplace_back(std::make_pair(transformedPos, label));
    } while (!file.eof());

    return true;
}

bool RenderableBillboardsCloud::loadCachedFile(const std::string& file) {
    std::ifstream fileStream(file, std::ifstream::binary);
    if (!fileStream.good()) {
        LERROR(fmt::format("Error opening file '{}' for loading cache file", file));
        return false;
    }
    int8_t version = 0;
    fileStream.read(reinterpret_cast<char*>(&version), sizeof(int8_t));
    if (version != CurrentCacheVersion) {
        LINFO("The format of the cached file has changed: deleting old cache");
        fileStream.close();
        if (std::filesystem::is_regular_file(file)) {
            std::filesystem::remove(file);
        }
        return false;
    }

    int32_t nValues = 0;
    fileStream.read(reinterpret_cast<char*>(&nValues), sizeof(int32_t));
    fileStream.read(
        reinterpret_cast<char*>(&_nValuesPerAstronomicalObject),
        sizeof(int32_t)
    );

    _fullData.resize(nValues);
    fileStream.read(
        reinterpret_cast<char*>(&_fullData[0]),
        nValues * sizeof(_fullData[0])
    );

    if (_hasColorMapFile) {
        int32_t nItems = 0;
        fileStream.read(reinterpret_cast<char*>(&nItems), sizeof(int32_t));

        for (int i = 0; i < nItems; ++i) {
            int32_t keySize = 0;
            fileStream.read(reinterpret_cast<char*>(&keySize), sizeof(int32_t));
            std::vector<char> buffer(keySize);
            fileStream.read(buffer.data(), keySize);

            std::string key(buffer.begin(), buffer.end());
            int32_t value = 0;
            fileStream.read(reinterpret_cast<char*>(&value), sizeof(int32_t));

            _variableDataPositionMap.insert({ key, value });
        }
    }

    bool success = fileStream.good();
    return success;
}

bool RenderableBillboardsCloud::saveCachedFile(const std::string& file) const {
    std::ofstream fileStream(file, std::ofstream::binary);
    if (!fileStream.good()) {
        LERROR(fmt::format("Error opening file '{}' for save cache file", file));
        return false;
    }
    fileStream.write(reinterpret_cast<const char*>(&CurrentCacheVersion), sizeof(int8_t));

    int32_t nValues = static_cast<int32_t>(_fullData.size());
    if (nValues == 0) {
        LERROR("Error writing cache: No values were loaded");
        return false;
    }
    fileStream.write(reinterpret_cast<const char*>(&nValues), sizeof(int32_t));

    int32_t nValuesPerAstronomicalObject = static_cast<int32_t>(
        _nValuesPerAstronomicalObject
    );
    fileStream.write(
        reinterpret_cast<const char*>(&nValuesPerAstronomicalObject),
        sizeof(int32_t)
    );

    size_t nBytes = nValues * sizeof(_fullData[0]);
    fileStream.write(reinterpret_cast<const char*>(&_fullData[0]), nBytes);

    if (_hasColorMapFile) {
        int32_t nItems = static_cast<int32_t>(_variableDataPositionMap.size());
        fileStream.write(reinterpret_cast<const char*>(&nItems), sizeof(int32_t));

        for (const std::pair<const std::string, int>& pair : _variableDataPositionMap) {
            int32_t keySize = static_cast<int32_t>(pair.first.size());
            fileStream.write(reinterpret_cast<const char*>(&keySize), sizeof(int32_t));
            fileStream.write(pair.first.data(), keySize);
            int32_t value = static_cast<int32_t>(pair.second);
            fileStream.write(reinterpret_cast<const char*>(&value), sizeof(int32_t));
        }
    }

    return fileStream.good();
}

>>>>>>> 92432cae
double RenderableBillboardsCloud::unitToMeter(Unit unit) const {
    // @TODO (abock, 2021-05-10)  This should be moved to a centralized conversion code
    switch (unit) {
        case Meter:          return 1.0;
        case Kilometer:      return 1e3;
        case Parsec:         return PARSEC;
        case Kiloparsec:     return 1000 * PARSEC;
        case Megaparsec:     return 1e6 * PARSEC;
        case Gigaparsec:     return 1e9 * PARSEC;
        case GigalightYears: return 306391534.73091 * PARSEC;
        default:             throw ghoul::MissingCaseException();
    }
}

std::vector<float> RenderableBillboardsCloud::createDataSlice() {
    ZoneScoped

    if (_dataset.entries.empty()) {
        return std::vector<float>();
    }

    std::vector<float> result;
    if (_hasColorMapFile) {
        result.reserve(8 * _dataset.entries.size());
    }
    else {
        result.reserve(4 * _dataset.entries.size());
    }

    // what datavar in use for the index color
    int colorMapInUse = _hasColorMapFile ? _dataset.index(_colorOptionString) : 0;

    // what datavar in use for the size scaling (if present)
    int sizeScalingInUse =
        _hasDatavarSize ? _dataset.index(_datavarSizeOptionString) : -1;

    float minColorIdx = std::numeric_limits<float>::max();
    float maxColorIdx = -std::numeric_limits<float>::max();
    for (const speck::Dataset::Entry& e : _dataset.entries) {
        float color = e.data[colorMapInUse];
        minColorIdx = std::min(color, minColorIdx);
        maxColorIdx = std::max(color, maxColorIdx);
    }

    double maxRadius = 0.0;

    float biggestCoord = -1.f;
    for (const speck::Dataset::Entry& e : _dataset.entries) {
        glm::vec3 transformedPos = glm::vec3(_transformationMatrix * glm::vec4(
            e.position, 1.0
        ));
        glm::vec4 position(transformedPos, static_cast<float>(_unit));

        const double unitMeter = unitToMeter(_unit);
        glm::dvec3 p = glm::dvec3(position) * unitMeter;
        const double r = glm::length(p);
        maxRadius = std::max(maxRadius, r);

        if (_hasColorMapFile) {
            for (int j = 0; j < 4; ++j) {
                result.push_back(position[j]);
            }
            biggestCoord = std::max(biggestCoord, glm::compMax(position));
            // Note: if exact colormap option is not selected, the first color and the
            // last color in the colormap file are the outliers colors.
            float variableColor = e.data[colorMapInUse];

            float cmax, cmin;
            if (_colorRangeData.empty()) {
                cmax = maxColorIdx; // Max value of datavar used for the index color
                cmin = minColorIdx; // Min value of datavar used for the index color
            }
            else {
                glm::vec2 currentColorRange = _colorRangeData[_colorOption.value()];
                cmax = currentColorRange.y;
                cmin = currentColorRange.x;
            }

            if (_isColorMapExact) {
                int colorIndex = variableColor + cmin;
                for (int j = 0; j < 4; ++j) {
                    result.push_back(_colorMap.entries[colorIndex][j]);
                }
            }
            else {
                if (_useLinearFiltering) {
                    float valueT = (variableColor - cmin) / (cmax - cmin); // in [0, 1)
                    valueT = std::clamp(valueT, 0.f, 1.f);

                    const float idx = valueT * (_colorMap.entries.size() - 1);
                    const int floorIdx = static_cast<int>(std::floor(idx));
                    const int ceilIdx = static_cast<int>(std::ceil(idx));

                    const glm::vec4 floorColor = _colorMap.entries[floorIdx];
                    const glm::vec4 ceilColor = _colorMap.entries[ceilIdx];

                    if (floorColor != ceilColor) {
                        const glm::vec4 c = floorColor + idx * (ceilColor - floorColor);
                        result.push_back(c.r);
                        result.push_back(c.g);
                        result.push_back(c.b);
                        result.push_back(c.a);
                    }
                    else {
                        result.push_back(floorColor.r);
                        result.push_back(floorColor.g);
                        result.push_back(floorColor.b);
                        result.push_back(floorColor.a);
                    }
                }
                else {
                    float ncmap = static_cast<float>(_colorMap.entries.size());
                    float normalization = ((cmax != cmin) && (ncmap > 2)) ?
                        (ncmap - 2) / (cmax - cmin) : 0;
                    int colorIndex = (variableColor - cmin) * normalization + 1;
                    colorIndex = colorIndex < 0 ? 0 : colorIndex;
                    colorIndex = colorIndex >= ncmap ? ncmap - 1 : colorIndex;

                    for (int j = 0; j < 4; ++j) {
                        result.push_back(_colorMap.entries[colorIndex][j]);
                    }
                }
            }

            if (_hasDatavarSize) {
                result.push_back(e.data[sizeScalingInUse]);
            }
        }
        else if (_hasDatavarSize) {
            result.push_back(e.data[sizeScalingInUse]);
            for (int j = 0; j < 4; ++j) {
                result.push_back(position[j]);
            }
        }
        else {
            for (int j = 0; j < 4; ++j) {
                result.push_back(position[j]);
            }
        }
    }
    setBoundingSphere(maxRadius);
    _fadeInDistance.setMaxValue(glm::vec2(10.f * biggestCoord));
    return result;
}

void RenderableBillboardsCloud::createPolygonTexture() {
    ZoneScoped

    LDEBUG("Creating Polygon Texture");

    glGenTextures(1, &_pTexture);
    glBindTexture(GL_TEXTURE_2D, _pTexture);
    glTexParameteri(GL_TEXTURE_2D, GL_TEXTURE_MIN_FILTER, GL_LINEAR);
    glTexParameteri(GL_TEXTURE_2D, GL_TEXTURE_MAG_FILTER, GL_LINEAR);
    glTexParameteri(GL_TEXTURE_2D, GL_TEXTURE_WRAP_S, GL_CLAMP_TO_EDGE);
    glTexParameteri(GL_TEXTURE_2D, GL_TEXTURE_WRAP_T, GL_CLAMP_TO_EDGE);
    // Stopped using a buffer object for GL_PIXEL_UNPACK_BUFFER
    glBindBuffer(GL_PIXEL_UNPACK_BUFFER, 0);
    glTexImage2D(GL_TEXTURE_2D, 0, GL_RGBA8, 256, 256, 0, GL_RGBA, GL_BYTE, nullptr);

    renderToTexture(_pTexture, 256, 256);
}

void RenderableBillboardsCloud::renderToTexture(GLuint textureToRenderTo,
                                                GLuint textureWidth, GLuint textureHeight)
{
    LDEBUG("Rendering to Texture");

    // Saves initial Application's OpenGL State
    GLint defaultFBO;
    GLint viewport[4];
    glGetIntegerv(GL_FRAMEBUFFER_BINDING, &defaultFBO);
    glGetIntegerv(GL_VIEWPORT, viewport);

    GLuint textureFBO;
    glGenFramebuffers(1, &textureFBO);
    glBindFramebuffer(GL_FRAMEBUFFER, textureFBO);
    GLenum drawBuffers[1] = { GL_COLOR_ATTACHMENT0 };
    glDrawBuffers(1, drawBuffers);

    glFramebufferTexture(GL_FRAMEBUFFER, GL_COLOR_ATTACHMENT0, textureToRenderTo, 0);

    glViewport(viewport[0], viewport[1], textureWidth, textureHeight);

    loadPolygonGeometryForRendering();
    renderPolygonGeometry(_polygonVao);

    // Restores Applications' OpenGL State
    glBindFramebuffer(GL_FRAMEBUFFER, defaultFBO);
    glViewport(viewport[0], viewport[1], viewport[2], viewport[3]);

    glDeleteBuffers(1, &_polygonVbo);
    glDeleteVertexArrays(1, &_polygonVao);
    glDeleteFramebuffers(1, &textureFBO);
}

void RenderableBillboardsCloud::loadPolygonGeometryForRendering() {
    glGenVertexArrays(1, &_polygonVao);
    glGenBuffers(1, &_polygonVbo);
    glBindVertexArray(_polygonVao);
    glBindBuffer(GL_ARRAY_BUFFER, _polygonVbo);

    constexpr const std::array<GLfloat, 4> VertexData = {
        //      x      y     z     w
        0.f, 0.f, 0.f, 1.f,
    };

    glBufferData(GL_ARRAY_BUFFER, sizeof(VertexData), VertexData.data(), GL_STATIC_DRAW);
    glVertexAttribPointer(0, 4, GL_FLOAT, GL_FALSE, 4 * sizeof(GLfloat), nullptr);
    glEnableVertexAttribArray(0);
    glBindVertexArray(0);
}

void RenderableBillboardsCloud::renderPolygonGeometry(GLuint vao) {
    std::unique_ptr<ghoul::opengl::ProgramObject> program =
        ghoul::opengl::ProgramObject::Build(
            "RenderableBillboardsCloud_Polygon",
            absPath("${MODULE_DIGITALUNIVERSE}/shaders/billboardpolygon_vs.glsl"),
            absPath("${MODULE_DIGITALUNIVERSE}/shaders/billboardpolygon_fs.glsl"),
            absPath("${MODULE_DIGITALUNIVERSE}/shaders/billboardpolygon_gs.glsl")
        );

    program->activate();
    constexpr const glm::vec4 Black = glm::vec4(0.f, 0.f, 0.f, 0.f);
    glClearBufferfv(GL_COLOR, 0, glm::value_ptr(Black));

    program->setUniform("sides", _polygonSides);
    program->setUniform("polygonColor", _pointColor);

    glBindVertexArray(vao);
    glDrawArrays(GL_POINTS, 0, 1);
    glBindVertexArray(0);

    program->deactivate();
}

} // namespace openspace<|MERGE_RESOLUTION|>--- conflicted
+++ resolved
@@ -998,429 +998,6 @@
     }
 }
 
-<<<<<<< HEAD
-=======
-bool RenderableBillboardsCloud::loadData() {
-    bool success = true;
-
-    success &= loadSpeckData();
-
-    if (_hasColorMapFile) {
-        if (!_hasSpeckFile) {
-            success = true;
-        }
-        success &= readColorMapFile();
-    }
-
-    success &= loadLabelData();
-
-    return success;
-}
-
-bool RenderableBillboardsCloud::loadSpeckData() {
-    if (!_hasSpeckFile) {
-        return true;
-    }
-    bool success = true;
-    const std::string& cachedFile = FileSys.cacheManager()->cachedFilename(
-        _speckFile,
-        "RenderableDUMeshes|" + identifier()
-    );
-
-    const bool hasCachedFile = std::filesystem::is_regular_file(cachedFile);
-    if (hasCachedFile) {
-        LINFO(fmt::format(
-            "Cached file '{}' used for Speck file '{}'",
-            cachedFile, _speckFile
-        ));
-
-        success = loadCachedFile(cachedFile);
-        if (success) {
-            return true;
-        }
-        else {
-            FileSys.cacheManager()->removeCacheFile(_speckFile);
-            // Intentional fall-through to the 'else' to generate the cache
-            // file for the next run
-        }
-    }
-    else {
-        LINFO(fmt::format("Cache for Speck file '{}' not found", _speckFile));
-    }
-    LINFO(fmt::format("Loading Speck file '{}'", _speckFile));
-
-    success = readSpeckFile();
-    if (!success) {
-        return false;
-    }
-
-    success &= saveCachedFile(cachedFile);
-    return success;
-}
-
-bool RenderableBillboardsCloud::loadLabelData() {
-    if (_labelFile.empty()) {
-        return true;
-    }
-    bool success = true;
-    const std::string& cachedFile = FileSys.cacheManager()->cachedFilename(_labelFile);
-    const bool hasCachedFile = std::filesystem::is_regular_file(cachedFile);
-    if (hasCachedFile) {
-        LINFO(fmt::format(
-            "Cached file '{}' used for Label file '{}'",
-            cachedFile, _labelFile
-        ));
-
-        success &= loadCachedFile(cachedFile);
-        if (!success) {
-            FileSys.cacheManager()->removeCacheFile(_labelFile);
-            // Intentional fall-through to the 'else' to generate the cache
-            // file for the next run
-        }
-    }
-    else {
-        LINFO(fmt::format("Cache for Label file '{}' not found", _labelFile));
-        LINFO(fmt::format("Loading Label file '{}'", _labelFile));
-
-        success &= readLabelFile();
-        if (!success) {
-            return false;
-        }
-    }
-
-    return success;
-}
-
-bool RenderableBillboardsCloud::readSpeckFile() {
-    std::ifstream file(_speckFile);
-    if (!file.good()) {
-        LERROR(fmt::format("Failed to open Speck file '{}'", _speckFile));
-        return false;
-    }
-
-    _nValuesPerAstronomicalObject = 0;
-
-    // The beginning of the speck file has a header that either contains comments
-    // (signaled by a preceding '#') or information about the structure of the file
-    // (signaled by the keywords 'datavar', 'texturevar', and 'texture')
-    std::string line;
-    while (true) {
-        std::getline(file, line);
-
-        // Guard against wrong line endings (copying files from Windows to Mac) causes
-        // lines to have a final \r
-        if (!line.empty() && line.back() == '\r') {
-            line = line.substr(0, line.length() - 1);
-        }
-
-        if (line.empty() || line[0] == '#') {
-            continue;
-        }
-
-        if (line.substr(0, 7) != "datavar" &&
-            line.substr(0, 10) != "texturevar" &&
-            line.substr(0, 7) != "texture" &&
-            line.substr(0, 10) != "polyorivar" &&
-            line.substr(0, 10) != "maxcomment")
-        {
-            // Started reading data
-            break;
-        }
-
-        if (line.substr(0, 7) == "datavar") {
-            // datavar lines are structured as follows:
-            // datavar # description
-            // where # is the index of the data variable; so if we repeatedly overwrite
-            // the 'nValues' variable with the latest index, we will end up with the total
-            // number of values (+3 since X Y Z are not counted in the Speck file index)
-            std::stringstream str(line);
-
-            std::string dummy;
-            str >> dummy; // command
-            str >> _nValuesPerAstronomicalObject; // variable index
-            dummy.clear();
-            str >> dummy; // variable name
-
-            _variableDataPositionMap.insert({ dummy, _nValuesPerAstronomicalObject });
-
-            // We want the number, but the index is 0 based
-            _nValuesPerAstronomicalObject += 1;
-        }
-    }
-
-    _nValuesPerAstronomicalObject += 3; // X Y Z are not counted in the Speck file indices
-
-
-
-    do {
-        // Guard against wrong line endings (copying files from Windows to Mac) causes
-        // lines to have a final \r
-        if (!line.empty() && line.back() == '\r') {
-            line = line.substr(0, line.length() - 1);
-        }
-
-        if (line.empty()) {
-            std::getline(file, line);
-            continue;
-        }
-        else if (line[0] == '#') {
-            std::getline(file, line);
-            continue;
-        }
-
-        std::stringstream str(line);
-        std::vector<float> values(_nValuesPerAstronomicalObject);
-
-        for (int i = 0; i < _nValuesPerAstronomicalObject; ++i) {
-            str >> values[i];
-        }
-
-        _fullData.insert(_fullData.end(), values.begin(), values.end());
-
-        // reads new line
-        std::getline(file, line);
-    } while (!file.eof());
-
-    return true;
-}
-
-bool RenderableBillboardsCloud::readColorMapFile() {
-    std::string _file = _colorMapFile;
-    std::ifstream file(_file);
-    if (!file.good()) {
-        LERROR(fmt::format("Failed to open Color Map file '{}'", _file));
-        return false;
-    }
-
-    std::size_t numberOfColors = 0;
-
-    // The beginning of the speck file has a header that either contains comments
-    // (signaled by a preceding '#') or information about the structure of the file
-    // (signaled by the keywords 'datavar', 'texturevar', and 'texture')
-    std::string line;
-    while (true) {
-        // std::streampos position = file.tellg();
-        std::getline(file, line);
-
-        if (line[0] == '#' || line.empty()) {
-            continue;
-        }
-
-        // Initial number of colors
-        std::locale loc;
-        if (std::isdigit(line[0], loc)) {
-            std::string::size_type sz;
-            numberOfColors = std::stoi(line, &sz);
-            break;
-        }
-        else if (file.eof()) {
-            return false;
-        }
-    }
-
-    for (size_t i = 0; i < numberOfColors; ++i) {
-        std::getline(file, line);
-        std::stringstream str(line);
-
-        glm::vec4 color;
-        // Each color in the colormap must be defined as (R,G,B,A)
-        for (int j = 0; j < 4; ++j) {
-            str >> color[j];
-        }
-
-        _colorMapData.push_back(color);
-    }
-
-    return true;
-}
-
-bool RenderableBillboardsCloud::readLabelFile() {
-    std::string _file = _labelFile;
-    std::ifstream file(_file);
-    if (!file.good()) {
-        LERROR(fmt::format("Failed to open Label file '{}'", _file));
-        return false;
-    }
-
-    // The beginning of the speck file has a header that either contains comments
-    // (signaled by a preceding '#') or information about the structure of the file
-    // (signaled by the keywords 'datavar', 'texturevar', and 'texture')
-    std::string line;
-    while (true) {
-        std::streampos position = file.tellg();
-        std::getline(file, line);
-
-        // Guard against wrong line endings (copying files from Windows to Mac) causes
-        // lines to have a final \r
-        if (!line.empty() && line.back() == '\r') {
-            line = line.substr(0, line.length() - 1);
-        }
-
-        if (line.empty() || line[0] == '#') {
-            continue;
-        }
-
-        if (line.substr(0, 9) != "textcolor") {
-            // we read a line that doesn't belong to the header, so we have to jump back
-            // before the beginning of the current line
-            file.seekg(position);
-            continue;
-        }
-
-        if (line.substr(0, 9) == "textcolor") {
-            // textcolor lines are structured as follows:
-            // textcolor # description
-            // where # is color text defined in configuration file
-            std::stringstream str(line);
-
-            // TODO: handle cases of labels with different colors
-            break;
-        }
-    }
-
-
-    do {
-        std::vector<float> values(_nValuesPerAstronomicalObject);
-
-        std::getline(file, line);
-
-        // Guard against wrong line endings (copying files from Windows to Mac) causes
-        // lines to have a final \r
-        if (!line.empty() && line.back() == '\r') {
-            line = line.substr(0, line.length() - 1);
-        }
-
-        if (line.empty()) {
-            continue;
-        }
-
-        std::stringstream str(line);
-
-        glm::vec3 position = glm::vec3(0.f);
-        for (int j = 0; j < 3; ++j) {
-            str >> position[j];
-        }
-
-        std::string dummy;
-        str >> dummy; // text keyword
-
-        std::string label;
-        str >> label;
-        dummy.clear();
-
-        while (str >> dummy) {
-            if (dummy == "#") {
-                break;
-            }
-
-            label += " " + dummy;
-            dummy.clear();
-        }
-
-        glm::vec3 transformedPos = glm::vec3(
-            _transformationMatrix * glm::dvec4(position, 1.0)
-        );
-        _labelData.emplace_back(std::make_pair(transformedPos, label));
-    } while (!file.eof());
-
-    return true;
-}
-
-bool RenderableBillboardsCloud::loadCachedFile(const std::string& file) {
-    std::ifstream fileStream(file, std::ifstream::binary);
-    if (!fileStream.good()) {
-        LERROR(fmt::format("Error opening file '{}' for loading cache file", file));
-        return false;
-    }
-    int8_t version = 0;
-    fileStream.read(reinterpret_cast<char*>(&version), sizeof(int8_t));
-    if (version != CurrentCacheVersion) {
-        LINFO("The format of the cached file has changed: deleting old cache");
-        fileStream.close();
-        if (std::filesystem::is_regular_file(file)) {
-            std::filesystem::remove(file);
-        }
-        return false;
-    }
-
-    int32_t nValues = 0;
-    fileStream.read(reinterpret_cast<char*>(&nValues), sizeof(int32_t));
-    fileStream.read(
-        reinterpret_cast<char*>(&_nValuesPerAstronomicalObject),
-        sizeof(int32_t)
-    );
-
-    _fullData.resize(nValues);
-    fileStream.read(
-        reinterpret_cast<char*>(&_fullData[0]),
-        nValues * sizeof(_fullData[0])
-    );
-
-    if (_hasColorMapFile) {
-        int32_t nItems = 0;
-        fileStream.read(reinterpret_cast<char*>(&nItems), sizeof(int32_t));
-
-        for (int i = 0; i < nItems; ++i) {
-            int32_t keySize = 0;
-            fileStream.read(reinterpret_cast<char*>(&keySize), sizeof(int32_t));
-            std::vector<char> buffer(keySize);
-            fileStream.read(buffer.data(), keySize);
-
-            std::string key(buffer.begin(), buffer.end());
-            int32_t value = 0;
-            fileStream.read(reinterpret_cast<char*>(&value), sizeof(int32_t));
-
-            _variableDataPositionMap.insert({ key, value });
-        }
-    }
-
-    bool success = fileStream.good();
-    return success;
-}
-
-bool RenderableBillboardsCloud::saveCachedFile(const std::string& file) const {
-    std::ofstream fileStream(file, std::ofstream::binary);
-    if (!fileStream.good()) {
-        LERROR(fmt::format("Error opening file '{}' for save cache file", file));
-        return false;
-    }
-    fileStream.write(reinterpret_cast<const char*>(&CurrentCacheVersion), sizeof(int8_t));
-
-    int32_t nValues = static_cast<int32_t>(_fullData.size());
-    if (nValues == 0) {
-        LERROR("Error writing cache: No values were loaded");
-        return false;
-    }
-    fileStream.write(reinterpret_cast<const char*>(&nValues), sizeof(int32_t));
-
-    int32_t nValuesPerAstronomicalObject = static_cast<int32_t>(
-        _nValuesPerAstronomicalObject
-    );
-    fileStream.write(
-        reinterpret_cast<const char*>(&nValuesPerAstronomicalObject),
-        sizeof(int32_t)
-    );
-
-    size_t nBytes = nValues * sizeof(_fullData[0]);
-    fileStream.write(reinterpret_cast<const char*>(&_fullData[0]), nBytes);
-
-    if (_hasColorMapFile) {
-        int32_t nItems = static_cast<int32_t>(_variableDataPositionMap.size());
-        fileStream.write(reinterpret_cast<const char*>(&nItems), sizeof(int32_t));
-
-        for (const std::pair<const std::string, int>& pair : _variableDataPositionMap) {
-            int32_t keySize = static_cast<int32_t>(pair.first.size());
-            fileStream.write(reinterpret_cast<const char*>(&keySize), sizeof(int32_t));
-            fileStream.write(pair.first.data(), keySize);
-            int32_t value = static_cast<int32_t>(pair.second);
-            fileStream.write(reinterpret_cast<const char*>(&value), sizeof(int32_t));
-        }
-    }
-
-    return fileStream.good();
-}
-
->>>>>>> 92432cae
 double RenderableBillboardsCloud::unitToMeter(Unit unit) const {
     // @TODO (abock, 2021-05-10)  This should be moved to a centralized conversion code
     switch (unit) {
