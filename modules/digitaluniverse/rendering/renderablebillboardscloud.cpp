--- conflicted
+++ resolved
@@ -1,26 +1,26 @@
 /*****************************************************************************************
- *                                                                                       *
- * OpenSpace                                                                             *
- *                                                                                       *
- * Copyright (c) 2014-2018                                                               *
- *                                                                                       *
- * Permission is hereby granted, free of charge, to any person obtaining a copy of this  *
- * software and associated documentation files (the "Software"), to deal in the Software *
- * without restriction, including without limitation the rights to use, copy, modify,    *
- * merge, publish, distribute, sublicense, and/or sell copies of the Software, and to    *
- * permit persons to whom the Software is furnished to do so, subject to the following   *
- * conditions:                                                                           *
- *                                                                                       *
- * The above copyright notice and this permission notice shall be included in all copies *
- * or substantial portions of the Software.                                              *
- *                                                                                       *
- * THE SOFTWARE IS PROVIDED "AS IS", WITHOUT WARRANTY OF ANY KIND, EXPRESS OR IMPLIED,   *
- * INCLUDING BUT NOT LIMITED TO THE WARRANTIES OF MERCHANTABILITY, FITNESS FOR A         *
- * PARTICULAR PURPOSE AND NONINFRINGEMENT. IN NO EVENT SHALL THE AUTHORS OR COPYRIGHT    *
- * HOLDERS BE LIABLE FOR ANY CLAIM, DAMAGES OR OTHER LIABILITY, WHETHER IN AN ACTION OF  *
- * CONTRACT, TORT OR OTHERWISE, ARISING FROM, OUT OF OR IN CONNECTION WITH THE SOFTWARE  *
- * OR THE USE OR OTHER DEALINGS IN THE SOFTWARE.                                         *
- ****************************************************************************************/
+*                                                                                       *
+* OpenSpace                                                                             *
+*                                                                                       *
+* Copyright (c) 2014-2018                                                               *
+*                                                                                       *
+* Permission is hereby granted, free of charge, to any person obtaining a copy of this  *
+* software and associated documentation files (the "Software"), to deal in the Software *
+* without restriction, including without limitation the rights to use, copy, modify,    *
+* merge, publish, distribute, sublicense, and/or sell copies of the Software, and to    *
+* permit persons to whom the Software is furnished to do so, subject to the following   *
+* conditions:                                                                           *
+*                                                                                       *
+* The above copyright notice and this permission notice shall be included in all copies *
+* or substantial portions of the Software.                                              *
+*                                                                                       *
+* THE SOFTWARE IS PROVIDED "AS IS", WITHOUT WARRANTY OF ANY KIND, EXPRESS OR IMPLIED,   *
+* INCLUDING BUT NOT LIMITED TO THE WARRANTIES OF MERCHANTABILITY, FITNESS FOR A         *
+* PARTICULAR PURPOSE AND NONINFRINGEMENT. IN NO EVENT SHALL THE AUTHORS OR COPYRIGHT    *
+* HOLDERS BE LIABLE FOR ANY CLAIM, DAMAGES OR OTHER LIABILITY, WHETHER IN AN ACTION OF  *
+* CONTRACT, TORT OR OTHERWISE, ARISING FROM, OUT OF OR IN CONNECTION WITH THE SOFTWARE  *
+* OR THE USE OR OTHER DEALINGS IN THE SOFTWARE.                                         *
+****************************************************************************************/
 
 #include <modules/digitaluniverse/rendering/renderablebillboardscloud.h>
 
@@ -48,19 +48,19 @@
 #include <string>
 
 namespace {
-    constexpr const char* _loggerCat        = "RenderableBillboardsCloud";
+    constexpr const char* _loggerCat = "RenderableBillboardsCloud";
     constexpr const char* ProgramObjectName = "RenderableBillboardsCloud";
     constexpr const char* RenderToPolygonProgram = "RenderableBillboardsCloud_Polygon";
 
-    constexpr const char* KeyFile           = "File";
-    constexpr const char* keyColor          = "Color";
-    constexpr const char* keyUnit           = "Unit";
-    constexpr const char* MeterUnit         = "m";
-    constexpr const char* KilometerUnit     = "Km";
-    constexpr const char* ParsecUnit        = "pc";
-    constexpr const char* KiloparsecUnit    = "Kpc";
-    constexpr const char* MegaparsecUnit    = "Mpc";
-    constexpr const char* GigaparsecUnit    = "Gpc";
+    constexpr const char* KeyFile = "File";
+    constexpr const char* keyColor = "Color";
+    constexpr const char* keyUnit = "Unit";
+    constexpr const char* MeterUnit = "m";
+    constexpr const char* KilometerUnit = "Km";
+    constexpr const char* ParsecUnit = "pc";
+    constexpr const char* KiloparsecUnit = "Kpc";
+    constexpr const char* MegaparsecUnit = "Mpc";
+    constexpr const char* GigaparsecUnit = "Gpc";
     constexpr const char* GigalightyearUnit = "Gly";
 
     constexpr int8_t CurrentCacheVersion = 1;
@@ -208,11 +208,11 @@
 
 namespace openspace {
 
-documentation::Documentation RenderableBillboardsCloud::Documentation() {
-    using namespace documentation;
-    return {
-        "RenderableBillboardsCloud",
-        "digitaluniverse_RenderableBillboardsCloud",
+    documentation::Documentation RenderableBillboardsCloud::Documentation() {
+        using namespace documentation;
+        return {
+            "RenderableBillboardsCloud",
+            "digitaluniverse_RenderableBillboardsCloud",
         {
             {
                 "Type",
@@ -341,294 +341,294 @@
                 BillboardMinSizeInfo.description
             }
         }
-    };
-}
-
-
-RenderableBillboardsCloud::RenderableBillboardsCloud(const ghoul::Dictionary& dictionary)
-    : Renderable(dictionary)
-    , _hasSpeckFile(false)
-    , _dataIsDirty(true)
-    , _textColorIsDirty(true)
-    , _hasSpriteTexture(false)
-    , _spriteTextureIsDirty(true)
-    , _hasColorMapFile(false)
-    , _hasPolygon(false)
-    , _hasLabel(false)
-    , _labelDataIsDirty(true)
-    , _polygonSides(0)
-    , _pTexture(0)
-    , _alphaValue(TransparencyInfo, 1.f, 0.f, 1.f)
-    , _scaleFactor(ScaleFactorInfo, 1.f, 0.f, 600.f)
-    , _pointColor(
-        ColorInfo,
-        glm::vec3(1.f, 0.4f, 0.2f),
-        glm::vec3(0.f, 0.f, 0.f),
-        glm::vec3(1.0f, 1.0f, 1.0f)
-    )
-    , _spriteTexturePath(SpriteTextureInfo)
-    , _textColor(
-        TextColorInfo,
-        glm::vec4(1.0f, 1.0, 1.0f, 1.f),
-        glm::vec4(0.f),
-        glm::vec4(1.f)
-    )
-    , _textSize(TextSizeInfo, 8.0, 0.5, 24.0)
-    , _textMinSize(LabelMinSizeInfo, 8.0, 0.5, 24.0)
-    , _textMaxSize(LabelMaxSizeInfo, 500.0, 0.0, 1000.0)
-    , _drawElements(DrawElementsInfo, true)
-    , _drawLabels(DrawLabelInfo, false)
-    , _colorOption(ColorOptionInfo, properties::OptionProperty::DisplayType::Dropdown)
-    , _fadeInDistance(
-        FadeInDistancesInfo,
-        glm::vec2(0.0f),
-        glm::vec2(0.0),
-        glm::vec2(100.0)
-    )
-    , _disableFadeInDistance(DisableFadeInInfo, true)
-    , _billboardMaxSize(BillboardMaxSizeInfo, 400.0, 0.0, 1000.0)
-    , _billboardMinSize(BillboardMinSizeInfo, 0.0, 0.0, 100.0)
-    , _renderOption(RenderOptionInfo, properties::OptionProperty::DisplayType::Dropdown)
-    , _polygonTexture(nullptr)
-    , _spriteTexture(nullptr)
-    , _program(nullptr)
-    , _renderToPolygonProgram(nullptr)
-    , _font(nullptr)
-    , _speckFile("")
-    , _colorMapFile("")
-    , _labelFile("")
-    , _colorOptionString("")
-    , _unit(Parsec)
-    , _nValuesPerAstronomicalObject(0)
-    , _transformationMatrix(glm::dmat4(1.0))
-    , _vao(0)
-    , _vbo(0)
-    , _polygonVao(0)
-    , _polygonVbo(0)
-{
-    using File = ghoul::filesystem::File;
-
-    documentation::testSpecificationAndThrow(
-        Documentation(),
-        dictionary,
-        "RenderableBillboardsCloud"
-    );
-
-    if (dictionary.hasKey(KeyFile)) {
-        _speckFile = absPath(dictionary.value<std::string>(KeyFile));
-        _hasSpeckFile = true;
-        _drawElements.onChange([&]() {
-            _hasSpeckFile = _hasSpeckFile == true? false : true; });
-        addProperty(_drawElements);
-    }
-
-    // DEBUG:
-    _renderOption.addOption(0, "Camera View Direction");
-    _renderOption.addOption(1, "Camera Position Normal");
-    _renderOption.addOption(2, "Screen center Position Normal");
-    _renderOption.set(1);
-    addProperty(_renderOption);
-
-    if (dictionary.hasKey(keyUnit)) {
-        std::string unit = dictionary.value<std::string>(keyUnit);
-        if (unit == MeterUnit) {
-            _unit = Meter;
-        }
-        else if (unit == KilometerUnit) {
-            _unit = Kilometer;
-        }
-        else if (unit == ParsecUnit) {
-            _unit = Parsec;
-        }
-        else if (unit == KiloparsecUnit) {
-            _unit = Kiloparsec;
-        }
-        else if (unit == MegaparsecUnit) {
-            _unit = Megaparsec;
-        }
-        else if (unit == GigaparsecUnit) {
-            _unit = Gigaparsec;
-        }
-        else if (unit == GigalightyearUnit) {
-            _unit = GigalightYears;
-        }
-        else {
-            LWARNING(
-                "No unit given for RenderableBillboardsCloud. Using meters as units."
+        };
+    }
+
+
+    RenderableBillboardsCloud::RenderableBillboardsCloud(const ghoul::Dictionary& dictionary)
+        : Renderable(dictionary)
+        , _hasSpeckFile(false)
+        , _dataIsDirty(true)
+        , _textColorIsDirty(true)
+        , _hasSpriteTexture(false)
+        , _spriteTextureIsDirty(true)
+        , _hasColorMapFile(false)
+        , _hasPolygon(false)
+        , _hasLabel(false)
+        , _labelDataIsDirty(true)
+        , _polygonSides(0)
+        , _pTexture(0)
+        , _alphaValue(TransparencyInfo, 1.f, 0.f, 1.f)
+        , _scaleFactor(ScaleFactorInfo, 1.f, 0.f, 600.f)
+        , _pointColor(
+            ColorInfo,
+            glm::vec3(1.f, 0.4f, 0.2f),
+            glm::vec3(0.f, 0.f, 0.f),
+            glm::vec3(1.0f, 1.0f, 1.0f)
+        )
+        , _spriteTexturePath(SpriteTextureInfo)
+        , _textColor(
+            TextColorInfo,
+            glm::vec4(1.0f, 1.0, 1.0f, 1.f),
+            glm::vec4(0.f),
+            glm::vec4(1.f)
+        )
+        , _textSize(TextSizeInfo, 8.0, 0.5, 24.0)
+        , _textMinSize(LabelMinSizeInfo, 8.0, 0.5, 24.0)
+        , _textMaxSize(LabelMaxSizeInfo, 500.0, 0.0, 1000.0)
+        , _drawElements(DrawElementsInfo, true)
+        , _drawLabels(DrawLabelInfo, false)
+        , _colorOption(ColorOptionInfo, properties::OptionProperty::DisplayType::Dropdown)
+        , _fadeInDistance(
+            FadeInDistancesInfo,
+            glm::vec2(0.0f),
+            glm::vec2(0.0),
+            glm::vec2(100.0)
+        )
+        , _disableFadeInDistance(DisableFadeInInfo, true)
+        , _billboardMaxSize(BillboardMaxSizeInfo, 400.0, 0.0, 1000.0)
+        , _billboardMinSize(BillboardMinSizeInfo, 0.0, 0.0, 100.0)
+        , _renderOption(RenderOptionInfo, properties::OptionProperty::DisplayType::Dropdown)
+        , _polygonTexture(nullptr)
+        , _spriteTexture(nullptr)
+        , _program(nullptr)
+        , _renderToPolygonProgram(nullptr)
+        , _font(nullptr)
+        , _speckFile("")
+        , _colorMapFile("")
+        , _labelFile("")
+        , _colorOptionString("")
+        , _unit(Parsec)
+        , _nValuesPerAstronomicalObject(0)
+        , _transformationMatrix(glm::dmat4(1.0))
+        , _vao(0)
+        , _vbo(0)
+        , _polygonVao(0)
+        , _polygonVbo(0)
+    {
+        using File = ghoul::filesystem::File;
+
+        documentation::testSpecificationAndThrow(
+            Documentation(),
+            dictionary,
+            "RenderableBillboardsCloud"
+        );
+
+        if (dictionary.hasKey(KeyFile)) {
+            _speckFile = absPath(dictionary.value<std::string>(KeyFile));
+            _hasSpeckFile = true;
+            _drawElements.onChange([&]() {
+                _hasSpeckFile = _hasSpeckFile == true ? false : true; });
+            addProperty(_drawElements);
+        }
+
+        // DEBUG:
+        _renderOption.addOption(0, "Camera View Direction");
+        _renderOption.addOption(1, "Camera Position Normal");
+        _renderOption.addOption(2, "Screen center Position Normal");
+        addProperty(_renderOption);
+
+        if (dictionary.hasKey(keyUnit)) {
+            std::string unit = dictionary.value<std::string>(keyUnit);
+            if (unit == MeterUnit) {
+                _unit = Meter;
+            }
+            else if (unit == KilometerUnit) {
+                _unit = Kilometer;
+            }
+            else if (unit == ParsecUnit) {
+                _unit = Parsec;
+            }
+            else if (unit == KiloparsecUnit) {
+                _unit = Kiloparsec;
+            }
+            else if (unit == MegaparsecUnit) {
+                _unit = Megaparsec;
+            }
+            else if (unit == GigaparsecUnit) {
+                _unit = Gigaparsec;
+            }
+            else if (unit == GigalightyearUnit) {
+                _unit = GigalightYears;
+            }
+            else {
+                LWARNING(
+                    "No unit given for RenderableBillboardsCloud. Using meters as units."
+                );
+                _unit = Meter;
+            }
+        }
+
+        if (dictionary.hasKey(SpriteTextureInfo.identifier)) {
+            _spriteTexturePath = absPath(dictionary.value<std::string>(
+                SpriteTextureInfo.identifier
+                ));
+            _spriteTextureFile = std::make_unique<File>(_spriteTexturePath);
+
+            _spriteTexturePath.onChange([&] { _spriteTextureIsDirty = true; });
+            _spriteTextureFile->setCallback(
+                [&](const File&) { _spriteTextureIsDirty = true; }
             );
-            _unit = Meter;
-        }
-    }
-
-    if (dictionary.hasKey(SpriteTextureInfo.identifier)) {
-        _spriteTexturePath = absPath(dictionary.value<std::string>(
-            SpriteTextureInfo.identifier
-            ));
-        _spriteTextureFile = std::make_unique<File>(_spriteTexturePath);
-
-        _spriteTexturePath.onChange([&] { _spriteTextureIsDirty = true; });
-        _spriteTextureFile->setCallback(
-            [&](const File&) { _spriteTextureIsDirty = true; }
-        );
-        addProperty(_spriteTexturePath);
-
-
-        _hasSpriteTexture = true;
-    }
-
-    if (dictionary.hasKey(ColorMapInfo.identifier)) {
-        _colorMapFile = absPath(dictionary.value<std::string>(
-            ColorMapInfo.identifier
-            ));
-        _hasColorMapFile = true;
-
-        if (dictionary.hasKey(ColorOptionInfo.identifier)) {
-            ghoul::Dictionary colorOptionDataDic = dictionary.value<ghoul::Dictionary>(
-                ColorOptionInfo.identifier
+            addProperty(_spriteTexturePath);
+
+
+            _hasSpriteTexture = true;
+        }
+
+        if (dictionary.hasKey(ColorMapInfo.identifier)) {
+            _colorMapFile = absPath(dictionary.value<std::string>(
+                ColorMapInfo.identifier
+                ));
+            _hasColorMapFile = true;
+
+            if (dictionary.hasKey(ColorOptionInfo.identifier)) {
+                ghoul::Dictionary colorOptionDataDic = dictionary.value<ghoul::Dictionary>(
+                    ColorOptionInfo.identifier
+                    );
+                for (int i = 0; i < static_cast<int>(colorOptionDataDic.size()); ++i) {
+                    std::string colorMapInUseName(
+                        colorOptionDataDic.value<std::string>(std::to_string(i + 1)));
+                    _colorOption.addOption(i, colorMapInUseName);
+                    _optionConversionMap.insert({ i, colorMapInUseName });
+                    _colorOptionString = colorMapInUseName;
+                }
+            }
+            _colorOption.onChange(
+                [&] {
+                _dataIsDirty = true;
+                _colorOptionString = _optionConversionMap[_colorOption.value()];
+            });
+            addProperty(_colorOption);
+
+            if (dictionary.hasKey(ColorRangeInfo.identifier)) {
+                ghoul::Dictionary rangeDataDict = dictionary.value<ghoul::Dictionary>(
+                    ColorRangeInfo.identifier
+                    );
+                for (size_t i = 0; i < rangeDataDict.size(); ++i) {
+                    _colorRangeData.push_back(
+                        rangeDataDict.value<glm::vec2>(std::to_string(i + 1)));
+                }
+            }
+
+        }
+        else if (dictionary.hasKey(keyColor)) {
+            _pointColor = dictionary.value<glm::vec3>(keyColor);
+            addProperty(_pointColor);
+        }
+
+        if (dictionary.hasKey(TransparencyInfo.identifier)) {
+            _alphaValue = static_cast<float>(
+                dictionary.value<double>(TransparencyInfo.identifier)
                 );
-            for (int i = 0; i < static_cast<int>(colorOptionDataDic.size()); ++i) {
-                std::string colorMapInUseName(
-                    colorOptionDataDic.value<std::string>(std::to_string(i + 1)));
-                _colorOption.addOption(i, colorMapInUseName);
-                _optionConversionMap.insert({i, colorMapInUseName});
-                _colorOptionString = colorMapInUseName;
-            }
-        }
-        _colorOption.onChange(
-            [&] {
-            _dataIsDirty = true;
-            _colorOptionString = _optionConversionMap[_colorOption.value()];
-        });
-        addProperty(_colorOption);
-
-        if (dictionary.hasKey(ColorRangeInfo.identifier)) {
-            ghoul::Dictionary rangeDataDict = dictionary.value<ghoul::Dictionary>(
-                ColorRangeInfo.identifier
-            );
-            for (size_t i = 0; i < rangeDataDict.size(); ++i) {
-                _colorRangeData.push_back(
-                    rangeDataDict.value<glm::vec2>(std::to_string(i + 1)));
-            }
-        }
-
-    } else if (dictionary.hasKey(keyColor)) {
-        _pointColor = dictionary.value<glm::vec3>(keyColor);
-        addProperty(_pointColor);
-    }
-
-    if (dictionary.hasKey(TransparencyInfo.identifier)) {
-        _alphaValue = static_cast<float>(
-            dictionary.value<double>(TransparencyInfo.identifier)
-        );
-    }
-    addProperty(_alphaValue);
-
-    if (dictionary.hasKey(ScaleFactorInfo.identifier)) {
-        _scaleFactor = static_cast<float>(
-            dictionary.value<double>(ScaleFactorInfo.identifier)
-        );
-    }
-    addProperty(_scaleFactor);
-
-    if (dictionary.hasKey(PolygonSidesInfo.identifier)) {
-        _polygonSides = static_cast<float>(
-            dictionary.value<double>(PolygonSidesInfo.identifier)
-        );
-        _hasPolygon = true;
-    }
-
-    if (dictionary.hasKey(LabelFileInfo.identifier)) {
-        if (dictionary.hasKey(DrawLabelInfo.identifier)) {
-            _drawLabels = dictionary.value<bool>(DrawLabelInfo.identifier);
-        }
-        addProperty(_drawLabels);
-
-        _labelFile = absPath(dictionary.value<std::string>(
-            LabelFileInfo.identifier
-            ));
-        _hasLabel = true;
-
-        if (dictionary.hasKey(TextColorInfo.identifier)) {
-            _textColor = dictionary.value<glm::vec4>(TextColorInfo.identifier);
+        }
+        addProperty(_alphaValue);
+
+        if (dictionary.hasKey(ScaleFactorInfo.identifier)) {
+            _scaleFactor = static_cast<float>(
+                dictionary.value<double>(ScaleFactorInfo.identifier)
+                );
+        }
+        addProperty(_scaleFactor);
+
+        if (dictionary.hasKey(PolygonSidesInfo.identifier)) {
+            _polygonSides = static_cast<float>(
+                dictionary.value<double>(PolygonSidesInfo.identifier)
+                );
+            _hasPolygon = true;
+        }
+
+        if (dictionary.hasKey(LabelFileInfo.identifier)) {
+            if (dictionary.hasKey(DrawLabelInfo.identifier)) {
+                _drawLabels = dictionary.value<bool>(DrawLabelInfo.identifier);
+            }
+            addProperty(_drawLabels);
+
+            _labelFile = absPath(dictionary.value<std::string>(
+                LabelFileInfo.identifier
+                ));
             _hasLabel = true;
-        }
-        _textColor.setViewOption(properties::Property::ViewOptions::Color);
-        addProperty(_textColor);
-        _textColor.onChange([&]() { _textColorIsDirty = true; });
-
-
-        if (dictionary.hasKey(TextSizeInfo.identifier)) {
-            _textSize = dictionary.value<double>(TextSizeInfo.identifier);
-        }
-        addProperty(_textSize);
-
-        if (dictionary.hasKey(LabelMinSizeInfo.identifier)) {
-            _textMinSize = static_cast<int>(
-                dictionary.value<float>(LabelMinSizeInfo.identifier)
-            );
-        }
-        addProperty(_textMinSize);
-
-        if (dictionary.hasKey(LabelMaxSizeInfo.identifier)) {
-            _textMaxSize = static_cast<int>(
-                dictionary.value<float>(LabelMaxSizeInfo.identifier)
-            );
-        }
-        addProperty(_textMaxSize);
-    }
-
-    if (dictionary.hasKey(TransformationMatrixInfo.identifier)) {
-        _transformationMatrix = dictionary.value<glm::dmat4>(
-            TransformationMatrixInfo.identifier
-        );
-    }
-
-    if (dictionary.hasKey(FadeInDistancesInfo.identifier)) {
-        glm::vec2 fadeInValue = dictionary.value<glm::vec2>(
-            FadeInDistancesInfo.identifier
-        );
-        _fadeInDistance.set(fadeInValue);
-        _disableFadeInDistance.set(false);
-        addProperty(_fadeInDistance);
-        addProperty(_disableFadeInDistance);
-    }
-
-    if (dictionary.hasKey(BillboardMaxSizeInfo.identifier)) {
-        _billboardMaxSize = static_cast<float>(
-            dictionary.value<double>(BillboardMaxSizeInfo.identifier)
-        );        
-    }
-    addProperty(_billboardMaxSize);
-
-    if (dictionary.hasKey(BillboardMinSizeInfo.identifier)) {
-        _billboardMinSize = static_cast<float>(
-            dictionary.value<double>(BillboardMinSizeInfo.identifier)
-        );        
-    }
-    addProperty(_billboardMinSize);
-}
-
-bool RenderableBillboardsCloud::isReady() const {
-    return ((_program != nullptr) && (!_fullData.empty())) || (!_labelData.empty());
-}
-
-void RenderableBillboardsCloud::initialize() {
-    bool success = loadData();
-    if (!success) {
-        throw ghoul::RuntimeError("Error loading data");
-    }
-
-    if (!_colorOptionString.empty()) {
-        // Following DU behavior here. The last colormap variable
-        // entry is the one selected by default.
-        _colorOption.setValue(static_cast<int>(_colorRangeData.size() - 1));
-    }
-}
-
-void RenderableBillboardsCloud::initializeGL() {
-    _program = DigitalUniverseModule::ProgramObjectManager.requestProgramObject(
-        ProgramObjectName,
-        []() -> std::unique_ptr<ghoul::opengl::ProgramObject> {
+
+            if (dictionary.hasKey(TextColorInfo.identifier)) {
+                _textColor = dictionary.value<glm::vec4>(TextColorInfo.identifier);
+                _hasLabel = true;
+            }
+            _textColor.setViewOption(properties::Property::ViewOptions::Color);
+            addProperty(_textColor);
+            _textColor.onChange([&]() { _textColorIsDirty = true; });
+
+
+            if (dictionary.hasKey(TextSizeInfo.identifier)) {
+                _textSize = dictionary.value<double>(TextSizeInfo.identifier);
+            }
+            addProperty(_textSize);
+
+            if (dictionary.hasKey(LabelMinSizeInfo.identifier)) {
+                _textMinSize = static_cast<int>(
+                    dictionary.value<float>(LabelMinSizeInfo.identifier)
+                    );
+            }
+            addProperty(_textMinSize);
+
+            if (dictionary.hasKey(LabelMaxSizeInfo.identifier)) {
+                _textMaxSize = static_cast<int>(
+                    dictionary.value<float>(LabelMaxSizeInfo.identifier)
+                    );
+            }
+            addProperty(_textMaxSize);
+        }
+
+        if (dictionary.hasKey(TransformationMatrixInfo.identifier)) {
+            _transformationMatrix = dictionary.value<glm::dmat4>(
+                TransformationMatrixInfo.identifier
+                );
+        }
+
+        if (dictionary.hasKey(FadeInDistancesInfo.identifier)) {
+            glm::vec2 fadeInValue = dictionary.value<glm::vec2>(
+                FadeInDistancesInfo.identifier
+                );
+            _fadeInDistance.set(fadeInValue);
+            _disableFadeInDistance.set(false);
+            addProperty(_fadeInDistance);
+            addProperty(_disableFadeInDistance);
+        }
+
+        if (dictionary.hasKey(BillboardMaxSizeInfo.identifier)) {
+            _billboardMaxSize = static_cast<float>(
+                dictionary.value<double>(BillboardMaxSizeInfo.identifier)
+                );
+            addProperty(_billboardMaxSize);
+        }
+
+        if (dictionary.hasKey(BillboardMinSizeInfo.identifier)) {
+            _billboardMinSize = static_cast<float>(
+                dictionary.value<double>(BillboardMinSizeInfo.identifier)
+                );
+            addProperty(_billboardMinSize);
+        }
+    }
+
+    bool RenderableBillboardsCloud::isReady() const {
+        return ((_program != nullptr) && (!_fullData.empty())) || (!_labelData.empty());
+    }
+
+    void RenderableBillboardsCloud::initialize() {
+        bool success = loadData();
+        if (!success) {
+            throw ghoul::RuntimeError("Error loading data");
+        }
+
+        if (!_colorOptionString.empty()) {
+            // Following DU behavior here. The last colormap variable
+            // entry is the one selected by default.
+            _colorOption.setValue(static_cast<int>(_colorRangeData.size() - 1));
+        }
+    }
+
+    void RenderableBillboardsCloud::initializeGL() {
+        _program = DigitalUniverseModule::ProgramObjectManager.requestProgramObject(
+            ProgramObjectName,
+            []() -> std::unique_ptr<ghoul::opengl::ProgramObject> {
             return OsEng.renderEngine().buildRenderProgram(
                 ProgramObjectName,
                 absPath("${MODULE_DIGITALUNIVERSE}/shaders/billboard_vs.glsl"),
@@ -636,1059 +636,1092 @@
                 absPath("${MODULE_DIGITALUNIVERSE}/shaders/billboard_gs.glsl")
             );
         }
-    );
-
-<<<<<<< HEAD
-    _uniformCache.modelViewMatrix = _program->uniformLocation(
-        "modelViewMatrix"
-    );
-
-    _uniformCache.projectionMatrix = _program->uniformLocation(
-        "projectionMatrix"
-    );
-
-    _uniformCache.cameraViewProjectionMatrix = _program->uniformLocation(
-        "cameraViewProjectionMatrix"
-    );
-
-    _uniformCache.modelMatrix = _program->uniformLocation(
-        "modelMatrix"
-=======
-    _renderToPolygonProgram =
-        DigitalUniverseModule::ProgramObjectManager.requestProgramObject(
-            RenderToPolygonProgram,
-            []() -> std::unique_ptr<ghoul::opengl::ProgramObject> {
-                return ghoul::opengl::ProgramObject::Build(
-                    RenderToPolygonProgram,
-                    absPath("${MODULE_DIGITALUNIVERSE}/shaders/billboardpolygon_vs.glsl"),
-                    absPath("${MODULE_DIGITALUNIVERSE}/shaders/billboardpolygon_fs.glsl"),
-                    absPath("${MODULE_DIGITALUNIVERSE}/shaders/billboardpolygon_gs.glsl")
+        );
+
+        _renderToPolygonProgram =
+            DigitalUniverseModule::ProgramObjectManager.requestProgramObject(
+                RenderToPolygonProgram,
+                []() -> std::unique_ptr<ghoul::opengl::ProgramObject> {
+            return ghoul::opengl::ProgramObject::Build(
+                RenderToPolygonProgram,
+                absPath("${MODULE_DIGITALUNIVERSE}/shaders/billboardpolygon_vs.glsl"),
+                absPath("${MODULE_DIGITALUNIVERSE}/shaders/billboardpolygon_fs.glsl"),
+                absPath("${MODULE_DIGITALUNIVERSE}/shaders/billboardpolygon_gs.glsl")
+            );
+        }
+        );
+
+
+        _uniformCache.modelViewProjection = _program->uniformLocation(
+            "modelViewProjectionTransform"
+        );
+        _uniformCache.cameraPos = _program->uniformLocation("cameraPosition");
+        _uniformCache.cameraLookup = _program->uniformLocation("cameraLookUp");
+        _uniformCache.renderOption = _program->uniformLocation("renderOption");
+        _uniformCache.centerSceenInWorldPos = _program->uniformLocation(
+            "centerScreenInWorldPosition"
+        );
+        _uniformCache.minBillboardSize = _program->uniformLocation("minBillboardSize");
+        _uniformCache.maxBillboardSize = _program->uniformLocation("maxBillboardSize");
+        _uniformCache.color = _program->uniformLocation("color");
+        _uniformCache.alphaValue = _program->uniformLocation("alphaValue");
+        _uniformCache.scaleFactor = _program->uniformLocation("scaleFactor");
+        _uniformCache.up = _program->uniformLocation("up");
+        _uniformCache.right = _program->uniformLocation("right");
+        _uniformCache.fadeInValue = _program->uniformLocation("fadeInValue");
+        _uniformCache.screenSize = _program->uniformLocation("screenSize");
+        _uniformCache.spriteTexture = _program->uniformLocation("spriteTexture");
+        _uniformCache.polygonTexture = _program->uniformLocation("polygonTexture");
+        _uniformCache.hasPolygon = _program->uniformLocation("hasPolygon");
+        _uniformCache.hasColormap = _program->uniformLocation("hasColorMap");
+
+        if (_hasPolygon) {
+            createPolygonTexture();
+        }
+
+        if (_hasLabel) {
+            if (_font == nullptr) {
+                size_t _fontSize = 50;
+                _font = OsEng.fontManager().font(
+                    "Mono",
+                    static_cast<float>(_fontSize),
+                    ghoul::fontrendering::FontManager::Outline::Yes,
+                    ghoul::fontrendering::FontManager::LoadGlyphs::No
                 );
             }
+        }
+    }
+
+    void RenderableBillboardsCloud::deinitializeGL() {
+        glDeleteBuffers(1, &_vbo);
+        _vbo = 0;
+        glDeleteVertexArrays(1, &_vao);
+        _vao = 0;
+
+        DigitalUniverseModule::ProgramObjectManager.releaseProgramObject(
+            ProgramObjectName,
+            [](ghoul::opengl::ProgramObject* p) {
+            OsEng.renderEngine().removeRenderProgram(p);
+        }
         );
-
-
-    _uniformCache.modelViewProjection = _program->uniformLocation(
-        "modelViewProjectionTransform"
->>>>>>> a1e1c384
-    );
-
-    _uniformCache.cameraPos = _program->uniformLocation("cameraPosition");
-    _uniformCache.cameraLookup = _program->uniformLocation("cameraLookUp");
-    _uniformCache.renderOption = _program->uniformLocation("renderOption");
-    _uniformCache.minBillboardSize = _program->uniformLocation("minBillboardSize");
-    _uniformCache.maxBillboardSize = _program->uniformLocation("maxBillboardSize");
-    _uniformCache.color = _program->uniformLocation("color");
-    _uniformCache.alphaValue = _program->uniformLocation("alphaValue");
-    _uniformCache.scaleFactor = _program->uniformLocation("scaleFactor");
-    _uniformCache.up = _program->uniformLocation("up");
-    _uniformCache.right = _program->uniformLocation("right");
-    _uniformCache.fadeInValue = _program->uniformLocation("fadeInValue");
-    _uniformCache.screenSize = _program->uniformLocation("screenSize");
-    _uniformCache.spriteTexture = _program->uniformLocation("spriteTexture");
-    _uniformCache.polygonTexture = _program->uniformLocation("polygonTexture");
-    _uniformCache.hasPolygon = _program->uniformLocation("hasPolygon");
-    _uniformCache.hasColormap = _program->uniformLocation("hasColorMap");
-
-    if (_hasPolygon) {
-        createPolygonTexture();
-    }
-
-    if (_hasLabel) {
-        if (_font == nullptr) {
-            size_t _fontSize = 50;
-            _font = OsEng.fontManager().font(
-                "Mono",
-                static_cast<float>(_fontSize),
-                ghoul::fontrendering::FontManager::Outline::Yes,
-                ghoul::fontrendering::FontManager::LoadGlyphs::No
+        _program = nullptr;
+
+        DigitalUniverseModule::ProgramObjectManager.releaseProgramObject(
+            RenderToPolygonProgram
+        );
+        _renderToPolygonProgram = nullptr;
+
+        if (_hasSpriteTexture) {
+            _spriteTexture = nullptr;
+        }
+
+        if (_hasPolygon) {
+            _polygonTexture = nullptr;
+            glDeleteTextures(1, &_pTexture);
+        }
+    }
+
+    void RenderableBillboardsCloud::renderBillboards(const RenderData& data,
+        const glm::dmat4& modelViewMatrix,
+        const glm::dmat4& worldToModelTransform,
+        const glm::dvec3& orthoRight,
+        const glm::dvec3& orthoUp,
+        float fadeInVariable)
+    {
+        glDepthMask(false);
+
+        // Saving current OpenGL state
+        GLboolean blendEnabled = glIsEnabledi(GL_BLEND, 0);
+        GLenum blendEquationRGB;
+        GLenum blendEquationAlpha;
+        GLenum blendDestAlpha;
+        GLenum blendDestRGB;
+        GLenum blendSrcAlpha;
+        GLenum blendSrcRGB;
+
+        glGetIntegerv(GL_BLEND_EQUATION_RGB, &blendEquationRGB);
+        glGetIntegerv(GL_BLEND_EQUATION_ALPHA, &blendEquationAlpha);
+        glGetIntegerv(GL_BLEND_DST_ALPHA, &blendDestAlpha);
+        glGetIntegerv(GL_BLEND_DST_RGB, &blendDestRGB);
+        glGetIntegerv(GL_BLEND_SRC_ALPHA, &blendSrcAlpha);
+        glGetIntegerv(GL_BLEND_SRC_RGB, &blendSrcRGB);
+
+        glEnablei(GL_BLEND, 0);
+        glBlendFunc(GL_SRC_ALPHA, GL_ONE);
+        //glBlendFunc(GL_SRC_ALPHA, GL_ONE_MINUS_SRC_ALPHA);
+
+        _program->activate();
+
+        glm::dmat4 projMatrix = glm::dmat4(data.camera.projectionMatrix());
+        _program->setUniform(
+            "screenSize",
+            glm::vec2(OsEng.renderEngine().renderingResolution())
+        );
+
+        _program->setUniform(_uniformCache.modelViewProjection, projMatrix * modelViewMatrix);
+        _program->setUniform(
+            _uniformCache.cameraPos,
+            glm::dvec3(worldToModelTransform * glm::dvec4(data.camera.positionVec3(), 1.0))
+        );
+        _program->setUniform(
+            _uniformCache.cameraLookup,
+            glm::dvec3(worldToModelTransform *
+                glm::dvec4(data.camera.lookUpVectorWorldSpace(), 1.0)
+            )
+        );
+
+        _program->setUniform(_uniformCache.renderOption, _renderOption.value());
+        glm::dvec4 centerScreenWorld = glm::inverse(data.camera.combinedViewMatrix()) *
+            glm::dvec4(0.0, 0.0, 0.0, 1.0);
+
+        _program->setUniform(_uniformCache.centerSceenInWorldPos, centerScreenWorld);
+
+        _program->setUniform(_uniformCache.minBillboardSize, _billboardMinSize); // in pixels
+        _program->setUniform(_uniformCache.maxBillboardSize, _billboardMaxSize); // in pixels
+        _program->setUniform(_uniformCache.color, _pointColor);
+        _program->setUniform(_uniformCache.alphaValue, _alphaValue);
+        _program->setUniform(_uniformCache.scaleFactor, _scaleFactor);
+
+        _program->setUniform(_uniformCache.up, orthoUp);
+        _program->setUniform(_uniformCache.right, orthoRight);
+
+        _program->setUniform(_uniformCache.fadeInValue, fadeInVariable);
+
+        GLint viewport[4];
+        glGetIntegerv(GL_VIEWPORT, viewport);
+        _program->setUniform(_uniformCache.screenSize, glm::vec2(viewport[2], viewport[3]));
+
+
+        ghoul::opengl::TextureUnit spriteTextureUnit;
+        if (_hasSpriteTexture) {
+            spriteTextureUnit.activate();
+            _spriteTexture->bind();
+            _program->setUniform(_uniformCache.spriteTexture, spriteTextureUnit);
+        }
+
+        ghoul::opengl::TextureUnit polygonTextureUnit;
+        if (_hasPolygon) {
+            polygonTextureUnit.activate();
+            glBindTexture(GL_TEXTURE_2D, _pTexture);
+            _program->setUniform(_uniformCache.polygonTexture, polygonTextureUnit);
+            _program->setUniform(_uniformCache.hasPolygon, _hasPolygon);
+        }
+
+        _program->setUniform(_uniformCache.hasColormap, _hasColorMapFile);
+
+        glBindVertexArray(_vao);
+        const GLsizei nAstronomicalObjects = static_cast<GLsizei>(_fullData.size() /
+            _nValuesPerAstronomicalObject);
+        glDrawArrays(GL_POINTS, 0, nAstronomicalObjects);
+
+        glBindVertexArray(0);
+        _program->deactivate();
+
+        // Restores blending state
+        glBlendEquationSeparate(blendEquationRGB, blendEquationAlpha);
+        glBlendFuncSeparate(blendSrcRGB, blendDestRGB, blendSrcAlpha, blendDestAlpha);
+
+        if (!blendEnabled) {
+            glDisablei(GL_BLEND, 0);
+        }
+
+        glDepthMask(true);
+
+    }
+
+    void RenderableBillboardsCloud::renderLabels(const RenderData& data,
+        const glm::dmat4& modelViewProjectionMatrix,
+        const glm::dvec3& orthoRight,
+        const glm::dvec3& orthoUp,
+        float fadeInVariable)
+    {
+        float scale = 0.0;
+        switch (_unit) {
+        case Meter:
+            scale = 1.0;
+            break;
+        case Kilometer:
+            scale = 1e3;
+            break;
+        case Parsec:
+            scale = PARSEC;
+            break;
+        case Kiloparsec:
+            scale = 1e3 * PARSEC;
+            break;
+        case Megaparsec:
+            scale = 1e6 * PARSEC;
+            break;
+        case Gigaparsec:
+            scale = 1e9 * PARSEC;
+            break;
+        case GigalightYears:
+            scale = 306391534.73091 * PARSEC;
+            break;
+        }
+
+        glm::vec4 textColor = _textColor;
+        textColor.a *= fadeInVariable;
+        for (const std::pair<glm::vec3, std::string>& pair : _labelData) {
+            //glm::vec3 scaledPos(_transformationMatrix * glm::dvec4(pair.first, 1.0));
+            glm::vec3 scaledPos(pair.first);
+            scaledPos *= scale;
+            ghoul::fontrendering::FontRenderer::defaultProjectionRenderer().render(
+                *_font,
+                scaledPos,
+                textColor,
+                pow(10.0, _textSize.value()),
+                _textMinSize,
+                _textMaxSize,
+                modelViewProjectionMatrix,
+                orthoRight,
+                orthoUp,
+                data.camera.positionVec3(),
+                data.camera.lookUpVectorWorldSpace(),
+                _renderOption.value(),
+                "%s",
+                pair.second.c_str()
             );
         }
     }
-}
-
-void RenderableBillboardsCloud::deinitializeGL() {
-    glDeleteBuffers(1, &_vbo);
-    _vbo = 0;
-    glDeleteVertexArrays(1, &_vao);
-    _vao = 0;
-
-    DigitalUniverseModule::ProgramObjectManager.releaseProgramObject(
-        ProgramObjectName,
-        [](ghoul::opengl::ProgramObject* p) {
-            OsEng.renderEngine().removeRenderProgram(p);
-        }
-    );
-    _program = nullptr;
-
-    DigitalUniverseModule::ProgramObjectManager.releaseProgramObject(
-        RenderToPolygonProgram
-    );
-    _renderToPolygonProgram = nullptr;
-
-    if (_hasSpriteTexture) {
-        _spriteTexture = nullptr;
-    }
-
-    if (_hasPolygon) {
-        _polygonTexture = nullptr;
-        glDeleteTextures(1, &_pTexture);
-    }
-}
-
-void RenderableBillboardsCloud::renderBillboards(const RenderData& data,
-                                                 const glm::dmat4& modelMatrix,
-                                                 const glm::dvec3& orthoRight,
-                                                 const glm::dvec3& orthoUp,
-                                                 float fadeInVariable)
-{
-    glDepthMask(false);
-
-    // Saving current OpenGL state
-    GLboolean blendEnabled = glIsEnabledi(GL_BLEND, 0);
-    GLenum blendEquationRGB;
-    GLenum blendEquationAlpha;
-    GLenum blendDestAlpha;
-    GLenum blendDestRGB;
-    GLenum blendSrcAlpha;
-    GLenum blendSrcRGB;
-
-    glGetIntegerv(GL_BLEND_EQUATION_RGB, &blendEquationRGB);
-    glGetIntegerv(GL_BLEND_EQUATION_ALPHA, &blendEquationAlpha);
-    glGetIntegerv(GL_BLEND_DST_ALPHA, &blendDestAlpha);
-    glGetIntegerv(GL_BLEND_DST_RGB, &blendDestRGB);
-    glGetIntegerv(GL_BLEND_SRC_ALPHA, &blendSrcAlpha);
-    glGetIntegerv(GL_BLEND_SRC_RGB, &blendSrcRGB);
-
-    glEnablei(GL_BLEND, 0);
-    glBlendFunc(GL_SRC_ALPHA, GL_ONE);
-    //glBlendFunc(GL_SRC_ALPHA, GL_ONE_MINUS_SRC_ALPHA);
-
-    _program->activate();
-
-    glm::dmat4 projMatrix = glm::dmat4(data.camera.projectionMatrix());
-    _program->setUniform(
-        "screenSize",
-        glm::vec2(OsEng.renderEngine().renderingResolution())
-    );
-    
-    _program->setUniform(_uniformCache.cameraPos, data.camera.positionVec3());
-    _program->setUniform(_uniformCache.cameraLookup, data.camera.lookUpVectorWorldSpace());
-    _program->setUniform(_uniformCache.renderOption, _renderOption.value());
-    _program->setUniform(_uniformCache.modelViewMatrix, data.camera.combinedViewMatrix() * modelMatrix);
-    _program->setUniform(_uniformCache.projectionMatrix, glm::dmat4(data.camera.projectionMatrix()));
-    _program->setUniform(_uniformCache.modelMatrix, modelMatrix);
-    _program->setUniform(_uniformCache.cameraViewProjectionMatrix,
-        glm::dmat4(data.camera.projectionMatrix()) * data.camera.combinedViewMatrix());
-    _program->setUniform(_uniformCache.minBillboardSize, _billboardMinSize); // in pixels
-    _program->setUniform(_uniformCache.maxBillboardSize, _billboardMaxSize); // in pixels
-    _program->setUniform(_uniformCache.color, _pointColor);
-    _program->setUniform(_uniformCache.alphaValue, _alphaValue);
-    _program->setUniform(_uniformCache.scaleFactor, _scaleFactor);
-    _program->setUniform(_uniformCache.up, orthoUp);
-    _program->setUniform(_uniformCache.right, orthoRight);
-    _program->setUniform(_uniformCache.fadeInValue, fadeInVariable);
-
-    GLint viewport[4];
-    glGetIntegerv(GL_VIEWPORT, viewport);
-    _program->setUniform(_uniformCache.screenSize, glm::vec2(viewport[2], viewport[3]));
-
-
-    ghoul::opengl::TextureUnit spriteTextureUnit;
-    if (_hasSpriteTexture) {
-        spriteTextureUnit.activate();
-        _spriteTexture->bind();
-        _program->setUniform(_uniformCache.spriteTexture, spriteTextureUnit);
-    }
-
-    ghoul::opengl::TextureUnit polygonTextureUnit;
-    if (_hasPolygon) {
-        polygonTextureUnit.activate();
-        glBindTexture(GL_TEXTURE_2D, _pTexture);
-        _program->setUniform(_uniformCache.polygonTexture, polygonTextureUnit);
-        _program->setUniform(_uniformCache.hasPolygon, _hasPolygon);
-    }
-
-    _program->setUniform(_uniformCache.hasColormap, _hasColorMapFile);
-
-    glBindVertexArray(_vao);
-    const GLsizei nAstronomicalObjects = static_cast<GLsizei>(_fullData.size() /
-                                         _nValuesPerAstronomicalObject);
-    glDrawArrays(GL_POINTS, 0, nAstronomicalObjects);
-
-    glBindVertexArray(0);
-    _program->deactivate();
-
-    // Restores blending state
-    glBlendEquationSeparate(blendEquationRGB, blendEquationAlpha);
-    glBlendFuncSeparate(blendSrcRGB, blendDestRGB, blendSrcAlpha, blendDestAlpha);
-
-    if (!blendEnabled) {
-        glDisablei(GL_BLEND, 0);
-    }
-
-    glDepthMask(true);
-
-}
-
-void RenderableBillboardsCloud::renderLabels(const RenderData& data,
-                                             const glm::dmat4& modelViewProjectionMatrix,
-                                             const glm::dvec3& orthoRight,
-                                             const glm::dvec3& orthoUp,
-                                             float fadeInVariable)
-{
-    float scale = 0.0;
-    switch (_unit) {
-    case Meter:
-        scale = 1.0;
-        break;
-    case Kilometer:
-        scale = 1e3;
-        break;
-    case Parsec:
-        scale = PARSEC;
-        break;
-    case Kiloparsec:
-        scale = 1e3 * PARSEC;
-        break;
-    case Megaparsec:
-        scale = 1e6 * PARSEC;
-        break;
-    case Gigaparsec:
-        scale = 1e9 * PARSEC;
-        break;
-    case GigalightYears:
-        scale = 306391534.73091 * PARSEC;
-        break;
-    }
-
-    glm::vec4 textColor = _textColor;
-    textColor.a *= fadeInVariable;
-    for (const std::pair<glm::vec3, std::string>& pair : _labelData) {
-        //glm::vec3 scaledPos(_transformationMatrix * glm::dvec4(pair.first, 1.0));
-        glm::vec3 scaledPos(pair.first);
-        scaledPos *= scale;
-        ghoul::fontrendering::FontRenderer::defaultProjectionRenderer().render(
-            *_font,
-            scaledPos,
-            textColor,
-            pow(10.0, _textSize.value()),
-            _textMinSize,
-            _textMaxSize,
-            modelViewProjectionMatrix,
-            orthoRight,
-            orthoUp,
-            data.camera.positionVec3(),
-            data.camera.lookUpVectorWorldSpace(),
-            _renderOption.value(),
-            "%s",
-            pair.second.c_str()
-        );
-    }
-}
-
-void RenderableBillboardsCloud::render(const RenderData& data, RendererTasks&) {
-
-    float scale = 0.0;
-    switch (_unit) {
-    case Meter:
-        scale = 1.0;
-        break;
-    case Kilometer:
-        scale = 1e3;
-        break;
-    case Parsec:
-        scale = PARSEC;
-        break;
-    case Kiloparsec:
-        scale = 1e3 * PARSEC;
-        break;
-    case Megaparsec:
-        scale = 1e6 * PARSEC;
-        break;
-    case Gigaparsec:
-        scale = 1e9 * PARSEC;
-        break;
-    case GigalightYears:
-        scale = 306391534.73091 * PARSEC;
-        break;
-    }
-
-    float fadeInVariable = 1.0f;
-    if (!_disableFadeInDistance) {
-        float distCamera = glm::length(data.camera.positionVec3());
-        glm::vec2 fadeRange = _fadeInDistance;
-        float a = 1.0f / ((fadeRange.y - fadeRange.x) * scale);
-        float b = -(fadeRange.x / (fadeRange.y - fadeRange.x));
-        float funcValue = a * distCamera + b;
-        fadeInVariable *= funcValue > 1.0 ? 1.0 : funcValue;
-
-        if (funcValue < 0.01) {
+
+    void RenderableBillboardsCloud::render(const RenderData& data, RendererTasks&) {
+
+        float scale = 0.0;
+        switch (_unit) {
+        case Meter:
+            scale = 1.0;
+            break;
+        case Kilometer:
+            scale = 1e3;
+            break;
+        case Parsec:
+            scale = PARSEC;
+            break;
+        case Kiloparsec:
+            scale = 1e3 * PARSEC;
+            break;
+        case Megaparsec:
+            scale = 1e6 * PARSEC;
+            break;
+        case Gigaparsec:
+            scale = 1e9 * PARSEC;
+            break;
+        case GigalightYears:
+            scale = 306391534.73091 * PARSEC;
+            break;
+        }
+
+        float fadeInVariable = 1.0f;
+        if (!_disableFadeInDistance) {
+            float distCamera = glm::length(data.camera.positionVec3());
+
+            /*
+            // Linear Fading
+            float funcValue = static_cast<float>(
+            (1.0 / double(_fadeInDistance*scale))*(distCamera)
+            );
+            fadeInVariable *= funcValue > 1.0 ? 1.0 : funcValue;
+            if (funcValue < 0.01) {
             return;
-        }
-    }
-
-
-    glm::dmat4 modelMatrix =
-        glm::translate(glm::dmat4(1.0), data.modelTransform.translation) * // Translation
-        glm::dmat4(data.modelTransform.rotation) *  // Spice rotation
-        glm::scale(glm::dmat4(1.0), glm::dvec3(data.modelTransform.scale));
-
-    glm::dmat4 modelViewMatrix = data.camera.combinedViewMatrix() * modelMatrix;
-    glm::mat4 projectionMatrix = data.camera.projectionMatrix();
-
-    glm::dmat4 modelViewProjectionMatrix = glm::dmat4(projectionMatrix) *
-        modelViewMatrix;
-
-    glm::dvec3 cameraViewDirectionWorld = glm::normalize(data.camera.viewDirectionWorldSpace());
-    glm::dvec3 cameraUpDirectionWorld   = glm::normalize(data.camera.lookUpVectorWorldSpace());
-    glm::dvec3 orthoRight = glm::dvec3(glm::cross(cameraUpDirectionWorld, cameraViewDirectionWorld));
-    if (orthoRight == glm::dvec3(0.0)) {
-        glm::dvec3 otherVector(cameraUpDirectionWorld.y, cameraUpDirectionWorld.x, cameraUpDirectionWorld.z);
-        orthoRight = glm::dvec3(glm::cross(otherVector, cameraViewDirectionWorld));
-    }
-    glm::dvec3 orthoUp = cameraUpDirectionWorld;
-
-    if (_hasSpeckFile) {
-        renderBillboards(
-            data,
-            modelMatrix,
-            orthoRight,
-            orthoUp,
-            fadeInVariable
-        );
-    }
-
-    if (_drawLabels && _hasLabel) {
-        renderLabels(
-            data,
-            modelViewProjectionMatrix,
-            orthoRight,
-            orthoUp,
-            fadeInVariable
-        );
-    }
-}
-
-void RenderableBillboardsCloud::update(const UpdateData&) {
-    if (_dataIsDirty && _hasSpeckFile) {
-        LDEBUG("Regenerating data");
-
-        createDataSlice();
-
-        int size = static_cast<int>(_slicedData.size());
-
-        if (_vao == 0) {
-            glGenVertexArrays(1, &_vao);
-            LDEBUG(fmt::format("Generating Vertex Array id '{}'", _vao));
-        }
-        if (_vbo == 0) {
-            glGenBuffers(1, &_vbo);
-            LDEBUG(fmt::format("Generating Vertex Buffer Object id '{}'", _vbo));
-        }
-
-        glBindVertexArray(_vao);
-        glBindBuffer(GL_ARRAY_BUFFER, _vbo);
-        glBufferData(
-            GL_ARRAY_BUFFER,
-            size * sizeof(float),
-            &_slicedData[0],
-            GL_STATIC_DRAW
-        );
-        GLint positionAttrib = _program->attributeLocation("in_position");
+            }
+            */
+
+            glm::vec2 fadeRange = _fadeInDistance;
+            float a = 1.0f / ((fadeRange.y - fadeRange.x) * scale);
+            float b = -(fadeRange.x / (fadeRange.y - fadeRange.x));
+            float funcValue = a * distCamera + b;
+            fadeInVariable *= funcValue > 1.0 ? 1.0 : funcValue;
+
+            if (funcValue < 0.01) {
+                return;
+            }
+        }
+
+
+        glm::dmat4 modelMatrix =
+            glm::translate(glm::dmat4(1.0), data.modelTransform.translation) * // Translation
+            glm::dmat4(data.modelTransform.rotation) *  // Spice rotation
+            glm::scale(glm::dmat4(1.0), glm::dvec3(data.modelTransform.scale));
+
+        glm::dmat4 modelViewMatrix = data.camera.combinedViewMatrix() * modelMatrix;
+        glm::mat4 projectionMatrix = data.camera.projectionMatrix();
+
+        glm::dmat4 modelViewProjectionMatrix = glm::dmat4(projectionMatrix) *
+            modelViewMatrix;
+
+        glm::dmat4 worldToModelTransform = glm::inverse(modelMatrix);
+
+        /*glm::dmat4 internalCameraMatrix = data.camera.viewRotationMatrix() *
+        glm::inverse(glm::translate(glm::dmat4(1.0), data.camera.positionVec3()));
+        glm::dmat4 invInternalCameraMatrix = glm::inverse(internalCameraMatrix);
+        glm::vec3 lookup = worldToModelTransform * invInternalCameraMatrix * glm::dvec4(data.camera.lookUpVectorWorldSpace(), 0.0);
+        glm::vec3 viewDirection = worldToModelTransform * invInternalCameraMatrix * glm::dvec4(data.camera.viewDirectionWorldSpace(), 0.0);
+        glm::vec3 right = glm::cross(viewDirection, lookup);
+        glm::vec3 up = glm::cross(right, viewDirection);
+        glm::vec3 orthoRight = glm::normalize(right);
+        glm::vec3 orthoUp = glm::normalize(up);*/
+
+        /*
+        glm::dmat4 internalCameraMatrix = data.camera.viewRotationMatrix() *
+        glm::inverse(glm::translate(glm::dmat4(1.0), data.camera.positionVec3()));
+        glm::dmat4 invInternalCameraMatrix = glm::inverse(internalCameraMatrix);
+        glm::dvec4 lookup = worldToModelTransform * glm::dvec4(data.camera.lookUpVectorWorldSpace(), 0.0);
+        glm::dvec4 viewDirection = worldToModelTransform * glm::dvec4(data.camera.viewDirectionWorldSpace(), 0.0);
+        glm::vec3 right = glm::cross(glm::vec3(viewDirection), glm::vec3(lookup));
+        glm::vec3 up = glm::cross(right, glm::vec3(viewDirection));
+        glm::vec3 orthoRight = glm::normalize(right);
+        glm::vec3 orthoUp = glm::normalize(up);
+        */
+
+
+        // Almost Working
+        glm::dmat4 invMVPParts = worldToModelTransform * glm::inverse(data.camera.combinedViewMatrix()) *
+            glm::inverse(glm::dmat4(projectionMatrix));
+        glm::dvec3 orthoRight = glm::dvec3(glm::normalize(glm::dvec3(invMVPParts * glm::dvec4(1.0, 0.0, 0.0, 0.0))));
+        glm::dvec3 orthoUp = glm::dvec3(glm::normalize(glm::dvec3(invMVPParts * glm::dvec4(0.0, 1.0, 0.0, 0.0))));
+
+        if (_hasSpeckFile) {
+            renderBillboards(
+                data,
+                modelViewMatrix,
+                worldToModelTransform,
+                orthoRight,
+                orthoUp,
+                fadeInVariable
+            );
+        }
+
+        if (_drawLabels && _hasLabel) {
+            renderLabels(
+                data,
+                modelViewProjectionMatrix,
+                orthoRight,
+                orthoUp,
+                fadeInVariable
+            );
+        }
+    }
+
+    void RenderableBillboardsCloud::update(const UpdateData&) {
+        if (_dataIsDirty && _hasSpeckFile) {
+            LDEBUG("Regenerating data");
+
+            createDataSlice();
+
+            int size = static_cast<int>(_slicedData.size());
+
+            if (_vao == 0) {
+                glGenVertexArrays(1, &_vao);
+                LDEBUG(fmt::format("Generating Vertex Array id '{}'", _vao));
+            }
+            if (_vbo == 0) {
+                glGenBuffers(1, &_vbo);
+                LDEBUG(fmt::format("Generating Vertex Buffer Object id '{}'", _vbo));
+            }
+
+            glBindVertexArray(_vao);
+            glBindBuffer(GL_ARRAY_BUFFER, _vbo);
+            glBufferData(
+                GL_ARRAY_BUFFER,
+                size * sizeof(float),
+                &_slicedData[0],
+                GL_STATIC_DRAW
+            );
+            GLint positionAttrib = _program->attributeLocation("in_position");
+
+            if (_hasColorMapFile) {
+                /*const size_t nAstronomicalObjects = _fullData.size() /
+                _nValuesPerAstronomicalObject;
+                const size_t nValues = _slicedData.size() / nAstronomicalObjects;
+                GLsizei stride = static_cast<GLsizei>(sizeof(float) * nValues);*/
+
+                glEnableVertexAttribArray(positionAttrib);
+                glVertexAttribPointer(
+                    positionAttrib,
+                    4,
+                    GL_FLOAT,
+                    GL_FALSE,
+                    sizeof(float) * 8,
+                    nullptr
+                );
+
+                GLint colorMapAttrib = _program->attributeLocation("in_colormap");
+                glEnableVertexAttribArray(colorMapAttrib);
+                glVertexAttribPointer(
+                    colorMapAttrib,
+                    4,
+                    GL_FLOAT,
+                    GL_FALSE,
+                    sizeof(float) * 8,
+                    reinterpret_cast<void*>(sizeof(float) * 4)
+                );
+            }
+            else {
+                glEnableVertexAttribArray(positionAttrib);
+                glVertexAttribPointer(
+                    positionAttrib,
+                    4,
+                    GL_FLOAT,
+                    GL_FALSE,
+                    0,
+                    nullptr
+                );
+            }
+
+            glBindVertexArray(0);
+
+            _dataIsDirty = false;
+        }
+
+        if (_hasSpriteTexture && _spriteTextureIsDirty) {
+            LDEBUG("Reloading Sprite Texture");
+            _spriteTexture = nullptr;
+            if (_spriteTexturePath.value() != "") {
+                _spriteTexture = ghoul::io::TextureReader::ref().loadTexture(
+                    absPath(_spriteTexturePath)
+                );
+                if (_spriteTexture) {
+                    LINFO(fmt::format(
+                        "Loaded texture from '{}'",
+                        absPath(_spriteTexturePath)
+                    ));
+                    _spriteTexture->uploadTexture();
+                }
+                _spriteTexture->setFilter(
+                    ghoul::opengl::Texture::FilterMode::AnisotropicMipMap
+                );
+
+                _spriteTextureFile = std::make_unique<ghoul::filesystem::File>(
+                    _spriteTexturePath);
+                _spriteTextureFile->setCallback(
+                    [&](const ghoul::filesystem::File&) { _spriteTextureIsDirty = true; }
+                );
+            }
+            _spriteTextureIsDirty = false;
+        }
+
+        if (_hasLabel && _labelDataIsDirty) {
+
+            _labelDataIsDirty = false;
+        }
+    }
+
+    bool RenderableBillboardsCloud::loadData() {
+        bool success = true;
+
+        success &= loadSpeckData();
 
         if (_hasColorMapFile) {
-            /*const size_t nAstronomicalObjects = _fullData.size() /
-                                                  _nValuesPerAstronomicalObject;
-            const size_t nValues = _slicedData.size() / nAstronomicalObjects;
-            GLsizei stride = static_cast<GLsizei>(sizeof(float) * nValues);*/
-
-            glEnableVertexAttribArray(positionAttrib);
-            glVertexAttribPointer(
-                positionAttrib,
-                4,
-                GL_FLOAT,
-                GL_FALSE,
-                sizeof(float)*8,
-                nullptr
+            if (!_hasSpeckFile) {
+                success = true;
+            }
+            success &= readColorMapFile();
+        }
+
+        success &= loadLabelData();
+
+        return success;
+    }
+
+    bool RenderableBillboardsCloud::loadSpeckData() {
+        bool success = true;
+        if (_hasSpeckFile) {
+            std::string _file = _speckFile;
+            // I disabled the cache as it didn't work on Mac --- abock
+
+            std::string cachedFile = FileSys.cacheManager()->cachedFilename(
+                ghoul::filesystem::File(_file),
+                "RenderableDUMeshes|" + identifier(),
+                ghoul::filesystem::CacheManager::Persistent::Yes
             );
 
-            GLint colorMapAttrib = _program->attributeLocation("in_colormap");
-            glEnableVertexAttribArray(colorMapAttrib);
-            glVertexAttribPointer(
-                colorMapAttrib,
-                4,
-                GL_FLOAT,
-                GL_FALSE,
-                sizeof(float) * 8,
-                reinterpret_cast<void*>(sizeof(float)*4)
-            );
-        }
-        else {
-            glEnableVertexAttribArray(positionAttrib);
-            glVertexAttribPointer(
-                positionAttrib,
-                4,
-                GL_FLOAT,
-                GL_FALSE,
-                0,
-                nullptr
-            );
-        }
-
-        glBindVertexArray(0);
-
-        _dataIsDirty = false;
-    }
-
-    if (_hasSpriteTexture && _spriteTextureIsDirty) {
-        LDEBUG("Reloading Sprite Texture");
-        _spriteTexture = nullptr;
-        if (_spriteTexturePath.value() != "") {
-            _spriteTexture = ghoul::io::TextureReader::ref().loadTexture(
-                absPath(_spriteTexturePath)
-            );
-            if (_spriteTexture) {
+            bool hasCachedFile = FileSys.fileExists(cachedFile);
+            if (hasCachedFile) {
                 LINFO(fmt::format(
-                    "Loaded texture from '{}'",
-                    absPath(_spriteTexturePath)
+                    "Cached file '{}' used for Speck file '{}'",
+                    cachedFile,
+                    _file
                 ));
-                _spriteTexture->uploadTexture();
-            }
-            _spriteTexture->setFilter(
-                ghoul::opengl::Texture::FilterMode::AnisotropicMipMap
-            );
-
-            _spriteTextureFile = std::make_unique<ghoul::filesystem::File>(
-                _spriteTexturePath);
-            _spriteTextureFile->setCallback(
-                [&](const ghoul::filesystem::File&) { _spriteTextureIsDirty = true; }
-                );
-        }
-        _spriteTextureIsDirty = false;
-    }
-
-    if (_hasLabel && _labelDataIsDirty) {
-
-        _labelDataIsDirty = false;
-    }
-}
-
-bool RenderableBillboardsCloud::loadData() {
-    bool success = true;
-
-    success &= loadSpeckData();
-
-    if (_hasColorMapFile) {
-        if (!_hasSpeckFile) {
-            success = true;
-        }
-        success &= readColorMapFile();
-    }
-
-    success &= loadLabelData();
-
-    return success;
-}
-
-bool RenderableBillboardsCloud::loadSpeckData() {
-    bool success = true;
-    if (_hasSpeckFile) {
-        std::string _file = _speckFile;
-        // I disabled the cache as it didn't work on Mac --- abock
-
-        std::string cachedFile = FileSys.cacheManager()->cachedFilename(
-            ghoul::filesystem::File(_file),
-            "RenderableDUMeshes|" + identifier(),
-            ghoul::filesystem::CacheManager::Persistent::Yes
-        );
-
-        bool hasCachedFile = FileSys.fileExists(cachedFile);
-        if (hasCachedFile) {
-            LINFO(fmt::format(
-                "Cached file '{}' used for Speck file '{}'",
-                cachedFile,
-                _file
-            ));
-
-            success = loadCachedFile(cachedFile);
-            if (success) {
-                return true;
+
+                success = loadCachedFile(cachedFile);
+                if (success) {
+                    return true;
+                }
+                else {
+                    FileSys.cacheManager()->removeCacheFile(_file);
+                    // Intentional fall-through to the 'else' to generate the cache
+                    // file for the next run
+                }
             }
             else {
-                FileSys.cacheManager()->removeCacheFile(_file);
-                // Intentional fall-through to the 'else' to generate the cache
-                // file for the next run
-            }
-        }
-        else {
-            LINFO(fmt::format("Cache for Speck file '{}' not found", _file));
-        }
-        LINFO(fmt::format("Loading Speck file '{}'", _file));
-
-        success = readSpeckFile();
-        if (!success) {
-            return false;
-        }
-
-        success &= saveCachedFile(cachedFile);
-    }
-    return success;
-}
-
-bool RenderableBillboardsCloud::loadLabelData() {
-    bool success = true;
-    std::string labelFile = _labelFile;
-    if (!labelFile.empty()) {
-        // I disabled the cache as it didn't work on Mac --- abock
-        std::string cachedFile = FileSys.cacheManager()->cachedFilename(
-            ghoul::filesystem::File(labelFile),
-            ghoul::filesystem::CacheManager::Persistent::Yes
-        );
-        if (!_hasSpeckFile && !_hasColorMapFile) {
-            success = true;
-        }
-        bool hasCachedFile = FileSys.fileExists(cachedFile);
-        if (hasCachedFile) {
-            LINFO(fmt::format(
-                "Cached file '{}' used for Label file '{}'",
-                cachedFile,
-                labelFile
-            ));
-
-            success &= loadCachedFile(cachedFile);
-            if (!success) {
-                FileSys.cacheManager()->removeCacheFile(labelFile);
-                // Intentional fall-through to the 'else' to generate the cache
-                // file for the next run
-            }
-        }
-        else {
-            LINFO(fmt::format("Cache for Label file '{}' not found", labelFile));
-            LINFO(fmt::format("Loading Label file '{}'", labelFile));
-
-            success &= readLabelFile();
+                LINFO(fmt::format("Cache for Speck file '{}' not found", _file));
+            }
+            LINFO(fmt::format("Loading Speck file '{}'", _file));
+
+            success = readSpeckFile();
             if (!success) {
                 return false;
             }
-        }
-    }
-
-    return success;
-}
-
-
-bool RenderableBillboardsCloud::readSpeckFile() {
-    std::string _file = _speckFile;
-    std::ifstream file(_file);
-    if (!file.good()) {
-        LERROR(fmt::format("Failed to open Speck file '{}'", _file));
-        return false;
-    }
-
-    _nValuesPerAstronomicalObject = 0;
-
-    // The beginning of the speck file has a header that either contains comments
-    // (signaled by a preceding '#') or information about the structure of the file
-    // (signaled by the keywords 'datavar', 'texturevar', and 'texture')
-    std::string line = "";
-    while (true) {
-        std::streampos position = file.tellg();
-        std::getline(file, line);
-
-        // Guard against wrong line endings (copying files from Windows to Mac) causes
-        // lines to have a final \r
-        if (!line.empty() && line.back() == '\r') {
-            line = line.substr(0, line.length() -1);
-        }
-
-        if (line.empty() || line[0] == '#') {
-            continue;
-        }
-
-        if (line.substr(0, 7) != "datavar" &&
-            line.substr(0, 10) != "texturevar" &&
-            line.substr(0, 7) != "texture" &&
-            line.substr(0, 10) != "polyorivar" &&
-            line.substr(0, 10) != "maxcomment")
-        {
-            // we read a line that doesn't belong to the header, so we have to jump back
-            // before the beginning of the current line
-            file.seekg(position);
-            break;
-        }
-
-        if (line.substr(0, 7) == "datavar") {
-            // datavar lines are structured as follows:
-            // datavar # description
-            // where # is the index of the data variable; so if we repeatedly overwrite
-            // the 'nValues' variable with the latest index, we will end up with the total
-            // number of values (+3 since X Y Z are not counted in the Speck file index)
+
+            success &= saveCachedFile(cachedFile);
+        }
+        return success;
+    }
+
+    bool RenderableBillboardsCloud::loadLabelData() {
+        bool success = true;
+        std::string labelFile = _labelFile;
+        if (!labelFile.empty()) {
+            // I disabled the cache as it didn't work on Mac --- abock
+            std::string cachedFile = FileSys.cacheManager()->cachedFilename(
+                ghoul::filesystem::File(labelFile),
+                ghoul::filesystem::CacheManager::Persistent::Yes
+            );
+            if (!_hasSpeckFile && !_hasColorMapFile) {
+                success = true;
+            }
+            bool hasCachedFile = FileSys.fileExists(cachedFile);
+            if (hasCachedFile) {
+                LINFO(fmt::format(
+                    "Cached file '{}' used for Label file '{}'",
+                    cachedFile,
+                    labelFile
+                ));
+
+                success &= loadCachedFile(cachedFile);
+                if (!success) {
+                    FileSys.cacheManager()->removeCacheFile(labelFile);
+                    // Intentional fall-through to the 'else' to generate the cache
+                    // file for the next run
+                }
+            }
+            else {
+                LINFO(fmt::format("Cache for Label file '{}' not found", labelFile));
+                LINFO(fmt::format("Loading Label file '{}'", labelFile));
+
+                success &= readLabelFile();
+                if (!success) {
+                    return false;
+                }
+            }
+        }
+
+        return success;
+    }
+
+
+    bool RenderableBillboardsCloud::readSpeckFile() {
+        std::string _file = _speckFile;
+        std::ifstream file(_file);
+        if (!file.good()) {
+            LERROR(fmt::format("Failed to open Speck file '{}'", _file));
+            return false;
+        }
+
+        _nValuesPerAstronomicalObject = 0;
+
+        // The beginning of the speck file has a header that either contains comments
+        // (signaled by a preceding '#') or information about the structure of the file
+        // (signaled by the keywords 'datavar', 'texturevar', and 'texture')
+        std::string line = "";
+        while (true) {
+            std::streampos position = file.tellg();
+            std::getline(file, line);
+
+            // Guard against wrong line endings (copying files from Windows to Mac) causes
+            // lines to have a final \r
+            if (!line.empty() && line.back() == '\r') {
+                line = line.substr(0, line.length() - 1);
+            }
+
+            if (line.empty() || line[0] == '#') {
+                continue;
+            }
+
+            if (line.substr(0, 7) != "datavar" &&
+                line.substr(0, 10) != "texturevar" &&
+                line.substr(0, 7) != "texture" &&
+                line.substr(0, 10) != "polyorivar" &&
+                line.substr(0, 10) != "maxcomment")
+            {
+                // we read a line that doesn't belong to the header, so we have to jump back
+                // before the beginning of the current line
+                file.seekg(position);
+                break;
+            }
+
+            if (line.substr(0, 7) == "datavar") {
+                // datavar lines are structured as follows:
+                // datavar # description
+                // where # is the index of the data variable; so if we repeatedly overwrite
+                // the 'nValues' variable with the latest index, we will end up with the total
+                // number of values (+3 since X Y Z are not counted in the Speck file index)
+                std::stringstream str(line);
+
+                std::string dummy;
+                str >> dummy; // command
+                str >> _nValuesPerAstronomicalObject; // variable index
+                dummy.clear();
+                str >> dummy; // variable name
+
+                _variableDataPositionMap.insert({ dummy, _nValuesPerAstronomicalObject });
+
+                // We want the number, but the index is 0 based
+                _nValuesPerAstronomicalObject += 1;
+            }
+        }
+
+        _nValuesPerAstronomicalObject += 3; // X Y Z are not counted in the Speck file indices
+
+        do {
+            std::vector<float> values(_nValuesPerAstronomicalObject);
+
+            std::getline(file, line);
+
+            // Guard against wrong line endings (copying files from Windows to Mac) causes
+            // lines to have a final \r
+            if (!line.empty() && line.back() == '\r') {
+                line = line.substr(0, line.length() - 1);
+            }
+
+            if (line.empty()) {
+                continue;
+            }
+
             std::stringstream str(line);
 
+            for (int i = 0; i < _nValuesPerAstronomicalObject; ++i) {
+                str >> values[i];
+            }
+
+            _fullData.insert(_fullData.end(), values.begin(), values.end());
+        } while (!file.eof());
+
+        return true;
+    }
+
+    bool RenderableBillboardsCloud::readColorMapFile() {
+        std::string _file = _colorMapFile;
+        std::ifstream file(_file);
+        if (!file.good()) {
+            LERROR(fmt::format("Failed to open Color Map file '{}'", _file));
+            return false;
+        }
+
+        std::size_t numberOfColors = 0;
+
+        // The beginning of the speck file has a header that either contains comments
+        // (signaled by a preceding '#') or information about the structure of the file
+        // (signaled by the keywords 'datavar', 'texturevar', and 'texture')
+        std::string line = "";
+        while (true) {
+            // std::streampos position = file.tellg();
+            std::getline(file, line);
+
+            if (line[0] == '#' || line.empty()) {
+                continue;
+            }
+
+            // Initial number of colors
+            std::locale loc;
+            if (std::isdigit(line[0], loc)) {
+                std::string::size_type sz;
+                numberOfColors = std::stoi(line, &sz);
+                break;
+            }
+            else if (file.eof()) {
+                return false;
+            }
+        }
+
+        for (size_t i = 0; i < numberOfColors; ++i) {
+            std::getline(file, line);
+            std::stringstream str(line);
+
+            glm::vec4 color;
+            for (int j = 0; j < 4; ++j) {
+                str >> color[j];
+            }
+
+            _colorMapData.push_back(color);
+        }
+
+        return true;
+    }
+
+    bool RenderableBillboardsCloud::readLabelFile() {
+        std::string _file = _labelFile;
+        std::ifstream file(_file);
+        if (!file.good()) {
+            LERROR(fmt::format("Failed to open Label file '{}'", _file));
+            return false;
+        }
+
+        // The beginning of the speck file has a header that either contains comments
+        // (signaled by a preceding '#') or information about the structure of the file
+        // (signaled by the keywords 'datavar', 'texturevar', and 'texture')
+        std::string line = "";
+        while (true) {
+            std::streampos position = file.tellg();
+            std::getline(file, line);
+
+            // Guard against wrong line endings (copying files from Windows to Mac) causes
+            // lines to have a final \r
+            if (!line.empty() && line.back() == '\r') {
+                line = line.substr(0, line.length() - 1);
+            }
+
+            if (line.empty() || line[0] == '#') {
+                continue;
+            }
+
+            if (line.substr(0, 9) != "textcolor") {
+                // we read a line that doesn't belong to the header, so we have to jump back
+                // before the beginning of the current line
+                file.seekg(position);
+                continue;
+            }
+
+            if (line.substr(0, 9) == "textcolor") {
+                // textcolor lines are structured as follows:
+                // textcolor # description
+                // where # is color text defined in configuration file
+                std::stringstream str(line);
+
+                // TODO: handle cases of labels with different colors
+                break;
+            }
+        }
+
+
+        do {
+            std::vector<float> values(_nValuesPerAstronomicalObject);
+
+            std::getline(file, line);
+
+            // Guard against wrong line endings (copying files from Windows to Mac) causes
+            // lines to have a final \r
+            if (!line.empty() && line.back() == '\r') {
+                line = line.substr(0, line.length() - 1);
+            }
+
+            if (line.empty()) {
+                continue;
+            }
+
+            std::stringstream str(line);
+
+            glm::vec3 position;
+            for (auto j = 0; j < 3; ++j) {
+                str >> position[j];
+            }
+
             std::string dummy;
-            str >> dummy; // command
-            str >> _nValuesPerAstronomicalObject; // variable index
+            str >> dummy; // text keyword
+
+            std::string label;
+            str >> label;
             dummy.clear();
-            str >> dummy; // variable name
-
-            _variableDataPositionMap.insert({ dummy, _nValuesPerAstronomicalObject });
-
-            // We want the number, but the index is 0 based
-            _nValuesPerAstronomicalObject += 1;
-        }
-    }
-
-    _nValuesPerAstronomicalObject += 3; // X Y Z are not counted in the Speck file indices
-
-    do {
-        std::vector<float> values(_nValuesPerAstronomicalObject);
-
-        std::getline(file, line);
-
-        // Guard against wrong line endings (copying files from Windows to Mac) causes
-        // lines to have a final \r
-        if (!line.empty() && line.back() == '\r') {
-            line = line.substr(0, line.length() -1);
-        }
-
-        if (line.empty()) {
-            continue;
-        }
-
-        std::stringstream str(line);
-
-        for (int i = 0; i < _nValuesPerAstronomicalObject; ++i) {
-            str >> values[i];
-        }
-
-        _fullData.insert(_fullData.end(), values.begin(), values.end());
-    } while (!file.eof());
-
-    return true;
-}
-
-bool RenderableBillboardsCloud::readColorMapFile() {
-    std::string _file = _colorMapFile;
-    std::ifstream file(_file);
-    if (!file.good()) {
-        LERROR(fmt::format("Failed to open Color Map file '{}'", _file));
-        return false;
-    }
-
-    std::size_t numberOfColors = 0;
-
-    // The beginning of the speck file has a header that either contains comments
-    // (signaled by a preceding '#') or information about the structure of the file
-    // (signaled by the keywords 'datavar', 'texturevar', and 'texture')
-    std::string line = "";
-    while (true) {
-        // std::streampos position = file.tellg();
-        std::getline(file, line);
-
-        if (line[0] == '#' || line.empty()) {
-            continue;
-        }
-
-        // Initial number of colors
-        std::locale loc;
-        if (std::isdigit(line[0], loc)) {
-            std::string::size_type sz;
-            numberOfColors = std::stoi(line, &sz);
-            break;
-        }
-        else if (file.eof()) {
+
+            while (str >> dummy) {
+                if (dummy == "#") {
+                    break;
+                }
+
+                label += " " + dummy;
+                dummy.clear();
+            }
+
+            glm::vec3 transformedPos = glm::vec3(
+                _transformationMatrix * glm::dvec4(position, 1.0)
+            );
+            _labelData.push_back(std::make_pair(transformedPos, label));
+        } while (!file.eof());
+
+        return true;
+    }
+
+    bool RenderableBillboardsCloud::loadCachedFile(const std::string& file) {
+        std::ifstream fileStream(file, std::ifstream::binary);
+        if (fileStream.good()) {
+            int8_t version = 0;
+            fileStream.read(reinterpret_cast<char*>(&version), sizeof(int8_t));
+            if (version != CurrentCacheVersion) {
+                LINFO("The format of the cached file has changed: deleting old cache");
+                fileStream.close();
+                FileSys.deleteFile(file);
+                return false;
+            }
+
+            int32_t nValues = 0;
+            fileStream.read(reinterpret_cast<char*>(&nValues), sizeof(int32_t));
+            fileStream.read(
+                reinterpret_cast<char*>(&_nValuesPerAstronomicalObject),
+                sizeof(int32_t)
+            );
+
+            _fullData.resize(nValues);
+            fileStream.read(reinterpret_cast<char*>(&_fullData[0]),
+                nValues * sizeof(_fullData[0]));
+
+            if (_hasColorMapFile) {
+                int32_t nItems = 0;
+                fileStream.read(reinterpret_cast<char*>(&nItems), sizeof(int32_t));
+
+                for (int i = 0; i < nItems; ++i) {
+                    int32_t keySize = 0;
+                    fileStream.read(reinterpret_cast<char*>(&keySize), sizeof(int32_t));
+                    std::string key;
+                    for (int c = 0; c < keySize; ++c) {
+                        char t;
+                        fileStream.read(&t, sizeof(char));
+                        key.append(1, t);
+                    }
+                    int32_t value = 0;
+                    fileStream.read(reinterpret_cast<char*>(&value), sizeof(int32_t));
+
+                    _variableDataPositionMap.insert({ key, value });
+                }
+            }
+
+            bool success = fileStream.good();
+            return success;
+        }
+        else {
+            LERROR(fmt::format("Error opening file '{}' for loading cache file", file));
             return false;
         }
     }
 
-    for (size_t i = 0; i < numberOfColors; ++i) {
-        std::getline(file, line);
-        std::stringstream str(line);
-
-        glm::vec4 color;
-        for (int j = 0; j < 4; ++j) {
-            str >> color[j];
-        }
-
-        _colorMapData.push_back(color);
-    }
-
-    return true;
-}
-
-bool RenderableBillboardsCloud::readLabelFile() {
-    std::string _file = _labelFile;
-    std::ifstream file(_file);
-    if (!file.good()) {
-        LERROR(fmt::format("Failed to open Label file '{}'", _file));
-        return false;
-    }
-
-    // The beginning of the speck file has a header that either contains comments
-    // (signaled by a preceding '#') or information about the structure of the file
-    // (signaled by the keywords 'datavar', 'texturevar', and 'texture')
-    std::string line = "";
-    while (true) {
-        std::streampos position = file.tellg();
-        std::getline(file, line);
-
-        // Guard against wrong line endings (copying files from Windows to Mac) causes
-        // lines to have a final \r
-        if (!line.empty() && line.back() == '\r') {
-            line = line.substr(0, line.length() -1);
-        }
-
-        if (line.empty() || line[0] == '#') {
-            continue;
-        }
-
-        if (line.substr(0, 9) != "textcolor") {
-            // we read a line that doesn't belong to the header, so we have to jump back
-            // before the beginning of the current line
-            file.seekg(position);
-            continue;
-        }
-
-        if (line.substr(0, 9) == "textcolor") {
-            // textcolor lines are structured as follows:
-            // textcolor # description
-            // where # is color text defined in configuration file
-            std::stringstream str(line);
-
-            // TODO: handle cases of labels with different colors
-            break;
-        }
-    }
-
-
-    do {
-        std::vector<float> values(_nValuesPerAstronomicalObject);
-
-        std::getline(file, line);
-
-        // Guard against wrong line endings (copying files from Windows to Mac) causes
-        // lines to have a final \r
-        if (!line.empty() && line.back() == '\r') {
-            line = line.substr(0, line.length() -1);
-        }
-
-        if (line.empty()) {
-            continue;
-        }
-
-        std::stringstream str(line);
-
-        glm::vec3 position;
-        for (auto j = 0; j < 3; ++j) {
-            str >> position[j];
-        }
-
-        std::string dummy;
-        str >> dummy; // text keyword
-
-        std::string label;
-        str >> label;
-        dummy.clear();
-
-        while (str >> dummy) {
-            if (dummy == "#") {
-                break;
-            }
-
-            label += " " + dummy;
-            dummy.clear();
-        }
-
-        glm::vec3 transformedPos = glm::vec3(
-            _transformationMatrix * glm::dvec4(position, 1.0)
+    bool RenderableBillboardsCloud::saveCachedFile(const std::string& file) const {
+        std::ofstream fileStream(file, std::ofstream::binary);
+        if (fileStream.good()) {
+            fileStream.write(reinterpret_cast<const char*>(&CurrentCacheVersion),
+                sizeof(int8_t));
+
+            int32_t nValues = static_cast<int32_t>(_fullData.size());
+            if (nValues == 0) {
+                LERROR("Error writing cache: No values were loaded");
+                return false;
+            }
+            fileStream.write(reinterpret_cast<const char*>(&nValues), sizeof(int32_t));
+
+            int32_t nValuesPerAstronomicalObject = static_cast<int32_t>(
+                _nValuesPerAstronomicalObject
+                );
+            fileStream.write(
+                reinterpret_cast<const char*>(&nValuesPerAstronomicalObject),
+                sizeof(int32_t)
+            );
+
+            size_t nBytes = nValues * sizeof(_fullData[0]);
+            fileStream.write(reinterpret_cast<const char*>(&_fullData[0]), nBytes);
+
+            if (_hasColorMapFile) {
+                int32_t nItems = static_cast<int32_t>(_variableDataPositionMap.size());
+                fileStream.write(reinterpret_cast<const char*>(&nItems), sizeof(int32_t));
+
+                for (auto pair : _variableDataPositionMap) {
+                    int32_t keySize = static_cast<int32_t>(pair.first.size());
+                    fileStream.write(
+                        reinterpret_cast<const char*>(&keySize),
+                        sizeof(int32_t)
+                    );
+                    for (size_t c = 0; c < pair.first.size(); ++c) {
+                        char keyChar = static_cast<int32_t>(pair.first[c]);
+                        fileStream.write(&keyChar, sizeof(char));
+                    }
+                    int32_t value = static_cast<int32_t>(pair.second);
+                    fileStream.write(reinterpret_cast<const char*>(&value), sizeof(int32_t));
+                }
+            }
+
+            bool success = fileStream.good();
+            return success;
+        }
+        else {
+            LERROR(fmt::format("Error opening file '{}' for save cache file", file));
+            return false;
+        }
+    }
+
+    void RenderableBillboardsCloud::createDataSlice() {
+        _slicedData.clear();
+        if (_hasColorMapFile) {
+            _slicedData.reserve(8 * (_fullData.size() / _nValuesPerAstronomicalObject));
+        }
+        else {
+            _slicedData.reserve(4 * (_fullData.size() / _nValuesPerAstronomicalObject));
+        }
+
+        // Generate the color bins for the colomap
+        int colorMapInUse = 0;
+        std::vector<float> colorBins;
+        if (_hasColorMapFile) {
+            colorMapInUse = _variableDataPositionMap[_colorOptionString];
+            glm::vec2 currentColorRange = _colorRangeData[_colorOption.value()];
+            float colorMapBinSize = (currentColorRange.y - currentColorRange.x) /
+                static_cast<float>(_colorMapData.size());
+            float bin = colorMapBinSize;
+            for (size_t i = 0; i < _colorMapData.size(); ++i) {
+                colorBins.push_back(bin);
+                bin += colorMapBinSize;
+            }
+        }
+
+        float biggestCoord = -1.0f;
+        for (size_t i = 0; i < _fullData.size(); i += _nValuesPerAstronomicalObject) {
+            glm::dvec4 transformedPos = _transformationMatrix * glm::dvec4(
+                _fullData[i + 0],
+                _fullData[i + 1],
+                _fullData[i + 2],
+                1.0
+            );
+            glm::vec4 position(glm::vec3(transformedPos), static_cast<float>(_unit));
+
+            if (_hasColorMapFile) {
+                for (auto j = 0; j < 4; ++j) {
+                    _slicedData.push_back(position[j]);
+                    biggestCoord = biggestCoord < position[j] ? position[j] : biggestCoord;
+                }
+                // Finds from which bin to get the color.
+                // Note: the first color in the colormap file
+                // is the outliers color.
+                glm::vec4 itemColor;
+                float variableColor = _fullData[i + 3 + colorMapInUse];
+                int c = static_cast<int>(colorBins.size() - 1);
+                while (variableColor < colorBins[c]) {
+                    --c;
+                    if (c == 0)
+                        break;
+                }
+
+                int colorIndex =
+                    c == static_cast<int>(colorBins.size() - 1) ?
+                    0 :
+                    c + 1;
+
+                for (auto j = 0; j < 4; ++j) {
+                    _slicedData.push_back(_colorMapData[colorIndex][j]);
+                }
+            }
+            else {
+                for (auto j = 0; j < 4; ++j) {
+                    _slicedData.push_back(position[j]);
+                }
+            }
+        }
+        _fadeInDistance.setMaxValue(glm::vec2(10.0f * biggestCoord));
+    }
+
+    void RenderableBillboardsCloud::createPolygonTexture() {
+        LDEBUG("Creating Polygon Texture");
+
+        glGenTextures(1, &_pTexture);
+        glBindTexture(GL_TEXTURE_2D, _pTexture);
+        glTexParameteri(GL_TEXTURE_2D, GL_TEXTURE_MIN_FILTER, GL_LINEAR);
+        glTexParameteri(GL_TEXTURE_2D, GL_TEXTURE_MAG_FILTER, GL_LINEAR);
+        glTexParameteri(GL_TEXTURE_2D, GL_TEXTURE_WRAP_S, GL_CLAMP_TO_EDGE);
+        glTexParameteri(GL_TEXTURE_2D, GL_TEXTURE_WRAP_T, GL_CLAMP_TO_EDGE);
+        // Stopped using a buffer object for GL_PIXEL_UNPACK_BUFFER
+        glBindBuffer(GL_PIXEL_UNPACK_BUFFER, 0);
+        glTexImage2D(GL_TEXTURE_2D, 0, GL_RGBA8, 256,
+            256, 0, GL_RGBA, GL_BYTE, nullptr);
+
+        renderToTexture(
+            std::bind(
+                &openspace::RenderableBillboardsCloud::loadPolygonGeometryForRendering,
+                this
+            ),
+            std::bind(
+                &openspace::RenderableBillboardsCloud::renderPolygonGeometry,
+                this,
+                std::placeholders::_1
+            ),
+            _pTexture,
+            256,
+            256
         );
-        _labelData.push_back(std::make_pair(transformedPos, label));
-    } while (!file.eof());
-
-    return true;
-}
-
-bool RenderableBillboardsCloud::loadCachedFile(const std::string& file) {
-    std::ifstream fileStream(file, std::ifstream::binary);
-    if (fileStream.good()) {
-        int8_t version = 0;
-        fileStream.read(reinterpret_cast<char*>(&version), sizeof(int8_t));
-        if (version != CurrentCacheVersion) {
-            LINFO("The format of the cached file has changed: deleting old cache");
-            fileStream.close();
-            FileSys.deleteFile(file);
-            return false;
-        }
-
-        int32_t nValues = 0;
-        fileStream.read(reinterpret_cast<char*>(&nValues), sizeof(int32_t));
-        fileStream.read(
-            reinterpret_cast<char*>(&_nValuesPerAstronomicalObject),
-            sizeof(int32_t)
+    }
+
+    void RenderableBillboardsCloud::renderToTexture(
+        std::function<void(void)> geometryLoadingFunction,
+        std::function<void(GLuint)> renderFunction,
+        GLuint textureToRenderTo, GLuint textureWidth, GLuint textureHeight)
+    {
+        LDEBUG("Rendering to Texture");
+
+        // Saves initial Application's OpenGL State
+        GLint defaultFBO;
+        GLint viewport[4];
+        glGetIntegerv(GL_FRAMEBUFFER_BINDING, &defaultFBO);
+        glGetIntegerv(GL_VIEWPORT, viewport);
+
+        GLuint textureFBO;
+        glGenFramebuffers(1, &textureFBO);
+        glBindFramebuffer(GL_FRAMEBUFFER, textureFBO);
+        GLenum drawBuffers[1] = { GL_COLOR_ATTACHMENT0 };
+        glDrawBuffers(1, drawBuffers);
+
+        glFramebufferTexture(GL_FRAMEBUFFER, GL_COLOR_ATTACHMENT0, textureToRenderTo, 0);
+
+        glViewport(0, 0, textureWidth, textureHeight);
+
+        geometryLoadingFunction();
+        renderFunction(_polygonVao);
+
+        // Restores Applications' OpenGL State
+        glBindFramebuffer(GL_FRAMEBUFFER, defaultFBO);
+        glViewport(viewport[0], viewport[1], viewport[2], viewport[3]);
+
+        if (_polygonVbo) {
+            glDeleteBuffers(1, &_polygonVbo);
+        }
+
+        if (_polygonVao) {
+            glDeleteVertexArrays(1, &_polygonVao);
+        }
+        glDeleteFramebuffers(1, &textureFBO);
+    }
+
+    void RenderableBillboardsCloud::loadPolygonGeometryForRendering() {
+        glGenVertexArrays(1, &_polygonVao);
+        glGenBuffers(1, &_polygonVbo);
+        glBindVertexArray(_polygonVao);
+        glBindBuffer(GL_ARRAY_BUFFER, _polygonVbo);
+
+        const GLfloat vertex_data[] = {
+            //      x      y     z     w
+            0.0f, 0.0f, 0.0f, 1.0f,
+        };
+
+        glBufferData(GL_ARRAY_BUFFER, sizeof(vertex_data), vertex_data, GL_STATIC_DRAW);
+        glVertexAttribPointer(
+            0,
+            4,
+            GL_FLOAT,
+            GL_FALSE,
+            sizeof(GLfloat) * 4,
+            nullptr
         );
-
-        _fullData.resize(nValues);
-        fileStream.read(reinterpret_cast<char*>(&_fullData[0]),
-            nValues * sizeof(_fullData[0]));
-
-        if (_hasColorMapFile) {
-            int32_t nItems = 0;
-            fileStream.read(reinterpret_cast<char*>(&nItems), sizeof(int32_t));
-
-            for (int i = 0; i < nItems; ++i) {
-                int32_t keySize = 0;
-                fileStream.read(reinterpret_cast<char*>(&keySize), sizeof(int32_t));
-                std::string key;
-                for (int c = 0; c < keySize; ++c) {
-                    char t;
-                    fileStream.read(&t, sizeof(char));
-                    key.append(1, t);
-                }
-                int32_t value = 0;
-                fileStream.read(reinterpret_cast<char*>(&value), sizeof(int32_t));
-
-                _variableDataPositionMap.insert({ key, value });
-            }
-        }
-
-        bool success = fileStream.good();
-        return success;
-    }
-    else {
-        LERROR(fmt::format("Error opening file '{}' for loading cache file", file));
-        return false;
-    }
-}
-
-bool RenderableBillboardsCloud::saveCachedFile(const std::string& file) const {
-    std::ofstream fileStream(file, std::ofstream::binary);
-    if (fileStream.good()) {
-        fileStream.write(reinterpret_cast<const char*>(&CurrentCacheVersion),
-            sizeof(int8_t));
-
-        int32_t nValues = static_cast<int32_t>(_fullData.size());
-        if (nValues == 0) {
-            LERROR("Error writing cache: No values were loaded");
-            return false;
-        }
-        fileStream.write(reinterpret_cast<const char*>(&nValues), sizeof(int32_t));
-
-        int32_t nValuesPerAstronomicalObject = static_cast<int32_t>(
-            _nValuesPerAstronomicalObject
-        );
-        fileStream.write(
-            reinterpret_cast<const char*>(&nValuesPerAstronomicalObject),
-            sizeof(int32_t)
-        );
-
-        size_t nBytes = nValues * sizeof(_fullData[0]);
-        fileStream.write(reinterpret_cast<const char*>(&_fullData[0]), nBytes);
-
-        if (_hasColorMapFile) {
-            int32_t nItems = static_cast<int32_t>(_variableDataPositionMap.size());
-            fileStream.write(reinterpret_cast<const char*>(&nItems), sizeof(int32_t));
-
-            for (auto pair : _variableDataPositionMap) {
-                int32_t keySize = static_cast<int32_t>(pair.first.size());
-                fileStream.write(
-                    reinterpret_cast<const char*>(&keySize),
-                    sizeof(int32_t)
-                );
-                for (size_t c = 0; c < pair.first.size(); ++c) {
-                    char keyChar = static_cast<int32_t>(pair.first[c]);
-                    fileStream.write(&keyChar, sizeof(char));
-                }
-                int32_t value = static_cast<int32_t>(pair.second);
-                fileStream.write(reinterpret_cast<const char*>(&value), sizeof(int32_t));
-            }
-        }
-
-        bool success = fileStream.good();
-        return success;
-    }
-    else {
-        LERROR(fmt::format("Error opening file '{}' for save cache file", file));
-        return false;
-    }
-}
-
-void RenderableBillboardsCloud::createDataSlice() {
-    _slicedData.clear();
-    if (_hasColorMapFile) {
-        _slicedData.reserve(8 * (_fullData.size() / _nValuesPerAstronomicalObject));
-    }
-    else {
-        _slicedData.reserve(4 * (_fullData.size()/_nValuesPerAstronomicalObject));
-    }
-
-    // Generate the color bins for the colomap
-    int colorMapInUse = 0;
-    std::vector<float> colorBins;
-    if (_hasColorMapFile) {
-        colorMapInUse = _variableDataPositionMap[_colorOptionString];
-        glm::vec2 currentColorRange = _colorRangeData[_colorOption.value()];
-        float colorMapBinSize = (currentColorRange.y - currentColorRange.x) /
-                                static_cast<float>(_colorMapData.size());
-        float bin = colorMapBinSize;
-        for (size_t i = 0; i < _colorMapData.size(); ++i) {
-            colorBins.push_back(bin);
-            bin += colorMapBinSize;
-        }
-    }
-
-    float biggestCoord = -1.0f;
-    for (size_t i = 0; i < _fullData.size(); i += _nValuesPerAstronomicalObject) {
-        glm::dvec4 transformedPos = _transformationMatrix * glm::dvec4(
-            _fullData[i + 0],
-            _fullData[i + 1],
-            _fullData[i + 2],
-            1.0
-        );
-        glm::vec4 position(glm::vec3(transformedPos), static_cast<float>(_unit));
-
-        if (_hasColorMapFile) {
-            for (auto j = 0; j < 4; ++j) {
-                _slicedData.push_back(position[j]);
-                biggestCoord = biggestCoord < position[j] ? position[j] : biggestCoord;
-            }
-            // Finds from which bin to get the color.
-            // Note: the first color in the colormap file
-            // is the outliers color.
-            glm::vec4 itemColor;
-            float variableColor = _fullData[i + 3 + colorMapInUse];
-            int c = static_cast<int>(colorBins.size() - 1);
-            while (variableColor < colorBins[c]) {
-                --c;
-                if (c == 0)
-                    break;
-            }
-
-            int colorIndex =
-                c == static_cast<int>(colorBins.size() - 1) ?
-                0 :
-                c + 1;
-
-            for (auto j = 0; j < 4; ++j) {
-                _slicedData.push_back(_colorMapData[colorIndex][j]);
-            }
-        }
-        else {
-            for (auto j = 0; j < 4; ++j) {
-                _slicedData.push_back(position[j]);
-            }
-        }
-    }
-    _fadeInDistance.setMaxValue(glm::vec2(10.0f * biggestCoord));
-}
-
-void RenderableBillboardsCloud::createPolygonTexture() {
-    LDEBUG("Creating Polygon Texture");
-
-    glGenTextures(1, &_pTexture);
-    glBindTexture(GL_TEXTURE_2D, _pTexture);
-    glTexParameteri(GL_TEXTURE_2D, GL_TEXTURE_MIN_FILTER, GL_LINEAR);
-    glTexParameteri(GL_TEXTURE_2D, GL_TEXTURE_MAG_FILTER, GL_LINEAR);
-    glTexParameteri(GL_TEXTURE_2D, GL_TEXTURE_WRAP_S, GL_CLAMP_TO_EDGE);
-    glTexParameteri(GL_TEXTURE_2D, GL_TEXTURE_WRAP_T, GL_CLAMP_TO_EDGE);
-    // Stopped using a buffer object for GL_PIXEL_UNPACK_BUFFER
-    glBindBuffer(GL_PIXEL_UNPACK_BUFFER, 0);
-    glTexImage2D(GL_TEXTURE_2D, 0, GL_RGBA8, 256,
-        256, 0, GL_RGBA, GL_BYTE, nullptr);
-
-    renderToTexture(
-        std::bind(
-            &openspace::RenderableBillboardsCloud::loadPolygonGeometryForRendering,
-            this
-        ),
-        std::bind(
-            &openspace::RenderableBillboardsCloud::renderPolygonGeometry,
-            this,
-            std::placeholders::_1
-        ),
-        _pTexture,
-        256,
-        256
-    );
-}
-
-void RenderableBillboardsCloud::renderToTexture(
-                                        std::function<void(void)> geometryLoadingFunction,
-                                        std::function<void(GLuint)> renderFunction,
-                      GLuint textureToRenderTo, GLuint textureWidth, GLuint textureHeight)
-{
-    LDEBUG("Rendering to Texture");
-
-    // Saves initial Application's OpenGL State
-    GLint defaultFBO;
-    GLint viewport[4];
-    glGetIntegerv(GL_FRAMEBUFFER_BINDING, &defaultFBO);
-    glGetIntegerv(GL_VIEWPORT, viewport);
-
-    GLuint textureFBO;
-    glGenFramebuffers(1, &textureFBO);
-    glBindFramebuffer(GL_FRAMEBUFFER, textureFBO);
-    GLenum drawBuffers[1] = { GL_COLOR_ATTACHMENT0 };
-    glDrawBuffers(1, drawBuffers);
-
-    glFramebufferTexture(GL_FRAMEBUFFER, GL_COLOR_ATTACHMENT0, textureToRenderTo, 0);
-
-    glViewport(0, 0, textureWidth, textureHeight);
-
-    geometryLoadingFunction();
-    renderFunction(_polygonVao);
-
-    // Restores Applications' OpenGL State
-    glBindFramebuffer(GL_FRAMEBUFFER, defaultFBO);
-    glViewport(viewport[0], viewport[1], viewport[2], viewport[3]);
-
-    if (_polygonVbo) {
-        glDeleteBuffers(1, &_polygonVbo);
-    }
-
-    if (_polygonVao) {
-        glDeleteVertexArrays(1, &_polygonVao);
-    }
-    glDeleteFramebuffers(1, &textureFBO);
-}
-
-void RenderableBillboardsCloud::loadPolygonGeometryForRendering() {
-    glGenVertexArrays(1, &_polygonVao);
-    glGenBuffers(1, &_polygonVbo);
-    glBindVertexArray(_polygonVao);
-    glBindBuffer(GL_ARRAY_BUFFER, _polygonVbo);
-
-    const GLfloat vertex_data[] = {
-        //      x      y     z     w
-        0.0f, 0.0f, 0.0f, 1.0f,
-    };
-
-    glBufferData(GL_ARRAY_BUFFER, sizeof(vertex_data), vertex_data, GL_STATIC_DRAW);
-    glVertexAttribPointer(
-        0,
-        4,
-        GL_FLOAT,
-        GL_FALSE,
-        sizeof(GLfloat) * 4,
-        nullptr
-    );
-    glEnableVertexAttribArray(0);
-    glBindVertexArray(0);
-}
-
-void RenderableBillboardsCloud::renderPolygonGeometry(GLuint vao) {
-    _renderToPolygonProgram->activate();
-    static const float black[] = { 0.0f, 0.0f, 0.0f, 0.0f };
-    glClearBufferfv(GL_COLOR, 0, black);
-
-    _renderToPolygonProgram->setUniform("sides", _polygonSides);
-    _renderToPolygonProgram->setUniform("polygonColor", _pointColor);
-
-    glBindVertexArray(vao);
-    glDrawArrays(GL_POINTS, 0, 1);
-    glBindVertexArray(0);
-
-    _renderToPolygonProgram->deactivate();
-}
+        glEnableVertexAttribArray(0);
+        glBindVertexArray(0);
+    }
+
+    void RenderableBillboardsCloud::renderPolygonGeometry(GLuint vao) {
+        _renderToPolygonProgram->activate();
+        static const float black[] = { 0.0f, 0.0f, 0.0f, 0.0f };
+        glClearBufferfv(GL_COLOR, 0, black);
+
+        _renderToPolygonProgram->setUniform("sides", _polygonSides);
+        _renderToPolygonProgram->setUniform("polygonColor", _pointColor);
+
+        glBindVertexArray(vao);
+        glDrawArrays(GL_POINTS, 0, 1);
+        glBindVertexArray(0);
+
+        _renderToPolygonProgram->deactivate();
+    }
 
 } // namespace openspace