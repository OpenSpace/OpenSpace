--- conflicted
+++ resolved
@@ -48,8 +48,9 @@
 #include <stdint.h>
 
 namespace {
-<<<<<<< HEAD
     constexpr const char* _loggerCat = "RenderableDUMeshes";
+    constexpr const char* ProgramObjectName = "RenderableDUMeshes";
+
     constexpr const char* KeyFile = "File";
     constexpr const char* keyColor = "Color";
     constexpr const char* keyUnit = "Unit";
@@ -59,20 +60,6 @@
     constexpr const char* KiloparsecUnit = "Kpc";
     constexpr const char* MegaparsecUnit = "Mpc";
     constexpr const char* GigaparsecUnit = "Gpc";
-=======
-    constexpr const char* _loggerCat        = "RenderableDUMeshes";
-    constexpr const char* ProgramObjectName = "RenderableDUMeshes";
-
-    constexpr const char* KeyFile           = "File";
-    constexpr const char* keyColor          = "Color";
-    constexpr const char* keyUnit           = "Unit";
-    constexpr const char* MeterUnit         = "m";
-    constexpr const char* KilometerUnit     = "Km";
-    constexpr const char* ParsecUnit        = "pc";
-    constexpr const char* KiloparsecUnit    = "Kpc";
-    constexpr const char* MegaparsecUnit    = "Mpc";
-    constexpr const char* GigaparsecUnit    = "Gpc";
->>>>>>> a1e1c384
     constexpr const char* GigalightyearUnit = "Gly";
 
     constexpr const int8_t CurrentCacheVersion = 1;
@@ -414,14 +401,17 @@
     }
 
     void RenderableDUMeshes::initializeGL() {
-        RenderEngine& renderEngine = OsEng.renderEngine();
-        _program = renderEngine.buildRenderProgram(
-            "RenderableDUMeshes",
-            absPath("${MODULE_DIGITALUNIVERSE}/shaders/dumesh_vs.glsl"),
-            absPath("${MODULE_DIGITALUNIVERSE}/shaders/dumesh_fs.glsl")
+        _program = DigitalUniverseModule::ProgramObjectManager.requestProgramObject(
+            ProgramObjectName,
+            []() -> std::unique_ptr<ghoul::opengl::ProgramObject> {
+            return OsEng.renderEngine().buildRenderProgram(
+                "RenderableDUMeshes",
+                absPath("${MODULE_DIGITALUNIVERSE}/shaders/dumesh_vs.glsl"),
+                absPath("${MODULE_DIGITALUNIVERSE}/shaders/dumesh_fs.glsl")
+            );
+        }
         );
 
-<<<<<<< HEAD
         _uniformCache.modelViewTransform = _program->uniformLocation("modelViewTransform");
         _uniformCache.projectionTransform = _program->uniformLocation("projectionTransform");
         _uniformCache.alphaValue = _program->uniformLocation("alphaValue");
@@ -432,38 +422,6 @@
         if (!success) {
             throw ghoul::RuntimeError("Error loading data");
         }
-=======
-    }
-}
-
-bool RenderableDUMeshes::isReady() const {
-    return (_program != nullptr) &&
-           (!_renderingMeshesMap.empty() || (!_labelData.empty()));
-}
-
-void RenderableDUMeshes::initializeGL() {
-    _program = DigitalUniverseModule::ProgramObjectManager.requestProgramObject(
-        ProgramObjectName,
-        []() -> std::unique_ptr<ghoul::opengl::ProgramObject> {
-            return OsEng.renderEngine().buildRenderProgram(
-                "RenderableDUMeshes",
-                absPath("${MODULE_DIGITALUNIVERSE}/shaders/dumesh_vs.glsl"),
-                absPath("${MODULE_DIGITALUNIVERSE}/shaders/dumesh_fs.glsl")
-            );
-        }
-    );
-
-    _uniformCache.modelViewTransform = _program->uniformLocation("modelViewTransform");
-    _uniformCache.projectionTransform = _program->uniformLocation("projectionTransform");
-    _uniformCache.alphaValue = _program->uniformLocation("alphaValue");
-    //_uniformCache.scaleFactor = _program->uniformLocation("scaleFactor");
-    _uniformCache.color = _program->uniformLocation("color");
-
-    bool success = loadData();
-    if (!success) {
-        throw ghoul::RuntimeError("Error loading data");
-    }
->>>>>>> a1e1c384
 
         createMeshes();
 
@@ -488,12 +446,12 @@
             }
         }
 
-<<<<<<< HEAD
-        RenderEngine& renderEngine = OsEng.renderEngine();
-        if (_program) {
-            renderEngine.removeRenderProgram(_program);
-            _program = nullptr;
-        }
+        DigitalUniverseModule::ProgramObjectManager.releaseProgramObject(
+            ProgramObjectName,
+            [](ghoul::opengl::ProgramObject* p) {
+            OsEng.renderEngine().removeRenderProgram(p);
+        }
+        );
     }
 
     void RenderableDUMeshes::renderMeshes(const RenderData&,
@@ -536,56 +494,6 @@
             for (int i = 0; i < static_cast<int>(pair.second.vaoArray.size()); ++i) {
                 glBindVertexArray(pair.second.vaoArray[i]);
                 switch (pair.second.style) {
-=======
-    DigitalUniverseModule::ProgramObjectManager.releaseProgramObject(
-        ProgramObjectName,
-        [](ghoul::opengl::ProgramObject* p) {
-            OsEng.renderEngine().removeRenderProgram(p);
-        }
-    );
-}
-
-void RenderableDUMeshes::renderMeshes(const RenderData&,
-                                      const glm::dmat4& modelViewMatrix,
-                                      const glm::dmat4& projectionMatrix)
-{
-    // Saving current OpenGL state
-    GLfloat lineWidth = 1.0f;
-    glGetFloatv(GL_LINE_WIDTH, &lineWidth);
-
-    GLboolean blendEnabled = glIsEnabledi(GL_BLEND, 0);
-    GLenum blendEquationRGB;
-    GLenum blendEquationAlpha;
-    GLenum blendDestAlpha;
-    GLenum blendDestRGB;
-    GLenum blendSrcAlpha;
-    GLenum blendSrcRGB;
-
-    glGetIntegerv(GL_BLEND_EQUATION_RGB, &blendEquationRGB);
-    glGetIntegerv(GL_BLEND_EQUATION_ALPHA, &blendEquationAlpha);
-    glGetIntegerv(GL_BLEND_DST_ALPHA, &blendDestAlpha);
-    glGetIntegerv(GL_BLEND_DST_RGB, &blendDestRGB);
-    glGetIntegerv(GL_BLEND_SRC_ALPHA, &blendSrcAlpha);
-    glGetIntegerv(GL_BLEND_SRC_RGB, &blendSrcRGB);
-
-    glEnablei(GL_BLEND, 0);
-    //glBlendFunc(GL_SRC_ALPHA, GL_ONE);
-    glBlendFunc(GL_SRC_ALPHA, GL_ONE_MINUS_SRC_ALPHA);
-    glDepthMask(false);
-
-    _program->activate();
-
-    _program->setUniform(_uniformCache.modelViewTransform, modelViewMatrix);
-    _program->setUniform(_uniformCache.projectionTransform, projectionMatrix);
-    _program->setUniform(_uniformCache.alphaValue, _alphaValue);
-    //_program->setUniform(_uniformCache.scaleFactor, _scaleFactor);
-
-    for (auto pair : _renderingMeshesMap) {
-        _program->setUniform(_uniformCache.color, _meshColorMap[pair.second.colorIndex]);
-        for (int i = 0; i < static_cast<int>(pair.second.vaoArray.size()); ++i) {
-            glBindVertexArray(pair.second.vaoArray[i]);
-            switch (pair.second.style) {
->>>>>>> a1e1c384
                 case Solid:
                     break;
                 case Wire:
