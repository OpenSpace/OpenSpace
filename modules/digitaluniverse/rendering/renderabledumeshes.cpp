--- conflicted
+++ resolved
@@ -637,163 +637,6 @@
     return true;
 }
 
-<<<<<<< HEAD
-=======
-bool RenderableDUMeshes::readLabelFile() {
-    std::ifstream file(_labelFile);
-    if (!file.good()) {
-        LERROR(fmt::format("Failed to open Label file '{}'", _labelFile));
-        return false;
-    }
-
-    // The beginning of the speck file has a header that either contains comments
-    // (signaled by a preceding '#') or information about the structure of the file
-    // (signaled by the keywords 'datavar', 'texturevar', and 'texture')
-    std::string line;
-    while (true) {
-        std::streampos position = file.tellg();
-        std::getline(file, line);
-
-        // Guard against wrong line endings (copying files from Windows to Mac) causes
-        // lines to have a final \r
-        if (!line.empty() && line.back() == '\r') {
-            line = line.substr(0, line.length() - 1);
-        }
-
-
-        if (line.empty() || line[0] == '#') {
-            continue;
-        }
-
-        if (line.substr(0, 9) != "textcolor") {
-            // we read a line that doesn't belong to the header, so we have to jump back
-            // before the beginning of the current line
-            file.seekg(position);
-            continue;
-        }
-
-        if (line.substr(0, 9) == "textcolor") {
-            // textcolor lines are structured as follows:
-            // textcolor # description
-            // where # is color text defined in configuration file
-            std::stringstream str(line);
-
-            // TODO: handle cases of labels with different colors
-            break;
-        }
-    }
-
-    do {
-        std::vector<float> values(_nValuesPerAstronomicalObject);
-
-        std::getline(file, line);
-
-        // Guard against wrong line endings (copying files from Windows to Mac) causes
-        // lines to have a final \r
-        if (!line.empty() && line.back() == '\r') {
-            line = line.substr(0, line.length() - 1);
-        }
-
-        if (line.empty()) {
-            continue;
-        }
-
-        std::stringstream str(line);
-
-        glm::vec3 position = glm::vec3(0.f);
-        for (int j = 0; j < 3; ++j) {
-            str >> position[j];
-        }
-
-        std::string dummy;
-        str >> dummy; // text keyword
-
-        std::string label;
-        str >> label;
-        dummy.clear();
-
-        while (str >> dummy) {
-            label += " " + dummy;
-            dummy.clear();
-        }
-
-        _labelData.emplace_back(std::make_pair(position, label));
-
-    } while (!file.eof());
-
-    return true;
-}
-
-bool RenderableDUMeshes::loadCachedFile(const std::string& file) {
-    std::ifstream fileStream(file, std::ifstream::binary);
-    if (!fileStream.good()) {
-        LERROR(fmt::format("Error opening file '{}' for loading cache file", file));
-        return false;
-    }
-
-    int8_t version = 0;
-    fileStream.read(reinterpret_cast<char*>(&version), sizeof(int8_t));
-    if (version != CurrentCacheVersion) {
-        LINFO("The format of the cached file has changed: deleting old cache");
-        fileStream.close();
-        if (std::filesystem::is_regular_file(file)) {
-            std::filesystem::remove(file);
-        }
-        return false;
-    }
-
-    int32_t nValues = 0;
-    fileStream.read(reinterpret_cast<char*>(&nValues), sizeof(int32_t));
-    fileStream.read(
-        reinterpret_cast<char*>(&_nValuesPerAstronomicalObject),
-        sizeof(int32_t)
-    );
-
-    _fullData.resize(nValues);
-    fileStream.read(
-        reinterpret_cast<char*>(&_fullData[0]),
-        nValues * sizeof(_fullData[0])
-    );
-
-    bool success = fileStream.good();
-    return success;
-}
-
-bool RenderableDUMeshes::saveCachedFile(const std::string& file) const {
-    std::ofstream fileStream(file, std::ofstream::binary);
-    if (!fileStream.good()) {
-        LERROR(fmt::format("Error opening file '{}' for save cache file", file));
-        return false;
-    }
-
-    fileStream.write(
-        reinterpret_cast<const char*>(&CurrentCacheVersion),
-        sizeof(int8_t)
-    );
-
-    const int32_t nValues = static_cast<int32_t>(_fullData.size());
-    if (nValues == 0) {
-        LERROR("Error writing cache: No values were loaded");
-        return false;
-    }
-    fileStream.write(reinterpret_cast<const char*>(&nValues), sizeof(int32_t));
-
-    const int32_t nValuesPerAstronomicalObject = static_cast<int32_t>(
-        _nValuesPerAstronomicalObject
-    );
-    fileStream.write(
-        reinterpret_cast<const char*>(&nValuesPerAstronomicalObject),
-        sizeof(int32_t)
-    );
-
-    const size_t nBytes = nValues * sizeof(_fullData[0]);
-    fileStream.write(reinterpret_cast<const char*>(&_fullData[0]), nBytes);
-
-    const bool success = fileStream.good();
-    return success;
-}
-
->>>>>>> 92432cae
 void RenderableDUMeshes::createMeshes() {
     if (!(_dataIsDirty && _hasSpeckFile)) {
         return;
