--- conflicted
+++ resolved
@@ -153,94 +153,91 @@
 
 namespace openspace {
 
-    documentation::Documentation RenderableDUMeshes::Documentation() {
-        using namespace documentation;
-        return {
-            "RenderableDUMeshes",
-            "digitaluniverse_renderabledumeshes",
+documentation::Documentation RenderableDUMeshes::Documentation() {
+    using namespace documentation;
+    return {
+        "RenderableDUMeshes",
+        "digitaluniverse_renderabledumeshes",
+        {
             {
-                {
-                    "Type",
-                    new StringEqualVerifier("RenderableDUMeshes"),
-                    Optional::No
-                },
-                {
-                    KeyFile,
-                    new StringVerifier,
-                    Optional::No,
-                    "The path to the SPECK file that contains information about the "
-                    "astronomical object being rendered."
-                },
-                {
-                    keyColor,
-                    new Vector3Verifier<float>,
-                    Optional::No,
-                    "Astronomical Object Color (r,g,b)."
-                },
-                {
-                    TransparencyInfo.identifier,
-                    new DoubleVerifier,
-                    Optional::Yes,
-                    TransparencyInfo.description
-                },
-            /*{
-                ScaleFactorInfo.identifier,
+                "Type",
+                new StringEqualVerifier("RenderableDUMeshes"),
+                Optional::No
+            },
+            {
+                KeyFile,
+                new StringVerifier,
+                Optional::No,
+                "The path to the SPECK file that contains information about the "
+                "astronomical object being rendered."
+            },
+            {
+                keyColor,
+                new Vector3Verifier<float>,
+                Optional::No,
+                "Astronomical Object Color (r,g,b)."
+            },
+            {
+                TransparencyInfo.identifier,
                 new DoubleVerifier,
                 Optional::Yes,
-                ScaleFactorInfo.description
-            },*/
-            {
-                DrawLabelInfo.identifier,
-                new BoolVerifier,
-                Optional::Yes,
-                DrawLabelInfo.description
+                TransparencyInfo.description
             },
-            {
-                TextColorInfo.identifier,
-                new DoubleVector4Verifier,
-                Optional::Yes,
-                TextColorInfo.description
-            },
-            {
-                TextSizeInfo.identifier,
-                new DoubleVerifier,
-                Optional::Yes,
-                TextSizeInfo.description
-            },
-            {
-                LabelFileInfo.identifier,
-                new StringVerifier,
-                Optional::Yes,
-                LabelFileInfo.description
-            },
-            {
-                LabelMinSizeInfo.identifier,
-                new DoubleVerifier,
-                Optional::Yes,
-                LabelMinSizeInfo.description
-            },
-            {
-                LabelMaxSizeInfo.identifier,
-                new DoubleVerifier,
-                Optional::Yes,
-                LabelMaxSizeInfo.description
-            },
-            {
-                TransformationMatrixInfo.identifier,
-                new Matrix4x4Verifier<double>,
-                Optional::Yes,
-                TransformationMatrixInfo.description
-            },
-            {
-                MeshColorInfo.identifier,
-                new Vector3ListVerifier<float>,
-                Optional::No,
-                MeshColorInfo.description
-            },
-        }
-<<<<<<< HEAD
-        };
-=======
+        /*{
+            ScaleFactorInfo.identifier,
+            new DoubleVerifier,
+            Optional::Yes,
+            ScaleFactorInfo.description
+        },*/
+        {
+            DrawLabelInfo.identifier,
+            new BoolVerifier,
+            Optional::Yes,
+            DrawLabelInfo.description
+        },
+        {
+            TextColorInfo.identifier,
+            new DoubleVector4Verifier,
+            Optional::Yes,
+            TextColorInfo.description
+        },
+        {
+            TextSizeInfo.identifier,
+            new DoubleVerifier,
+            Optional::Yes,
+            TextSizeInfo.description
+        },
+        {
+            LabelFileInfo.identifier,
+            new StringVerifier,
+            Optional::Yes,
+            LabelFileInfo.description
+        },
+        {
+            LabelMinSizeInfo.identifier,
+            new DoubleVerifier,
+            Optional::Yes,
+            LabelMinSizeInfo.description
+        },
+        {
+            LabelMaxSizeInfo.identifier,
+            new DoubleVerifier,
+            Optional::Yes,
+            LabelMaxSizeInfo.description
+        },
+        {
+            TransformationMatrixInfo.identifier,
+            new Matrix4x4Verifier<double>,
+            Optional::Yes,
+            TransformationMatrixInfo.description
+        },
+        {
+            MeshColorInfo.identifier,
+            new Vector3ListVerifier<float>,
+            Optional::No,
+            MeshColorInfo.description
+        },
+    }
     };
 }
 
@@ -273,472 +270,438 @@
         _hasSpeckFile = true;
         _drawElements.onChange([&]() { _hasSpeckFile = !_hasSpeckFile; });
         addProperty(_drawElements);
->>>>>>> c7a96a6b
-    }
-
-
-    RenderableDUMeshes::RenderableDUMeshes(const ghoul::Dictionary& dictionary)
-        : Renderable(dictionary)
-        , _alphaValue(TransparencyInfo, 1.f, 0.f, 1.f)
-        //, _scaleFactor(ScaleFactorInfo, 1.f, 0.f, 64.f)
-        , _textColor(
-            TextColorInfo,
-            glm::vec4(1.0f, 1.0, 1.0f, 1.f),
-            glm::vec4(0.f),
-            glm::vec4(1.f)
-        )
-        , _textSize(TextSizeInfo, 8.0, 0.5, 24.0)
-        , _drawElements(DrawElementsInfo, true)
-        , _drawLabels(DrawLabelInfo, false)
-        , _textMinSize(LabelMinSizeInfo, 8.0, 0.5, 24.0)
-        , _textMaxSize(LabelMaxSizeInfo, 500.0, 0.0, 1000.0)
-        , _renderOption(RenderOptionInfo, properties::OptionProperty::DisplayType::Dropdown)
-    {
-        documentation::testSpecificationAndThrow(
-            Documentation(),
-            dictionary,
-            "RenderableDUMeshes"
+    }
+
+    _renderOption.addOption(0, "Camera View Direction");
+    _renderOption.addOption(1, "Camera Position Normal");
+    if (global::windowDelegate.isFisheyeRendering()) {
+        _renderOption.set(1);
+    }
+    else {
+        _renderOption.set(0);
+    }
+    addProperty(_renderOption);
+
+    if (dictionary.hasKey(keyUnit)) {
+        std::string unit = dictionary.value<std::string>(keyUnit);
+        if (unit == MeterUnit) {
+            _unit = Meter;
+        }
+        else if (unit == KilometerUnit) {
+            _unit = Kilometer;
+        }
+        else if (unit == ParsecUnit) {
+            _unit = Parsec;
+        }
+        else if (unit == KiloparsecUnit) {
+            _unit = Kiloparsec;
+        }
+        else if (unit == MegaparsecUnit) {
+            _unit = Megaparsec;
+        }
+        else if (unit == GigaparsecUnit) {
+            _unit = Gigaparsec;
+        }
+        else if (unit == GigalightyearUnit) {
+            _unit = GigalightYears;
+        }
+        else {
+            LWARNING("No unit given for RenderableDUMeshes. Using meters as units.");
+            _unit = Meter;
+        }
+    }
+
+    /*if (dictionary.hasKey(keyColor)) {
+        _pointColor = dictionary.value<glm::vec3>(keyColor);
+    }
+    addProperty(_pointColor);*/
+
+    if (dictionary.hasKey(TransparencyInfo.identifier)) {
+        _alphaValue = static_cast<float>(
+            dictionary.value<double>(TransparencyInfo.identifier)
+            );
+    }
+    addProperty(_alphaValue);
+
+    /*if (dictionary.hasKey(ScaleFactorInfo.identifier)) {
+        _scaleFactor = static_cast<float>(
+            dictionary.value<double>(ScaleFactorInfo.identifier)
         );
-
-        if (dictionary.hasKey(KeyFile)) {
-            _speckFile = absPath(dictionary.value<std::string>(KeyFile));
-            _hasSpeckFile = true;
-            _drawElements.onChange([&]() {
-                _hasSpeckFile = _hasSpeckFile == true ? false : true; });
-            addProperty(_drawElements);
-        }
-
-        _renderOption.addOption(0, "Camera View Direction");
-        _renderOption.addOption(1, "Camera Position Normal");
-        if (global::windowDelegate.isFisheyeRendering()) {
-            _renderOption.set(1);
-        }
-        else {
-            _renderOption.set(0);
-        }
-        addProperty(_renderOption);
-
-        if (dictionary.hasKey(keyUnit)) {
-            std::string unit = dictionary.value<std::string>(keyUnit);
-            if (unit == MeterUnit) {
-                _unit = Meter;
+    }
+    addProperty(_scaleFactor);*/
+
+    if (dictionary.hasKey(DrawLabelInfo.identifier)) {
+        _drawLabels = dictionary.value<bool>(DrawLabelInfo.identifier);
+    }
+    addProperty(_drawLabels);
+
+    if (dictionary.hasKey(LabelFileInfo.identifier)) {
+        _labelFile = absPath(dictionary.value<std::string>(
+            LabelFileInfo.identifier
+            ));
+        _hasLabel = true;
+
+        if (dictionary.hasKey(TextColorInfo.identifier)) {
+            _textColor = dictionary.value<glm::vec4>(TextColorInfo.identifier);
+            _hasLabel = true;
+        }
+        _textColor.setViewOption(properties::Property::ViewOptions::Color);
+        addProperty(_textColor);
+        _textColor.onChange([&]() { _textColorIsDirty = true; });
+
+
+        if (dictionary.hasKey(TextSizeInfo.identifier)) {
+            _textSize = dictionary.value<float>(TextSizeInfo.identifier);
+        }
+        addProperty(_textSize);
+
+        if (dictionary.hasKey(LabelMinSizeInfo.identifier)) {
+            _textMinSize = floor(
+                dictionary.value<float>(LabelMinSizeInfo.identifier)
+            );
+        }
+        addProperty(_textMinSize);
+
+        if (dictionary.hasKey(LabelMaxSizeInfo.identifier)) {
+            _textMaxSize = floor(
+                dictionary.value<float>(LabelMaxSizeInfo.identifier)
+            );
+        }
+        addProperty(_textMaxSize);
+    }
+
+    if (dictionary.hasKey(TransformationMatrixInfo.identifier)) {
+        _transformationMatrix = dictionary.value<glm::dmat4>(
+            TransformationMatrixInfo.identifier
+            );
+    }
+
+    if (dictionary.hasKey(MeshColorInfo.identifier)) {
+        ghoul::Dictionary colorDict = dictionary.value<ghoul::Dictionary>(
+            MeshColorInfo.identifier
+            );
+        for (int i = 0; i < static_cast<int>(colorDict.size()); ++i) {
+            _meshColorMap.insert({ i + 1,
+                colorDict.value<glm::vec3>(std::to_string(i + 1)) }
+            );
+        }
+
+    }
+}
+
+bool RenderableDUMeshes::isReady() const {
+    return (_program != nullptr) &&
+        (!_renderingMeshesMap.empty() || (!_labelData.empty()));
+}
+
+void RenderableDUMeshes::initializeGL() {
+    _program = DigitalUniverseModule::ProgramObjectManager.request(
+        ProgramObjectName,
+        []() -> std::unique_ptr<ghoul::opengl::ProgramObject> {
+        return global::renderEngine.buildRenderProgram(
+            "RenderableDUMeshes",
+            absPath("${MODULE_DIGITALUNIVERSE}/shaders/dumesh_vs.glsl"),
+            absPath("${MODULE_DIGITALUNIVERSE}/shaders/dumesh_fs.glsl")
+        );
+    }
+    );
+
+    ghoul::opengl::updateUniformLocations(*_program, _uniformCache, UniformNames);
+
+    bool success = loadData();
+    if (!success) {
+        throw ghoul::RuntimeError("Error loading data");
+    }
+
+    createMeshes();
+
+    if (_hasLabel) {
+        if (!_font) {
+            constexpr const int FontSize = 50;
+            _font = global::fontManager.font(
+                "Mono",
+                static_cast<float>(FontSize),
+                ghoul::fontrendering::FontManager::Outline::Yes,
+                ghoul::fontrendering::FontManager::LoadGlyphs::No
+            );
+        }
+    }
+}
+
+void RenderableDUMeshes::deinitializeGL() {
+    for (const std::pair<int, RenderingMesh>& pair : _renderingMeshesMap) {
+        for (int i = 0; i < pair.second.numU; ++i) {
+            glDeleteVertexArrays(1, &pair.second.vaoArray[i]);
+            glDeleteBuffers(1, &pair.second.vboArray[i]);
+        }
+    }
+
+    DigitalUniverseModule::ProgramObjectManager.release(
+        ProgramObjectName,
+        [](ghoul::opengl::ProgramObject* p) {
+        global::renderEngine.removeRenderProgram(p);
+    }
+    );
+}
+
+void RenderableDUMeshes::renderMeshes(const RenderData&,
+    const glm::dmat4& modelViewMatrix,
+    const glm::dmat4& projectionMatrix)
+{
+    // Saving current OpenGL state
+    GLfloat lineWidth = 1.0f;
+    glGetFloatv(GL_LINE_WIDTH, &lineWidth);
+
+    GLboolean blendEnabled = glIsEnabledi(GL_BLEND, 0);
+
+    GLenum blendEquationRGB;
+    glGetIntegerv(GL_BLEND_EQUATION_RGB, &blendEquationRGB);
+
+    GLenum blendEquationAlpha;
+    glGetIntegerv(GL_BLEND_EQUATION_ALPHA, &blendEquationAlpha);
+
+    GLenum blendDestAlpha;
+    glGetIntegerv(GL_BLEND_DST_ALPHA, &blendDestAlpha);
+
+    GLenum blendDestRGB;
+    glGetIntegerv(GL_BLEND_DST_RGB, &blendDestRGB);
+
+    GLenum blendSrcAlpha;
+    glGetIntegerv(GL_BLEND_SRC_ALPHA, &blendSrcAlpha);
+
+    GLenum blendSrcRGB;
+    glGetIntegerv(GL_BLEND_SRC_RGB, &blendSrcRGB);
+
+    glEnablei(GL_BLEND, 0);
+    //glBlendFunc(GL_SRC_ALPHA, GL_ONE);
+    glBlendFunc(GL_SRC_ALPHA, GL_ONE_MINUS_SRC_ALPHA);
+    glDepthMask(false);
+
+    _program->activate();
+
+    _program->setUniform(_uniformCache.modelViewTransform, modelViewMatrix);
+    _program->setUniform(_uniformCache.projectionTransform, projectionMatrix);
+    _program->setUniform(_uniformCache.alphaValue, _alphaValue);
+    //_program->setUniform(_uniformCache.scaleFactor, _scaleFactor);
+
+    for (const std::pair<int, RenderingMesh>& pair : _renderingMeshesMap) {
+        _program->setUniform(_uniformCache.color, _meshColorMap[pair.second.colorIndex]);
+        for (size_t i = 0; i < pair.second.vaoArray.size(); ++i) {
+            glBindVertexArray(pair.second.vaoArray[i]);
+            switch (pair.second.style) {
+            case Solid:
+                break;
+            case Wire:
+                glLineWidth(2.0);
+                glDrawArrays(GL_LINE_STRIP, 0, pair.second.numV);
+                glLineWidth(lineWidth);
+                break;
+            case Point:
+                glDrawArrays(GL_POINTS, 0, pair.second.numV);
+                break;
+            default:
+                break;
             }
-            else if (unit == KilometerUnit) {
-                _unit = Kilometer;
-            }
-            else if (unit == ParsecUnit) {
-                _unit = Parsec;
-            }
-            else if (unit == KiloparsecUnit) {
-                _unit = Kiloparsec;
-            }
-            else if (unit == MegaparsecUnit) {
-                _unit = Megaparsec;
-            }
-            else if (unit == GigaparsecUnit) {
-                _unit = Gigaparsec;
-            }
-            else if (unit == GigalightyearUnit) {
-                _unit = GigalightYears;
-            }
-            else {
-                LWARNING("No unit given for RenderableDUMeshes. Using meters as units.");
-                _unit = Meter;
-            }
-        }
-
-        /*if (dictionary.hasKey(keyColor)) {
-            _pointColor = dictionary.value<glm::vec3>(keyColor);
-        }
-        addProperty(_pointColor);*/
-
-        if (dictionary.hasKey(TransparencyInfo.identifier)) {
-            _alphaValue = static_cast<float>(
-                dictionary.value<double>(TransparencyInfo.identifier)
-                );
-        }
-        addProperty(_alphaValue);
-
-        /*if (dictionary.hasKey(ScaleFactorInfo.identifier)) {
-            _scaleFactor = static_cast<float>(
-                dictionary.value<double>(ScaleFactorInfo.identifier)
-            );
-        }
-        addProperty(_scaleFactor);*/
-
-        if (dictionary.hasKey(DrawLabelInfo.identifier)) {
-            _drawLabels = dictionary.value<bool>(DrawLabelInfo.identifier);
-        }
-        addProperty(_drawLabels);
-
-        if (dictionary.hasKey(LabelFileInfo.identifier)) {
-            _labelFile = absPath(dictionary.value<std::string>(
-                LabelFileInfo.identifier
-                ));
-            _hasLabel = true;
-
-            if (dictionary.hasKey(TextColorInfo.identifier)) {
-                _textColor = dictionary.value<glm::vec4>(TextColorInfo.identifier);
-                _hasLabel = true;
-            }
-            _textColor.setViewOption(properties::Property::ViewOptions::Color);
-            addProperty(_textColor);
-            _textColor.onChange([&]() { _textColorIsDirty = true; });
-
-
-            if (dictionary.hasKey(TextSizeInfo.identifier)) {
-                _textSize = dictionary.value<float>(TextSizeInfo.identifier);
-            }
-            addProperty(_textSize);
-
-            if (dictionary.hasKey(LabelMinSizeInfo.identifier)) {
-                _textMinSize = floor(
-                    dictionary.value<float>(LabelMinSizeInfo.identifier)
-                );
-            }
-            addProperty(_textMinSize);
-
-            if (dictionary.hasKey(LabelMaxSizeInfo.identifier)) {
-                _textMaxSize = floor(
-                    dictionary.value<float>(LabelMaxSizeInfo.identifier)
-                );
-            }
-            addProperty(_textMaxSize);
-        }
-
-        if (dictionary.hasKey(TransformationMatrixInfo.identifier)) {
-            _transformationMatrix = dictionary.value<glm::dmat4>(
-                TransformationMatrixInfo.identifier
-                );
-        }
-
-        if (dictionary.hasKey(MeshColorInfo.identifier)) {
-            ghoul::Dictionary colorDict = dictionary.value<ghoul::Dictionary>(
-                MeshColorInfo.identifier
-                );
-            for (int i = 0; i < static_cast<int>(colorDict.size()); ++i) {
-                _meshColorMap.insert({ i + 1,
-                    colorDict.value<glm::vec3>(std::to_string(i + 1)) }
-                );
-            }
-
-        }
-    }
-
-    bool RenderableDUMeshes::isReady() const {
-        return (_program != nullptr) &&
-            (!_renderingMeshesMap.empty() || (!_labelData.empty()));
-    }
-
-    void RenderableDUMeshes::initializeGL() {
-        _program = DigitalUniverseModule::ProgramObjectManager.request(
-            ProgramObjectName,
-            []() -> std::unique_ptr<ghoul::opengl::ProgramObject> {
-            return global::renderEngine.buildRenderProgram(
-                "RenderableDUMeshes",
-                absPath("${MODULE_DIGITALUNIVERSE}/shaders/dumesh_vs.glsl"),
-                absPath("${MODULE_DIGITALUNIVERSE}/shaders/dumesh_fs.glsl")
-            );
-        }
+        }
+    }
+
+    glBindVertexArray(0);
+    _program->deactivate();
+
+    // Restores blending state
+    glBlendEquationSeparate(blendEquationRGB, blendEquationAlpha);
+    glBlendFuncSeparate(blendSrcRGB, blendDestRGB, blendSrcAlpha, blendDestAlpha);
+
+    glDepthMask(true);
+
+    if (!blendEnabled) {
+        glDisablei(GL_BLEND, 0);
+    }
+}
+
+void RenderableDUMeshes::renderLabels(const RenderData& data,
+    const glm::dmat4& modelViewProjectionMatrix,
+    const glm::vec3& orthoRight,
+    const glm::vec3& orthoUp)
+{
+    float scale = 0.f;
+    switch (_unit) {
+    case Meter:
+        scale = 1.0;
+        break;
+    case Kilometer:
+        scale = 1e3;
+        break;
+    case Parsec:
+        scale = static_cast<float>(PARSEC);
+        break;
+    case Kiloparsec:
+        scale = static_cast<float>(1e3 * PARSEC);
+        break;
+    case Megaparsec:
+        scale = static_cast<float>(1e6 * PARSEC);
+        break;
+    case Gigaparsec:
+        scale = static_cast<float>(1e9 * PARSEC);
+        break;
+    case GigalightYears:
+        scale = static_cast<float>(306391534.73091 * PARSEC);
+        break;
+    }
+
+    for (const std::pair<glm::vec3, std::string>& pair : _labelData) {
+        //glm::vec3 scaledPos(_transformationMatrix * glm::dvec4(pair.first, 1.0));
+        glm::vec3 scaledPos(pair.first);
+        scaledPos *= scale;
+        ghoul::fontrendering::FontRenderer::defaultProjectionRenderer().render(
+            *_font,
+            scaledPos,
+            pair.second,
+            _textColor,
+            pow(10.f, _textSize.value()),
+            static_cast<int>(_textMinSize),
+            static_cast<int>(_textMaxSize),
+            modelViewProjectionMatrix,
+            orthoRight,
+            orthoUp,
+            data.camera.positionVec3(),
+            data.camera.lookUpVectorWorldSpace(),
+            _renderOption.value()
         );
-
-        ghoul::opengl::updateUniformLocations(*_program, _uniformCache, UniformNames);
-
-        bool success = loadData();
-        if (!success) {
-            throw ghoul::RuntimeError("Error loading data");
-        }
-
-        createMeshes();
-
-        if (_hasLabel) {
-            if (!_font) {
-                constexpr const int FontSize = 50;
-                _font = global::fontManager.font(
-                    "Mono",
-                    static_cast<float>(FontSize),
-                    ghoul::fontrendering::FontManager::Outline::Yes,
-                    ghoul::fontrendering::FontManager::LoadGlyphs::No
-                );
-            }
-        }
-    }
-
-    void RenderableDUMeshes::deinitializeGL() {
-        for (const std::pair<int, RenderingMesh>& pair : _renderingMeshesMap) {
-            for (int i = 0; i < pair.second.numU; ++i) {
-                glDeleteVertexArrays(1, &pair.second.vaoArray[i]);
-                glDeleteBuffers(1, &pair.second.vboArray[i]);
-            }
-        }
-
-        DigitalUniverseModule::ProgramObjectManager.release(
-            ProgramObjectName,
-            [](ghoul::opengl::ProgramObject* p) {
-            global::renderEngine.removeRenderProgram(p);
-        }
-        );
-    }
-
-    void RenderableDUMeshes::renderMeshes(const RenderData&,
-        const glm::dmat4& modelViewMatrix,
-        const glm::dmat4& projectionMatrix)
-    {
-        // Saving current OpenGL state
-        GLfloat lineWidth = 1.0f;
-        glGetFloatv(GL_LINE_WIDTH, &lineWidth);
-
-        GLboolean blendEnabled = glIsEnabledi(GL_BLEND, 0);
-
-        GLenum blendEquationRGB;
-        glGetIntegerv(GL_BLEND_EQUATION_RGB, &blendEquationRGB);
-
-        GLenum blendEquationAlpha;
-        glGetIntegerv(GL_BLEND_EQUATION_ALPHA, &blendEquationAlpha);
-
-        GLenum blendDestAlpha;
-        glGetIntegerv(GL_BLEND_DST_ALPHA, &blendDestAlpha);
-
-        GLenum blendDestRGB;
-        glGetIntegerv(GL_BLEND_DST_RGB, &blendDestRGB);
-
-        GLenum blendSrcAlpha;
-        glGetIntegerv(GL_BLEND_SRC_ALPHA, &blendSrcAlpha);
-
-        GLenum blendSrcRGB;
-        glGetIntegerv(GL_BLEND_SRC_RGB, &blendSrcRGB);
-
-        glEnablei(GL_BLEND, 0);
-        //glBlendFunc(GL_SRC_ALPHA, GL_ONE);
-        glBlendFunc(GL_SRC_ALPHA, GL_ONE_MINUS_SRC_ALPHA);
-        glDepthMask(false);
-
-        _program->activate();
-
-        _program->setUniform(_uniformCache.modelViewTransform, modelViewMatrix);
-        _program->setUniform(_uniformCache.projectionTransform, projectionMatrix);
-        _program->setUniform(_uniformCache.alphaValue, _alphaValue);
-        //_program->setUniform(_uniformCache.scaleFactor, _scaleFactor);
-
-        for (const std::pair<int, RenderingMesh>& pair : _renderingMeshesMap) {
-            _program->setUniform(_uniformCache.color, _meshColorMap[pair.second.colorIndex]);
-            for (size_t i = 0; i < pair.second.vaoArray.size(); ++i) {
-                glBindVertexArray(pair.second.vaoArray[i]);
-                switch (pair.second.style) {
-                case Solid:
-                    break;
-                case Wire:
-                    glLineWidth(2.0);
-                    glDrawArrays(GL_LINE_STRIP, 0, pair.second.numV);
-                    glLineWidth(lineWidth);
-                    break;
-                case Point:
-                    glDrawArrays(GL_POINTS, 0, pair.second.numV);
-                    break;
-                default:
-                    break;
-                }
-            }
-        }
-
-        glBindVertexArray(0);
-        _program->deactivate();
-
-        // Restores blending state
-        glBlendEquationSeparate(blendEquationRGB, blendEquationAlpha);
-        glBlendFuncSeparate(blendSrcRGB, blendDestRGB, blendSrcAlpha, blendDestAlpha);
-
-        glDepthMask(true);
-
-        if (!blendEnabled) {
-            glDisablei(GL_BLEND, 0);
-        }
-    }
-
-    void RenderableDUMeshes::renderLabels(const RenderData& data,
-        const glm::dmat4& modelViewProjectionMatrix,
-        const glm::vec3& orthoRight,
-        const glm::vec3& orthoUp)
-    {
-        float scale = 0.f;
-        switch (_unit) {
-        case Meter:
-            scale = 1.0;
-            break;
-        case Kilometer:
-            scale = 1e3;
-            break;
-        case Parsec:
-            scale = static_cast<float>(PARSEC);
-            break;
-        case Kiloparsec:
-            scale = static_cast<float>(1e3 * PARSEC);
-            break;
-        case Megaparsec:
-            scale = static_cast<float>(1e6 * PARSEC);
-            break;
-        case Gigaparsec:
-            scale = static_cast<float>(1e9 * PARSEC);
-            break;
-        case GigalightYears:
-            scale = static_cast<float>(306391534.73091 * PARSEC);
-            break;
-        }
-
-        for (const std::pair<glm::vec3, std::string>& pair : _labelData) {
-            //glm::vec3 scaledPos(_transformationMatrix * glm::dvec4(pair.first, 1.0));
-            glm::vec3 scaledPos(pair.first);
-            scaledPos *= scale;
-            ghoul::fontrendering::FontRenderer::defaultProjectionRenderer().render(
-                *_font,
-                scaledPos,
-                pair.second,
-                _textColor,
-                pow(10.f, _textSize.value()),
-                static_cast<int>(_textMinSize),
-                static_cast<int>(_textMaxSize),
-                modelViewProjectionMatrix,
-                orthoRight,
-                orthoUp,
-                data.camera.positionVec3(),
-                data.camera.lookUpVectorWorldSpace(),
-                _renderOption.value()
-            );
-        }
-    }
-
-    void RenderableDUMeshes::render(const RenderData& data, RendererTasks&) {
-        const glm::dmat4 modelMatrix =
-            glm::translate(glm::dmat4(1.0), data.modelTransform.translation) * // Translation
-            glm::dmat4(data.modelTransform.rotation) *  // Spice rotation
-            glm::scale(glm::dmat4(1.0), glm::dvec3(data.modelTransform.scale));
-
-        const glm::dmat4 modelViewMatrix = data.camera.combinedViewMatrix() * modelMatrix;
-        const glm::dmat4 projectionMatrix = data.camera.projectionMatrix();
-        const glm::dmat4 modelViewProjectionMatrix = projectionMatrix * modelViewMatrix;
-
-        const glm::vec3 lookup = data.camera.lookUpVectorWorldSpace();
-        const glm::vec3 viewDirection = data.camera.viewDirectionWorldSpace();
-        glm::vec3 right = glm::cross(viewDirection, lookup);
-        const glm::vec3 up = glm::cross(right, viewDirection);
-
-        const glm::dmat4 worldToModelTransform = glm::inverse(modelMatrix);
-        glm::vec3 orthoRight = glm::normalize(
+    }
+}
+
+void RenderableDUMeshes::render(const RenderData& data, RendererTasks&) {
+    const glm::dmat4 modelMatrix =
+        glm::translate(glm::dmat4(1.0), data.modelTransform.translation) * // Translation
+        glm::dmat4(data.modelTransform.rotation) *  // Spice rotation
+        glm::scale(glm::dmat4(1.0), glm::dvec3(data.modelTransform.scale));
+
+    const glm::dmat4 modelViewMatrix = data.camera.combinedViewMatrix() * modelMatrix;
+    const glm::dmat4 projectionMatrix = data.camera.projectionMatrix();
+    const glm::dmat4 modelViewProjectionMatrix = projectionMatrix * modelViewMatrix;
+
+    const glm::vec3 lookup = data.camera.lookUpVectorWorldSpace();
+    const glm::vec3 viewDirection = data.camera.viewDirectionWorldSpace();
+    glm::vec3 right = glm::cross(viewDirection, lookup);
+    const glm::vec3 up = glm::cross(right, viewDirection);
+
+    const glm::dmat4 worldToModelTransform = glm::inverse(modelMatrix);
+    glm::vec3 orthoRight = glm::normalize(
+        glm::vec3(worldToModelTransform * glm::vec4(right, 0.0))
+    );
+
+    if (orthoRight == glm::vec3(0.0)) {
+        glm::vec3 otherVector(lookup.y, lookup.x, lookup.z);
+        right = glm::cross(viewDirection, otherVector);
+        orthoRight = glm::normalize(
             glm::vec3(worldToModelTransform * glm::vec4(right, 0.0))
         );
-
-        if (orthoRight == glm::vec3(0.0)) {
-            glm::vec3 otherVector(lookup.y, lookup.x, lookup.z);
-            right = glm::cross(viewDirection, otherVector);
-            orthoRight = glm::normalize(
-                glm::vec3(worldToModelTransform * glm::vec4(right, 0.0))
-            );
-        }
-
-        const glm::vec3 orthoUp = glm::normalize(
-            glm::vec3(worldToModelTransform * glm::vec4(up, 0.0))
-        );
-
-        if (_hasSpeckFile) {
-            renderMeshes(data, modelViewMatrix, projectionMatrix);
-        }
-
-        if (_drawLabels && _hasLabel) {
-            renderLabels(data, modelViewProjectionMatrix, orthoRight, orthoUp);
-        }
-    }
-
-    void RenderableDUMeshes::update(const UpdateData&) {
-        if (_program->isDirty()) {
-            _program->rebuildFromFile();
-            ghoul::opengl::updateUniformLocations(*_program, _uniformCache, UniformNames);
-        }
-    }
-
-    bool RenderableDUMeshes::loadData() {
-        bool success = false;
-        if (_hasSpeckFile) {
-            // I disabled the cache as it didn't work on Mac --- abock
-            // std::string cachedFile = FileSys.cacheManager()->cachedFilename(
-            //     _speckFile,
-            //     ghoul::filesystem::CacheManager::Persistent::Yes
-            // );
-
-            // bool hasCachedFile = FileSys.fileExists(cachedFile);
-            // if (hasCachedFile) {
-            //     LINFO(
-            //         "Cached file '" << cachedFile <<
-            //         "' used for Speck file '" << _speckFile << "'"
-            //     );
-
-            //     success = loadCachedFile(cachedFile);
-            //     if (!success) {
-            //         FileSys.cacheManager()->removeCacheFile(_speckFile);
-            //         // Intentional fall-through to the 'else' to generate the cache
-            //         // file for the next run
-            //     }
-            // }
-            // else
-            // {
-            //     LINFO("Cache for Speck file '" << _speckFile << "' not found");
-            LINFO(fmt::format("Loading Speck file '{}'", _speckFile));
-
-            success = readSpeckFile();
-            if (!success) {
-                return false;
-            }
-
-            // LINFO("Saving cache");
-            //success &= saveCachedFile(cachedFile);
+    }
+
+    const glm::vec3 orthoUp = glm::normalize(
+        glm::vec3(worldToModelTransform * glm::vec4(up, 0.0))
+    );
+
+    if (_hasSpeckFile) {
+        renderMeshes(data, modelViewMatrix, projectionMatrix);
+    }
+
+    if (_drawLabels && _hasLabel) {
+        renderLabels(data, modelViewProjectionMatrix, orthoRight, orthoUp);
+    }
+}
+
+void RenderableDUMeshes::update(const UpdateData&) {
+    if (_program->isDirty()) {
+        _program->rebuildFromFile();
+        ghoul::opengl::updateUniformLocations(*_program, _uniformCache, UniformNames);
+    }
+}
+
+bool RenderableDUMeshes::loadData() {
+    bool success = false;
+    if (_hasSpeckFile) {
+        // I disabled the cache as it didn't work on Mac --- abock
+        // std::string cachedFile = FileSys.cacheManager()->cachedFilename(
+        //     _speckFile,
+        //     ghoul::filesystem::CacheManager::Persistent::Yes
+        // );
+
+        // bool hasCachedFile = FileSys.fileExists(cachedFile);
+        // if (hasCachedFile) {
+        //     LINFO(
+        //         "Cached file '" << cachedFile <<
+        //         "' used for Speck file '" << _speckFile << "'"
+        //     );
+
+        //     success = loadCachedFile(cachedFile);
+        //     if (!success) {
+        //         FileSys.cacheManager()->removeCacheFile(_speckFile);
+        //         // Intentional fall-through to the 'else' to generate the cache
+        //         // file for the next run
+        //     }
         // }
-        }
-
-        std::string labelFile = _labelFile;
-        if (!labelFile.empty()) {
-            // I disabled the cache as it didn't work on Mac --- abock
-            // std::string cachedFile = FileSys.cacheManager()->cachedFilename(
-            //     labelFile,
-            //     ghoul::filesystem::CacheManager::Persistent::Yes
-            // );
-            // bool hasCachedFile = FileSys.fileExists(cachedFile);
-            // if (hasCachedFile) {
-            //     LINFO(
-            //         "Cached file '" << cachedFile << "' used for Label file '" <<
-            //         labelFile << "'"
-            //     );
-
-            //     success &= loadCachedFile(cachedFile);
-            //     if (!success) {
-            //         FileSys.cacheManager()->removeCacheFile(labelFile);
-            //         // Intentional fall-through to the 'else' to generate the cache
-            //         // file for the next run
-            //     }
-            // }
-            // else {
-            //     LINFO("Cache for Label file '" << labelFile << "' not found");
-            LINFO(fmt::format("Loading Label file '{}'", labelFile));
-
-            success &= readLabelFile();
-            if (!success) {
-                return false;
-            }
-
-            // }
-        }
-
-        return success;
-    }
-
-    bool RenderableDUMeshes::readSpeckFile() {
-        std::ifstream file(_speckFile);
-        if (!file.good()) {
-            LERROR(fmt::format("Failed to open Speck file '{}'", _speckFile));
+        // else
+        // {
+        //     LINFO("Cache for Speck file '" << _speckFile << "' not found");
+        LINFO(fmt::format("Loading Speck file '{}'", _speckFile));
+
+        success = readSpeckFile();
+        if (!success) {
             return false;
         }
 
-<<<<<<< HEAD
-        int meshIndex = 0;
-=======
+        // LINFO("Saving cache");
+        //success &= saveCachedFile(cachedFile);
+    // }
+    }
+
+    std::string labelFile = _labelFile;
+    if (!labelFile.empty()) {
+        // I disabled the cache as it didn't work on Mac --- abock
+        // std::string cachedFile = FileSys.cacheManager()->cachedFilename(
+        //     labelFile,
+        //     ghoul::filesystem::CacheManager::Persistent::Yes
+        // );
+        // bool hasCachedFile = FileSys.fileExists(cachedFile);
+        // if (hasCachedFile) {
+        //     LINFO(
+        //         "Cached file '" << cachedFile << "' used for Label file '" <<
+        //         labelFile << "'"
+        //     );
+
+        //     success &= loadCachedFile(cachedFile);
+        //     if (!success) {
+        //         FileSys.cacheManager()->removeCacheFile(labelFile);
+        //         // Intentional fall-through to the 'else' to generate the cache
+        //         // file for the next run
+        //     }
+        // }
+        // else {
+        //     LINFO("Cache for Label file '" << labelFile << "' not found");
+        LINFO(fmt::format("Loading Label file '{}'", labelFile));
+
+        success &= readLabelFile();
+        if (!success) {
+            return false;
+        }
+
+        // }
+    }
+
+    return success;
+}
+
+bool RenderableDUMeshes::readSpeckFile() {
+    std::ifstream file(_speckFile);
+    if (!file.good()) {
+        LERROR(fmt::format("Failed to open Speck file '{}'", _speckFile));
+        return false;
+    }
+
+    int meshIndex = 0;
+
     // The beginning of the speck file has a header that either contains comments
     // (signaled by a preceding '#') or information about the structure of the file
     // (signaled by the keywords 'datavar', 'texturevar', and 'texture')
@@ -746,166 +709,120 @@
     while (true) {
         std::streampos position = file.tellg();
         std::getline(file, line);
->>>>>>> c7a96a6b
-
-        // The beginning of the speck file has a header that either contains comments
-        // (signaled by a preceding '#') or information about the structure of the file
-        // (signaled by the keywords 'datavar', 'texturevar', and 'texture')
-        std::string line = "";
-        while (true) {
-            std::streampos position = file.tellg();
+
+        if (file.eof()) {
+            break;
+        }
+
+        // Guard against wrong line endings (copying files from Windows to Mac) causes
+        // lines to have a final \r
+        if (!line.empty() && line.back() == '\r') {
+            line = line.substr(0, line.length() - 1);
+        }
+
+        if (line.empty() || line[0] == '#') {
+            continue;
+        }
+
+        if (line.substr(0, 4) != "mesh") {
+            // we read a line that doesn't belong to the header, so we have to jump back
+            // before the beginning of the current line
+            file.seekg(position);
+            break;
+        }
+
+        if (line.substr(0, 4) == "mesh") {
+            // mesh lines are structured as follows:
+            // mesh -t texnum -c colorindex -s style {
+            // where textnum is the index of the texture;
+            // colorindex is the index of the color for the mesh
+            // and style is solid, wire or point (for now we support only wire)
+            std::stringstream str(line);
+
+            RenderingMesh mesh;
+            mesh.meshIndex = meshIndex;
+
+            std::string dummy;
+            str >> dummy; // mesh command
+            dummy.clear();
+            str >> dummy; // texture index command?
+            do {
+                if (dummy == "-t") {
+                    dummy.clear();
+                    str >> mesh.textureIndex; // texture index
+                }
+                else if (dummy == "-c") {
+                    dummy.clear();
+                    str >> mesh.colorIndex; // color index command
+                }
+                else if (dummy == "-s") {
+                    dummy.clear();
+                    str >> dummy; // style value command
+                    if (dummy == "solid") {
+                        mesh.style = Solid;
+                    }
+                    else if (dummy == "wire") {
+                        mesh.style = Wire;
+                    }
+                    else if (dummy == "point") {
+                        mesh.style = Point;
+                    }
+                    else {
+                        mesh.style = INVALID;
+                        break;
+                    }
+                }
+                dummy.clear();
+                str >> dummy;
+            } while (dummy != "{");
+
             std::getline(file, line);
-
-            if (file.eof()) {
-                break;
-            }
-
-            // Guard against wrong line endings (copying files from Windows to Mac) causes
-            // lines to have a final \r
-            if (!line.empty() && line.back() == '\r') {
-                line = line.substr(0, line.length() - 1);
-            }
-
-            if (line.empty() || line[0] == '#') {
-                continue;
-            }
-
-            if (line.substr(0, 4) != "mesh") {
-                // we read a line that doesn't belong to the header, so we have to jump back
-                // before the beginning of the current line
-                file.seekg(position);
-                break;
-            }
-
-            if (line.substr(0, 4) == "mesh") {
-                // mesh lines are structured as follows:
-                // mesh -t texnum -c colorindex -s style {
-                // where textnum is the index of the texture;
-                // colorindex is the index of the color for the mesh
-                // and style is solid, wire or point (for now we support only wire)
-                std::stringstream str(line);
-
-                RenderingMesh mesh;
-                mesh.meshIndex = meshIndex;
-
-                std::string dummy;
-                str >> dummy; // mesh command
-                dummy.clear();
-                str >> dummy; // texture index command?
-                do {
-                    if (dummy == "-t") {
-                        dummy.clear();
-                        str >> mesh.textureIndex; // texture index
-                    }
-                    else if (dummy == "-c") {
-                        dummy.clear();
-                        str >> mesh.colorIndex; // color index command
-                    }
-                    else if (dummy == "-s") {
-                        dummy.clear();
-                        str >> dummy; // style value command
-                        if (dummy == "solid") {
-                            mesh.style = Solid;
-                        }
-                        else if (dummy == "wire") {
-                            mesh.style = Wire;
-                        }
-                        else if (dummy == "point") {
-                            mesh.style = Point;
+            std::stringstream dim(line);
+            dim >> mesh.numU; // numU
+            dim >> mesh.numV; // numV
+
+            // We can now read the vertices data:
+            for (int l = 0; l < mesh.numU * mesh.numV; ++l) {
+                std::getline(file, line);
+                if (line.substr(0, 1) != "}") {
+                    std::stringstream lineData(line);
+                    for (int i = 0; i < 7; ++i) {
+                        GLfloat value;
+                        lineData >> value;
+                        bool errorReading = lineData.rdstate() & std::ifstream::failbit;
+                        if (!errorReading) {
+                            mesh.vertices.push_back(value);
                         }
                         else {
-                            mesh.style = INVALID;
                             break;
                         }
                     }
-                    dummy.clear();
-                    str >> dummy;
-                } while (dummy != "{");
-
-                std::getline(file, line);
-                std::stringstream dim(line);
-                dim >> mesh.numU; // numU
-                dim >> mesh.numV; // numV
-
-                // We can now read the vertices data:
-                for (int l = 0; l < mesh.numU * mesh.numV; ++l) {
-                    std::getline(file, line);
-                    if (line.substr(0, 1) != "}") {
-                        std::stringstream lineData(line);
-                        for (int i = 0; i < 7; ++i) {
-                            GLfloat value;
-                            lineData >> value;
-                            bool errorReading = lineData.rdstate() & std::ifstream::failbit;
-                            if (!errorReading) {
-                                mesh.vertices.push_back(value);
-                            }
-                            else {
-                                break;
-                            }
-                        }
-                    }
-                    else {
-                        break;
-                    }
-                }
-
-                std::getline(file, line);
-                if (line.substr(0, 1) == "}") {
-                    _renderingMeshesMap.insert({ meshIndex++, mesh });
                 }
                 else {
-                    return false;
+                    break;
                 }
             }
-        }
-
-        return true;
-    }
-
-    bool RenderableDUMeshes::readLabelFile() {
-        std::ifstream file(_labelFile);
-        if (!file.good()) {
-            LERROR(fmt::format("Failed to open Label file '{}'", _labelFile));
-            return false;
-        }
-
-        // The beginning of the speck file has a header that either contains comments
-        // (signaled by a preceding '#') or information about the structure of the file
-        // (signaled by the keywords 'datavar', 'texturevar', and 'texture')
-        std::string line = "";
-        while (true) {
-            std::streampos position = file.tellg();
+
             std::getline(file, line);
-
-            // Guard against wrong line endings (copying files from Windows to Mac) causes
-            // lines to have a final \r
-            if (!line.empty() && line.back() == '\r') {
-                line = line.substr(0, line.length() - 1);
+            if (line.substr(0, 1) == "}") {
+                _renderingMeshesMap.insert({ meshIndex++, mesh });
             }
-
-
-            if (line.empty() || line[0] == '#') {
-                continue;
+            else {
+                return false;
             }
-
-            if (line.substr(0, 9) != "textcolor") {
-                // we read a line that doesn't belong to the header, so we have to jump back
-                // before the beginning of the current line
-                file.seekg(position);
-                continue;
-            }
-
-            if (line.substr(0, 9) == "textcolor") {
-                // textcolor lines are structured as follows:
-                // textcolor # description
-                // where # is color text defined in configuration file
-                std::stringstream str(line);
-
-<<<<<<< HEAD
-                // TODO: handle cases of labels with different colors
-                break;
-            }
-=======
+        }
+    }
+
+    return true;
+}
+
+bool RenderableDUMeshes::readLabelFile() {
+    std::ifstream file(_labelFile);
+    if (!file.good()) {
+        LERROR(fmt::format("Failed to open Label file '{}'", _labelFile));
+        return false;
+    }
+
     // The beginning of the speck file has a header that either contains comments
     // (signaled by a preceding '#') or information about the structure of the file
     // (signaled by the keywords 'datavar', 'texturevar', and 'texture')
@@ -917,85 +834,66 @@
         // Guard against wrong line endings (copying files from Windows to Mac) causes
         // lines to have a final \r
         if (!line.empty() && line.back() == '\r') {
-            line = line.substr(0, line.length() -1);
->>>>>>> c7a96a6b
-        }
-
-
-        do {
-            std::vector<float> values(_nValuesPerAstronomicalObject);
-
-            std::getline(file, line);
-
-            // Guard against wrong line endings (copying files from Windows to Mac) causes
-            // lines to have a final \r
-            if (!line.empty() && line.back() == '\r') {
-                line = line.substr(0, line.length() - 1);
-            }
-
-            if (line.empty()) {
-                continue;
-            }
-
+            line = line.substr(0, line.length() - 1);
+        }
+
+
+        if (line.empty() || line[0] == '#') {
+            continue;
+        }
+
+        if (line.substr(0, 9) != "textcolor") {
+            // we read a line that doesn't belong to the header, so we have to jump back
+            // before the beginning of the current line
+            file.seekg(position);
+            continue;
+        }
+
+        if (line.substr(0, 9) == "textcolor") {
+            // textcolor lines are structured as follows:
+            // textcolor # description
+            // where # is color text defined in configuration file
             std::stringstream str(line);
 
-            glm::vec3 position;
-            for (int j = 0; j < 3; ++j) {
-                str >> position[j];
-            }
-
-            std::string dummy;
-            str >> dummy; // text keyword
-
-            std::string label;
-            str >> label;
+            // TODO: handle cases of labels with different colors
+            break;
+        }
+    }
+
+
+    do {
+        std::vector<float> values(_nValuesPerAstronomicalObject);
+
+        std::getline(file, line);
+
+        // Guard against wrong line endings (copying files from Windows to Mac) causes
+        // lines to have a final \r
+        if (!line.empty() && line.back() == '\r') {
+            line = line.substr(0, line.length() - 1);
+        }
+
+        if (line.empty()) {
+            continue;
+        }
+
+        std::stringstream str(line);
+
+        glm::vec3 position;
+        for (int j = 0; j < 3; ++j) {
+            str >> position[j];
+        }
+
+        std::string dummy;
+        str >> dummy; // text keyword
+
+        std::string label;
+        str >> label;
+        dummy.clear();
+
+        while (str >> dummy) {
+            label += " " + dummy;
             dummy.clear();
-
-            while (str >> dummy) {
-                label += " " + dummy;
-                dummy.clear();
-            }
-
-            glm::vec3 transformedPos = glm::vec3(
-                _transformationMatrix * glm::dvec4(position, 1.0)
-            );
-            _labelData.push_back(std::make_pair(transformedPos, label));
-
-        } while (!file.eof());
-
-        return true;
-    }
-
-    bool RenderableDUMeshes::loadCachedFile(const std::string& file) {
-        std::ifstream fileStream(file, std::ifstream::binary);
-        if (fileStream.good()) {
-            int8_t version = 0;
-            fileStream.read(reinterpret_cast<char*>(&version), sizeof(int8_t));
-            if (version != CurrentCacheVersion) {
-                LINFO("The format of the cached file has changed: deleting old cache");
-                fileStream.close();
-                FileSys.deleteFile(file);
-                return false;
-            }
-
-            int32_t nValues = 0;
-            fileStream.read(reinterpret_cast<char*>(&nValues), sizeof(int32_t));
-            fileStream.read(
-                reinterpret_cast<char*>(&_nValuesPerAstronomicalObject),
-                sizeof(int32_t)
-            );
-
-            _fullData.resize(nValues);
-            fileStream.read(reinterpret_cast<char*>(&_fullData[0]),
-                nValues * sizeof(_fullData[0]));
-
-            bool success = fileStream.good();
-            return success;
-        }
-<<<<<<< HEAD
-        else {
-            LERROR(fmt::format("Error opening file '{}' for loading cache file", file));
-=======
+        }
 
         glm::vec3 transformedPos = glm::vec3(
             _transformationMatrix * glm::dvec4(position, 1.0)
@@ -1016,90 +914,167 @@
             LINFO("The format of the cached file has changed: deleting old cache");
             fileStream.close();
             FileSys.deleteFile(file);
->>>>>>> c7a96a6b
             return false;
         }
-    }
-
-    bool RenderableDUMeshes::saveCachedFile(const std::string& file) const {
-        std::ofstream fileStream(file, std::ofstream::binary);
-        if (fileStream.good()) {
-            fileStream.write(reinterpret_cast<const char*>(&CurrentCacheVersion),
-                sizeof(int8_t));
-
-            const int32_t nValues = static_cast<int32_t>(_fullData.size());
-            if (nValues == 0) {
-                LERROR("Error writing cache: No values were loaded");
-                return false;
+
+        int32_t nValues = 0;
+        fileStream.read(reinterpret_cast<char*>(&nValues), sizeof(int32_t));
+        fileStream.read(
+            reinterpret_cast<char*>(&_nValuesPerAstronomicalObject),
+            sizeof(int32_t)
+        );
+
+        _fullData.resize(nValues);
+        fileStream.read(reinterpret_cast<char*>(&_fullData[0]),
+            nValues * sizeof(_fullData[0]));
+
+        bool success = fileStream.good();
+        return success;
+    }
+    else {
+        LERROR(fmt::format("Error opening file '{}' for loading cache file", file));
+        return false;
+    }
+}
+
+bool RenderableDUMeshes::saveCachedFile(const std::string& file) const {
+    std::ofstream fileStream(file, std::ofstream::binary);
+    if (fileStream.good()) {
+        fileStream.write(reinterpret_cast<const char*>(&CurrentCacheVersion),
+            sizeof(int8_t));
+
+        const int32_t nValues = static_cast<int32_t>(_fullData.size());
+        if (nValues == 0) {
+            LERROR("Error writing cache: No values were loaded");
+            return false;
+        }
+        fileStream.write(reinterpret_cast<const char*>(&nValues), sizeof(int32_t));
+
+        const int32_t nValuesPerAstronomicalObject = static_cast<int32_t>(
+            _nValuesPerAstronomicalObject
+            );
+        fileStream.write(
+            reinterpret_cast<const char*>(&nValuesPerAstronomicalObject),
+            sizeof(int32_t)
+        );
+
+        const size_t nBytes = nValues * sizeof(_fullData[0]);
+        fileStream.write(reinterpret_cast<const char*>(&_fullData[0]), nBytes);
+
+        const bool success = fileStream.good();
+        return success;
+    }
+    else {
+        LERROR(fmt::format("Error opening file '{}' for save cache file", file));
+        return false;
+    }
+}
+
+void RenderableDUMeshes::createMeshes() {
+    if (_dataIsDirty && _hasSpeckFile) {
+        LDEBUG("Creating planes");
+
+        for (std::pair<const int, RenderingMesh>& p : _renderingMeshesMap) {
+            float scale = 0.f;
+            switch (_unit) {
+            case Meter:
+                scale = 1.f;
+                break;
+            case Kilometer:
+                scale = 1e3f;
+                break;
+            case Parsec:
+                scale = static_cast<float>(PARSEC);
+                break;
+            case Kiloparsec:
+                scale = static_cast<float>(1e3 * PARSEC);
+                break;
+            case Megaparsec:
+                scale = static_cast<float>(1e6 * PARSEC);
+                break;
+            case Gigaparsec:
+                scale = static_cast<float>(1e9 * PARSEC);
+                break;
+            case GigalightYears:
+                scale = static_cast<float>(306391534.73091 * PARSEC);
+                break;
             }
-            fileStream.write(reinterpret_cast<const char*>(&nValues), sizeof(int32_t));
-
-            const int32_t nValuesPerAstronomicalObject = static_cast<int32_t>(
-                _nValuesPerAstronomicalObject
+
+            for (GLfloat& v : p.second.vertices) {
+                v *= scale;
+            }
+
+            for (int i = 0; i < p.second.numU; ++i) {
+                GLuint vao;
+                glGenVertexArrays(1, &vao);
+                p.second.vaoArray.push_back(vao);
+
+                GLuint vbo;
+                glGenBuffers(1, &vbo);
+                p.second.vboArray.push_back(vbo);
+
+                glBindVertexArray(vao);
+                glBindBuffer(GL_ARRAY_BUFFER, vbo);
+                //glBufferData(GL_ARRAY_BUFFER, it->second.numV * sizeof(GLfloat),
+                glBufferData(
+                    GL_ARRAY_BUFFER,
+                    p.second.vertices.size() * sizeof(GLfloat),
+                    &p.second.vertices[0],
+                    GL_STATIC_DRAW
                 );
-            fileStream.write(
-                reinterpret_cast<const char*>(&nValuesPerAstronomicalObject),
-                sizeof(int32_t)
-            );
-
-            const size_t nBytes = nValues * sizeof(_fullData[0]);
-            fileStream.write(reinterpret_cast<const char*>(&_fullData[0]), nBytes);
-
-            const bool success = fileStream.good();
-            return success;
-        }
-        else {
-            LERROR(fmt::format("Error opening file '{}' for save cache file", file));
-            return false;
-        }
-    }
-
-    void RenderableDUMeshes::createMeshes() {
-        if (_dataIsDirty && _hasSpeckFile) {
-            LDEBUG("Creating planes");
-
-            for (std::pair<const int, RenderingMesh>& p : _renderingMeshesMap) {
-                float scale = 0.f;
-                switch (_unit) {
-                case Meter:
-                    scale = 1.f;
-                    break;
-                case Kilometer:
-                    scale = 1e3f;
-                    break;
-                case Parsec:
-                    scale = static_cast<float>(PARSEC);
-                    break;
-                case Kiloparsec:
-                    scale = static_cast<float>(1e3 * PARSEC);
-                    break;
-                case Megaparsec:
-                    scale = static_cast<float>(1e6 * PARSEC);
-                    break;
-                case Gigaparsec:
-                    scale = static_cast<float>(1e9 * PARSEC);
-                    break;
-                case GigalightYears:
-                    scale = static_cast<float>(306391534.73091 * PARSEC);
-                    break;
+                // in_position
+                glEnableVertexAttribArray(0);
+                // U and V may not be given by the user
+                if (p.second.vertices.size() / (p.second.numU * p.second.numV) > 3) {
+                    glVertexAttribPointer(
+                        0,
+                        3,
+                        GL_FLOAT,
+                        GL_FALSE,
+                        sizeof(GLfloat) * 5,
+                        reinterpret_cast<GLvoid*>(sizeof(GLfloat) * i * p.second.numV)
+                    );
+
+                    // texture coords
+                    glEnableVertexAttribArray(1);
+                    glVertexAttribPointer(
+                        1,
+                        2,
+                        GL_FLOAT,
+                        GL_FALSE,
+                        sizeof(GLfloat) * 7,
+                        reinterpret_cast<GLvoid*>(
+                            sizeof(GLfloat) * 3 * i * p.second.numV
+                            )
+                    );
                 }
-
-                for (GLfloat& v : p.second.vertices) {
-                    v *= scale;
+                else { // no U and V:
+                    glVertexAttribPointer(
+                        0,
+                        3,
+                        GL_FLOAT,
+                        GL_FALSE,
+                        0,
+                        reinterpret_cast<GLvoid*>(
+                            sizeof(GLfloat) * 3 * i * p.second.numV
+                            )
+                    );
                 }
-
-                for (int i = 0; i < p.second.numU; ++i) {
-                    GLuint vao;
-                    glGenVertexArrays(1, &vao);
-                    p.second.vaoArray.push_back(vao);
-
-                    GLuint vbo;
-                    glGenBuffers(1, &vbo);
-                    p.second.vboArray.push_back(vbo);
-
-                    glBindVertexArray(vao);
-                    glBindBuffer(GL_ARRAY_BUFFER, vbo);
-                    //glBufferData(GL_ARRAY_BUFFER, it->second.numV * sizeof(GLfloat),
+            }
+
+            // Grid: we need columns
+            if (p.second.numU > 1) {
+                for (int i = 0; i < p.second.numV; ++i) {
+                    GLuint cvao;
+                    glGenVertexArrays(1, &cvao);
+                    p.second.vaoArray.push_back(cvao);
+
+                    GLuint cvbo;
+                    glGenBuffers(1, &cvbo);
+                    p.second.vboArray.push_back(cvbo);
+
+                    glBindVertexArray(cvao);
+                    glBindBuffer(GL_ARRAY_BUFFER, cvbo);
                     glBufferData(
                         GL_ARRAY_BUFFER,
                         p.second.vertices.size() * sizeof(GLfloat),
@@ -1109,14 +1084,16 @@
                     // in_position
                     glEnableVertexAttribArray(0);
                     // U and V may not be given by the user
-                    if (p.second.vertices.size() / (p.second.numU * p.second.numV) > 3) {
+                    if (p.second.vertices.size() /
+                        (p.second.numU * p.second.numV) > 3)
+                    {
                         glVertexAttribPointer(
                             0,
                             3,
                             GL_FLOAT,
                             GL_FALSE,
-                            sizeof(GLfloat) * 5,
-                            reinterpret_cast<GLvoid*>(sizeof(GLfloat) * i * p.second.numV)
+                            p.second.numV * sizeof(GLfloat) * 5,
+                            reinterpret_cast<GLvoid*>(sizeof(GLfloat) * i)
                         );
 
                         // texture coords
@@ -1126,10 +1103,8 @@
                             2,
                             GL_FLOAT,
                             GL_FALSE,
-                            sizeof(GLfloat) * 7,
-                            reinterpret_cast<GLvoid*>(
-                                sizeof(GLfloat) * 3 * i * p.second.numV
-                                )
+                            p.second.numV * sizeof(GLfloat) * 7,
+                            reinterpret_cast<GLvoid*>(sizeof(GLfloat) * 3 * i)
                         );
                     }
                     else { // no U and V:
@@ -1138,81 +1113,22 @@
                             3,
                             GL_FLOAT,
                             GL_FALSE,
-                            0,
-                            reinterpret_cast<GLvoid*>(
-                                sizeof(GLfloat) * 3 * i * p.second.numV
-                                )
+                            p.second.numV * sizeof(GLfloat) * 3,
+                            reinterpret_cast<GLvoid*>(sizeof(GLfloat) * 3 * i)
                         );
                     }
                 }
-
-                // Grid: we need columns
-                if (p.second.numU > 1) {
-                    for (int i = 0; i < p.second.numV; ++i) {
-                        GLuint cvao;
-                        glGenVertexArrays(1, &cvao);
-                        p.second.vaoArray.push_back(cvao);
-
-                        GLuint cvbo;
-                        glGenBuffers(1, &cvbo);
-                        p.second.vboArray.push_back(cvbo);
-
-                        glBindVertexArray(cvao);
-                        glBindBuffer(GL_ARRAY_BUFFER, cvbo);
-                        glBufferData(
-                            GL_ARRAY_BUFFER,
-                            p.second.vertices.size() * sizeof(GLfloat),
-                            &p.second.vertices[0],
-                            GL_STATIC_DRAW
-                        );
-                        // in_position
-                        glEnableVertexAttribArray(0);
-                        // U and V may not be given by the user
-                        if (p.second.vertices.size() /
-                            (p.second.numU * p.second.numV) > 3)
-                        {
-                            glVertexAttribPointer(
-                                0,
-                                3,
-                                GL_FLOAT,
-                                GL_FALSE,
-                                p.second.numV * sizeof(GLfloat) * 5,
-                                reinterpret_cast<GLvoid*>(sizeof(GLfloat) * i)
-                            );
-
-                            // texture coords
-                            glEnableVertexAttribArray(1);
-                            glVertexAttribPointer(
-                                1,
-                                2,
-                                GL_FLOAT,
-                                GL_FALSE,
-                                p.second.numV * sizeof(GLfloat) * 7,
-                                reinterpret_cast<GLvoid*>(sizeof(GLfloat) * 3 * i)
-                            );
-                        }
-                        else { // no U and V:
-                            glVertexAttribPointer(
-                                0,
-                                3,
-                                GL_FLOAT,
-                                GL_FALSE,
-                                p.second.numV * sizeof(GLfloat) * 3,
-                                reinterpret_cast<GLvoid*>(sizeof(GLfloat) * 3 * i)
-                            );
-                        }
-                    }
-                }
             }
-
-            glBindVertexArray(0);
-
-            _dataIsDirty = false;
-        }
-
-        if (_hasLabel && _labelDataIsDirty) {
-            _labelDataIsDirty = false;
-        }
-    }
+        }
+
+        glBindVertexArray(0);
+
+        _dataIsDirty = false;
+    }
+
+    if (_hasLabel && _labelDataIsDirty) {
+        _labelDataIsDirty = false;
+    }
+}
 
 } // namespace openspace