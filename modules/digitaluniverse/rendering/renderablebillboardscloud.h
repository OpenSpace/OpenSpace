/*****************************************************************************************
 *                                                                                       *
 * OpenSpace                                                                             *
 *                                                                                       *
 * Copyright (c) 2014-2018                                                               *
 *                                                                                       *
 * Permission is hereby granted, free of charge, to any person obtaining a copy of this  *
 * software and associated documentation files (the "Software"), to deal in the Software *
 * without restriction, including without limitation the rights to use, copy, modify,    *
 * merge, publish, distribute, sublicense, and/or sell copies of the Software, and to    *
 * permit persons to whom the Software is furnished to do so, subject to the following   *
 * conditions:                                                                           *
 *                                                                                       *
 * The above copyright notice and this permission notice shall be included in all copies *
 * or substantial portions of the Software.                                              *
 *                                                                                       *
 * THE SOFTWARE IS PROVIDED "AS IS", WITHOUT WARRANTY OF ANY KIND, EXPRESS OR IMPLIED,   *
 * INCLUDING BUT NOT LIMITED TO THE WARRANTIES OF MERCHANTABILITY, FITNESS FOR A         *
 * PARTICULAR PURPOSE AND NONINFRINGEMENT. IN NO EVENT SHALL THE AUTHORS OR COPYRIGHT    *
 * HOLDERS BE LIABLE FOR ANY CLAIM, DAMAGES OR OTHER LIABILITY, WHETHER IN AN ACTION OF  *
 * CONTRACT, TORT OR OTHERWISE, ARISING FROM, OUT OF OR IN CONNECTION WITH THE SOFTWARE  *
 * OR THE USE OR OTHER DEALINGS IN THE SOFTWARE.                                         *
 ****************************************************************************************/

#ifndef __OPENSPACE_MODULE_DIGITALUNIVERSE___RENDERABLEBILLBOARDSCLOUD___H__
#define __OPENSPACE_MODULE_DIGITALUNIVERSE___RENDERABLEBILLBOARDSCLOUD___H__

#include <openspace/rendering/renderable.h>

#include <openspace/properties/optionproperty.h>
#include <openspace/properties/stringproperty.h>
#include <openspace/properties/scalar/boolproperty.h>
#include <openspace/properties/scalar/floatproperty.h>
#include <openspace/properties/vector/vec2property.h>
#include <openspace/properties/vector/vec3property.h>
#include <openspace/properties/vector/vec4property.h>
#include <ghoul/opengl/ghoul_gl.h>
#include <ghoul/opengl/uniformcache.h>
#include <functional>
#include <unordered_map>

namespace ghoul::filesystem { class File; }
namespace ghoul::fontrendering { class Font; }
namespace ghoul::opengl {
    class ProgramObject;
    class Texture;
} // namespace ghoul::opengl

namespace openspace {

    namespace documentation { struct Documentation; }

    class RenderableBillboardsCloud : public Renderable {
    public:
        explicit RenderableBillboardsCloud(const ghoul::Dictionary& dictionary);
        ~RenderableBillboardsCloud() = default;

        void initialize() override;
        void initializeGL() override;
        void deinitializeGL() override;

        bool isReady() const override;

        void render(const RenderData& data, RendererTasks& rendererTask) override;
        void update(const UpdateData& data) override;

        static documentation::Documentation Documentation();

    private:
        enum Unit {
            Meter = 0,
            Kilometer = 1,
            Parsec = 2,
            Kiloparsec = 3,
            Megaparsec = 4,
            Gigaparsec = 5,
            GigalightYears = 6
        };

        void createDataSlice();
        void createPolygonTexture();
        void renderToTexture(GLuint textureToRenderTo, GLuint textureWidth,
            GLuint textureHeight);
        void loadPolygonGeometryForRendering();
        void renderPolygonGeometry(GLuint vao);
        void renderBillboards(const RenderData& data, const glm::dmat4& modelMatrix,
            const glm::dvec3& orthoRight, const glm::dvec3& orthoUp, float fadeInVariable);
        void renderLabels(const RenderData& data, const glm::dmat4& modelViewProjectionMatrix,
            const glm::dvec3& orthoRight, const glm::dvec3& orthoUp, float fadeInVariable);

        bool loadData();
        bool loadSpeckData();
        bool loadLabelData();
        bool readSpeckFile();
        bool readColorMapFile();
        bool readLabelFile();
        bool loadCachedFile(const std::string& file);
        bool saveCachedFile(const std::string& file) const;

        bool _hasSpeckFile = false;
        bool _dataIsDirty = true;
        bool _textColorIsDirty = true;
        bool _hasSpriteTexture = false;
        bool _spriteTextureIsDirty = true;
        bool _hasColorMapFile = false;
        bool _hasPolygon = false;
        bool _hasLabel = false;

        int _polygonSides = 0;

        GLuint _pTexture = 0;

        properties::FloatProperty _scaleFactor;
        properties::Vec3Property _pointColor;
        properties::StringProperty _spriteTexturePath;
        properties::Vec4Property _textColor;
        properties::FloatProperty _textSize;
        properties::FloatProperty _textMinSize;
        properties::FloatProperty _textMaxSize;
        properties::BoolProperty _drawElements;
        properties::BoolProperty _drawLabels;
        properties::BoolProperty _pixelSizeControl;
        properties::OptionProperty _colorOption;
        properties::Vec2Property _fadeInDistance;
        properties::BoolProperty _disableFadeInDistance;
        properties::FloatProperty _billboardMaxSize;
        properties::FloatProperty _billboardMinSize;
        properties::FloatProperty _correctionSizeEndDistance;
        properties::FloatProperty _correctionSizeFactor;

        // DEBUG:
        properties::OptionProperty _renderOption;

        ghoul::opengl::Texture* _polygonTexture;
        ghoul::opengl::Texture* _spriteTexture;
        ghoul::opengl::ProgramObject* _program = nullptr;
        ghoul::opengl::ProgramObject* _renderToPolygonProgram = nullptr;

        UniformCache(cameraViewProjectionMatrix, modelMatrix, cameraPos, cameraLookup,
            renderOption, minBillboardSize, maxBillboardSize, correctionSizeEndDistance,
            correctionSizeFactor, color, alphaValue, scaleFactor, up, right, fadeInValue,
            screenSize, spriteTexture, hasColormap, enabledRectSizeControl
        ) _uniformCache;
        std::shared_ptr<ghoul::fontrendering::Font> _font;

        std::string _speckFile;
        std::string _colorMapFile;
        std::string _labelFile;
        std::string _colorOptionString;

        Unit _unit = Parsec;

        std::vector<float> _slicedData;
        std::vector<float> _fullData;
        std::vector<glm::vec4> _colorMapData;
        std::vector<std::pair<glm::vec3, std::string>> _labelData;
        std::unordered_map<std::string, int> _variableDataPositionMap;
        std::unordered_map<int, std::string> _optionConversionMap;
        std::vector<glm::vec2> _colorRangeData;

        int _nValuesPerAstronomicalObject = 0;

        glm::dmat4 _transformationMatrix = glm::dmat4(1.0);

        GLuint _vao = 0;
        GLuint _vbo = 0;

        // For polygons
        GLuint _polygonVao = 0;
        GLuint _polygonVbo = 0;
    };

<<<<<<< HEAD
=======
    void createDataSlice();
    void createPolygonTexture();
    void renderToTexture(GLuint textureToRenderTo, GLuint textureWidth,
        GLuint textureHeight);
    void loadPolygonGeometryForRendering();
    void renderPolygonGeometry(GLuint vao);
    void renderBillboards(const RenderData& data, const glm::dmat4& modelMatrix,
        const glm::dvec3& orthoRight, const glm::dvec3& orthoUp, float fadeInVariable);
    void renderLabels(const RenderData& data, const glm::dmat4& modelViewProjectionMatrix,
        const glm::dvec3& orthoRight, const glm::dvec3& orthoUp, float fadeInVariable);

    bool loadData();
    bool loadSpeckData();
    bool loadLabelData();
    bool readSpeckFile();
    bool readColorMapFile();
    bool readLabelFile();
    bool loadCachedFile(const std::string& file);
    bool saveCachedFile(const std::string& file) const;

    bool _hasSpeckFile = false;
    bool _dataIsDirty = true;
    bool _textColorIsDirty = true;
    bool _hasSpriteTexture = false;
    bool _spriteTextureIsDirty = true;
    bool _hasColorMapFile = false;
    bool _hasPolygon = false;
    bool _hasLabel = false;

    int _polygonSides = 0;

    GLuint _pTexture = 0;

    properties::FloatProperty _scaleFactor;
    properties::Vec3Property _pointColor;
    properties::StringProperty _spriteTexturePath;
    properties::Vec4Property _textColor;
    properties::FloatProperty _textSize;
    properties::FloatProperty _textMinSize;
    properties::FloatProperty _textMaxSize;
    properties::BoolProperty _drawElements;
    properties::BoolProperty _drawLabels;
    properties::BoolProperty _pixelSizeControl;
    properties::OptionProperty _colorOption;
    properties::Vec2Property _fadeInDistance;
    properties::BoolProperty _disableFadeInDistance;
    properties::FloatProperty _billboardMaxSize;
    properties::FloatProperty _billboardMinSize;
    properties::FloatProperty _correctionSizeEndDistance;
    properties::FloatProperty _correctionSizeFactor;

    // DEBUG:
    properties::OptionProperty _renderOption;

    ghoul::opengl::Texture* _polygonTexture = nullptr;
    ghoul::opengl::Texture* _spriteTexture = nullptr;
    ghoul::opengl::ProgramObject* _program = nullptr;
    ghoul::opengl::ProgramObject* _renderToPolygonProgram = nullptr;

    UniformCache(cameraViewProjectionMatrix, modelMatrix, cameraPos, cameraLookup,
        renderOption, minBillboardSize, maxBillboardSize, correctionSizeEndDistance,
        correctionSizeFactor, color, alphaValue, scaleFactor, up, right, fadeInValue,
        screenSize, spriteTexture, hasColormap, enabledRectSizeControl
    ) _uniformCache;
    std::shared_ptr<ghoul::fontrendering::Font> _font;

    std::string _speckFile;
    std::string _colorMapFile;
    std::string _labelFile;
    std::string _colorOptionString;

    Unit _unit = Parsec;

    std::vector<float> _slicedData;
    std::vector<float> _fullData;
    std::vector<glm::vec4> _colorMapData;
    std::vector<std::pair<glm::vec3, std::string>> _labelData;
    std::unordered_map<std::string, int> _variableDataPositionMap;
    std::unordered_map<int, std::string> _optionConversionMap;
    std::vector<glm::vec2> _colorRangeData;

    int _nValuesPerAstronomicalObject = 0;

    glm::dmat4 _transformationMatrix = glm::dmat4(1.0);

    GLuint _vao = 0;
    GLuint _vbo = 0;

    // For polygons
    GLuint _polygonVao = 0;
    GLuint _polygonVbo = 0;
};

>>>>>>> c7a96a6b
} // namespace openspace

#endif // __OPENSPACE_MODULE_DIGITALUNIVERSE___RENDERABLEBILLBOARDSCLOUD___H__<|MERGE_RESOLUTION|>--- conflicted
+++ resolved
@@ -48,130 +48,35 @@
 
 namespace openspace {
 
-    namespace documentation { struct Documentation; }
+namespace documentation { struct Documentation; }
 
-    class RenderableBillboardsCloud : public Renderable {
-    public:
-        explicit RenderableBillboardsCloud(const ghoul::Dictionary& dictionary);
-        ~RenderableBillboardsCloud() = default;
+class RenderableBillboardsCloud : public Renderable {
+public:
+    explicit RenderableBillboardsCloud(const ghoul::Dictionary& dictionary);
+    ~RenderableBillboardsCloud() = default;
 
-        void initialize() override;
-        void initializeGL() override;
-        void deinitializeGL() override;
+    void initialize() override;
+    void initializeGL() override;
+    void deinitializeGL() override;
 
-        bool isReady() const override;
+    bool isReady() const override;
 
-        void render(const RenderData& data, RendererTasks& rendererTask) override;
-        void update(const UpdateData& data) override;
+    void render(const RenderData& data, RendererTasks& rendererTask) override;
+    void update(const UpdateData& data) override;
 
-        static documentation::Documentation Documentation();
+    static documentation::Documentation Documentation();
 
-    private:
-        enum Unit {
-            Meter = 0,
-            Kilometer = 1,
-            Parsec = 2,
-            Kiloparsec = 3,
-            Megaparsec = 4,
-            Gigaparsec = 5,
-            GigalightYears = 6
-        };
-
-        void createDataSlice();
-        void createPolygonTexture();
-        void renderToTexture(GLuint textureToRenderTo, GLuint textureWidth,
-            GLuint textureHeight);
-        void loadPolygonGeometryForRendering();
-        void renderPolygonGeometry(GLuint vao);
-        void renderBillboards(const RenderData& data, const glm::dmat4& modelMatrix,
-            const glm::dvec3& orthoRight, const glm::dvec3& orthoUp, float fadeInVariable);
-        void renderLabels(const RenderData& data, const glm::dmat4& modelViewProjectionMatrix,
-            const glm::dvec3& orthoRight, const glm::dvec3& orthoUp, float fadeInVariable);
-
-        bool loadData();
-        bool loadSpeckData();
-        bool loadLabelData();
-        bool readSpeckFile();
-        bool readColorMapFile();
-        bool readLabelFile();
-        bool loadCachedFile(const std::string& file);
-        bool saveCachedFile(const std::string& file) const;
-
-        bool _hasSpeckFile = false;
-        bool _dataIsDirty = true;
-        bool _textColorIsDirty = true;
-        bool _hasSpriteTexture = false;
-        bool _spriteTextureIsDirty = true;
-        bool _hasColorMapFile = false;
-        bool _hasPolygon = false;
-        bool _hasLabel = false;
-
-        int _polygonSides = 0;
-
-        GLuint _pTexture = 0;
-
-        properties::FloatProperty _scaleFactor;
-        properties::Vec3Property _pointColor;
-        properties::StringProperty _spriteTexturePath;
-        properties::Vec4Property _textColor;
-        properties::FloatProperty _textSize;
-        properties::FloatProperty _textMinSize;
-        properties::FloatProperty _textMaxSize;
-        properties::BoolProperty _drawElements;
-        properties::BoolProperty _drawLabels;
-        properties::BoolProperty _pixelSizeControl;
-        properties::OptionProperty _colorOption;
-        properties::Vec2Property _fadeInDistance;
-        properties::BoolProperty _disableFadeInDistance;
-        properties::FloatProperty _billboardMaxSize;
-        properties::FloatProperty _billboardMinSize;
-        properties::FloatProperty _correctionSizeEndDistance;
-        properties::FloatProperty _correctionSizeFactor;
-
-        // DEBUG:
-        properties::OptionProperty _renderOption;
-
-        ghoul::opengl::Texture* _polygonTexture;
-        ghoul::opengl::Texture* _spriteTexture;
-        ghoul::opengl::ProgramObject* _program = nullptr;
-        ghoul::opengl::ProgramObject* _renderToPolygonProgram = nullptr;
-
-        UniformCache(cameraViewProjectionMatrix, modelMatrix, cameraPos, cameraLookup,
-            renderOption, minBillboardSize, maxBillboardSize, correctionSizeEndDistance,
-            correctionSizeFactor, color, alphaValue, scaleFactor, up, right, fadeInValue,
-            screenSize, spriteTexture, hasColormap, enabledRectSizeControl
-        ) _uniformCache;
-        std::shared_ptr<ghoul::fontrendering::Font> _font;
-
-        std::string _speckFile;
-        std::string _colorMapFile;
-        std::string _labelFile;
-        std::string _colorOptionString;
-
-        Unit _unit = Parsec;
-
-        std::vector<float> _slicedData;
-        std::vector<float> _fullData;
-        std::vector<glm::vec4> _colorMapData;
-        std::vector<std::pair<glm::vec3, std::string>> _labelData;
-        std::unordered_map<std::string, int> _variableDataPositionMap;
-        std::unordered_map<int, std::string> _optionConversionMap;
-        std::vector<glm::vec2> _colorRangeData;
-
-        int _nValuesPerAstronomicalObject = 0;
-
-        glm::dmat4 _transformationMatrix = glm::dmat4(1.0);
-
-        GLuint _vao = 0;
-        GLuint _vbo = 0;
-
-        // For polygons
-        GLuint _polygonVao = 0;
-        GLuint _polygonVbo = 0;
+private:
+    enum Unit {
+        Meter = 0,
+        Kilometer = 1,
+        Parsec = 2,
+        Kiloparsec = 3,
+        Megaparsec = 4,
+        Gigaparsec = 5,
+        GigalightYears = 6
     };
 
-<<<<<<< HEAD
-=======
     void createDataSlice();
     void createPolygonTexture();
     void renderToTexture(GLuint textureToRenderTo, GLuint textureWidth,
@@ -265,7 +170,6 @@
     GLuint _polygonVbo = 0;
 };
 
->>>>>>> c7a96a6b
 } // namespace openspace
 
 #endif // __OPENSPACE_MODULE_DIGITALUNIVERSE___RENDERABLEBILLBOARDSCLOUD___H__