/*****************************************************************************************
 *                                                                                       *
 * OpenSpace                                                                             *
 *                                                                                       *
 * Copyright (c) 2014-2018                                                               *
 *                                                                                       *
 * Permission is hereby granted, free of charge, to any person obtaining a copy of this  *
 * software and associated documentation files (the "Software"), to deal in the Software *
 * without restriction, including without limitation the rights to use, copy, modify,    *
 * merge, publish, distribute, sublicense, and/or sell copies of the Software, and to    *
 * permit persons to whom the Software is furnished to do so, subject to the following   *
 * conditions:                                                                           *
 *                                                                                       *
 * The above copyright notice and this permission notice shall be included in all copies *
 * or substantial portions of the Software.                                              *
 *                                                                                       *
 * THE SOFTWARE IS PROVIDED "AS IS", WITHOUT WARRANTY OF ANY KIND, EXPRESS OR IMPLIED,   *
 * INCLUDING BUT NOT LIMITED TO THE WARRANTIES OF MERCHANTABILITY, FITNESS FOR A         *
 * PARTICULAR PURPOSE AND NONINFRINGEMENT. IN NO EVENT SHALL THE AUTHORS OR COPYRIGHT    *
 * HOLDERS BE LIABLE FOR ANY CLAIM, DAMAGES OR OTHER LIABILITY, WHETHER IN AN ACTION OF  *
 * CONTRACT, TORT OR OTHERWISE, ARISING FROM, OUT OF OR IN CONNECTION WITH THE SOFTWARE  *
 * OR THE USE OR OTHER DEALINGS IN THE SOFTWARE.                                         *
 ****************************************************************************************/

#include <modules/imgui/include/gui.h>

#include <modules/imgui/imguimodule.h>

#include <openspace/engine/openspaceengine.h>
#include <openspace/engine/wrapper/windowwrapper.h>
#include <openspace/mission/missionmanager.h>
#include <openspace/rendering/renderengine.h>
#include <openspace/util/keys.h>

#include <ghoul/filesystem/cachemanager.h>
#include <ghoul/filesystem/filesystem.h>
#include <ghoul/opengl/ghoul_gl.h>
#include <ghoul/opengl/programobject.h>
#include <ghoul/opengl/texture.h>
#include <ghoul/opengl/textureunit.h>
#include <ghoul/opengl/uniformcache.h>

#include <modules/imgui/include/imgui_include.h>

//#define SHOW_IMGUI_HELPERS

namespace {

const char* _loggerCat = "GUI";
const char* configurationFile = "imgui.ini";
//const char* GuiFont = "${FONTS}/ubuntu/Ubuntu-Regular.ttf";
const char* GuiFont = "${FONTS}/arimo/Arimo-Regular.ttf";
const float FontSize = 14.f;
const ImVec2 size = ImVec2(500, 500);

//GLuint fontTex = 0;
// A VBO max size of 0 will cause a lazy instantiation of the buffer
size_t vboMaxSize = 0;
GLuint vao = 0;
GLuint vbo = 0;
GLuint vboElements = 0;
std::unique_ptr<ghoul::opengl::ProgramObject> _program;
UniformCache(tex, ortho) _uniformCache;
std::unique_ptr<ghoul::opengl::Texture> _fontTexture;
char* iniFileBuffer = nullptr;

ImFont* captionFont = nullptr;

static void RenderDrawLists(ImDrawData* drawData) {
    // Avoid rendering when minimized, scale coordinates for retina displays
    // (screen coordinates != framebuffer coordinates)
    ImGuiIO& io = ImGui::GetIO();
    GLsizei fb_width = static_cast<GLsizei>(
        io.DisplaySize.x * io.DisplayFramebufferScale.x
    );
    GLsizei fb_height = static_cast<GLsizei>(
        io.DisplaySize.y * io.DisplayFramebufferScale.y
    );
    if (fb_width == 0 || fb_height == 0) {
        return;
    }
    drawData->ScaleClipRects(io.DisplayFramebufferScale);

    // Setup render state:
    // alpha-blending enabled, no face culling, no depth testing, scissor enabled
    glEnable(GL_BLEND);
    glBlendEquation(GL_FUNC_ADD);
    glBlendFunc(GL_SRC_ALPHA, GL_ONE_MINUS_SRC_ALPHA);
    glDisable(GL_CULL_FACE);
    glDisable(GL_DEPTH_TEST);
    glEnable(GL_SCISSOR_TEST);

    ghoul::opengl::TextureUnit unit;
    unit.activate();
    _fontTexture->bind();

    // Setup orthographic projection matrix
    const float width = ImGui::GetIO().DisplaySize.x;
    const float height = ImGui::GetIO().DisplaySize.y;
    glViewport(0, 0, fb_width, fb_height);
    const glm::mat4 ortho(
        2.f / width, 0.0f, 0.0f, 0.f,
        0.0f, 2.0f / -height, 0.0f, 0.f,
        0.0f, 0.0f, -1.0f, 0.0f,
        -1.0f, 1.0f, 0.0f, 1.0f
    );
    _program->activate();

    _program->setUniform(_uniformCache.tex, unit);
    _program->setUniform(_uniformCache.ortho, ortho);

    glBindVertexArray(vao);

    for (int i = 0; i < drawData->CmdListsCount; ++i) {
        const ImDrawList* cmdList = drawData->CmdLists[i];
        const ImDrawIdx* indexBufferOffset = nullptr;

        glBindBuffer(GL_ARRAY_BUFFER, vbo);
        glBufferData(
            GL_ARRAY_BUFFER,
            static_cast<GLsizeiptr>(cmdList->VtxBuffer.size() * sizeof(ImDrawVert)),
            reinterpret_cast<const GLvoid*>(&cmdList->VtxBuffer.front()),
            GL_STREAM_DRAW
        );

        glBindBuffer(GL_ELEMENT_ARRAY_BUFFER, vboElements);
        glBufferData(
            GL_ELEMENT_ARRAY_BUFFER,
            static_cast<GLsizeiptr>(cmdList->IdxBuffer.size() * sizeof(ImDrawIdx)),
            reinterpret_cast<const GLvoid*>(&cmdList->IdxBuffer.front()),
            GL_STREAM_DRAW
        );

        for (const ImDrawCmd* pcmd = cmdList->CmdBuffer.begin();
             pcmd != cmdList->CmdBuffer.end();
             pcmd++)
        {
            if (pcmd->UserCallback) {
                pcmd->UserCallback(cmdList, pcmd);
            }
            else {
                glBindTexture(
                    GL_TEXTURE_2D,
                    static_cast<GLuint>(reinterpret_cast<intptr_t>(pcmd->TextureId))
                );
                glScissor(
                    static_cast<int>(pcmd->ClipRect.x),
                    static_cast<int>(fb_height - pcmd->ClipRect.w),
                    static_cast<int>(pcmd->ClipRect.z - pcmd->ClipRect.x),
                    static_cast<int>(pcmd->ClipRect.w - pcmd->ClipRect.y)
                );
                glDrawElements(
                    GL_TRIANGLES,
                    static_cast<GLsizei>(pcmd->ElemCount),
                    sizeof(ImDrawIdx) == 2 ? GL_UNSIGNED_SHORT : GL_UNSIGNED_INT,
                    indexBufferOffset
                );
            }
            indexBufferOffset += pcmd->ElemCount;
        }
    }


    //// Grow our buffer according to what we need
    //size_t totalVertexCount = 0;
    //for (int i = 0; i < nCommandLists; ++i)
    //    totalVertexCount += commandLists[i]->vtx_buffer.size();

    //glBindBuffer(GL_ARRAY_BUFFER, vbo);
    //size_t neededBufferSize = totalVertexCount * sizeof(ImDrawVert);
    //if (neededBufferSize > vboMaxSize) {
    //    // Grow buffer
    //    vboMaxSize = neededBufferSize * 1.25f;
    //    glBufferData(GL_ARRAY_BUFFER, vboMaxSize, NULL, GL_STREAM_DRAW);
    //}

    //// Copy and convert all vertices into a single contiguous buffer
    //unsigned char* bufferData = reinterpret_cast<unsigned char*>(
    //    glMapBuffer(GL_ARRAY_BUFFER, GL_WRITE_ONLY)
    //    );

    //if (!bufferData) {
    //    LFATAL("Error mapping ImGui buffer");
    //    return;
    //}

    //for (int i = 0; i < nCommandLists; ++i) {
    //    const ImDrawList* cmd_list = commandLists[i];
    //    memcpy(
    //        bufferData,
    //        &cmd_list->vtx_buffer[0],
    //        cmd_list->vtx_buffer.size() * sizeof(ImDrawVert)
    //    );
    //    bufferData += (cmd_list->vtx_buffer.size() * sizeof(ImDrawVert));
    //}
    //glUnmapBuffer(GL_ARRAY_BUFFER);
    //glBindBuffer(GL_ARRAY_BUFFER, 0);
    //glBindVertexArray(vao);

    //int cmdOffset = 0;
    //for (int i = 0; i < nCommandLists; ++i) {
    //    const ImDrawList* cmd_list = commandLists[i];
    //    int vtxOffset = cmdOffset;
    //    for (const auto& pcmd : cmd_list->commands) {
    //        glScissor(
    //            static_cast<int>(pcmd.clip_rect.x),
    //            static_cast<int>(height - pcmd.clip_rect.w),
    //            static_cast<int>(pcmd.clip_rect.z - pcmd.clip_rect.x),
    //            static_cast<int>(pcmd.clip_rect.w - pcmd.clip_rect.y)
    //        );
    //        glDrawArrays(GL_TRIANGLES, vtxOffset, pcmd.vtx_count);
    //        vtxOffset += pcmd.vtx_count;
    //    }
    //    cmdOffset = vtxOffset;
    //}

    glBindVertexArray(0);
    _program->deactivate();
    glDisable(GL_SCISSOR_TEST);
}


<<<<<<< HEAD
void addScreenSpaceImage(std::string texturePath) {
=======
void addScreenSpaceRenderableLocal(std::string texturePath) {
>>>>>>> 6e969794
    if (!FileSys.fileExists(texturePath)) {
        LWARNING("Could not find image '" << texturePath << "'");
        return;
    }

    const std::string luaTable =
        "{Type = 'ScreenSpaceImageLocal', TexturePath = openspace.absPath('" +
        texturePath + "') }";
    const std::string script = "openspace.addScreenSpaceRenderable(" +
        luaTable + ");";
    OsEng.scriptEngine().queueScript(
        script,
        openspace::scripting::ScriptEngine::RemoteScripting::Yes
    );
}

void addScreenSpaceRenderableOnline(std::string texturePath) {
    const std::string luaTable =
        "{Type = 'ScreenSpaceImageOnline', TexturePath = '" + texturePath + "' }";
    const std::string script = "openspace.addScreenSpaceRenderable(" +
        luaTable + ");";
    OsEng.scriptEngine().queueScript(
        script,
        openspace::scripting::ScriptEngine::RemoteScripting::Yes
    );
}

<<<<<<< HEAD

void addScreenSpaceBrowser(std::string url) {
    const std::string luaTable =
        "{Type = 'ScreenSpaceBrowser', URL = '" + url + "'}";
    const std::string script = "openspace.registerScreenSpaceRenderable(" + luaTable + ");";
    OsEng.scriptEngine().queueScript(script, openspace::scripting::ScriptEngine::RemoteScripting::Yes);
}
} // namespace 
=======
static const openspace::properties::Property::PropertyInfo ShowHelpInfo = {
    "ShowHelpText",
    "Show tooltip help",
    "If this value is enabled these kinds of tooltips are shown for most properties "
    "explaining what impact they have on the visuals."
};

static const openspace::properties::Property::PropertyInfo HelpTextDelayInfo = {
    "HelpTextDelay",
    "Tooltip Delay (in s)",
    "This value determines the delay in seconds after which the tooltip is shown."
};

static const openspace::properties::Property::PropertyInfo HiddenInfo = {
    "IsHidden",
    "Is Hidden",
    "If this value is true, all GUI items will not be rendered, regardless of their "
    "status"
};

} // namespace
>>>>>>> 6e969794

namespace openspace::gui {

void CaptionText(const char* text) {
    ImGui::PushFont(captionFont);
    ImGui::Text("%s", text);
    ImGui::PopFont();
}

GUI::GUI()
    : GuiComponent("Main")
    , _globalProperty("Global")
    , _property(
        "Properties",
        GuiPropertyComponent::UseTreeLayout::Yes
    )
    , _screenSpaceProperty("ScreenSpace Properties")
    , _virtualProperty("Virtual Properties")
    , _featuredProperties("Featured Properties", GuiPropertyComponent::UseTreeLayout::No)
    , _showInternals(false)
    , _showHelpText(ShowHelpInfo, true)
    , _helpTextDelay(HelpTextDelayInfo, 1.0, 0.0, 10.0)
    , _currentVisibility(properties::Property::Visibility::Developer)
    , _allHidden(HiddenInfo, true)
{
    addPropertySubOwner(_help);
    addPropertySubOwner(_performance);
    addPropertySubOwner(_globalProperty);
    addPropertySubOwner(_property);
    addPropertySubOwner(_screenSpaceProperty);
    _featuredProperties.setEnabled(true);
    addPropertySubOwner(_featuredProperties);
    addPropertySubOwner(_virtualProperty);
#ifdef GLOBEBROWSING_USE_GDAL
    addPropertySubOwner(_globeBrowsing);
#endif // GLOBEBROWSING_USE_GDAL
    addPropertySubOwner(_filePath);
    addPropertySubOwner(_asset);
    _spaceTime.setEnabled(true);
    addPropertySubOwner(_spaceTime);
    addPropertySubOwner(_mission);
#ifdef OPENSPACE_MODULE_ISWA_ENABLED
    addPropertySubOwner(_iswa);
#endif // OPENSPACE_MODULE_ISWA_ENABLED

    {
        auto showHelpTextFunc = [this](){
            _help.setShowHelpTooltip(_showHelpText);
            _filePath.setShowHelpTooltip(_showHelpText);
#ifdef GLOBEBROWSING_USE_GDAL
            _globeBrowsing.setShowHelpTooltip(_showHelpText);
#endif // GLOBEBROWSING_USE_GDAL
            _performance.setShowHelpTooltip(_showHelpText);
            _globalProperty.setShowHelpTooltip(_showHelpText);
            _property.setShowHelpTooltip(_showHelpText);
            _screenSpaceProperty.setShowHelpTooltip(_showHelpText);
            _virtualProperty.setShowHelpTooltip(_showHelpText);
            _spaceTime.setShowHelpTooltip(_showHelpText);
            _mission.setShowHelpTooltip(_showHelpText);
#ifdef OPENSPACE_MODULE_ISWA_ENABLED
            _iswa.setShowHelpTooltip(_showHelpText);
#endif // OPENSPACE_MODULE_ISWA_ENABLED
            _parallel.setShowHelpTooltip(_showHelpText);
            _featuredProperties.setShowHelpTooltip(_showHelpText);
        };
        showHelpTextFunc();
        _showHelpText.onChange(std::move(showHelpTextFunc));
        addProperty(_showHelpText);
    }

    {
        auto helpTextDelayFunc = [this](){
            _help.setShowHelpTooltipDelay(_helpTextDelay);
            _filePath.setShowHelpTooltipDelay(_helpTextDelay);
#ifdef GLOBEBROWSING_USE_GDAL
            _globeBrowsing.setShowHelpTooltipDelay(_helpTextDelay);
#endif // GLOBEBROWSING_USE_GDAL
            _performance.setShowHelpTooltipDelay(_helpTextDelay);
            _globalProperty.setShowHelpTooltipDelay(_helpTextDelay);
            _property.setShowHelpTooltipDelay(_helpTextDelay);
            _screenSpaceProperty.setShowHelpTooltipDelay(_helpTextDelay);
            _virtualProperty.setShowHelpTooltipDelay(_helpTextDelay);
            _spaceTime.setShowHelpTooltipDelay(_helpTextDelay);
            _mission.setShowHelpTooltipDelay(_helpTextDelay);
#ifdef OPENSPACE_MODULE_ISWA_ENABLED
            _iswa.setShowHelpTooltipDelay(_helpTextDelay);
#endif // OPENSPACE_MODULE_ISWA_ENABLED
            _parallel.setShowHelpTooltipDelay(_helpTextDelay);
            _featuredProperties.setShowHelpTooltipDelay(_helpTextDelay);
        };
        helpTextDelayFunc();
        _helpTextDelay.onChange(std::move(helpTextDelayFunc));
        addProperty(_helpTextDelay);
    }

    addProperty(_allHidden);
}

void GUI::initialize() {
    std::string cachedFile = FileSys.cacheManager()->cachedFilename(
        configurationFile, "", ghoul::filesystem::CacheManager::Persistent::Yes
    );

    iniFileBuffer = new char[cachedFile.size() + 1];

#ifdef WIN32
    strcpy_s(iniFileBuffer, cachedFile.size() + 1, cachedFile.c_str());
#else
    strcpy(iniFileBuffer, cachedFile.c_str());
#endif

    int nWindows = OsEng.windowWrapper().nWindows();
    _contexts.resize(nWindows);

    for (int i = 0; i < nWindows; ++i) {
        _contexts[i] = ImGui::CreateContext();
        ImGui::SetCurrentContext(_contexts[i]);
        //}


        ImGuiIO& io = ImGui::GetIO();
        io.IniFilename = iniFileBuffer;
        io.DeltaTime = 1.f / 60.f;
        io.KeyMap[ImGuiKey_Tab] = static_cast<int>(Key::Tab);
        io.KeyMap[ImGuiKey_LeftArrow] = static_cast<int>(Key::Left);
        io.KeyMap[ImGuiKey_RightArrow] = static_cast<int>(Key::Right);
        io.KeyMap[ImGuiKey_UpArrow] = static_cast<int>(Key::Up);
        io.KeyMap[ImGuiKey_DownArrow] = static_cast<int>(Key::Down);
        io.KeyMap[ImGuiKey_Home] = static_cast<int>(Key::Home);
        io.KeyMap[ImGuiKey_End] = static_cast<int>(Key::End);
        io.KeyMap[ImGuiKey_Delete] = static_cast<int>(Key::Delete);
        io.KeyMap[ImGuiKey_Backspace] = static_cast<int>(Key::BackSpace);
        io.KeyMap[ImGuiKey_Enter] = static_cast<int>(Key::Enter);
        io.KeyMap[ImGuiKey_Escape] = static_cast<int>(Key::Escape);
        io.KeyMap[ImGuiKey_A] = static_cast<int>(Key::A);
        io.KeyMap[ImGuiKey_C] = static_cast<int>(Key::C);
        io.KeyMap[ImGuiKey_V] = static_cast<int>(Key::V);
        io.KeyMap[ImGuiKey_X] = static_cast<int>(Key::X);
        io.KeyMap[ImGuiKey_Y] = static_cast<int>(Key::Y);
        io.KeyMap[ImGuiKey_Z] = static_cast<int>(Key::Z);

        io.RenderDrawListsFn = RenderDrawLists;
        io.Fonts->AddFontFromFileTTF(
            absPath(GuiFont).c_str(),
            FontSize
        );

        captionFont = io.Fonts->AddFontFromFileTTF(
            absPath(GuiFont).c_str(),
            FontSize * 1.5f
        );

        ImGuiStyle& style = ImGui::GetStyle();
        style.WindowPadding = { 4.f, 4.f };
        style.WindowRounding = 0.f;
        style.FramePadding = { 3.f, 3.f };
        style.FrameRounding = 0.f;
        style.ItemSpacing = { 3.f, 2.f };
        style.ItemInnerSpacing = { 3.f, 2.f };
        style.TouchExtraPadding = { 1.f, 1.f };
        style.IndentSpacing = 15.f;
        style.ScrollbarSize = 10.f;
        style.ScrollbarRounding = 0.f;
        style.GrabMinSize = 10.f;
        style.GrabRounding = 16.f;

        style.Colors[ImGuiCol_Text] = ImVec4(0.90f, 0.90f, 0.90f, 1.00f);
        style.Colors[ImGuiCol_TextDisabled] = ImVec4(0.60f, 0.60f, 0.60f, 1.00f);
        style.Colors[ImGuiCol_WindowBg] = ImVec4(0.13f, 0.13f, 0.13f, 0.96f);
        style.Colors[ImGuiCol_ChildWindowBg] = ImVec4(0.00f, 0.00f, 0.00f, 0.00f);
        style.Colors[ImGuiCol_PopupBg] = ImVec4(0.05f, 0.05f, 0.10f, 0.90f);
        style.Colors[ImGuiCol_Border] = ImVec4(0.65f, 0.65f, 0.65f, 0.59f);
        style.Colors[ImGuiCol_BorderShadow] = ImVec4(0.00f, 0.00f, 0.00f, 0.00f);
        style.Colors[ImGuiCol_FrameBg] = ImVec4(0.80f, 0.80f, 0.80f, 0.30f);
        style.Colors[ImGuiCol_FrameBgHovered] = ImVec4(0.91f, 0.94f, 0.99f, 0.40f);
        style.Colors[ImGuiCol_FrameBgActive] = ImVec4(0.90f, 0.90f, 0.90f, 0.45f);
        style.Colors[ImGuiCol_TitleBg] = ImVec4(0.71f, 0.81f, 1.00f, 0.45f);
        style.Colors[ImGuiCol_TitleBgCollapsed] = ImVec4(0.71f, 0.81f, 1.00f, 0.45f);
        style.Colors[ImGuiCol_TitleBgActive] = ImVec4(0.51f, 0.69f, 1.00f, 0.63f);
        style.Colors[ImGuiCol_MenuBarBg] = ImVec4(0.26f, 0.27f, 0.33f, 0.80f);
        style.Colors[ImGuiCol_ScrollbarBg] = ImVec4(0.00f, 0.00f, 0.00f, 0.00f);
        style.Colors[ImGuiCol_ScrollbarGrab] = ImVec4(0.40f, 0.75f, 0.80f, 0.43f);
        style.Colors[ImGuiCol_ScrollbarGrabHovered] = ImVec4(0.40f, 0.75f, 0.80f, 0.65f);
        style.Colors[ImGuiCol_ScrollbarGrabActive] = ImVec4(0.40f, 0.75f, 0.80f, 0.65f);
        style.Colors[ImGuiCol_ComboBg] = ImVec4(0.36f, 0.46f, 0.56f, 1.00f);
        style.Colors[ImGuiCol_CheckMark] = ImVec4(1.00f, 1.00f, 1.00f, 0.50f);
        style.Colors[ImGuiCol_SliderGrab] = ImVec4(1.00f, 1.00f, 1.00f, 0.30f);
        style.Colors[ImGuiCol_SliderGrabActive] = ImVec4(0.50f, 0.80f, 0.76f, 1.00f);
        style.Colors[ImGuiCol_Button] = ImVec4(0.36f, 0.54f, 0.68f, 0.62f);
        style.Colors[ImGuiCol_ButtonHovered] = ImVec4(0.36f, 0.54f, 0.68f, 1.00f);
        style.Colors[ImGuiCol_ButtonActive] = ImVec4(0.36f, 0.61f, 0.81f, 1.00f);
        style.Colors[ImGuiCol_Header] = ImVec4(0.69f, 0.69f, 0.69f, 0.45f);
        style.Colors[ImGuiCol_HeaderHovered] = ImVec4(0.36f, 0.54f, 0.68f, 0.62f);
        style.Colors[ImGuiCol_HeaderActive] = ImVec4(0.53f, 0.63f, 0.87f, 0.80f);
        style.Colors[ImGuiCol_Column] = ImVec4(0.50f, 0.50f, 0.50f, 1.00f);
        style.Colors[ImGuiCol_ColumnHovered] = ImVec4(0.70f, 0.60f, 0.60f, 1.00f);
        style.Colors[ImGuiCol_ColumnActive] = ImVec4(0.90f, 0.70f, 0.70f, 1.00f);
        style.Colors[ImGuiCol_ResizeGrip] = ImVec4(1.00f, 1.00f, 1.00f, 1.00f);
        style.Colors[ImGuiCol_ResizeGripHovered] = ImVec4(1.00f, 1.00f, 1.00f, 0.60f);
        style.Colors[ImGuiCol_ResizeGripActive] = ImVec4(1.00f, 1.00f, 1.00f, 0.90f);
        style.Colors[ImGuiCol_CloseButton] = ImVec4(0.75f, 0.75f, 0.75f, 1.00f);
        style.Colors[ImGuiCol_CloseButtonHovered] = ImVec4(0.52f, 0.52f, 0.52f, 0.60f);
        style.Colors[ImGuiCol_CloseButtonActive] = ImVec4(0.52f, 0.52f, 0.52f, 1.00f);
        style.Colors[ImGuiCol_PlotLines] = ImVec4(1.00f, 1.00f, 1.00f, 1.00f);
        style.Colors[ImGuiCol_PlotLinesHovered] = ImVec4(0.90f, 0.70f, 0.00f, 1.00f);
        style.Colors[ImGuiCol_PlotHistogram] = ImVec4(0.90f, 0.70f, 0.00f, 1.00f);
        style.Colors[ImGuiCol_PlotHistogramHovered] = ImVec4(1.00f, 0.60f, 0.00f, 1.00f);
        style.Colors[ImGuiCol_TextSelectedBg] = ImVec4(0.44f, 0.63f, 1.00f, 0.35f);
        style.Colors[ImGuiCol_ModalWindowDarkening] = ImVec4(0.20f, 0.20f, 0.20f, 0.35f);
    }
    _property.initialize();
    _property.setHasRegularProperties(true);
    _screenSpaceProperty.initialize();
    _screenSpaceProperty.setHasRegularProperties(true);
    _globalProperty.initialize();
    _globalProperty.setHasRegularProperties(true);
    _featuredProperties.initialize();
    _featuredProperties.setHasRegularProperties(true);
    _virtualProperty.initialize();
    _filePath.initialize();
    _asset.initialize();
#ifdef GLOBEBROWSING_USE_GDAL
    _globeBrowsing.initialize();
#endif // GLOBEBROWSING_USE_GDAL
    _performance.initialize();
    _help.initialize();
    _parallel.initialize();
    _mission.initialize();
#ifdef OPENSPACE_MODULE_ISWA_ENABLED
    _iswa.initialize();
#endif // OPENSPACE_MODULE_ISWA_ENABLED
}

void GUI::deinitialize() {
    ImGui::Shutdown();

    int nWindows = OsEng.windowWrapper().nWindows();
    for (int i = 0; i < nWindows; ++i) {
        ImGui::DestroyContext(_contexts[i]);
    }

#ifdef OPENSPACE_MODULE_ISWA_ENABLED
    _iswa.deinitialize();
#endif // OPENSPACE_MODULE_ISWA_ENABLED
    _mission.deinitialize();
    _parallel.deinitialize();
    _help.deinitialize();
    _performance.deinitialize();
    _globalProperty.deinitialize();
    _featuredProperties.deinitialize();
    _screenSpaceProperty.deinitialize();
    _virtualProperty.deinitialize();
    _filePath.deinitialize();
    _asset.deinitialize();
#ifdef GLOBEBROWSING_USE_GDAL
    _globeBrowsing.deinitialize();
#endif // GLOBEBROWSING_USE_GDAL
    _property.deinitialize();

    delete iniFileBuffer;
}

void GUI::initializeGL() {
    _program = ghoul::opengl::ProgramObject::Build(
        "GUI",
        absPath("${MODULE_IMGUI}/shaders/gui_vs.glsl"),
        absPath("${MODULE_IMGUI}/shaders/gui_fs.glsl")
    );

    _uniformCache.tex = _program->uniformLocation("tex");
    _uniformCache.ortho = _program->uniformLocation("ortho");

    if (!_program) {
        return;
    }

    unsigned char* pngData;
    glm::ivec2 textureSize;
    int nWindows = OsEng.windowWrapper().nWindows();
    for (int i = 0; i < nWindows; ++i) {
        //_contexts[i] = ImGui::CreateContext();
        ImGui::SetCurrentContext(_contexts[i]);

        ImGui::GetIO().Fonts->GetTexDataAsRGBA32(
            &pngData,
            &textureSize.x,
            &textureSize.y
        );
    }
    _fontTexture = std::make_unique<ghoul::opengl::Texture>(
        pngData,
        glm::uvec3(textureSize.x, textureSize.y, 1)
    );
    _fontTexture->setName("Gui Text");
    _fontTexture->setDataOwnership(ghoul::opengl::Texture::TakeOwnership::No);
    _fontTexture->uploadTexture();
    GLuint id = *_fontTexture;
    uint64_t tmp = id;
    for (int i = 0; i < nWindows; ++i) {
        //_contexts[i] = ImGui::CreateContext();
        ImGui::SetCurrentContext(_contexts[i]);

        ImGui::GetIO().Fonts->TexID = reinterpret_cast<void*>(tmp);
    }

    glGenBuffers(1, &vbo);
    glBindBuffer(GL_ARRAY_BUFFER, vbo);
    glBufferData(GL_ARRAY_BUFFER, vboMaxSize, nullptr, GL_DYNAMIC_DRAW);

    glGenBuffers(1, &vboElements);

    glGenVertexArrays(1, &vao);
    glBindVertexArray(vao);
    glBindBuffer(GL_ARRAY_BUFFER, vbo);
    glEnableVertexAttribArray(_program->attributeLocation("in_position"));
    glEnableVertexAttribArray(_program->attributeLocation("in_uv"));
    glEnableVertexAttribArray(_program->attributeLocation("in_color"));

    glVertexAttribPointer(
        _program->attributeLocation("in_position"),
        2,
        GL_FLOAT,
        GL_FALSE,
        sizeof(ImDrawVert),
        nullptr // = reinterpret_cast<GLvoid*>(offsetof(ImDrawVert, pos))
    );
    glVertexAttribPointer(
        _program->attributeLocation("in_uv"),
        2,
        GL_FLOAT,
        GL_FALSE,
        sizeof(ImDrawVert),
        reinterpret_cast<GLvoid*>(offsetof(ImDrawVert, uv))
    );
    glVertexAttribPointer(
        _program->attributeLocation("in_color"),
        4,
        GL_UNSIGNED_BYTE,
        GL_TRUE,
        sizeof(ImDrawVert),
        reinterpret_cast<GLvoid*>(offsetof(ImDrawVert, col))
    );
    glBindVertexArray(0);
    glBindBuffer(GL_ARRAY_BUFFER, 0);

    _property.initializeGL();
    _screenSpaceProperty.initializeGL();
    _globalProperty.initializeGL();
    _featuredProperties.initializeGL();
    _performance.initializeGL();
    _help.initializeGL();
#ifdef GLOBEBROWSING_USE_GDAL
    _globeBrowsing.initializeGL();
#endif // GLOBEBROWSING_USE_GDAL
    _filePath.initializeGL();
    _asset.initializeGL();
    _parallel.initializeGL();
    _mission.initializeGL();
#ifdef OPENSPACE_MODULE_ISWA_ENABLED
    _iswa.initializeGL();
#endif // OPENSPACE_MODULE_ISWA_ENABLED

}

void GUI::deinitializeGL() {
    _program = nullptr;
    _fontTexture = nullptr;

    if (vao) {
        glDeleteVertexArrays(1, &vao);
    }
    if (vbo) {
        glDeleteBuffers(1, &vbo);
    }
    if (vboElements) {
        glDeleteBuffers(1, &vboElements);
    }

#ifdef OPENSPACE_MODULE_ISWA_ENABLED
    _iswa.deinitializeGL();
#endif // OPENSPACE_MODULE_ISWA_ENABLED
    _mission.deinitializeGL();
    _parallel.deinitializeGL();
    _help.deinitializeGL();
    _performance.deinitializeGL();
    _featuredProperties.deinitializeGL();
    _globalProperty.deinitializeGL();
    _screenSpaceProperty.deinitializeGL();
#ifdef GLOBEBROWSING_USE_GDAL
    _globeBrowsing.deinitializeGL();
#endif // GLOBEBROWSING_USE_GDAL
    _filePath.deinitializeGL();
    _asset.deinitializeGL();
    _property.deinitializeGL();
}

void GUI::startFrame(float deltaTime, const glm::vec2& windowSize,
                     const glm::vec2& dpiScaling, const glm::vec2& mousePos,
                     uint32_t mouseButtonsPressed)
{
    int iWindow = OsEng.windowWrapper().currentWindowId();
    ImGui::SetCurrentContext(_contexts[iWindow]);

    ImGuiIO& io = ImGui::GetIO();
    io.DisplaySize = ImVec2(windowSize.x, windowSize.y);
    io.DisplayFramebufferScale = ImVec2(dpiScaling.x, dpiScaling.y);
    io.DeltaTime = deltaTime;

    io.MousePos = ImVec2(mousePos.x, mousePos.y);

    io.MouseDown[0] = mouseButtonsPressed & (1 << 0);
    io.MouseDown[1] = mouseButtonsPressed & (1 << 1);

    ImGui::NewFrame();
}

void GUI::endFrame() {
    if (_program->isDirty()) {
        _program->rebuildFromFile();

        _uniformCache.tex = _program->uniformLocation("tex");
        _uniformCache.ortho = _program->uniformLocation("ortho");
    }

    bool perf = OsEng.renderEngine().doesPerformanceMeasurements();
    _performance.setEnabled(perf);

    if (_performance.isEnabled()) {
        _performance.render();
    }

    if (!_allHidden) {

        if (_isEnabled) {
            render();
        }

        if (_globalProperty.isEnabled()) {
            _globalProperty.render();
        }
        if (_property.isEnabled()) {
            _property.render();
        }
        if (_screenSpaceProperty.isEnabled()) {
            _screenSpaceProperty.render();
        }
        if (_virtualProperty.isEnabled()) {
            _virtualProperty.render();
        }
        if (_help.isEnabled()) {
            _help.render();
        }
        if (_parallel.isEnabled()) {
            _parallel.render();
        }
#ifdef OPENSPACE_MODULE_ISWA_ENABLED
        if (_iswa.isEnabled()) {
            _iswa.render();
        }
#endif // OPENSPACE_MODULE_ISWA_ENABLED
        if (_filePath.isEnabled()) {
            _filePath.render();
        }
        if (_asset.isEnabled()) {
            _asset.render();
        }

#ifdef GLOBEBROWSING_USE_GDAL
        if (_globeBrowsing.isEnabled()) {
            _globeBrowsing.render();
        }
#endif // GLOBEBROWSING_USE_GDAL

        if (_mission.isEnabled() && MissionManager::ref().hasCurrentMission()) {
            _mission.render();
        }

        if (_spaceTime.isEnabled()) {
            _spaceTime.render();
        }

        if (_featuredProperties.isEnabled()) {
            _featuredProperties.render();
        }
    }

    ImGui::Render();
}

bool GUI::mouseButtonCallback(MouseButton, MouseAction) {
    ImGuiIO& io = ImGui::GetIO();
    bool consumeEvent = io.WantCaptureMouse;
    return consumeEvent;
}

bool GUI::mouseWheelCallback(double position) {
    ImGuiIO& io = ImGui::GetIO();
    bool consumeEvent = io.WantCaptureMouse;
    if (consumeEvent) {
        io.MouseWheel = static_cast<float>(position);
    }

    return consumeEvent;
}

bool GUI::keyCallback(Key key, KeyModifier modifier, KeyAction action) {
    const int keyIndex = static_cast<int>(key);
    if (keyIndex < 0) {
        return false;
    }

    const bool hasShift = hasKeyModifier(modifier, KeyModifier::Shift);
    const bool hasCtrl = hasKeyModifier(modifier, KeyModifier::Control);
    const bool hasAlt = hasKeyModifier(modifier, KeyModifier::Alt);

    ImGuiIO& io = ImGui::GetIO();

    const bool consumeEvent = io.WantCaptureKeyboard;
    if (consumeEvent) {
        if (action == KeyAction::Press) {
            io.KeysDown[keyIndex] = true;
        }
        io.KeyShift = hasShift;
        io.KeyCtrl = hasCtrl;
        io.KeyAlt = hasAlt;
    }

    // Even if the event is not consumed,
    // set keys and modifiers to false when they are released.
    if (action == KeyAction::Release) {
        io.KeysDown[keyIndex] = false;
    }
    if (!hasShift) {
        io.KeyShift = false;
    }
    if (!hasCtrl) {
        io.KeyCtrl = false;
    }
    if (!hasAlt) {
        io.KeyAlt = false;
    }

    return consumeEvent;
}

bool GUI::charCallback(unsigned int character, KeyModifier) {
    ImGuiIO& io = ImGui::GetIO();
    bool consumeEvent = io.WantCaptureKeyboard;

    if (consumeEvent) {
        io.AddInputCharacter(static_cast<unsigned short>(character));
    }

    return consumeEvent;
}

void GUI::render() {
    ImGui::SetNextWindowCollapsed(_isCollapsed);

    ImGui::Begin("OpenSpace GUI", nullptr);

    _isCollapsed = ImGui::IsWindowCollapsed();

    bool property = _property.isEnabled();
    ImGui::Checkbox("Scene Graph Properties", &property);
    _property.setEnabled(property);

    bool screenSpaceProperty = _screenSpaceProperty.isEnabled();
    ImGui::Checkbox("ScreenSpace Properties", &screenSpaceProperty);
    _screenSpaceProperty.setEnabled(screenSpaceProperty);

    bool featuredProperties = _featuredProperties.isEnabled();
    ImGui::Checkbox("Featured Properties", &featuredProperties);
    _featuredProperties.setEnabled(featuredProperties);

    bool globalProperty = _globalProperty.isEnabled();
    ImGui::Checkbox("Global Properties", &globalProperty);
    _globalProperty.setEnabled(globalProperty);

    bool spacetime = _spaceTime.isEnabled();
    ImGui::Checkbox("Space/Time", &spacetime);
    _spaceTime.setEnabled(spacetime);

    bool parallel = _parallel.isEnabled();
    ImGui::Checkbox("Parallel Connection", &parallel);
    _parallel.setEnabled(parallel);

    bool virtualProperty = _virtualProperty.isEnabled();
    ImGui::Checkbox("Virtual Properties", &virtualProperty);
    _virtualProperty.setEnabled(virtualProperty);

    bool mission = _mission.isEnabled();
    ImGui::Checkbox("Mission Information", &mission);
    _mission.setEnabled(mission);

    bool filePath = _filePath.isEnabled();
    ImGui::Checkbox("File Paths", &filePath);
    _filePath.setEnabled(filePath);

    bool asset = _asset.isEnabled();
    ImGui::Checkbox("Assets", &asset);
    _asset.setEnabled(asset);

#ifdef GLOBEBROWSING_USE_GDAL
    bool globeBrowsing = _globeBrowsing.isEnabled();
    ImGui::Checkbox("GlobeBrowsing", &globeBrowsing);
    _globeBrowsing.setEnabled(globeBrowsing);
#endif // GLOBEBROWSING_USE_GDAL

#ifdef OPENSPACE_MODULE_ISWA_ENABLED
    bool iswa = _iswa.isEnabled();
    ImGui::Checkbox("iSWA", &iswa);
    _iswa.setEnabled(iswa);
#endif // OPENSPACE_MODULE_ISWA_ENABLED

    bool help = _help.isEnabled();
    ImGui::Checkbox("Help", &help);
    _help.setEnabled(help);

    renderAndUpdatePropertyVisibility();

    static const int addImageBufferSize = 256;
    static char addImageLocalBuffer[addImageBufferSize];
    static char addImageOnlineBuffer[addImageBufferSize];

    bool addImageLocal = ImGui::InputText(
        "Add Local Image",
        addImageLocalBuffer,
        addImageBufferSize,
        ImGuiInputTextFlags_EnterReturnsTrue
    );
    if (addImageLocal) {
        addScreenSpaceRenderableLocal(std::string(addImageLocalBuffer));
    }

    bool addImageOnline = ImGui::InputText(
        "Add Online Image",
        addImageOnlineBuffer,
        addImageBufferSize,
        ImGuiInputTextFlags_EnterReturnsTrue
    );
<<<<<<< HEAD
    if (addImage) {
        addScreenSpaceImage(std::string(addImageBuffer));
=======
    if (addImageOnline) {
        addScreenSpaceRenderableOnline(std::string(addImageOnlineBuffer));
    }

    bool addDashboard = ImGui::Button("Add New Dashboard");
    if (addDashboard) {
        OsEng.scriptEngine().queueScript(
            "openspace.addScreenSpaceRenderable({ Type = 'ScreenSpaceDashboard' });",
            openspace::scripting::ScriptEngine::RemoteScripting::Yes
        );
    }

    bool addDashboardCopy = ImGui::Button("Add Copy of Main Dashboard");
    if (addDashboardCopy) {
        OsEng.scriptEngine().queueScript(
            "openspace.addScreenSpaceRenderable({ "
                "Type = 'ScreenSpaceDashboard', UseMainDashboard = true "
            "});",
            openspace::scripting::ScriptEngine::RemoteScripting::Yes
        );
>>>>>>> 6e969794
    }

#ifdef OPENSPACE_MODULE_WEBBROWSER_ENABLED
    static const int openUrlBufferSize = 256;
    static char openUrlBuffer[openUrlBufferSize];

    bool openUrl = ImGui::InputText(
            "Open Browser",
            openUrlBuffer,
            openUrlBufferSize,
            ImGuiInputTextFlags_EnterReturnsTrue
    );
    if (openUrl) {
        addScreenSpaceBrowser(std::string(openUrlBuffer));
    }
#endif

#ifdef SHOW_IMGUI_HELPERS
    ImGui::Checkbox("ImGUI Internals", &_showInternals);
    if (_showInternals) {
        ImGui::Begin("Style Editor");
        ImGui::ShowStyleEditor();
        ImGui::End();

        ImGui::Begin("Test Window");
        ImGui::ShowTestWindow();
        ImGui::End();

        ImGui::Begin("Metrics Window");
        ImGui::ShowMetricsWindow();
        ImGui::End();
    }
#endif

    ImGui::End();
}

void GUI::renderAndUpdatePropertyVisibility() {
    // Fragile! Keep this in sync with properties::Property::Visibility
    using V = properties::Property::Visibility;
    int t = static_cast<std::underlying_type_t<V>>(_currentVisibility);

    // Array is sorted by importance
    std::array<const char*, 4> items = { "User", "Developer", "Hidden", "All"};
    ImGui::Combo("PropertyVisibility", &t, items.data(), static_cast<int>(items.size()));

    _currentVisibility = static_cast<V>(t);
    _globalProperty.setVisibility(_currentVisibility);
    _property.setVisibility(_currentVisibility);
    _screenSpaceProperty.setVisibility(_currentVisibility);
    _virtualProperty.setVisibility(_currentVisibility);
    _featuredProperties.setVisibility(_currentVisibility);
}


} // namespace openspace::gui<|MERGE_RESOLUTION|>--- conflicted
+++ resolved
@@ -220,11 +220,8 @@
 }
 
 
-<<<<<<< HEAD
-void addScreenSpaceImage(std::string texturePath) {
-=======
+
 void addScreenSpaceRenderableLocal(std::string texturePath) {
->>>>>>> 6e969794
     if (!FileSys.fileExists(texturePath)) {
         LWARNING("Could not find image '" << texturePath << "'");
         return;
@@ -252,16 +249,12 @@
     );
 }
 
-<<<<<<< HEAD
-
 void addScreenSpaceBrowser(std::string url) {
     const std::string luaTable =
         "{Type = 'ScreenSpaceBrowser', URL = '" + url + "'}";
     const std::string script = "openspace.registerScreenSpaceRenderable(" + luaTable + ");";
     OsEng.scriptEngine().queueScript(script, openspace::scripting::ScriptEngine::RemoteScripting::Yes);
 }
-} // namespace 
-=======
 static const openspace::properties::Property::PropertyInfo ShowHelpInfo = {
     "ShowHelpText",
     "Show tooltip help",
@@ -283,7 +276,6 @@
 };
 
 } // namespace
->>>>>>> 6e969794
 
 namespace openspace::gui {
 
@@ -925,10 +917,11 @@
         addImageBufferSize,
         ImGuiInputTextFlags_EnterReturnsTrue
     );
-<<<<<<< HEAD
-    if (addImage) {
-        addScreenSpaceImage(std::string(addImageBuffer));
-=======
+
+//    if (addImage) {
+//        addScreenSpaceImage(std::string(addImageBuffer));
+//    }
+
     if (addImageOnline) {
         addScreenSpaceRenderableOnline(std::string(addImageOnlineBuffer));
     }
@@ -949,7 +942,6 @@
             "});",
             openspace::scripting::ScriptEngine::RemoteScripting::Yes
         );
->>>>>>> 6e969794
     }
 
 #ifdef OPENSPACE_MODULE_WEBBROWSER_ENABLED
