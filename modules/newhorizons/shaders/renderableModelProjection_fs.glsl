/*****************************************************************************************
 *                                                                                       *
 * OpenSpace                                                                             *
 *                                                                                       *
 * Copyright (c) 2014-2016                                                               *
 *                                                                                       *
 * Permission is hereby granted, free of charge, to any person obtaining a copy of this  *
 * software and associated documentation files (the "Software"), to deal in the Software *
 * without restriction, including without limitation the rights to use, copy, modify,    *
 * merge, publish, distribute, sublicense, and/or sell copies of the Software, and to    *
 * permit persons to whom the Software is furnished to do so, subject to the following   *
 * conditions:                                                                           *
 *                                                                                       *
 * The above copyright notice and this permission notice shall be included in all copies *
 * or substantial portions of the Software.                                              *
 *                                                                                       *
 * THE SOFTWARE IS PROVIDED "AS IS", WITHOUT WARRANTY OF ANY KIND, EXPRESS OR IMPLIED,   *
 * INCLUDING BUT NOT LIMITED TO THE WARRANTIES OF MERCHANTABILITY, FITNESS FOR A         *
 * PARTICULAR PURPOSE AND NONINFRINGEMENT. IN NO EVENT SHALL THE AUTHORS OR COPYRIGHT    *
 * HOLDERS BE LIABLE FOR ANY CLAIM, DAMAGES OR OTHER LIABILITY, WHETHER IN AN ACTION OF  *
 * CONTRACT, TORT OR OTHERWISE, ARISING FROM, OUT OF OR IN CONNECTION WITH THE SOFTWARE  *
 * OR THE USE OR OTHER DEALINGS IN THE SOFTWARE.                                         *
 ****************************************************************************************/

#version __CONTEXT__

<<<<<<< HEAD
=======
#include "PowerScaling/powerScalingMath.hglsl"
#include "PowerScaling/powerScaling_vs.hglsl"


>>>>>>> 3d000a5b
in vec4 vs_position;
in vec4 vs_ndc;
in vec4 vs_normal;

layout (location = 0) out vec4 color;
// Even though the stencel texture is only a single channel, we still need to
// output a vec4, or the result will disappear
layout (location = 1) out vec4 stencil;

uniform sampler2D projectionTexture;
uniform sampler2D depthTexture;

uniform mat4 ModelTransform;
uniform vec3 boresight;
uniform vec4 debugColor;

bool inRange(float x, float a, float b) {
    return (x >= a && x <= b);
} 

void main() {
<<<<<<< HEAD
    vec2 uv = vec2(0.5,0.5)*vs_uv+vec2(0.5,0.5);

    vec3 n = normalize(vs_normal.xyz);
    vec4 projected = ProjTexCoord;

    // normalize
    projected.x /= projected.w;
    projected.y /= projected.w;
    // invert gl coordinates
    projected.x = 1 - projected.x;

    if ((inRange(projected.x, 0, 1) && inRange(projected.y, 0, 1)) && (dot(n, boresight) < 0)) {
        color = texture(projectionTexture, projected.xy);
        color.a = 1.0;
        stencil = vec4(1.0);
    }
    else {
      color = vec4(vec3(0.0), 1.0);
      stencil = vec4(0.0);
    }
=======
  vec3 n = normalize(vs_normal.xyz);
  vec4 projected = vs_ndc;
  vec2 uv = vec2(0.5) * projected.xy + vec2(0.5);

  float thisDepth = projected.z * 0.5 + 0.5;
  float closestDepth = texture(depthTexture, uv).r;
  float epsilon = 0.001;

  if (inRange(uv.x, 0.0, 1.0) && inRange(uv.y, 0.0, 1.0) &&
      dot(n, boresight) < 0 && thisDepth <= closestDepth + epsilon) {
        color = texture(projectionTexture, vec2(1.0) - uv);
        color.a = 1.0;
  } else {
    color = vec4(vec3(0.0), 0.0);
  }
>>>>>>> 3d000a5b
}<|MERGE_RESOLUTION|>--- conflicted
+++ resolved
@@ -24,13 +24,6 @@
 
 #version __CONTEXT__
 
-<<<<<<< HEAD
-=======
-#include "PowerScaling/powerScalingMath.hglsl"
-#include "PowerScaling/powerScaling_vs.hglsl"
-
-
->>>>>>> 3d000a5b
 in vec4 vs_position;
 in vec4 vs_ndc;
 in vec4 vs_normal;
@@ -52,28 +45,6 @@
 } 
 
 void main() {
-<<<<<<< HEAD
-    vec2 uv = vec2(0.5,0.5)*vs_uv+vec2(0.5,0.5);
-
-    vec3 n = normalize(vs_normal.xyz);
-    vec4 projected = ProjTexCoord;
-
-    // normalize
-    projected.x /= projected.w;
-    projected.y /= projected.w;
-    // invert gl coordinates
-    projected.x = 1 - projected.x;
-
-    if ((inRange(projected.x, 0, 1) && inRange(projected.y, 0, 1)) && (dot(n, boresight) < 0)) {
-        color = texture(projectionTexture, projected.xy);
-        color.a = 1.0;
-        stencil = vec4(1.0);
-    }
-    else {
-      color = vec4(vec3(0.0), 1.0);
-      stencil = vec4(0.0);
-    }
-=======
   vec3 n = normalize(vs_normal.xyz);
   vec4 projected = vs_ndc;
   vec2 uv = vec2(0.5) * projected.xy + vec2(0.5);
@@ -86,8 +57,9 @@
       dot(n, boresight) < 0 && thisDepth <= closestDepth + epsilon) {
         color = texture(projectionTexture, vec2(1.0) - uv);
         color.a = 1.0;
+        stencil = vec4(1.0);
   } else {
     color = vec4(vec3(0.0), 0.0);
+    stencil = vec4(0.0);
   }
->>>>>>> 3d000a5b
 }