--- conflicted
+++ resolved
@@ -27,34 +27,31 @@
 
 #include <openspace/rendering/renderable.h>
 
-<<<<<<< HEAD
 #include <openspace/properties/optionproperty.h>
 #include <openspace/properties/stringproperty.h>
 #include <openspace/properties/triggerproperty.h>
-=======
-#include <modules/volume/rawvolume.h>
-#include <modules/volume/rawvolumemetadata.h>
-#include <modules/volume/rendering/basicvolumeraycaster.h>
-#include <modules/volume/rendering/volumeclipplanes.h>
+// #include <modules/volume/rawvolume.h>
+ #include <modules/volume/rawvolumemetadata.h>
+// #include <modules/volume/rendering/basicvolumeraycaster.h>
+// #include <modules/volume/rendering/volumeclipplanes.h>
 
-#include <openspace/properties/vectorproperty.h>
-#include <openspace/properties/optionproperty.h>
-#include <openspace/properties/stringproperty.h>
-#include <openspace/util/boxgeometry.h>
-#include <openspace/util/histogram.h>
-#include <openspace/rendering/transferfunction.h>
->>>>>>> 5de72844
+// #include <openspace/properties/vectorproperty.h>
+// #include <openspace/properties/optionproperty.h>
+// #include <openspace/properties/stringproperty.h>
+// #include <openspace/util/boxgeometry.h>
+// #include <openspace/util/histogram.h>
+// #include <openspace/rendering/transferfunction.h>
 
 namespace openspace {
     class Histogram;
     struct RenderData;
+    class TransferFunction;
 } // namespace openspace
 
 namespace openspace::volume {
 
 class BasicVolumeRaycaster;
 template <typename T> class RawVolume;
-class TransferFunctionHandler;
 class VolumeClipPlanes;
 
 class RenderableTimeVaryingVolume : public Renderable {
@@ -73,23 +70,10 @@
 private:
     struct Timestep {
         std::string baseName;
-<<<<<<< HEAD
-        double time;
-        float minValue;
-        float maxValue;
-        glm::uvec3 dimensions;
-        glm::vec3 lowerDomainBound;
-        glm::vec3 upperDomainBound;
-        std::string unit;
-        bool isInRam;
-        bool isOnGpu;
-        std::unique_ptr<RawVolume<float>> rawVolume;
-=======
         bool inRam;
         bool onGpu;
         RawVolumeMetadata metadata;
         std::shared_ptr<RawVolume<float>> rawVolume;
->>>>>>> 5de72844
         std::shared_ptr<ghoul::opengl::Texture> texture;
         std::shared_ptr<Histogram> histogram;
     };
@@ -120,12 +104,7 @@
     std::map<double, Timestep> _volumeTimesteps;
     std::unique_ptr<BasicVolumeRaycaster> _raycaster;
 
-<<<<<<< HEAD
-    std::shared_ptr<TransferFunctionHandler> _transferFunctionHandler;
-=======
-    std::shared_ptr<TransferFunction> _transferFunction;
-
->>>>>>> 5de72844
+    std::shared_ptr<openspace::TransferFunction> _transferFunction;
 };
 
 } // namespace openspace::volume
