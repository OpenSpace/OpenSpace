/*****************************************************************************************
 *                                                                                       *
 * OpenSpace                                                                             *
 *                                                                                       *
 * Copyright (c) 2014-2018                                                               *
 *                                                                                       *
 * Permission is hereby granted, free of charge, to any person obtaining a copy of this  *
 * software and associated documentation files (the "Software"), to deal in the Software *
 * without restriction, including without limitation the rights to use, copy, modify,    *
 * merge, publish, distribute, sublicense, and/or sell copies of the Software, and to    *
 * permit persons to whom the Software is furnished to do so, subject to the following   *
 * conditions:                                                                           *
 *                                                                                       *
 * The above copyright notice and this permission notice shall be included in all copies *
 * or substantial portions of the Software.                                              *
 *                                                                                       *
 * THE SOFTWARE IS PROVIDED "AS IS", WITHOUT WARRANTY OF ANY KIND, EXPRESS OR IMPLIED,   *
 * INCLUDING BUT NOT LIMITED TO THE WARRANTIES OF MERCHANTABILITY, FITNESS FOR A         *
 * PARTICULAR PURPOSE AND NONINFRINGEMENT. IN NO EVENT SHALL THE AUTHORS OR COPYRIGHT    *
 * HOLDERS BE LIABLE FOR ANY CLAIM, DAMAGES OR OTHER LIABILITY, WHETHER IN AN ACTION OF  *
 * CONTRACT, TORT OR OTHERWISE, ARISING FROM, OUT OF OR IN CONNECTION WITH THE SOFTWARE  *
 * OR THE USE OR OTHER DEALINGS IN THE SOFTWARE.                                         *
 ****************************************************************************************/

#include <modules/volume/rendering/basicvolumeraycaster.h>

#include <ghoul/glm.h>
#include <ghoul/opengl/ghoul_gl.h>
#include <ghoul/filesystem/filesystem.h>
#include <sstream>
#include <ghoul/opengl/programobject.h>
#include <ghoul/opengl/textureunit.h>
#include <openspace/util/powerscaledcoordinate.h>
#include <openspace/util/updatestructures.h>
#include <openspace/rendering/renderable.h>
#include <modules/volume/transferfunctionhandler.h>
#include <modules/volume/rendering/volumeclipplanes.h>
#include <ghoul/opengl/texture.h>

namespace {
    constexpr const char* GlslRaycastPath = "${MODULE_VOLUME}/shaders/raycast.glsl";
    constexpr const char* GlslHelperPath = "${MODULE_VOLUME}/shaders/helper.glsl";
    constexpr const char* GlslBoundsVsPath = "${MODULE_VOLUME}/shaders/boundsvs.glsl";
    constexpr const char* GlslBoundsFsPath = "${MODULE_VOLUME}/shaders/boundsfs.glsl";
} // namespace

namespace openspace::volume {

BasicVolumeRaycaster::BasicVolumeRaycaster(
<<<<<<< HEAD
                                    std::shared_ptr<ghoul::opengl::Texture> volumeTexture,
                         std::shared_ptr<TransferFunctionHandler> transferFunctionHandler,
                                             std::shared_ptr<VolumeClipPlanes> clipPlanes)
    : _clipPlanes(clipPlanes)
    , _volumeTexture(volumeTexture)
    , _transferFunctionHandler(transferFunctionHandler)
=======
    std::shared_ptr<ghoul::opengl::Texture> volumeTexture,
    std::shared_ptr<openspace::TransferFunction> transferFunction,
    std::shared_ptr<VolumeClipPlanes> clipPlanes)
    : _volumeTexture(volumeTexture)
    , _transferFunction(transferFunction)
    , _clipPlanes(clipPlanes)
>>>>>>> 5de72844
    , _boundingBox(glm::vec3(1.0))
{}

BasicVolumeRaycaster::~BasicVolumeRaycaster() {}

void BasicVolumeRaycaster::initialize() {
    _boundingBox.initialize();
}

void BasicVolumeRaycaster::deinitialize() {}

void BasicVolumeRaycaster::renderEntryPoints(const RenderData& data,
                                             ghoul::opengl::ProgramObject& program)
{
    program.setUniform("modelViewTransform", glm::mat4(modelViewTransform(data)));
    program.setUniform("projectionTransform", data.camera.projectionMatrix());

    // Cull back face
    glEnable(GL_CULL_FACE);
    glCullFace(GL_BACK);

    // Render bounding geometry
    _boundingBox.render();
}

glm::dmat4 BasicVolumeRaycaster::modelViewTransform(const RenderData& data) {
    glm::dmat4 modelTransform =
        glm::translate(glm::dmat4(1.0), data.modelTransform.translation) *
        glm::dmat4(data.modelTransform.rotation) *
        glm::scale(glm::dmat4(1.0), glm::dvec3(data.modelTransform.scale)) *
        glm::dmat4(_modelTransform);

    return data.camera.combinedViewMatrix() * modelTransform;
}

void BasicVolumeRaycaster::renderExitPoints(const RenderData& data,
                                            ghoul::opengl::ProgramObject& program)
{
    program.setUniform("modelViewTransform", glm::mat4(modelViewTransform(data)));
    program.setUniform("projectionTransform", data.camera.projectionMatrix());

    // Cull front face
    glEnable(GL_CULL_FACE);
    glCullFace(GL_FRONT);

    // Render bounding geometry
    _boundingBox.render();

    // Restore defaults
    glCullFace(GL_BACK);
}

void BasicVolumeRaycaster::preRaycast(const RaycastData& data,
                                      ghoul::opengl::ProgramObject& program)
{
    if (!_volumeTexture || !_transferFunction) {
        return;
    }

    std::string stepSizeUniformName = "maxStepSize" + std::to_string(data.id);
    program.setUniform(stepSizeUniformName, _stepSize);

    std::string id = std::to_string(data.id);

    _transferFunction->update();
    _tfUnit = std::make_unique<ghoul::opengl::TextureUnit>();
    _tfUnit->activate();
<<<<<<< HEAD
    _transferFunctionHandler->texture().bind();
=======
    _transferFunction->getTexture().bind();
>>>>>>> 5de72844
    program.setUniform("transferFunction_" + id, _tfUnit->unitNumber());

    _textureUnit = std::make_unique<ghoul::opengl::TextureUnit>();
    _textureUnit->activate();
    _volumeTexture->bind();
    program.setUniform("volumeTexture_" + id, _textureUnit->unitNumber());

    program.setUniform("gridType_" + id, static_cast<int>(_gridType));

    std::vector<glm::vec3> clipNormals = _clipPlanes->normals();
    std::vector<glm::vec2> clipOffsets = _clipPlanes->offsets();
    int nClips = static_cast<int>(clipNormals.size());

    program.setUniform("nClips_" + id, nClips);
    program.setUniform("clipNormals_" + id, clipNormals.data(), nClips);
    program.setUniform("clipOffsets_" + id, clipOffsets.data(), nClips);
    program.setUniform("opacity_" + id, _opacity);
    program.setUniform("rNormalization_" + id, _rNormalization);
    program.setUniform("rUpperBound_" + id, _rUpperBound);
}

void BasicVolumeRaycaster::postRaycast(const RaycastData&, ghoul::opengl::ProgramObject&)
{
    _textureUnit = nullptr;
    _tfUnit = nullptr;
}

bool BasicVolumeRaycaster::isCameraInside(const RenderData& data,
                                          glm::vec3& localPosition)
{
    glm::vec4 modelPos = glm::inverse(modelViewTransform(data)) *
                         glm::vec4(0.f, 0.f, 0.f, 1.f);

    localPosition = (glm::vec3(modelPos) + glm::vec3(0.5));

    return (localPosition.x > 0 && localPosition.x < 1 &&
            localPosition.y > 0 && localPosition.y < 1 &&
            localPosition.z > 0 && localPosition.z < 1);
}

std::string BasicVolumeRaycaster::boundsVertexShaderPath() const {
    return absPath(GlslBoundsVsPath);
}

std::string BasicVolumeRaycaster::boundsFragmentShaderPath() const {
    return absPath(GlslBoundsFsPath);
}

std::string BasicVolumeRaycaster::raycasterPath() const {
    return absPath(GlslRaycastPath);
}

std::string BasicVolumeRaycaster::helperPath() const {
    return absPath(GlslHelperPath);
}


<<<<<<< HEAD
void BasicVolumeRaycaster::setTransferFunctionHandler(
                         std::shared_ptr<TransferFunctionHandler> transferFunctionHandler)
{
    _transferFunctionHandler = std::move(transferFunctionHandler);
=======
void BasicVolumeRaycaster::setTransferFunction(
    std::shared_ptr<openspace::TransferFunction> transferFunction)
{
    _transferFunction = transferFunction;
>>>>>>> 5de72844
}

void BasicVolumeRaycaster::setVolumeTexture(
                                    std::shared_ptr<ghoul::opengl::Texture> volumeTexture)
{
    _volumeTexture = std::move(volumeTexture);
}

std::shared_ptr<ghoul::opengl::Texture> BasicVolumeRaycaster::volumeTexture() const {
    return _volumeTexture;
}

void BasicVolumeRaycaster::setStepSize(float stepSize) {
    _stepSize = stepSize;
}

void BasicVolumeRaycaster::setOpacity(float opacity) {
    _opacity = opacity;
}

float BasicVolumeRaycaster::opacity() const {
    return _opacity;
}

void BasicVolumeRaycaster::setRNormalization(float rNormalization) {
    _rNormalization = rNormalization;
}

float BasicVolumeRaycaster::rNormalization() const {
    return _rNormalization;
}

void BasicVolumeRaycaster::setRUpperBound(float rUpperBound) {
    _rUpperBound = rUpperBound;
}

float BasicVolumeRaycaster::rUpperBound() const {
    return _rUpperBound;
}

VolumeGridType BasicVolumeRaycaster::gridType() const {
    return _gridType;
}

void BasicVolumeRaycaster::setGridType(VolumeGridType gridType) {
    _gridType = gridType;
}

void BasicVolumeRaycaster::setModelTransform(glm::mat4 transform) {
    _modelTransform = std::move(transform);
}

} // namespace openspace::volume<|MERGE_RESOLUTION|>--- conflicted
+++ resolved
@@ -47,21 +47,12 @@
 namespace openspace::volume {
 
 BasicVolumeRaycaster::BasicVolumeRaycaster(
-<<<<<<< HEAD
                                     std::shared_ptr<ghoul::opengl::Texture> volumeTexture,
-                         std::shared_ptr<TransferFunctionHandler> transferFunctionHandler,
+                            std::shared_ptr<openspace::TransferFunction> transferFunction,
                                              std::shared_ptr<VolumeClipPlanes> clipPlanes)
-    : _clipPlanes(clipPlanes)
-    , _volumeTexture(volumeTexture)
-    , _transferFunctionHandler(transferFunctionHandler)
-=======
-    std::shared_ptr<ghoul::opengl::Texture> volumeTexture,
-    std::shared_ptr<openspace::TransferFunction> transferFunction,
-    std::shared_ptr<VolumeClipPlanes> clipPlanes)
     : _volumeTexture(volumeTexture)
     , _transferFunction(transferFunction)
     , _clipPlanes(clipPlanes)
->>>>>>> 5de72844
     , _boundingBox(glm::vec3(1.0))
 {}
 
@@ -129,11 +120,7 @@
     _transferFunction->update();
     _tfUnit = std::make_unique<ghoul::opengl::TextureUnit>();
     _tfUnit->activate();
-<<<<<<< HEAD
-    _transferFunctionHandler->texture().bind();
-=======
-    _transferFunction->getTexture().bind();
->>>>>>> 5de72844
+    _transferFunction->texture().bind();
     program.setUniform("transferFunction_" + id, _tfUnit->unitNumber());
 
     _textureUnit = std::make_unique<ghoul::opengl::TextureUnit>();
@@ -191,17 +178,10 @@
 }
 
 
-<<<<<<< HEAD
-void BasicVolumeRaycaster::setTransferFunctionHandler(
-                         std::shared_ptr<TransferFunctionHandler> transferFunctionHandler)
-{
-    _transferFunctionHandler = std::move(transferFunctionHandler);
-=======
 void BasicVolumeRaycaster::setTransferFunction(
-    std::shared_ptr<openspace::TransferFunction> transferFunction)
-{
-    _transferFunction = transferFunction;
->>>>>>> 5de72844
+                            std::shared_ptr<openspace::TransferFunction> transferFunction)
+{
+    _transferFunction = std::move(transferFunction);
 }
 
 void BasicVolumeRaycaster::setVolumeTexture(
