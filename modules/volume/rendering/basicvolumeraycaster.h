--- conflicted
+++ resolved
@@ -26,12 +26,9 @@
 #define __OPENSPACE_MODULE_VOLUME___BASICVOLUMERAYCASTER___H__
 
 #include <openspace/rendering/volumeraycaster.h>
-<<<<<<< HEAD
-=======
 #include <openspace/rendering/transferfunction.h>
 #include <openspace/util/boxgeometry.h>
 #include <modules/volume/rendering/volumeclipplanes.h>
->>>>>>> 5de72844
 
 #include <modules/volume/volumegridtype.h>
 #include <openspace/util/boxgeometry.h>
@@ -54,14 +51,9 @@
 
 class BasicVolumeRaycaster : public VolumeRaycaster {
 public:
-<<<<<<< HEAD
-    BasicVolumeRaycaster(std::shared_ptr<ghoul::opengl::Texture> texture,
-        std::shared_ptr<TransferFunctionHandler> transferFunctionHandler,
-=======
     BasicVolumeRaycaster(
         std::shared_ptr<ghoul::opengl::Texture> texture,
         std::shared_ptr<openspace::TransferFunction> transferFunction,
->>>>>>> 5de72844
         std::shared_ptr<VolumeClipPlanes> clipPlanes);
     virtual ~BasicVolumeRaycaster();
 
