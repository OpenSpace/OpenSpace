/*****************************************************************************************
 *                                                                                       *
 * OpenSpace                                                                             *
 *                                                                                       *
 * Copyright (c) 2014-2017                                                               *
 *                                                                                       *
 * Permission is hereby granted, free of charge, to any person obtaining a copy of this  *
 * software and associated documentation files (the "Software"), to deal in the Software *
 * without restriction, including without limitation the rights to use, copy, modify,    *
 * merge, publish, distribute, sublicense, and/or sell copies of the Software, and to    *
 * permit persons to whom the Software is furnished to do so, subject to the following   *
 * conditions:                                                                           *
 *                                                                                       *
 * The above copyright notice and this permission notice shall be included in all copies *
 * or substantial portions of the Software.                                              *
 *                                                                                       *
 * THE SOFTWARE IS PROVIDED "AS IS", WITHOUT WARRANTY OF ANY KIND, EXPRESS OR IMPLIED,   *
 * INCLUDING BUT NOT LIMITED TO THE WARRANTIES OF MERCHANTABILITY, FITNESS FOR A         *
 * PARTICULAR PURPOSE AND NONINFRINGEMENT. IN NO EVENT SHALL THE AUTHORS OR COPYRIGHT    *
 * HOLDERS BE LIABLE FOR ANY CLAIM, DAMAGES OR OTHER LIABILITY, WHETHER IN AN ACTION OF  *
 * CONTRACT, TORT OR OTHERWISE, ARISING FROM, OUT OF OR IN CONNECTION WITH THE SOFTWARE  *
 * OR THE USE OR OTHER DEALINGS IN THE SOFTWARE.                                         *
 ****************************************************************************************/

#include <modules/volume/volumemodule.h>
#include <modules/volume/rendering/renderabletimevaryingvolume.h>

#include <openspace/rendering/renderable.h>
#include <openspace/util/factorymanager.h>

#include <ghoul/misc/assert.h>

namespace openspace {

<<<<<<< HEAD
using namespace volume;

VolumeModule::VolumeModule() 
    : OpenSpaceModule("Volume")
{}
=======
VolumeModule::VolumeModule()  : OpenSpaceModule(Name) {}
>>>>>>> 51be0629

void VolumeModule::internalInitialize() {
    auto fRenderable = FactoryManager::ref().factory<Renderable>();
    ghoul_assert(fRenderable, "No renderable factory existed");
    fRenderable->registerClass<RenderableTimeVaryingVolume>("RenderableTimeVaryingVolume");
}

} // namespace openspace<|MERGE_RESOLUTION|>--- conflicted
+++ resolved
@@ -32,15 +32,9 @@
 
 namespace openspace {
 
-<<<<<<< HEAD
 using namespace volume;
 
-VolumeModule::VolumeModule() 
-    : OpenSpaceModule("Volume")
-{}
-=======
 VolumeModule::VolumeModule()  : OpenSpaceModule(Name) {}
->>>>>>> 51be0629
 
 void VolumeModule::internalInitialize() {
     auto fRenderable = FactoryManager::ref().factory<Renderable>();
