/*****************************************************************************************
 *                                                                                       *
 * OpenSpace                                                                             *
 *                                                                                       *
 * Copyright (c) 2014-2018                                                               *
 *                                                                                       *
 * Permission is hereby granted, free of charge, to any person obtaining a copy of this  *
 * software and associated documentation files (the "Software"), to deal in the Software *
 * without restriction, including without limitation the rights to use, copy, modify,    *
 * merge, publish, distribute, sublicense, and/or sell copies of the Software, and to    *
 * permit persons to whom the Software is furnished to do so, subject to the following   *
 * conditions:                                                                           *
 *                                                                                       *
 * The above copyright notice and this permission notice shall be included in all copies *
 * or substantial portions of the Software.                                              *
 *                                                                                       *
 * THE SOFTWARE IS PROVIDED "AS IS", WITHOUT WARRANTY OF ANY KIND, EXPRESS OR IMPLIED,   *
 * INCLUDING BUT NOT LIMITED TO THE WARRANTIES OF MERCHANTABILITY, FITNESS FOR A         *
 * PARTICULAR PURPOSE AND NONINFRINGEMENT. IN NO EVENT SHALL THE AUTHORS OR COPYRIGHT    *
 * HOLDERS BE LIABLE FOR ANY CLAIM, DAMAGES OR OTHER LIABILITY, WHETHER IN AN ACTION OF  *
 * CONTRACT, TORT OR OTHERWISE, ARISING FROM, OUT OF OR IN CONNECTION WITH THE SOFTWARE  *
 * OR THE USE OR OTHER DEALINGS IN THE SOFTWARE.                                         *
 ****************************************************************************************/

#include <fstream>

namespace openspace::volume {

template <typename VoxelType>
RawVolumeReader<VoxelType>::RawVolumeReader(const std::string& path,
                                            const glm::uvec3& dimensions)
    : _dimensions(dimensions)
    , _path(path)
{}

template <typename VoxelType>
glm::uvec3 RawVolumeReader<VoxelType>::dimensions() const {
    return _dimensions;
}

template <typename VoxelType>
void RawVolumeReader<VoxelType>::setDimensions(const glm::uvec3& dimensions) {
    _dimensions = dimensions;
}

template <typename VoxelType>
std::string RawVolumeReader<VoxelType>::path() const {
    return _path;
}

template <typename VoxelType>
void RawVolumeReader<VoxelType>::setPath(const std::string& path) {
    _path = path;
}


/*
TODO: Implement these methods for random access in raw volume file
template <typename VoxelType>
VoxelType RawVolumeReader<VoxelType>::get(const glm::ivec3& coordinates) const {
    return get(coordsToIndex(coordinates, dimensions()));
}

template <typename VoxelType>
VoxelType RawVolumeReader<VoxelType>::get(size_t index) const {
    // TODO: read from specific position.
    return VoxelType();
}*/

template <typename VoxelType>
size_t RawVolumeReader<VoxelType>::coordsToIndex(const glm::uvec3& cartesian) const {
    return coordsToIndex(cartesian, dimensions());
}

template <typename VoxelType>
glm::uvec3 RawVolumeReader<VoxelType>::indexToCoords(size_t linear) const {
    return indexToCoords(linear, dimensions());
}


template <typename VoxelType>
std::unique_ptr<RawVolume<VoxelType>> RawVolumeReader<VoxelType>::read() {
    glm::uvec3 dims = dimensions();
    std::unique_ptr<RawVolume<VoxelType>> volume = std::make_unique<RawVolume<VoxelType>>(
        dims
    );

    std::ifstream file(_path, std::ios::binary);
<<<<<<< HEAD
    char* buffer = reinterpret_cast<char*>(volume->data());
=======

    if (file.fail()) {
        throw ghoul::FileNotFoundError("Volume file not found");
    }

    char *buffer = reinterpret_cast<char*>(volume->data());
>>>>>>> 5de72844
    size_t length = static_cast<size_t>(dims.x) *
                    static_cast<size_t>(dims.y) *
                    static_cast<size_t>(dims.z) *
                    sizeof(VoxelType);

    file.read(buffer, length);

    if (file.fail()) {
        throw ghoul::RuntimeError("Error reading volume file");
    }

    return volume;
}

} // namespace openspace::volume<|MERGE_RESOLUTION|>--- conflicted
+++ resolved
@@ -86,16 +86,12 @@
     );
 
     std::ifstream file(_path, std::ios::binary);
-<<<<<<< HEAD
     char* buffer = reinterpret_cast<char*>(volume->data());
-=======
 
     if (file.fail()) {
         throw ghoul::FileNotFoundError("Volume file not found");
     }
 
-    char *buffer = reinterpret_cast<char*>(volume->data());
->>>>>>> 5de72844
     size_t length = static_cast<size_t>(dims.x) *
                     static_cast<size_t>(dims.y) *
                     static_cast<size_t>(dims.z) *
