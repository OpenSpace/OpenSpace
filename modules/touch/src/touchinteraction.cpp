/*****************************************************************************************
 *                                                                                       *
 * OpenSpace                                                                             *
 *                                                                                       *
 * Copyright (c) 2014-2019                                                               *
 *                                                                                       *
 * Permission is hereby granted, free of charge, to any person obtaining a copy of this  *
 * software and associated documentation files (the "Software"), to deal in the Software *
 * without restriction, including without limitation the rights to use, copy, modify,    *
 * merge, publish, distribute, sublicense, and/or sell copies of the Software, and to    *
 * permit persons to whom the Software is furnished to do so, subject to the following   *
 * conditions:                                                                           *
 *                                                                                       *
 * The above copyright notice and this permission notice shall be included in all copies *
 * or substantial portions of the Software.                                              *
 *                                                                                       *
 * THE SOFTWARE IS PROVIDED "AS IS", WITHOUT WARRANTY OF ANY KIND, EXPRESS OR IMPLIED,   *
 * INCLUDING BUT NOT LIMITED TO THE WARRANTIES OF MERCHANTABILITY, FITNESS FOR A         *
 * PARTICULAR PURPOSE AND NONINFRINGEMENT. IN NO EVENT SHALL THE AUTHORS OR COPYRIGHT    *
 * HOLDERS BE LIABLE FOR ANY CLAIM, DAMAGES OR OTHER LIABILITY, WHETHER IN AN ACTION OF  *
 * CONTRACT, TORT OR OTHERWISE, ARISING FROM, OUT OF OR IN CONNECTION WITH THE SOFTWARE  *
 * OR THE USE OR OTHER DEALINGS IN THE SOFTWARE.                                         *
 ****************************************************************************************/

#include <openspace/engine/globals.h>
#include <modules/touch/include/touchinteraction.h>
#include <modules/imgui/imguimodule.h>

#include <openspace/interaction/orbitalnavigator.h>
#include <openspace/engine/globals.h>
#include <openspace/engine/moduleengine.h>
#include <openspace/query/query.h>
#include <openspace/rendering/renderengine.h>
#include <openspace/scene/scenegraphnode.h>
#include <openspace/scene/scene.h>
#include <openspace/util/time.h>
#include <openspace/util/keys.h>
#include <ghoul/misc/invariants.h>
#include <ghoul/logging/logmanager.h>
#include <openspace/util/camera.h>

#include <glm/gtx/quaternion.hpp>

#ifdef OPENSPACE_MODULE_GLOBEBROWSING_ENABLED
#include <modules/globebrowsing/src/basictypes.h>
#include <modules/globebrowsing/src/renderableglobe.h>
#endif

#ifdef OPENSPACE_MODULE_WEBBROWSER_ENABLED
#include <modules/webbrowser/webbrowsermodule.h>
#endif

#include <cmath>
#include <ghoul/fmt.h>
#include <functional>
#include <fstream>

#ifdef WIN32
#pragma warning (push)
#pragma warning (disable : 4310) // cast truncates constant value
#endif // WIN32

#include <glm/ext.hpp>

#ifdef WIN32
#pragma warning (pop)
#endif // WIN32

#include <openspace/engine/globals.h>
#include <openspace/engine/windowdelegate.h>
#include <openspace/interaction/navigationhandler.h>

namespace {
    constexpr const char* _loggerCat = "TouchInteraction";

    constexpr openspace::properties::Property::PropertyInfo OriginInfo = {
        "Origin",
        "Origin",
        "" // @TODO Missing documentation
    };

    constexpr openspace::properties::Property::PropertyInfo UnitTestInfo = {
        "UnitTest",
        "Take a unit test saving the LM data into file",
        "" // @TODO Missing documentation
    };

    constexpr openspace::properties::Property::PropertyInfo EventsInfo = {
        "TouchEvents",
        "True if we have a touch event",
        "",
        openspace::properties::Property::Visibility::Hidden
    };

    constexpr openspace::properties::Property::PropertyInfo SetDefaultInfo = {
        "SetDefault",
        "Reset all properties to default",
        "" // @TODO Missing documentation
    };

    constexpr openspace::properties::Property::PropertyInfo MaxTapTimeInfo = {
        "MaxTapTime",
        "Max tap delay (in ms) for double tap",
        "" // @TODO Missing documentation
    };

    constexpr openspace::properties::Property::PropertyInfo DecelatesPerSecondInfo = {
        "DeceleratesPerSecond",
        "Number of times velocity is decelerated per second",
        "" // @TODO Missing documentation
    };

    constexpr openspace::properties::Property::PropertyInfo TouchScreenSizeInfo = {
        "TouchScreenSize",
        "Touch Screen size in inches",
        "" // @TODO Missing documentation
    };

    constexpr openspace::properties::Property::PropertyInfo TapZoomFactorInfo = {
        "TapZoomFactor",
        "Scaling distance travelled on tap",
        "" // @TODO Missing documentation
    };

    constexpr openspace::properties::Property::PropertyInfo DirectManipulationInfo = {
        "DirectManipulationRadius",
        "Radius a planet has to have to activate direct-manipulation",
        "" // @TODO Missing documentation
    };

    constexpr openspace::properties::Property::PropertyInfo RollThresholdInfo = {
        "RollThreshold",
        "Threshold for min angle for roll interpret",
        "" // @TODO Missing documentation
    };

    constexpr openspace::properties::Property::PropertyInfo OrbitSpinningThreshold = {
        "OrbitThreshold",
        "Threshold to activate orbit spinning in direct-manipulation",
        "" // @TODO Missing documentation
    };

    constexpr openspace::properties::Property::PropertyInfo SpinningSensitivityInfo = {
        "SpinningSensitivity",
        "Sensitivity of spinning in direct-manipulation",
        "" // @TODO Missing documentation
    };

    constexpr openspace::properties::Property::PropertyInfo ZoomSensitivityExpInfo = {
        "ZoomSensitivityExp",
        "Sensitivity of exponential zooming in relation to distance from focus node",
        "" // @TODO Missing documentation
    };

    constexpr openspace::properties::Property::PropertyInfo ZoomSensitivityPropInfo = {
        "ZoomSensitivityProp",
        "Sensitivity of zooming proportional to distance from focus node",
        "" // @TODO Missing documentation
    };

    constexpr openspace::properties::Property::PropertyInfo
    ZoomSensitivityDistanceThresholdInfo = {
        "ZoomSensitivityDistanceThreshold",
        "Threshold of distance to target node for whether or not to use exponential "
        "zooming",
        "" // @TODO Missing documentation
    };

    constexpr openspace::properties::Property::PropertyInfo
    ZoomBoundarySphereMultiplierInfo = {
        "ZoomBoundarySphereMultiplier",
        "Multiplies a node's boundary sphere by this in order to limit zoom & prevent "
        "surface collision",
        "" // @TODO Missing documentation
    };

    constexpr openspace::properties::Property::PropertyInfo ConstantTimeDecaySecsInfo = {
        "ConstantTimeDecaySecs",
        "Time duration that a pitch/roll/zoom/pan should take to decay to zero (seconds)",
        ""
    };

    constexpr openspace::properties::Property::PropertyInfo InputSensitivityInfo = {
        "InputSensitivity",
        "Threshold for interpreting input as still",
        ""
    };

    constexpr openspace::properties::Property::PropertyInfo StationaryCentroidInfo = {
        "CentroidStationary",
        "Threshold for stationary centroid",
        "" // @TODO Missing documentation
    };

    constexpr openspace::properties::Property::PropertyInfo PanModeInfo = {
        "PanMode",
        "Allow panning gesture",
        "" // @TODO Missing documentation
    };

    constexpr openspace::properties::Property::PropertyInfo PanDeltaDistanceInfo = {
        "PanDeltaDistance",
        "Delta distance between fingers allowed for interpreting pan interaction",
        "" // @TODO Missing documentation
    };

    constexpr openspace::properties::Property::PropertyInfo SlerpTimeInfo = {
        "SlerpTime",
        "Time to slerp in seconds to new orientation with new node picking",
        "" // @TODO Missing documentation
    };

    constexpr openspace::properties::Property::PropertyInfo GuiButtonSizeInfo = {
        "GuiButtonSize",
        "GUI button size in pixels",
        "" // @TODO Missing documentation
    };

    constexpr openspace::properties::Property::PropertyInfo FrictionInfo = {
        "Friction",
        "Friction for different interactions (orbit, zoom, roll, pan)",
        "" // @TODO Missing documentation
    };

    constexpr openspace::properties::Property::PropertyInfo PickingRadiusInfo = {
        "PickingRadiusMinimum",
        "Minimum radius for picking in NDC coordinates",
        "" // @TODO Missing documentation
    };
} // namespace

using namespace TUIO;

namespace openspace {

TouchInteraction::TouchInteraction()
    : properties::PropertyOwner({ "TouchInteraction" })
    , _origin(OriginInfo)
    , _unitTest(UnitTestInfo, false)
    , _touchActive(EventsInfo, false)
    , _reset(SetDefaultInfo, false)
    , _maxTapTime(MaxTapTimeInfo, 300, 10, 1000)
    , _deceleratesPerSecond(DecelatesPerSecondInfo, 240, 60, 300)
    , _touchScreenSize(TouchScreenSizeInfo, 55.0f, 5.5f, 150.0f)
    , _tapZoomFactor(TapZoomFactorInfo, 0.2f, 0.f, 0.5f)
    , _nodeRadiusThreshold(DirectManipulationInfo, 0.2f, 0.0f, 1.0f)
    , _rollAngleThreshold(RollThresholdInfo, 0.025f, 0.f, 0.05f)
    , _orbitSpeedThreshold(OrbitSpinningThreshold, 0.005f, 0.f, 0.01f)
    , _spinSensitivity(SpinningSensitivityInfo, 0.25f, 0.f, 2.f)
    , _zoomSensitivityExponential(ZoomSensitivityExpInfo, 1.03f, 1.0f, 1.1f)
    , _zoomSensitivityProportionalDist(ZoomSensitivityPropInfo, 11.f, 5.f, 50.f)
    , _zoomSensitivityDistanceThreshold(
        ZoomSensitivityDistanceThresholdInfo,
        0.05f,
        0.01f,
        0.25f
    )
    , _zoomBoundarySphereMultiplier(ZoomBoundarySphereMultiplierInfo, 1.001f, 1.f, 1.01f)
    , _inputStillThreshold(InputSensitivityInfo, 0.0005f, 0.f, 0.001f)
    // used to void wrongly interpreted roll interactions
    , _centroidStillThreshold(StationaryCentroidInfo, 0.0018f, 0.f, 0.01f)
    , _panEnabled(PanModeInfo, false)
    , _interpretPan(PanDeltaDistanceInfo, 0.015f, 0.f, 0.1f)
    , _slerpTime(SlerpTimeInfo, 3.f, 0.1f, 5.f)
    , _guiButton(
        GuiButtonSizeInfo,
        glm::ivec2(32, 64),
        glm::ivec2(8, 16),
        glm::ivec2(128, 256)
    )
    , _friction(
        FrictionInfo,
        glm::vec4(0.025f, 0.025f, 0.02f, 0.02f),
        glm::vec4(0.f),
        glm::vec4(0.2f)
    )
    , _pickingRadiusMinimum(
        { "Picking Radius", "Minimum radius for picking in NDC coordinates", "" },
        0.1f,
        0.f,
        1.f
    )
    , _ignoreGui( // @TODO Missing documentation
        { "Ignore GUI", "Disable GUI touch interaction", "" },
        false
    )
    , _vel{ glm::dvec2(0.0), 0.0, 0.0, glm::dvec2(0.0) }
    , _sensitivity{ glm::dvec2(0.08, 0.045), 12.0 /*4.0*/, 2.75, glm::dvec2(0.08, 0.045) }
    , _constTimeDecay_secs(ConstantTimeDecaySecsInfo, 1.75f, 0.1f, 4.0f)
    // calculated with two vectors with known diff in length, then
    // projDiffLength/diffLength.
    , _projectionScaleFactor(1.000004)
    , _currentRadius(1.0)
    , _slerpdT(1000)
    , _timeSlack(0.0)
    , _numOfTests(0)
    , _directTouchMode(false)
    , _wasPrevModeDirectTouch(false)
    , _tap(false)
    , _doubleTap(false)
    , _zoomOutTap(false)
    , _lmSuccess(true)
    , _guiON(false)
#ifdef TOUCH_DEBUG_PROPERTIES
    , _debugProperties()
#endif
    , _centroid(glm::dvec3(0.0))
{
    addProperty(_touchActive);
    addProperty(_unitTest);
    addProperty(_reset);
    addProperty(_maxTapTime);
    addProperty(_deceleratesPerSecond);
    addProperty(_touchScreenSize);
    addProperty(_tapZoomFactor);
    addProperty(_nodeRadiusThreshold);
    addProperty(_rollAngleThreshold);
    addProperty(_orbitSpeedThreshold);
    addProperty(_spinSensitivity);
    addProperty(_zoomSensitivityExponential);
    addProperty(_zoomSensitivityProportionalDist);
    addProperty(_zoomSensitivityDistanceThreshold);
    addProperty(_zoomBoundarySphereMultiplier);
    addProperty(_constTimeDecay_secs);
    addProperty(_inputStillThreshold);
    addProperty(_centroidStillThreshold);
    addProperty(_panEnabled);
    addProperty(_interpretPan);
    addProperty(_slerpTime);
    addProperty(_guiButton);
    addProperty(_friction);
    addProperty(_pickingRadiusMinimum);
    addProperty(_ignoreGui);

#ifdef TOUCH_DEBUG_PROPERTIES
    addPropertySubOwner(_debugProperties);
#endif

    _origin.onChange([this]() {
        SceneGraphNode* node = sceneGraphNode(_origin.value());
        if (node) {
            setFocusNode(node);
        }
        else {
            LWARNING(fmt::format(
                "Could not find a node in scenegraph called '{}'", _origin.value()
            ));
        }
    });

    levmarq_init(&_lmstat);

    _time.initSession();
}

// Called each frame if there is any input
void TouchInteraction::updateStateFromInput(const std::vector<TuioCursor>& list,
                                            std::vector<Point>& lastProcessed)
{
#ifdef TOUCH_DEBUG_PROPERTIES
    _debugProperties.nFingers = list.size();
#endif
    if (_tap) { // check for doubletap
        if (_time.getSessionTime().getTotalMilliseconds() < _maxTapTime) {
            _doubleTap = true;
            _tap = false;
        }
        _time.initSession();
    }

    bool hasWebContent = webContent(list);

    //Code for lower-right corner double-tap to zoom-out
    glm::ivec2 res = global::windowDelegate.currentWindowSize();
    glm::dvec2 pos = glm::vec2(
        list.at(0).getScreenX(res.x),
        list.at(0).getScreenY(res.y)
    );
    const float bottomCornerSizeForZoomTap_fraction = 0.08f;
    int zoomTapThresholdX = static_cast<int>(
        res.x * (1.0f - bottomCornerSizeForZoomTap_fraction)
    );
    int zoomTapThresholdY = static_cast<int>(
        res.y * (1.0f - bottomCornerSizeForZoomTap_fraction)
    );

    bool isTapInLowerRightCorner =
        (std::abs(pos.x) > zoomTapThresholdX && std::abs(pos.y) > zoomTapThresholdY);

    if (_doubleTap && isTapInLowerRightCorner) {
        _zoomOutTap = true;
        _tap = false;
        _doubleTap = false;
    }

    if (!guiMode(list) && !hasWebContent) {
        bool isThisFrameTransitionBetweenTouchModes
            = (_wasPrevModeDirectTouch != _directTouchMode);
        if (isThisFrameTransitionBetweenTouchModes) {
            _vel.orbit = glm::dvec2(0.0, 0.0);
            _vel.zoom = 0.0;
            _vel.roll = 0.0;
            _vel.pan = glm::dvec2(0.0, 0.0);
            resetAfterInput();
            /*if( _directTouchMode )
                LINFO("Touch -> Direct-touch");
            else
                LINFO("Direct-touch -> Touch");*/
        }

        if (_directTouchMode && _selected.size() > 0 && list.size() == _selected.size()) {
#ifdef TOUCH_DEBUG_PROPERTIES
            _debugProperties.interactionMode = "Direct";
#endif
            directControl(list);
        }
        if (_lmSuccess) {
            findSelectedNode(list);
        }

        if (!_directTouchMode) {
#ifdef TOUCH_DEBUG_PROPERTIES
            _debugProperties.interactionMode = "Velocities";
#endif
            computeVelocities(list, lastProcessed);
        }

        _wasPrevModeDirectTouch = _directTouchMode;
        // evaluates if current frame is in directTouchMode (will be used next frame)
        _directTouchMode =
            (_currentRadius > _nodeRadiusThreshold && _selected.size() == list.size());
    }
}

bool TouchInteraction::webContent(const std::vector<TuioCursor>& list) {
#ifdef OPENSPACE_MODULE_WEBBROWSER_ENABLED
    glm::ivec2 res = global::windowDelegate.currentWindowSize();
    glm::dvec2 pos = glm::vec2(
        list.at(0).getScreenX(res.x),
        list.at(0).getScreenY(res.y)
    );

    WebBrowserModule& module = *(global::moduleEngine.module<WebBrowserModule>());
    return module.eventHandler().hasContentCallback(pos.x, pos.y);
#else
    return false;
#endif
}

// Activates/Deactivates gui input mode (if active it voids all other interactions)
bool TouchInteraction::guiMode(const std::vector<TuioCursor>& list) {
    if (_ignoreGui) {
        return false;
    }
    glm::ivec2 res = global::windowDelegate.currentWindowSize();
    glm::dvec2 pos = glm::vec2(
        list.at(0).getScreenX(res.x),
        list.at(0).getScreenY(res.y)
    );

    ImGUIModule& module = *(global::moduleEngine.module<ImGUIModule>());
    _guiON = module.gui.isEnabled();

    if (_tap && list.size() == 1 &&
        std::abs(pos.x) < _guiButton.value().x && std::abs(pos.y) < _guiButton.value().y)
    {
        // pressed invisible button
        _guiON = !_guiON;
        module.gui.setEnabled(_guiON);

        LINFO(fmt::format(
            "GUI mode is {}. Inside box by: ({}%, {}%)",
            _guiON ? "activated" : "deactivated",
            static_cast<int>(100 * (pos.x / _guiButton.value().x)),
            static_cast<int>(100 * (pos.y / _guiButton.value().y))
        ));
    }
    else if (_guiON) {
        module.touchInput = { _guiON, pos, 1 }; // emulate touch input as a mouse
    }

    return _guiON;
}

// Sets _vel to update _camera according to direct-manipulation (L2 error)
void TouchInteraction::directControl(const std::vector<TuioCursor>& list) {
    // Reset old velocities upon new interaction
    _vel.orbit = glm::dvec2(0.0, 0.0);
    _vel.zoom = 0.0;
    _vel.roll = 0.0;
    _vel.pan = glm::dvec2(0.0, 0.0);
#ifdef TOUCH_DEBUG_PROPERTIES
    LINFO("DirectControl");
#endif
    // Returns the screen point s(xi,par) dependent the transform M(par) and object
    // point xi
    auto distToMinimize = [](double* par, int x, void* fdata, LMstat* lmstat) {
        FunctionData* ptr = reinterpret_cast<FunctionData*>(fdata);

        // Apply transform to camera and find the new screen point of the updated camera
        // state

        // { vec2 globalRot, zoom, roll, vec2 localRot }
        double q[6] = { 0.0, 0.0, 0.0, 0.0, 0.0, 0.0 };
        for (int i = 0; i < ptr->nDOF; ++i) {
            q[i] = par[i];
        }

        using namespace glm;
        // Create variables from current state
        dvec3 camPos = ptr->camera->positionVec3();
        dvec3 centerPos = ptr->node->worldPosition();

        dvec3 directionToCenter = normalize(centerPos - camPos);
        dvec3 lookUp = ptr->camera->lookUpVectorWorldSpace();
        dvec3 camDirection = ptr->camera->viewDirectionWorldSpace();

        // Make a representation of the rotation quaternion with local and global
        // rotations
        dmat4 lookAtMat = lookAt(
            dvec3(0, 0, 0),
            directionToCenter,
            // To avoid problem with lookup in up direction
            normalize(camDirection + lookUp));
        dquat globalCamRot = normalize(quat_cast(inverse(lookAtMat)));
        dquat localCamRot = inverse(globalCamRot) * ptr->camera->rotationQuaternion();

        { // Roll
            dquat rollRot = angleAxis(q[3], dvec3(0.0, 0.0, 1.0));
            localCamRot = localCamRot * rollRot;
        }
        { // Panning (local rotation)
            dvec3 eulerAngles(q[5], q[4], 0);
            dquat panRot = dquat(eulerAngles);
            localCamRot = localCamRot * panRot;
        }
        { // Orbit (global rotation)
            dvec3 eulerAngles(q[1], q[0], 0);
            dquat rotationDiffCamSpace = dquat(eulerAngles);

            dvec3 centerToCamera = camPos - centerPos;

            dquat rotationDiffWorldSpace =
                globalCamRot * rotationDiffCamSpace * inverse(globalCamRot);
            dvec3 rotationDiffVec3 =
                centerToCamera * rotationDiffWorldSpace - centerToCamera;
            camPos += rotationDiffVec3;

            centerToCamera = camPos - centerPos;
            directionToCenter = normalize(-centerToCamera);
            dvec3 lookUpWhenFacingCenter =
                globalCamRot * dvec3(ptr->camera->lookUpVectorCameraSpace());
            lookAtMat = lookAt(
                dvec3(0, 0, 0),
                directionToCenter,
                lookUpWhenFacingCenter);
            globalCamRot = normalize(quat_cast(inverse(lookAtMat)));
        }
        { // Zooming
            camPos += directionToCenter * q[2];
        }
        // Update the camera state
        Camera cam = *(ptr->camera);
        cam.setPositionVec3(camPos);
        cam.setRotation(globalCamRot * localCamRot);

        // we now have a new position and orientation of camera, project surfacePoint to
        // the new screen to get distance to minimize
        glm::dvec2 newScreenPoint = ptr->castToNDC(
            ptr->selectedPoints.at(x),
            cam,
            ptr->node
        );
        lmstat->pos.push_back(newScreenPoint);
        return glm::length(ptr->screenPoints.at(x) - newScreenPoint);
    };
    // Gradient of distToMinimize w.r.t par (using forward difference)
    auto gradient = [](double* g, double* par, int x, void* fdata, LMstat* lmstat) {
        FunctionData* ptr = reinterpret_cast<FunctionData*>(fdata);
        double h, lastG, f1, f0 = ptr->distToMinimize(par, x, fdata, lmstat);
         // scale value to find minimum step size h, dependant on planet size
        double scale = log10(ptr->node->boundingSphere());
        std::vector<double> dPar(ptr->nDOF, 0.0);
        dPar.assign(par, par + ptr->nDOF);

        for (int i = 0; i < ptr->nDOF; ++i) {
            // Initial values
            h = 1e-8;
            lastG = 1;
            dPar.at(i) += h;
            f1 = ptr->distToMinimize(dPar.data(), x, fdata, lmstat);
            dPar.at(i) = par[i];
            // Iterative process to find the minimum step h that gives a good gradient
            for (int j = 0; j < 100; ++j) {
                if ((f1 - f0) != 0 && lastG == 0) { // found minimum step size h
                    // scale up to get a good initial guess value
                    h *= scale * scale * scale;

                    // clamp min step size to a fraction of the incoming parameter
                    if (i == 2) {
                        double epsilon = 1e-3;
                        // make sure incoming parameter is larger than 0
                        h = std::max(std::max(std::abs(dPar.at(i)), epsilon) * 0.001, h);
                    }
                    else if (ptr->nDOF == 2) {
                        h = std::max(std::abs(dPar.at(i)) * 0.001, h);
                    }

                    // calculate f1 with good h for finite difference
                    dPar.at(i) += h;
                    f1 = ptr->distToMinimize(dPar.data(), x, fdata, lmstat);
                    dPar.at(i) = par[i];
                    break;
                }
                else if ((f1 - f0) != 0 && lastG != 0) { // h too big
                    h /= scale;
                }
                else if ((f1 - f0) == 0) { // h too small
                    h *= scale;
                }
                lastG = f1 - f0;
                dPar.at(i) += h;
                f1 = ptr->distToMinimize(dPar.data(), x, fdata, lmstat);
                dPar.at(i) = par[i];
            }
            g[i] = (f1 - f0) / h;
        }
        if (ptr->nDOF == 2) {
             // normalize on 1 finger case to allow for horizontal/vertical movement
            for (int i = 0; i < 2; ++i) {
                g[i] = g[i]/std::abs(g[i]);
            }
        }
        else if (ptr->nDOF == 6) {
            for (int i = 0; i < ptr->nDOF; ++i) {
                 // lock to only pan and zoom on 3 finger case, no roll/orbit
                g[i] = (i == 2) ? g[i] : g[i] / std::abs(g[i]);
            }
        }
    };

    // project back a 3D point in model view to clip space [-1,1] coordinates on the view
    // plane
    auto castToNDC = [](const glm::dvec3& vec, Camera& camera, SceneGraphNode* node) {
        glm::dvec3 posInCamSpace = glm::inverse(camera.rotationQuaternion()) *
            (node->rotationMatrix() * vec +
            (node->worldPosition() - camera.positionVec3()));

        glm::dvec4 clipspace = camera.projectionMatrix() * glm::dvec4(posInCamSpace, 1.0);
        return (glm::dvec2(clipspace) / clipspace.w);
    };

    // only send in first three fingers (to make it easier for LMA to converge on 3+
    // finger case with only zoom/pan)
    int nFingers = std::min(static_cast<int>(list.size()), 3);
    int nDOF = std::min(nFingers * 2, 6);
    std::vector<double> par(nDOF, 0.0);
    par.at(0) = _lastVel.orbit.x; // use _lastVel for orbit
    par.at(1) = _lastVel.orbit.y;

    // Parse input data to be used in the LM algorithm
    std::vector<glm::dvec3> selectedPoints;
    std::vector<glm::dvec2> screenPoints;
    for (int i = 0; i < nFingers; ++i) {
        const SelectedBody& sb = _selected.at(i);
        selectedPoints.push_back(sb.coordinates);

        std::vector<TuioCursor>::const_iterator c = std::find_if(
            list.begin(),
            list.end(),
            [&sb](const TuioCursor& c) { return c.getSessionID() == sb.id; }
        );
        if (c != list.end()) {
             // normalized -1 to 1 coordinates on screen
            screenPoints.emplace_back(2 * (c->getX() - 0.5), -2 * (c->getY() - 0.5));
        } else {
            global::moduleEngine.module<ImGUIModule>()->touchInput = {
                true,
                glm::dvec2(0.0, 0.0),
                1
            };
            resetAfterInput();
            return;
        }
    }

    FunctionData fData = {
        selectedPoints,
        screenPoints,
        nDOF,
        castToNDC,
        distToMinimize,
        _camera,
        _selected.at(0).node,
        _lmstat,
        _currentRadius
    };
    void* dataPtr = reinterpret_cast<void*>(&fData);

    // finds best transform values for the new camera state and stores them in par
    _lmSuccess = levmarq(
        nDOF,
        par.data(),
        static_cast<int>(screenPoints.size()),
        nullptr,
        distToMinimize,
        gradient,
        dataPtr,
        &_lmstat
    );

    if (_lmSuccess && !_unitTest) {
         // if good values were found set new camera state
        _vel.orbit = glm::dvec2(par.at(0), par.at(1));
        if (nDOF > 2) {
            _vel.zoom = par.at(2);
            _vel.roll = par.at(3);
            if (_panEnabled && nDOF > 4) {
                _vel.roll = 0.0;
                _vel.pan = glm::dvec2(par.at(4), par.at(5));
            }
        }
        step(1.0);

        // Reset velocities after setting new camera state
        _lastVel = _vel;
        _vel.orbit = glm::dvec2(0.0, 0.0);
        _vel.zoom = 0.0;
        _vel.roll = 0.0;
        _vel.pan = glm::dvec2(0.0, 0.0);
    }
    else {
        // prevents touch to infinitely be active (due to windows bridge case where event
        // doesnt get consumed sometimes when LMA fails to converge)
        global::moduleEngine.module<ImGUIModule>()->touchInput = {
            true,
            glm::dvec2(0.0, 0.0),
            1
        };
        resetAfterInput();
    }
}

// Traces the touch input into the scene and finds the surface coordinates of touched
// planets (if occuring)
void TouchInteraction::findSelectedNode(const std::vector<TuioCursor>& list) {
    //trim list to only contain visible nodes that make sense
    std::string selectables[30] = {
        "Sun", "Mercury", "Venus", "Earth", "Mars", "Jupiter", "Saturn", "Uranus",
        "Neptune", "Pluto", "Moon", "Titan", "Rhea", "Mimas", "Iapetus", "Enceladus",
        "Dione", "Io", "Ganymede", "Europa", "Callisto", "NewHorizons", "Styx", "Nix",
        "Kerberos", "Hydra", "Charon", "Tethys", "OsirisRex", "Bennu"
    };
    std::vector<SceneGraphNode*> selectableNodes;
    for (SceneGraphNode* node : global::renderEngine.scene()->allSceneGraphNodes()) {
        for (const std::string& name : selectables) {
            if (node->identifier() == name) {
                selectableNodes.push_back(node);
            }
        }
    }

    glm::dquat camToWorldSpace = _camera->rotationQuaternion();
    glm::dvec3 camPos = _camera->positionVec3();
    std::vector<SelectedBody> newSelected;

    struct PickingInfo {
        SceneGraphNode* node;
        double pickingDistanceNDC;
        double pickingDistanceWorld;
    };
    std::vector<PickingInfo> pickingInfo;


    for (const TuioCursor& c : list) {
        double xCo = 2 * (c.getX() - 0.5);
        double yCo = -2 * (c.getY() - 0.5); // normalized -1 to 1 coordinates on screen
         // vec3(projectionmatrix * clipspace), divide with w?
        glm::dvec3 cursorInWorldSpace = camToWorldSpace *
            glm::dvec3(glm::inverse(_camera->projectionMatrix()) *
            glm::dvec4(xCo, yCo, -1.0, 1.0));
        glm::dvec3 raytrace = glm::normalize(cursorInWorldSpace);

        long id = c.getSessionID();

        for (SceneGraphNode* node : selectableNodes) {
            double boundingSphere = node->boundingSphere();
            glm::dvec3 camToSelectable = node->worldPosition() - camPos;
            double dist = length(glm::cross(cursorInWorldSpace, camToSelectable)) /
                          glm::length(cursorInWorldSpace) - boundingSphere;
            if (dist <= 0.0) {
                // finds intersection closest point between boundingsphere and line in
                // world coordinates, assumes line direction is normalized
                double d = glm::dot(raytrace, camToSelectable);
                double root = boundingSphere * boundingSphere -
                              glm::dot(camToSelectable, camToSelectable) + d * d;
                if (root > 0) { // two intersection points (take the closest one)
                    d -= sqrt(root);
                }
                glm::dvec3 intersectionPoint = camPos + d * raytrace;
                glm::dvec3 pointInModelView = glm::inverse(node->rotationMatrix()) *
                                              (intersectionPoint - node->worldPosition());

                // Add id, node and surface coordinates to the selected list
                std::vector<SelectedBody>::iterator oldNode = std::find_if(
                    newSelected.begin(),
                    newSelected.end(),
                    [id](SelectedBody s) { return s.id == id; }
                );
                if (oldNode != newSelected.end()) {
                    double oldNodeDist = glm::length(
                        oldNode->node->worldPosition() - camPos
                    );
                    if (glm::length(camToSelectable) < oldNodeDist) {
                         // new node is closer, remove added node and add the new one
                         // instead
                        newSelected.pop_back();
                        newSelected.push_back({ id, node, pointInModelView });
                    }
                }
                else {
                    newSelected.push_back({ id, node, pointInModelView });
                }
            }

            // Compute locations in view space to perform the picking
            glm::dvec4 clip = glm::dmat4(_camera->projectionMatrix()) *
                              _camera->combinedViewMatrix() *
                              glm::vec4(node->worldPosition(), 1.0);
            glm::dvec2 ndc = clip / clip.w;

            // If the object is not in the screen, we dont want to consider it at all
            if (ndc.x >= -1.0 && ndc.x <= 1.0 && ndc.y >= -1.0 && ndc.y <= 1.0) {
                glm::dvec2 cursor = { xCo, yCo };

                double ndcDist = glm::length(ndc - cursor);
                // We either want to select the object if it's bounding sphere as been
                // touched (checked by the first part of this loop above) or if the touch
                // point is within a minimum distance of the center
                if (dist <= 0.0 || (ndcDist <= _pickingRadiusMinimum)) {

                    // If the user touched the planet directly, this is definitely the one
                    // they are interested in  =>  minimum distance
                    if (dist <= 0.0) {
#ifdef TOUCH_DEBUG_NODE_PICK_MESSAGES
                        LINFOC(
                            node->identifier(),
                            "Picking candidate based on direct touch"
                        );
#endif //#ifdef TOUCH_DEBUG_NODE_PICK_MESSAGES
                        pickingInfo.push_back({
                            node,
                            -std::numeric_limits<double>::max(),
                            -std::numeric_limits<double>::max()
                        });
                    }
                    else {
                        // The node was considered due to minimum picking distance radius
#ifdef TOUCH_DEBUG_NODE_PICK_MESSAGES
                        LINFOC(
                            node->identifier(),
                            "Picking candidate based on proximity"
                        );
#endif //#ifdef TOUCH_DEBUG_NODE_PICK_MESSAGES
                        pickingInfo.push_back({
                            node,
                            ndcDist,
                            dist
                        });
                    }
                }
            }
        }
    }


    // After we are done with all of the nodes, we can sort the picking list and pick the
    // one that fits best (= is closest or was touched directly)
    std::sort(
        pickingInfo.begin(),
        pickingInfo.end(),
        [](const PickingInfo& lhs, const PickingInfo& rhs) {
            return lhs.pickingDistanceWorld < rhs.pickingDistanceWorld;
        }
    );

    // If an item has been picked, it's in the first position of the vector now
    if (!pickingInfo.empty()) {
        _pickingSelected = pickingInfo.begin()->node;
#ifdef TOUCH_DEBUG_NODE_PICK_MESSAGES
        LINFOC("Picking", "Picked node: " + _pickingSelected->identifier());
#endif //#ifdef TOUCH_DEBUG_NODE_PICK_MESSAGES
    }

    _selected = std::move(newSelected);
}

// Interprets the input gesture to a specific interaction
int TouchInteraction::interpretInteraction(const std::vector<TuioCursor>& list,
                                           const std::vector<Point>& lastProcessed)
{
    glm::dvec3 lastCentroid = _centroid;
    _centroid.x = std::accumulate(
        list.begin(),
        list.end(),
        0.0,
        [](double x, const TuioCursor& c) { return x + c.getX(); }
    ) / list.size();
    _centroid.y = std::accumulate(
        list.begin(),
        list.end(),
        0.0,
        [](double y, const TuioCursor& c) { return y + c.getY(); }
    ) / list.size();

    // see if the distance between fingers changed - used in pan interpretation
    double dist = 0;
    double lastDist = 0;
    TuioCursor cursor = list.at(0);
    for (const TuioCursor& c : list) {
        dist += glm::length(
            glm::dvec2(c.getX(), c.getY()) - glm::dvec2(cursor.getX(), cursor.getY())
        );
        cursor = c;
    }
    TuioPoint point = lastProcessed.at(0).second;
    for (const Point& p : lastProcessed) {
        lastDist += glm::length(glm::dvec2(p.second.getX(), p.second.getY()) -
                    glm::dvec2(point.getX(), point.getY()));
        point = p.second;
    }
    // find the slowest moving finger - used in roll interpretation
    double minDiff = 1000;
    long id = 0;
    for (const TuioCursor& c : list) {
        auto it = std::find_if(
            lastProcessed.begin(),
            lastProcessed.end(),
            [&c](const Point& p) {
                return p.first == c.getSessionID();
        });

        if (it == lastProcessed.end()) {
            continue;
        }

        TuioPoint itPoint = it->second;
        double diff = c.getX() - itPoint.getX() + c.getY() - itPoint.getY();

        if (!c.isMoving()) {
            diff = minDiff = 0.0;
            id = c.getSessionID();
        }
        else if (std::abs(diff) < std::abs(minDiff)) {
            minDiff = diff;
            id = c.getSessionID();
        }
    }
    // find if all fingers angles are high - used in roll interpretation
    double rollOn = std::accumulate(
        list.begin(),
        list.end(),
        0.0,
        [&](double diff, const TuioCursor& c) {
            TuioPoint point = std::find_if(
                lastProcessed.begin(),
                lastProcessed.end(),
                [&c](const Point& p) { return p.first == c.getSessionID(); }
            )->second;
            double res = 0.0;
            float lastAngle = point.getAngle(
                static_cast<float>(_centroid.x),
                static_cast<float>(_centroid.y)
            );
            float currentAngle = c.getAngle(
                static_cast<float>(_centroid.x),
                static_cast<float>(_centroid.y)
            );
            if (lastAngle > currentAngle + 1.5 * M_PI) {
                res = currentAngle + (2 * M_PI - lastAngle);
            }
            else if (currentAngle > lastAngle + 1.5 * M_PI) {
                res = (2 * M_PI - currentAngle) + lastAngle;
            }
            else {
                res = currentAngle - lastAngle;
            }
            if (std::abs(res) < _rollAngleThreshold) {
                return 1000.0;
            }
            else {
                return (diff + res);
            }
        }
    );

    double normalizedCentroidDistance = glm::distance(
        _centroid,
        lastCentroid
    ) / list.size();
#ifdef TOUCH_DEBUG_PROPERTIES
    _debugProperties.normalizedCentroidDistance = normalizedCentroidDistance;
    _debugProperties.rollOn = rollOn;
    _debugProperties.minDiff = minDiff;
#endif

    if (_zoomOutTap) {
        return ZOOM_OUT;
    }
    else if (_doubleTap) {
        return PICK;
    }
    else if (list.size() == 1) {
        return ROT;
    }
    else {
        float avgDistance = static_cast<float>(
            std::abs(dist - lastDist) / list.at(0).getMotionSpeed()
        );
        // if average distance between 3 fingers are constant we have panning
        if (_panEnabled && (avgDistance < _interpretPan && list.size() == 3)) {
            return PAN;
        }

        // we have roll if one finger is still, or the total roll angles around the
        // centroid is over _rollAngleThreshold (_centroidStillThreshold is used to void
        // misinterpretations)
        else if (std::abs(minDiff) < _inputStillThreshold ||
                (std::abs(rollOn) < 100.0 &&
                 normalizedCentroidDistance < _centroidStillThreshold))
        {
            return ROLL;
        }
        else {
            return PINCH;
        }
    }
}

// Calculate how much interpreted interaction (_vel) should change the camera state
void TouchInteraction::computeVelocities(const std::vector<TuioCursor>& list,
                                         const std::vector<Point>& lastProcessed)
{
    const TuioCursor& cursor = list.at(0);
    const int action = interpretInteraction(list, lastProcessed);
    const SceneGraphNode* anchor =
        global::navigationHandler.orbitalNavigator().anchorNode();
    if (!anchor) {
        return;
    }

#ifdef TOUCH_DEBUG_PROPERTIES
    const std::map<int, std::string> interactionNames = {
        { ROT, "Rotation" },
        { PINCH, "Pinch" },
        { PAN, "Pan" },
        { ROLL, "Roll" },
        { PICK, "Pick" }
    };
    _debugProperties.interpretedInteraction = interactionNames.at(action);

    if (pinchConsecCt > 0 && action != PINCH) {
        if (pinchConsecCt > 3) {
            LDEBUG(fmt::format(
                "PINCH gesture ended with {} drag distance and {} counts",
                pinchConsecZoomFactor,
                pinchConsecCt
            ));
        }
        pinchConsecCt = 0;
        pinchConsecZoomFactor = 0.0;
    }
#endif

    switch (action) {
        case ROT: { // add rotation velocity
            _vel.orbit += glm::dvec2(cursor.getXSpeed() *
                          _sensitivity.orbit.x, cursor.getYSpeed() *
                          _sensitivity.orbit.y);
            double orbitVelocityAvg = glm::distance(_vel.orbit.x, _vel.orbit.y);
            _constTimeDecayCoeff.orbit
                = computeConstTimeDecayCoefficient(orbitVelocityAvg);
            break;
        }
        case PINCH: {
             // add zooming velocity - dependant on distance difference between contact
             // points this/last frame
            double distance = std::accumulate(
                list.begin(),
                list.end(),
                0.0,
                [&](double d, const TuioCursor& c) {
                    return d + c.getDistance(
                        static_cast<float>(_centroid.x),
                        static_cast<float>(_centroid.y)
                    );
                }
            ) / list.size();
            double lastDistance = std::accumulate(
                lastProcessed.begin(),
                lastProcessed.end(),
                0.0f,
                [&](float d, const Point& p) {
                    return d + p.second.getDistance(
                        static_cast<float>(_centroid.x),
                        static_cast<float>(_centroid.y)
                    );
                }
            ) / lastProcessed.size();

            glm::dvec3 camPos = _camera->positionVec3();
            glm::dvec3 centerPos = anchor->worldPosition();
            glm::dvec3 currDistanceToFocusNode = camPos - centerPos;

            double distanceFromFocusSurface =
                length(currDistanceToFocusNode) - anchor->boundingSphere();
            double zoomFactor = (distance - lastDistance);
#ifdef TOUCH_DEBUG_PROPERTIES
            pinchConsecCt++;
            pinchConsecZoomFactor += zoomFactor;
#endif

            _constTimeDecayCoeff.zoom = computeConstTimeDecayCoefficient(_vel.zoom);
            if (distanceFromFocusSurface > 0.1) {
                double ratioOfDistanceToNodeVsSurface =
                    length(currDistanceToFocusNode) / distanceFromFocusSurface;
                if (ratioOfDistanceToNodeVsSurface > _zoomSensitivityDistanceThreshold) {
                    zoomFactor *= pow(
                std::abs(distanceFromFocusSurface),
                        static_cast<float>(_zoomSensitivityExponential)
                    );
                }
            } else {
                zoomFactor = 1.0;
            }
            _vel.zoom = zoomFactor * _zoomSensitivityProportionalDist *
                         std::max(_touchScreenSize.value() * 0.1, 1.0);
            break;
        }
        case ROLL: {
            // add global roll rotation velocity
            double rollFactor = std::accumulate(
                list.begin(),
                list.end(),
                0.0,
                [&](double diff, const TuioCursor& c) {
                    TuioPoint point = std::find_if(
                        lastProcessed.begin(),
                        lastProcessed.end(),
                        [&c](const Point& p) { return p.first == c.getSessionID(); }
                    )->second;
                    double res = diff;
                    double lastAngle = point.getAngle(
                        static_cast<float>(_centroid.x),
                        static_cast<float>(_centroid.y)
                    );
                    double currentAngle = c.getAngle(
                        static_cast<float>(_centroid.x),
                        static_cast<float>(_centroid.y)
                    );
                    // if's used to set angles 359 + 1 = 0 and 0 - 1 = 359
                    if (lastAngle > currentAngle + 1.5 * M_PI) {
                        res += currentAngle + (2 * M_PI - lastAngle);
                    }
                    else if (currentAngle > lastAngle + 1.5 * M_PI) {
                        res += (2 * M_PI - currentAngle) + lastAngle;
                    }
                    else {
                        res += currentAngle - lastAngle;
                    }
                    return res;
                }
            ) / list.size();

            _vel.roll += -rollFactor * _sensitivity.roll;
            _constTimeDecayCoeff.roll = computeConstTimeDecayCoefficient(_vel.roll);
            break;
        }
        case PAN: {
             // add local rotation velocity
            _vel.pan += glm::dvec2(cursor.getXSpeed() *
                        _sensitivity.pan.x, cursor.getYSpeed() * _sensitivity.pan.y);
            double panVelocityAvg = glm::distance(_vel.pan.x, _vel.pan.y);
            _constTimeDecayCoeff.pan = computeConstTimeDecayCoefficient(panVelocityAvg);
            break;
        }
        case PICK: {
             // pick something in the scene as focus node
            if (_pickingSelected) {
                setFocusNode(_pickingSelected);

                // rotate camera to look at new focus, using slerp quat
                glm::dvec3 camToFocus = _pickingSelected->worldPosition() -
                                        _camera->positionVec3();
                glm::dvec3 forward = glm::normalize(_camera->viewDirectionWorldSpace());
                double angle = glm::angle(forward, camToFocus);
                glm::dvec3 axis = glm::normalize(glm::cross(forward, camToFocus));
                _toSlerp.x = axis.x * sin(angle / 2.0);
                _toSlerp.y = axis.y * sin(angle / 2.0);
                _toSlerp.z = axis.z * sin(angle / 2.0);
                _toSlerp.w = cos(angle / 2.0);
                _slerpdT = 0.0;
            }
            else {
                 // zooms in to current if PICK interpret happened but only space was
                 // selected
                 _vel.zoom = computeTapZoomDistance(0.3);
                 _constTimeDecayCoeff.zoom = computeConstTimeDecayCoefficient(_vel.zoom);
            }
            break;
        }
        case ZOOM_OUT: {
            // zooms out from current if triple tap occurred
            _vel.zoom = computeTapZoomDistance(-1.0);
            _constTimeDecayCoeff.zoom = computeConstTimeDecayCoefficient(_vel.zoom);
        }
    }
}

double TouchInteraction::computeConstTimeDecayCoefficient(double velocity) {
    const double postDecayVelocityTarget = 1e-6;
    double stepsToDecay = _constTimeDecay_secs / _frameTimeAvg.averageFrameTime();

    if (stepsToDecay > 0.0 && std::abs(velocity) > postDecayVelocityTarget) {
        return std::pow(postDecayVelocityTarget / std::abs(velocity), 1.0 / stepsToDecay);
    }
    else {
        return 1.0;
    }
}

double TouchInteraction::computeTapZoomDistance(double zoomGain) {
    const SceneGraphNode* anchor =
        global::navigationHandler.orbitalNavigator().anchorNode();
    if (!anchor) {
        return 0.0;
    }

    double dist = glm::distance(
        _camera->positionVec3(),
        global::navigationHandler.orbitalNavigator().anchorNode()->worldPosition()
    );

    dist -= anchor->boundingSphere();

    double newVelocity = dist * _tapZoomFactor;
    newVelocity *= std::max(_touchScreenSize.value() * 0.1, 1.0);
    newVelocity *= _zoomSensitivityProportionalDist * zoomGain;

    return newVelocity;
}

// Main update call, calculates the new orientation and position for the camera depending
// on _vel and dt. Called every frame
void TouchInteraction::step(double dt) {
    using namespace glm;

    const SceneGraphNode* anchor =
        global::navigationHandler.orbitalNavigator().anchorNode();

     // since functions cant be called directly (TouchInteraction not a subclass of
     // InteractionMode)
    setFocusNode(global::navigationHandler.orbitalNavigator().anchorNode());
    if (anchor && _camera) {
        // Create variables from current state
        dvec3 camPos = _camera->positionVec3();
        dvec3 centerPos = anchor->worldPosition();

        dvec3 directionToCenter = normalize(centerPos - camPos);
        dvec3 centerToCamera = camPos - centerPos;
        dvec3 lookUp = _camera->lookUpVectorWorldSpace();
        dvec3 camDirection = _camera->viewDirectionWorldSpace();

        // Make a representation of the rotation quaternion with local and global
        // rotations
        // To avoid problem with lookup in up direction
        dmat4 lookAtMat = lookAt(
            dvec3(0, 0, 0),
            directionToCenter,
            normalize(camDirection + lookUp)
        );
        dquat globalCamRot = normalize(quat_cast(inverse(lookAtMat)));
        dquat localCamRot = inverse(globalCamRot) * _camera->rotationQuaternion();

        double boundingSphere = anchor->boundingSphere();
        dvec3 centerToBoundingSphere;
        double distance = std::max(length(centerToCamera) - boundingSphere, 0.0);
        _currentRadius = boundingSphere /
                         std::max(distance * _projectionScaleFactor, 1.0);

        {
            // Roll
            dquat camRollRot = angleAxis(_vel.roll * dt, dvec3(0.0, 0.0, 1.0));
            localCamRot = localCamRot * camRollRot;
        }
        {
            // Panning (local rotation)
            dvec3 eulerAngles(_vel.pan.y * dt, _vel.pan.x * dt, 0);
            dquat rotationDiff = dquat(eulerAngles);
            localCamRot = localCamRot * rotationDiff;

            // if we have chosen a new focus node
            if (_slerpdT < _slerpTime) {
                _slerpdT += 0.1*dt;
                localCamRot = slerp(localCamRot, _toSlerp, _slerpdT / _slerpTime);
            }
        }
        {
            // Orbit (global rotation)
            dvec3 eulerAngles(_vel.orbit.y*dt, _vel.orbit.x*dt, 0);
            dquat rotationDiffCamSpace = dquat(eulerAngles);

            dquat rotationDiffWorldSpace = globalCamRot * rotationDiffCamSpace *
                                           inverse(globalCamRot);
            dvec3 rotationDiffVec3 = centerToCamera * rotationDiffWorldSpace -
                                     centerToCamera;
            camPos += rotationDiffVec3;

            dvec3 centerToCam = camPos - centerPos;
            directionToCenter = normalize(-centerToCam);
            dvec3 lookUpWhenFacingCenter = globalCamRot *
                                           dvec3(_camera->lookUpVectorCameraSpace());
            dmat4 lookAtMatrix = lookAt(
                dvec3(0, 0, 0),
                directionToCenter,
                lookUpWhenFacingCenter);
            globalCamRot = normalize(quat_cast(inverse(lookAtMatrix)));
        }
        { // Zooming
            centerToBoundingSphere = -directionToCenter * boundingSphere;
            centerToCamera = camPos - centerPos;
            double planetBoundaryRadius = length(centerToBoundingSphere);
            planetBoundaryRadius *= _zoomBoundarySphereMultiplier;
            double distToSurface = length(centerToCamera - planetBoundaryRadius);

<<<<<<< HEAD
            WebGuiModule& module = *(global::moduleEngine.module<WebGuiModule>());

#if OPENSPACE_BEHAVIOR_KIOSK
            float overviewLimit = module.storyHandler.overviewLimit();
            float zoomInLimit = module.storyHandler.zoomInLimit();
#endif //#if OPENSPACE_BEHAVIOR_KIOSK

=======
>>>>>>> d0c04cfc
            //Apply the velocity to update camera position
            glm::dvec3 zoomDistanceIncrement = directionToCenter * _vel.zoom * dt;
            bool isZoomStepUnderDistToSurface = (length(_vel.zoom*dt) < distToSurface);
            bool willZoomStepViolatePlanetBoundaryRadius =
                (length(centerToCamera + zoomDistanceIncrement) < planetBoundaryRadius);
#if OPENSPACE_BEHAVIOR_KIOSK
            bool willNewPositionViolateOverviewLimit =
                (length(centerToCamera + zoomDistanceIncrement) >= overviewLimit);
            bool willNewPositionViolateZoomInLimit =
                (length(centerToCamera + zoomDistanceIncrement) < zoomInLimit);
#endif //#if OPENSPACE_BEHAVIOR_KIOSK

            if (isZoomStepUnderDistToSurface
                && !willZoomStepViolatePlanetBoundaryRadius)
            {
#if OPENSPACE_BEHAVIOR_KIOSK
                if (willNewPositionViolateOverviewLimit)
                    camPos -= zoomDistanceIncrement;
                else
#endif //#if OPENSPACE_BEHAVIOR_KIOSK
                    camPos += zoomDistanceIncrement;
            }
            else {
#ifdef TOUCH_DEBUG_PROPERTIES
                LINFO("Zero the zoom velocity close to surface.");
#endif
                _vel.zoom = 0.0;
            }
        }

        decelerate(dt);
        // Update the camera state
        _camera->setPositionVec3(camPos);
        _camera->setRotation(globalCamRot * localCamRot);

#ifdef TOUCH_DEBUG_PROPERTIES
        //Show velocity status every N frames
        if (++stepVelUpdate >= 60) {
            stepVelUpdate = 0;
            LINFO(fmt::format(
                "DistToFocusNode {} stepZoomVelUpdate {}",
                length(centerToCamera),
                _vel.zoom
            ));
        }
#endif

        _tap = false;
        _doubleTap = false;
        _zoomOutTap = false;
        if (_reset) {
            resetToDefault();
        }
    }
}

void TouchInteraction::unitTest() {
    if (_unitTest) {
        _lmstat.verbose = true;

        // set _selected pos and new pos (on screen)
        std::vector<TuioCursor> lastFrame = {
            { TuioCursor(0, 10, 0.45f, 0.4f) }, // session id, cursor id, x, y
            { TuioCursor(1, 11, 0.55f, 0.6f) }
        };
        std::vector<TuioCursor> currFrame = {
            { TuioCursor(0, 10, 0.2f, 0.6f) }, // (-0.6,-0.2)
            { TuioCursor(1, 11, 0.8f, 0.4f) } // (0.6, 0.2)
        };

        // call update
        findSelectedNode(lastFrame);
        directControl(currFrame);

        // save lmstats.data into a file and clear it
        char buffer[32];
        snprintf(buffer, sizeof(char) * 32, "lmdata%i.csv", _numOfTests);
        _numOfTests++;
        std::ofstream file(buffer);
        file << _lmstat.data;

        // clear everything
        _selected.clear();
        _pickingSelected = nullptr;
        _vel.orbit = glm::dvec2(0.0, 0.0);
        _vel.zoom = 0.0;
        _vel.roll = 0.0;
        _vel.pan = glm::dvec2(0.0, 0.0);
        _lastVel = _vel;
        _unitTest = false;

        // could be the camera copy in func
    }
}

// Decelerate velocities, called a set number of times per second to dereference it from
// frame time
// Example:
// Assume: frequency = 0.01, dt = 0.05 (200 fps), _timeSlack = 0.0001
// times = floor((0.05 + 0.0001) / 0.01) = 5
// _timeSlack = 0.0501 % 0.01 = 0.01
void TouchInteraction::decelerate(double dt) {
    _frameTimeAvg.updateWithNewFrame(dt);
    double expectedFrameTime = _frameTimeAvg.averageFrameTime();

    // Number of times velocities should decelerate, depending on chosen frequency and
    // time slack over from last frame
    int times = static_cast<int>((dt + _timeSlack) / expectedFrameTime);
    // Save the new time slack for the next frame
    _timeSlack = fmod((dt + _timeSlack), expectedFrameTime) * expectedFrameTime;

    //Ensure the number of times to apply the decay coefficient is valid
    times = std::min(times, 1);

    _vel.orbit *= computeDecayCoeffFromFrametime(_constTimeDecayCoeff.orbit, times);
    _vel.roll  *= computeDecayCoeffFromFrametime(_constTimeDecayCoeff.roll,  times);
    _vel.pan   *= computeDecayCoeffFromFrametime(_constTimeDecayCoeff.pan,   times);
    _vel.zoom  *= computeDecayCoeffFromFrametime(_constTimeDecayCoeff.zoom,  times);
}

double TouchInteraction::computeDecayCoeffFromFrametime(double coeff, int times) {
    if (coeff > 0.00001) {
        return std::pow(coeff, times);
    }
    else {
        return 0.0;
    }
}

// Called if all fingers are off the screen
void TouchInteraction::resetAfterInput() {
#ifdef TOUCH_DEBUG_PROPERTIES
    _debugProperties.nFingers = 0;
    _debugProperties.interactionMode = "None";
#endif
    if (_directTouchMode && !_selected.empty() && _lmSuccess) {
        double spinDelta = _spinSensitivity / global::windowDelegate.averageDeltaTime();
        if (glm::length(_lastVel.orbit) > _orbitSpeedThreshold) {
             // allow node to start "spinning" after direct-manipulation finger is let go
            _vel.orbit = _lastVel.orbit * spinDelta;
        }
    }
    // Reset emulated mouse values
    ImGUIModule& module = *(global::moduleEngine.module<ImGUIModule>());
    if (_guiON) {
        bool activeLastFrame = module.touchInput.action;
        module.touchInput.active = false;
        if (activeLastFrame) {
            module.touchInput.active = true;
            module.touchInput.action = 0;
        }
    }
    else {
        module.touchInput.active = false;
        module.touchInput.action = 0;
    }

    _lmSuccess = true;
    // Ensure that _guiON is consistent with properties in OnScreenGUI and
    _guiON = module.gui.isEnabled();

    // Reset variables
    _lastVel.orbit = glm::dvec2(0.0, 0.0);
    _lastVel.zoom = 0.0;
    _lastVel.roll = 0.0;
    _lastVel.pan = glm::dvec2(0.0, 0.0);
    _selected.clear();
    _pickingSelected = nullptr;
}

// Reset all property values to default
void TouchInteraction::resetToDefault() {
    _unitTest.set(false);
    _reset.set(false);
    _maxTapTime.set(300);
    _deceleratesPerSecond.set(240);
    _touchScreenSize.set(55.0f);
    _tapZoomFactor.set(0.2f);
    _nodeRadiusThreshold.set(0.2f);
    _rollAngleThreshold.set(0.025f);
    _orbitSpeedThreshold.set(0.005f);
    _spinSensitivity.set(1.0f);
    _zoomSensitivityExponential.set(1.025f);
    _inputStillThreshold.set(0.0005f);
    _centroidStillThreshold.set(0.0018f);
    _interpretPan.set(0.015f);
    _slerpTime.set(3.0f);
    _guiButton.set(glm::ivec2(32, 64));
    _friction.set(glm::vec4(0.025, 0.025, 0.02, 0.02));
}

void TouchInteraction::tap() {
    _tap = true;
}

void TouchInteraction::touchActive(bool active) {
    _touchActive = active;
}

// Get & Setters
Camera* TouchInteraction::getCamera() {
    return _camera;
}

const SceneGraphNode* TouchInteraction::getFocusNode() {
    return global::navigationHandler.orbitalNavigator().anchorNode();
}
void TouchInteraction::setCamera(Camera* camera) {
    _camera = camera;
}
void TouchInteraction::setFocusNode(const SceneGraphNode* focusNode) {
    if (focusNode) {
        global::navigationHandler.orbitalNavigator().setAnchorNode(
            focusNode->identifier()
        );
    } else {
        global::navigationHandler.orbitalNavigator().setAnchorNode("");
    }
}

void FrameTimeAverage::updateWithNewFrame(double sample) {
    if (sample > 0.0005) {
        _samples[_index++] = sample;
        if (_index >= TotalSamples) {
            _index = 0;
        }
        if (_nSamples < TotalSamples) {
            _nSamples++;
        }
    }
}

double FrameTimeAverage::averageFrameTime() const {
    double ft;
    if (_nSamples == 0)
        ft = 1.0 / 60.0; //Just guess at 60fps if no data is available yet
    else
        ft = std::accumulate(_samples, _samples + _nSamples, 0.0) / (double)(_nSamples);
    return ft;
}

#ifdef TOUCH_DEBUG_PROPERTIES
TouchInteraction::DebugProperties::DebugProperties()
    : properties::PropertyOwner({ "TouchDebugProperties" })
    , interactionMode(
        { "interactionMode", "Current interaction mode", "" },
        "Unknown"
    )
    , nFingers(
        {"nFingers", "Number of fingers", ""},
        0, 0, 20
    )
    , interpretedInteraction(
        { "interpretedInteraction", "Interpreted interaction", "" },
        "Unknown"
    )
    , normalizedCentroidDistance(
        { "normalizedCentroidDistance", "Normalized Centroid Distance", "" },
        0.f, 0.f, 0.01f
    )
    , minDiff(
        { "minDiff", "Movement of slowest moving finger", "" },
        0.f, 0.f, 100.f
    )
    , rollOn(
        { "rollOn", "Roll On", "" },
        0.f, 0.f, 100.f
    )
{
    addProperty(interactionMode);
    addProperty(nFingers);
    addProperty(interpretedInteraction);
    addProperty(normalizedCentroidDistance);
    addProperty(minDiff);
    addProperty(rollOn);
}
#endif

} // openspace namespace<|MERGE_RESOLUTION|>--- conflicted
+++ resolved
@@ -25,6 +25,8 @@
 #include <openspace/engine/globals.h>
 #include <modules/touch/include/touchinteraction.h>
 #include <modules/imgui/imguimodule.h>
+#include <modules/webbrowser/webbrowsermodule.h>
+#include <modules/webgui/webguimodule.h>
 
 #include <openspace/interaction/orbitalnavigator.h>
 #include <openspace/engine/globals.h>
@@ -1333,7 +1335,6 @@
             planetBoundaryRadius *= _zoomBoundarySphereMultiplier;
             double distToSurface = length(centerToCamera - planetBoundaryRadius);
 
-<<<<<<< HEAD
             WebGuiModule& module = *(global::moduleEngine.module<WebGuiModule>());
 
 #if OPENSPACE_BEHAVIOR_KIOSK
@@ -1341,8 +1342,6 @@
             float zoomInLimit = module.storyHandler.zoomInLimit();
 #endif //#if OPENSPACE_BEHAVIOR_KIOSK
 
-=======
->>>>>>> d0c04cfc
             //Apply the velocity to update camera position
             glm::dvec3 zoomDistanceIncrement = directionToCenter * _vel.zoom * dt;
             bool isZoomStepUnderDistToSurface = (length(_vel.zoom*dt) < distToSurface);
