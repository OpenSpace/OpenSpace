/*****************************************************************************************
 *                                                                                       *
 * OpenSpace                                                                             *
 *                                                                                       *
 * Copyright (c) 2014-2019                                                               *
 *                                                                                       *
 * Permission is hereby granted, free of charge, to any person obtaining a copy of this  *
 * software and associated documentation files (the "Software"), to deal in the Software *
 * without restriction, including without limitation the rights to use, copy, modify,    *
 * merge, publish, distribute, sublicense, and/or sell copies of the Software, and to    *
 * permit persons to whom the Software is furnished to do so, subject to the following   *
 * conditions:                                                                           *
 *                                                                                       *
 * The above copyright notice and this permission notice shall be included in all copies *
 * or substantial portions of the Software.                                              *
 *                                                                                       *
 * THE SOFTWARE IS PROVIDED "AS IS", WITHOUT WARRANTY OF ANY KIND, EXPRESS OR IMPLIED,   *
 * INCLUDING BUT NOT LIMITED TO THE WARRANTIES OF MERCHANTABILITY, FITNESS FOR A         *
 * PARTICULAR PURPOSE AND NONINFRINGEMENT. IN NO EVENT SHALL THE AUTHORS OR COPYRIGHT    *
 * HOLDERS BE LIABLE FOR ANY CLAIM, DAMAGES OR OTHER LIABILITY, WHETHER IN AN ACTION OF  *
 * CONTRACT, TORT OR OTHERWISE, ARISING FROM, OUT OF OR IN CONNECTION WITH THE SOFTWARE  *
 * OR THE USE OR OTHER DEALINGS IN THE SOFTWARE.                                         *
 ****************************************************************************************/

#ifndef __OPENSPACE_MODULE_TOUCH___TOUCH_INTERACTION___H__
#define __OPENSPACE_MODULE_TOUCH___TOUCH_INTERACTION___H__

#include <openspace/properties/propertyowner.h>

#include <modules/touch/include/directinputsolver.h>
#include <modules/touch/include/tuioear.h>

#include <openspace/properties/scalar/boolproperty.h>
#include <openspace/properties/scalar/floatproperty.h>
#include <openspace/properties/scalar/doubleproperty.h>
#include <openspace/properties/scalar/intproperty.h>
#include <openspace/properties/stringproperty.h>
#include <openspace/properties/vector/ivec2property.h>
#include <openspace/properties/vector/vec4property.h>

#include <memory>

//#define TOUCH_DEBUG_PROPERTIES
//#define TOUCH_DEBUG_NODE_PICK_MESSAGES

namespace openspace {

class Camera;
class SceneGraphNode;

//Class used for keeping track of the recent average frame time
class FrameTimeAverage {
public:
    //Update the circular buffer with the most recent frame time
    void updateWithNewFrame(double sample);
    //Get the value of the most recent average frame time (seconds)
    double averageFrameTime() const;

private:
    static const int TotalSamples = 10;
    int _nSamples = 0;
    double _samples[TotalSamples];
    double _runningTotal = 0.0;
    int _index = 0;
};

class TouchInteraction : public properties::PropertyOwner {
public:
    using Point = std::pair<int, TUIO::TuioPoint>;

    TouchInteraction();

    // for interpretInteraction()
    enum Type { ROT = 0, PINCH, PAN, ROLL, PICK, ZOOM_OUT };

    // Stores the velocity in all 6DOF
    struct VelocityStates {
        glm::dvec2 orbit = glm::dvec2(0.0);
        double zoom = 0.0;
        double roll = 0.0;
        glm::dvec2 pan = glm::dvec2(0.0);
    };

<<<<<<< HEAD
    // Stores the selected node, the cursor ID as well as the surface coordinates the
    // cursor touched
    struct SelectedBody {
        long id = 0;
        SceneGraphNode* node = nullptr;
        glm::dvec3 coordinates = glm::dvec3(0.0);
    };

    // Used in the LM algorithm
    struct FunctionData {
        std::vector<glm::dvec3> selectedPoints;
        std::vector<glm::dvec2> screenPoints;
        int nDOF;
        glm::dvec2(*castToNDC)(const glm::dvec3&, Camera&, SceneGraphNode*);
        double(*distToMinimize)(double* par, int x, void* fdata, LMstat* lmstat);
        Camera* camera;
        SceneGraphNode* node;
        LMstat stats;
        double objectScreenRadius;
    };

=======
>>>>>>> e3afd82c
    /* Main function call
     * 1 Checks if doubleTap occured
     * 2 Goes through the guiMode() function
     * 3 Continues if GUI isn't on
     * 4 If the node in focus is large enough and all contact points have selected it,
     * calls directControl() function for direct-manipulation
     * 5 Updates std::vector<SelectedBody> _selected (only if LMA successfully
     * converged, avoids interaction to snap on LMA fails)
     * 6 If directControl() wasn't called this frame, interpret the incoming
     * list and decide what type of interaction this frame should do
     * 7 Compute the new total velocities after interaction
     * 8 Evaluate if directControl should be called next frame- true if all contact points
     * select the same node and said node is larger than _nodeRadiusThreshold
    */
    void updateStateFromInput(const std::vector<TUIO::TuioCursor>& list,
        std::vector<Point>& lastProcessed);

    // Calculates the new camera state with velocities and time since last frame
    void step(double dt);

    // Used to save LMA data for one frame if the user chose to
    void unitTest();

    // Called each frame we have no new input, used to reset data
    void resetAfterInput();

    // Sets _tap to true, called if tap occured current frame (called from touchmodule)
    void tap();
    // Set touchactive as true from the touchmodule if incoming list isn't empty, used to
    // void mouse input
    void touchActive(bool active);

    // Get & Setters
    Camera* getCamera();
    const SceneGraphNode* getFocusNode();
    void setFocusNode(const SceneGraphNode* focusNode);
    void setCamera(Camera* camera);

private:
    /* Returns true if the clicked position contains WebGui content and the event will
    * be parsed to the webbrowser
    */
    bool webContent(const std::vector<TUIO::TuioCursor>& list);

    /* Returns true if we have the GUI window open. If so, emulates the incoming touch
     * input to a mouse such that we can interact with the GUI
     */
    bool guiMode(const std::vector<TUIO::TuioCursor>& list);

    /* Function that calculates the new camera state such that it minimizes the L2 error
     * in screenspace
     * between contact points and surface coordinates projected to clip space using LMA
     */
    void directControl(const std::vector<TUIO::TuioCursor>& list);

    /* Traces each contact point into the scene as a ray
     * if the ray hits a node, save the id, node and surface coordinates the cursor hit
     * in the list _selected
     */
    void findSelectedNode(const std::vector<TUIO::TuioCursor>& list);

    /* Returns an int (ROT = 0, PINCH, PAN, ROLL, PICK) for what interaction to be used,
     * depending on what input was gotten
     */
    int interpretInteraction(const std::vector<TUIO::TuioCursor>& list,
        const std::vector<Point>& lastProcessed);

    // Compute new velocity according to the interpreted action
    void computeVelocities(const std::vector<TUIO::TuioCursor>& list,
        const std::vector<Point>& lastProcessed);

    //Compute velocity based on double-tap for zooming
    double computeTapZoomDistance(double zoomGain);

    //Compute coefficient for velocity decay to be applied in decceleration
    double computeConstTimeDecayCoefficient(double velocity);

    //Compute coefficient of decay based on current frametime; if frametime has been
    // longer than usual then multiple decay steps may be applied to keep the decay
    // relative to user time
    double computeDecayCoeffFromFrametime(double coeff, int times);

    /* Decelerate the velocities. Function is called in step() but is dereferenced from
     * frame time to assure same behaviour on all systems
     */
    void decelerate(double dt);

    // Resets all properties that can be changed in the GUI to default
    void resetToDefault();

    Camera* _camera = nullptr;

    // Property variables
    properties::StringProperty _origin;
    properties::BoolProperty _unitTest;
    properties::BoolProperty _touchActive;
    properties::BoolProperty _reset;
    properties::IntProperty _maxTapTime;
    properties::IntProperty _deceleratesPerSecond;
    properties::FloatProperty _touchScreenSize;
    properties::FloatProperty _tapZoomFactor;
    properties::FloatProperty _nodeRadiusThreshold;
    properties::FloatProperty _rollAngleThreshold;
    properties::FloatProperty _orbitSpeedThreshold;
    properties::FloatProperty _spinSensitivity;
    properties::FloatProperty _zoomSensitivityExponential;
    properties::FloatProperty _zoomSensitivityProportionalDist;
    properties::FloatProperty _zoomSensitivityDistanceThreshold;
    properties::FloatProperty _zoomBoundarySphereMultiplier;
    properties::DoubleProperty _zoomInLimit;
    properties::DoubleProperty _zoomOutLimit;
    properties::FloatProperty _inputStillThreshold;
    properties::FloatProperty _centroidStillThreshold;
    properties::BoolProperty  _panEnabled;
    properties::FloatProperty _interpretPan;
    properties::FloatProperty _slerpTime;
    properties::IVec2Property _guiButton;
    properties::Vec4Property _friction;
    properties::FloatProperty _pickingRadiusMinimum;
    properties::BoolProperty _ignoreGui;
    properties::FloatProperty _constTimeDecay_secs;

#ifdef TOUCH_DEBUG_PROPERTIES
    struct DebugProperties : PropertyOwner {
        DebugProperties();
        properties::StringProperty interactionMode;
        properties::IntProperty nFingers;
        properties::StringProperty interpretedInteraction;
        properties::FloatProperty normalizedCentroidDistance;
        properties::FloatProperty minDiff;
        properties::FloatProperty rollOn;
    } _debugProperties;

    int pinchConsecCt = 0;
    double pinchConsecZoomFactor = 0;
    //int stepVelUpdate = 0;
#endif

    // Class variables
    VelocityStates _vel;
    VelocityStates _lastVel;
    VelocityStates _sensitivity;

    double _projectionScaleFactor;
    double _currentRadius;
    double _slerpdT;
    double _timeSlack;
    int _numOfTests;
    TUIO::TuioTime _time;
    bool _directTouchMode;
    bool _wasPrevModeDirectTouch;
    bool _tap;
    bool _doubleTap;
    bool _zoomOutTap;
    bool _lmSuccess;
    bool _guiON;
    std::vector<DirectInputSolver::SelectedBody> _selected;
    SceneGraphNode* _pickingSelected = nullptr;
<<<<<<< HEAD
    LMstat _lmstat;
    glm::dquat _toSlerp = glm::dquat(1.0, 0.0, 0.0, 0.0);
    glm::dvec3 _centroid = glm::dvec3(0.0);
=======
    DirectInputSolver _solver;

    glm::dquat _toSlerp;
    glm::dvec3 _centroid;
>>>>>>> e3afd82c

    FrameTimeAverage _frameTimeAvg;

    struct ConstantTimeDecayCoefficients {
        double zoom = 0.0;
        double orbit = 0.0;
        double roll = 0.0;
        double pan = 0.0;
    };
    ConstantTimeDecayCoefficients _constTimeDecayCoeff;
};

} // openspace namespace

#endif // __OPENSPACE_MODULE_TOUCH___TOUCH_INTERACTION___H__
<|MERGE_RESOLUTION|>--- conflicted
+++ resolved
@@ -81,30 +81,6 @@
         glm::dvec2 pan = glm::dvec2(0.0);
     };
 
-<<<<<<< HEAD
-    // Stores the selected node, the cursor ID as well as the surface coordinates the
-    // cursor touched
-    struct SelectedBody {
-        long id = 0;
-        SceneGraphNode* node = nullptr;
-        glm::dvec3 coordinates = glm::dvec3(0.0);
-    };
-
-    // Used in the LM algorithm
-    struct FunctionData {
-        std::vector<glm::dvec3> selectedPoints;
-        std::vector<glm::dvec2> screenPoints;
-        int nDOF;
-        glm::dvec2(*castToNDC)(const glm::dvec3&, Camera&, SceneGraphNode*);
-        double(*distToMinimize)(double* par, int x, void* fdata, LMstat* lmstat);
-        Camera* camera;
-        SceneGraphNode* node;
-        LMstat stats;
-        double objectScreenRadius;
-    };
-
-=======
->>>>>>> e3afd82c
     /* Main function call
      * 1 Checks if doubleTap occured
      * 2 Goes through the guiMode() function
@@ -263,16 +239,10 @@
     bool _guiON;
     std::vector<DirectInputSolver::SelectedBody> _selected;
     SceneGraphNode* _pickingSelected = nullptr;
-<<<<<<< HEAD
-    LMstat _lmstat;
-    glm::dquat _toSlerp = glm::dquat(1.0, 0.0, 0.0, 0.0);
-    glm::dvec3 _centroid = glm::dvec3(0.0);
-=======
     DirectInputSolver _solver;
 
     glm::dquat _toSlerp;
     glm::dvec3 _centroid;
->>>>>>> e3afd82c
 
     FrameTimeAverage _frameTimeAvg;
 
