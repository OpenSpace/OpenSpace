/*****************************************************************************************
 *                                                                                       *
 * OpenSpace                                                                             *
 *                                                                                       *
 * Copyright (c) 2014-2017                                                               *
 *                                                                                       *
 * Permission is hereby granted, free of charge, to any person obtaining a copy of this  *
 * software and associated documentation files (the "Software"), to deal in the Software *
 * without restriction, including without limitation the rights to use, copy, modify,    *
 * merge, publish, distribute, sublicense, and/or sell copies of the Software, and to    *
 * permit persons to whom the Software is furnished to do so, subject to the following   *
 * conditions:                                                                           *
 *                                                                                       *
 * The above copyright notice and this permission notice shall be included in all copies *
 * or substantial portions of the Software.                                              *
 *                                                                                       *
 * THE SOFTWARE IS PROVIDED "AS IS", WITHOUT WARRANTY OF ANY KIND, EXPRESS OR IMPLIED,   *
 * INCLUDING BUT NOT LIMITED TO THE WARRANTIES OF MERCHANTABILITY, FITNESS FOR A         *
 * PARTICULAR PURPOSE AND NONINFRINGEMENT. IN NO EVENT SHALL THE AUTHORS OR COPYRIGHT    *
 * HOLDERS BE LIABLE FOR ANY CLAIM, DAMAGES OR OTHER LIABILITY, WHETHER IN AN ACTION OF  *
 * CONTRACT, TORT OR OTHERWISE, ARISING FROM, OUT OF OR IN CONNECTION WITH THE SOFTWARE  *
 * OR THE USE OR OTHER DEALINGS IN THE SOFTWARE.                                         *
 ****************************************************************************************/

#ifndef __OPENSPACE_MODULE_TOUCH___TOUCH_MARKER___H__
#define __OPENSPACE_MODULE_TOUCH___TOUCH_MARKER___H__

#include <modules/touch/include/tuioear.h>

#include <ghoul/opengl/ghoul_gl.h>
#include <openspace/rendering/renderable.h>
#include <openspace/properties/propertyowner.h>
#include <openspace/properties/vectorproperty.h>
#include <openspace/properties/stringproperty.h>
#include <openspace/properties/scalar/boolproperty.h>
#include <openspace/properties/scalar/floatproperty.h>
#include <openspace/properties/vector/vec3property.h>

#include <ghoul/glm.h>

#include <memory>
#include <vector>

namespace ghoul::opengl { class ProgramObject; }

namespace openspace {

class TouchMarker : public properties::PropertyOwner {
    public:
        TouchMarker();

        bool initialize();
        bool deinitialize();

        void render(const std::vector<TUIO::TuioCursor>& list);

    private:
        void createVertexList(const std::vector<TUIO::TuioCursor>& list);

        properties::BoolProperty _visible;
        properties::FloatProperty _radiusSize;
        properties::FloatProperty _transparency;
        properties::FloatProperty _thickness;
        properties::Vec3Property _color;

        std::unique_ptr<ghoul::opengl::ProgramObject> _shader;
<<<<<<< HEAD
        
        std::vector<GLfloat> _vertexData;
=======

>>>>>>> ca7053d8
        GLuint _quad;
        GLuint _vertexPositionBuffer;
};

} // openspace namespace

#endif // __OPENSPACE_MODULE_TOUCH___TOUCH_MARKER___H__<|MERGE_RESOLUTION|>--- conflicted
+++ resolved
@@ -64,12 +64,9 @@
         properties::Vec3Property _color;
 
         std::unique_ptr<ghoul::opengl::ProgramObject> _shader;
-<<<<<<< HEAD
-        
+
         std::vector<GLfloat> _vertexData;
-=======
 
->>>>>>> ca7053d8
         GLuint _quad;
         GLuint _vertexPositionBuffer;
 };
