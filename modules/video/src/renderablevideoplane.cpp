--- conflicted
+++ resolved
@@ -74,11 +74,7 @@
         return;
     }
 
-<<<<<<< HEAD
     // Shape the plane based on the aspect ratio of the video
-=======
-    // Shape the plane based on the aspect ration of the video
->>>>>>> 8b923f3a
     glm::vec2 textureDim = glm::vec2(_videoPlayer.frameTexture()->dimensions());
     if (_textureDimensions != textureDim) {
         float aspectRatio = textureDim.x / textureDim.y;
