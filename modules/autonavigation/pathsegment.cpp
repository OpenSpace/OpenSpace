/*****************************************************************************************
 *                                                                                       *
 * OpenSpace                                                                             *
 *                                                                                       *
 * Copyright (c) 2014-2019                                                               *
 *                                                                                       *
 * Permission is hereby granted, free of charge, to any person obtaining a copy of this  *
 * software and associated documentation files (the "Software"), to deal in the Software *
 * without restriction, including without limitation the rights to use, copy, modify,    *
 * merge, publish, distribute, sublicense, and/or sell copies of the Software, and to    *
 * permit persons to whom the Software is furnished to do so, subject to the following   *
 * conditions:                                                                           *
 *                                                                                       *
 * The above copyright notice and this permission notice shall be included in all copies *
 * or substantial portions of the Software.                                              *
 *                                                                                       *
 * THE SOFTWARE IS PROVIDED "AS IS", WITHOUT WARRANTY OF ANY KIND, EXPRESS OR IMPLIED,   *
 * INCLUDING BUT NOT LIMITED TO THE WARRANTIES OF MERCHANTABILITY, FITNESS FOR A         *
 * PARTICULAR PURPOSE AND NONINFRINGEMENT. IN NO EVENT SHALL THE AUTHORS OR COPYRIGHT    *
 * HOLDERS BE LIABLE FOR ANY CLAIM, DAMAGES OR OTHER LIABILITY, WHETHER IN AN ACTION OF  *
 * CONTRACT, TORT OR OTHERWISE, ARISING FROM, OUT OF OR IN CONNECTION WITH THE SOFTWARE  *
 * OR THE USE OR OTHER DEALINGS IN THE SOFTWARE.                                         *
 ****************************************************************************************/

#include <modules/autonavigation/pathsegment.h>

#include <modules/autonavigation/helperfunctions.h>
#include <modules/autonavigation/pathcurves.h>
#include <openspace/engine/globals.h>
#include <openspace/interaction/navigationhandler.h>
#include <openspace/query/query.h>
#include <openspace/scene/scenegraphnode.h>
#include <openspace/util/camera.h>
#include <ghoul/logging/logmanager.h>

namespace {
    constexpr const char* _loggerCat = "PathSegment";
} // namespace

namespace openspace::autonavigation {

PathSegment::PathSegment(
    CameraState start, CameraState end, double startTime, CurveType type)
    : _start(start), _end(end), _startTime(startTime), _curveType(type)
{
    initCurve();

    // TODO: compute default duration based on curve length 
    // Also, when compensatng for simulation time later we need to make a guess for 
    // the duration, based on the current position of the target. 
    _duration = 5;
}

void PathSegment::setStart(CameraState cs) {
    _start = std::move(cs);
    initCurve();
    // TODO later: maybe recompute duration as well...
}

void PathSegment::setDuration(double d) {
    _duration = d;
}

const CameraState PathSegment::start() const { return _start; }

const CameraState PathSegment::end() const { return _end; }

const double PathSegment::duration() const { return _duration; }

const double PathSegment::startTime() const { return _startTime; }

const glm::vec3 PathSegment::getPositionAt(double t) const {
    t = easingfunctions::cubicEaseInOut(t);
    return _curve->valueAt(t);    
}

const glm::dquat PathSegment::getRotationAt(double t) const {
    double tSlerp = helpers::shiftAndScale(t, 0.1, 0.9);
    tSlerp = easingfunctions::cubicEaseInOut(tSlerp);

    double tLookAt = helpers::shiftAndScale(t, 0.2, 0.8);
    tLookAt = easingfunctions::cubicEaseInOut(tLookAt);

    switch (_curveType) {
<<<<<<< HEAD
    case CurveType::Linear2:
=======
    case Linear2:
    case Bezier3:
>>>>>>> c1c96cd8
        return getLookAtRotation(
            tLookAt, 
            getPositionAt(t), 
            global::navigationHandler.camera()->lookUpVectorWorldSpace()
        );
        break;
    default:
        return glm::slerp(_start.rotation, _end.rotation, tSlerp);
    }
}

const glm::dquat PathSegment::getLookAtRotation(
    double t, glm::dvec3 currentPos, glm::dvec3 up) const 
{
    glm::dvec3 startLookAtPos = sceneGraphNode(_start.referenceNode)->worldPosition();
    glm::dvec3 endLookAtPos = sceneGraphNode(_end.referenceNode)->worldPosition();
    glm::dvec3 lookAtPos = interpolation::linear(t, startLookAtPos, endLookAtPos);

    glm::dmat4 lookAtMat = glm::lookAt(
        currentPos,
        lookAtPos, 
        up
    );

    return glm::normalize(glm::inverse(glm::quat_cast(lookAtMat)));
}

// Initialise the curve, based on the start, end state and curve type
void PathSegment::initCurve() {
    // in case there already is a curve object, reset the pointer. 
    _curve.reset();

    switch (_curveType) {
    case CurveType::Bezier:
        _curve = std::make_shared<BezierCurve>(_start, _end);
        break;
    case CurveType::Bezier2:
        _curve = std::make_shared<Bezier2Curve>(_start, _end);
        break;
    case CurveType::Bezier3:
        _curve = std::make_shared<Bezier3Curve>(_start, _end);
        break;
    case CurveType::Linear:
        _curve = std::make_shared<LinearCurve>(_start, _end);
        break;
    case CurveType::Linear2:
        _curve = std::make_shared<Linear2Curve>(_start, _end);
        break;
    case CurveType::Pause:
        _curve = std::make_shared<PauseCurve>(_start);
        break;
    default:
        LERROR("Could not create curve. Type does not exist!");
        return;
    }

    _length = _curve->arcLength();
    //LINFO(fmt::format("Curve length: {}", _length));
}

} // namespace openspace::autonavigation<|MERGE_RESOLUTION|>--- conflicted
+++ resolved
@@ -82,12 +82,8 @@
     tLookAt = easingfunctions::cubicEaseInOut(tLookAt);
 
     switch (_curveType) {
-<<<<<<< HEAD
     case CurveType::Linear2:
-=======
-    case Linear2:
-    case Bezier3:
->>>>>>> c1c96cd8
+    case CurveType::Bezier3:
         return getLookAtRotation(
             tLookAt, 
             getPositionAt(t), 
