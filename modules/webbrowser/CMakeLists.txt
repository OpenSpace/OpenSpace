##########################################################################################
#                                                                                        #
# OpenSpace                                                                              #
#                                                                                        #
# Copyright (c) 2014-2018                                                                #
#                                                                                        #
# Permission is hereby granted, free of charge, to any person obtaining a copy of this   #
# software and associated documentation files (the "Software"), to deal in the Software  #
# without restriction, including without limitation the rights to use, copy, modify,     #
# merge, publish, distribute, sublicense, and/or sell copies of the Software, and to     #
# permit persons to whom the Software is furnished to do so, subject to the following    #
# conditions:                                                                            #
#                                                                                        #
# The above copyright notice and this permission notice shall be included in all copies  #
# or substantial portions of the Software.                                               #
#                                                                                        #
# THE SOFTWARE IS PROVIDED "AS IS", WITHOUT WARRANTY OF ANY KIND, EXPRESS OR IMPLIED,    #
# INCLUDING BUT NOT LIMITED TO THE WARRANTIES OF MERCHANTABILITY, FITNESS FOR A          #
# PARTICULAR PURPOSE AND NONINFRINGEMENT. IN NO EVENT SHALL THE AUTHORS OR COPYRIGHT     #
# HOLDERS BE LIABLE FOR ANY CLAIM, DAMAGES OR OTHER LIABILITY, WHETHER IN AN ACTION OF   #
# CONTRACT, TORT OR OTHERWISE, ARISING FROM, OUT OF OR IN CONNECTION WITH THE SOFTWARE   #
# OR THE USE OR OTHER DEALINGS IN THE SOFTWARE.                                          #
##########################################################################################

cmake_minimum_required(VERSION 3.12 FATAL_ERROR)

include(${OPENSPACE_CMAKE_EXT_DIR}/module_definition.cmake)
include(${GHOUL_BASE_DIR}/support/cmake/handle_external_library.cmake)

set(WEBBROWSER_MODULE_NAME WebBrowser)
set(WEBBROWSER_MODULE_PATH ${CMAKE_CURRENT_SOURCE_DIR} CACHE INTERNAL "WEBBROWSER_MODULE_PATH")

# wanted by CEF
set(PROJECT_ARCH "x86_64")
set(CMAKE_BUILD_TYPE Debug)

##########################################################################################
# Download CEF

# Copyright (c) 2016 The Chromium Embedded Framework Authors. All rights
# reserved. Use of this source code is governed by a BSD-style license that
# can be found in the LICENSE file.

cmake_minimum_required(VERSION 2.8.12.1)

# Use folders in the resulting project files.
set_property(GLOBAL PROPERTY OS_FOLDERS ON)

# Use <PackageName>_ROOT variables
# https://cmake.org/cmake/help/git-stage/policy/CMP0074.html
cmake_policy(SET CMP0074 NEW)

# Specify the CEF distribution version.
set(CEF_VERSION "3.3578.1867.g0f6d65a")

# Add this project's cmake/ directory to the module path.
set(CMAKE_MODULE_PATH ${CMAKE_MODULE_PATH} "${CMAKE_CURRENT_SOURCE_DIR}/cmake")
include(cef_support)

# determine the current build platform
set_current_cef_build_platform()

# Download and extract the CEF binary distribution (executes DownloadCEF.cmake).
download_cef("${CEF_PLATFORM}" "${CEF_VERSION}" "${CMAKE_CURRENT_SOURCE_DIR}/ext/cef")

##########################################################################################
# Apply cmake patch

file(COPY ${CMAKE_CURRENT_SOURCE_DIR}/cmake/patch/CMakeLists.txt DESTINATION ${CEF_ROOT})

file(COPY ${CMAKE_CURRENT_SOURCE_DIR}/cmake/patch/cmake/cef_variables.cmake DESTINATION ${CEF_ROOT}/cmake)

# CEF does not provide RelWithDebInfo libs, so we use the ones without Debug information
file(COPY ${CEF_ROOT}/Release/
  DESTINATION ${CEF_ROOT}/RelWithDebInfo
  FILES_MATCHING PATTERN *
)

##########################################################################################

# Add the CEF binary distribution's cmake/ directory to the module path.
set(CMAKE_MODULE_PATH ${CMAKE_MODULE_PATH} "${CEF_ROOT}/cmake")

# Load the CEF configuration (executes FindCEF.cmake).
find_package(CEF REQUIRED)

# Include the libcef_dll_wrapper target (executes libcef_dll/CMakeLists.txt).
add_subdirectory(${CEF_LIBCEF_DLL_WRAPPER_PATH} libcef_dll_wrapper)

mark_as_advanced(CEF_DEBUG_INFO_FLAG USE_ATL USE_OFFICIAL_BUILD_SANDBOX USE_SANDBOX)

##########################################################################################
# Add CEF client files

set(WEBBROWSER_SOURCES
  webbrowsermodule.cpp
  src/browserclient.cpp
  src/eventhandler.cpp
  src/webbrowserapp.cpp
  src/defaultbrowserlauncher.cpp
)
set(WEBBROWSER_SOURCES_WINDOWS
  OpenSpace.exe.manifest
  cef_webgui.rc
  resource.h
  simple_handler_win.cc
)
APPEND_PLATFORM_SOURCES(WEBBROWSER_SOURCES)
APPEND_PLATFORM_SOURCES(WEBBROWSER_RESOURCES_SOURCES)

set(WEBBROWSER_SOURCES ${WEBBROWSER_SOURCES} ${WEBBROWSER_RESOURCES_SOURCES})

# CEF helper sources
set(WEBBROWSER_HELPER_SOURCES src/webbrowserapp.cpp)
set(WEBBROWSER_HELPER_SOURCES_MACOSX src/processhelpermac.cpp)
set(WEBBROWSER_HELPER_SOURCES_WINDOWS src/processhelperwindows.cpp)
APPEND_PLATFORM_SOURCES(WEBBROWSER_HELPER_SOURCES)

set(WEBBROWSER_RESOURCES_MAC_SOURCES_MACOSX
  mac/Info.plist
  mac/webgui.icns
)
APPEND_PLATFORM_SOURCES(WEBBROWSER_RESOURCES_MAC_SOURCES)

set(WEBBROWSER_RESOURCES_MAC_ENGLISH_LPROJ_SRCS_MACOSX
  mac/English.lproj/InfoPlist.strings
  mac/English.lproj/MainMenu.xib
)
APPEND_PLATFORM_SOURCES(WEBBROWSER_RESOURCES_MAC_ENGLISH_LPROJ_SRCS)

set(WEBBROWSER_RESOURCES_SRCS
  ${WEBBROWSER_RESOURCES_MAC_SOURCES}
  ${WEBBROWSER_RESOURCES_MAC_ENGLISH_LPROJ_SRCS}
)

# Place Helper in separate executable
# The naming style "<ApplicionName> Helper" is required by Chromium.
set(CEF_HELPER_TARGET "OpenSpace Helper" CACHE INTERNAL "CEF_HELPER_TARGET")

#
# CEF platform-specific config
#

if(OS_MACOSX)
<<<<<<< HEAD
    # set global CEF helper app target
    set(CEF_HELPER_APP "${CEF_TARGET_OUT_DIR}/${CEF_HELPER_TARGET}.app" CACHE INTERNAL "CEF_HELPER_APP")

    # Helper executable target.
    add_executable(${CEF_HELPER_TARGET} MACOSX_BUNDLE ${WEBBROWSER_HELPER_SOURCES})
    SET_EXECUTABLE_TARGET_PROPERTIES(${CEF_HELPER_TARGET})
    add_cef_logical_target("libcef_lib" "${CEF_LIB_DEBUG}" "${CEF_LIB_RELEASE}")
    add_dependencies(${CEF_HELPER_TARGET} libcef_dll_wrapper)
    target_link_libraries(${CEF_HELPER_TARGET} libcef_dll_wrapper ${CEF_STANDARD_LIBS})
    set_target_properties(${CEF_HELPER_TARGET} PROPERTIES
        MACOSX_BUNDLE_INFO_PLIST ${CMAKE_CURRENT_SOURCE_DIR}/mac/helper-Info.plist
    )

    if(USE_SANDBOX)
        # Logical target used to link the cef_sandbox library.
        ADD_LOGICAL_TARGET("cef_sandbox_lib" "${CEF_SANDBOX_LIB_DEBUG}" "${CEF_SANDBOX_LIB_RELEASE}")
        target_link_libraries(${CEF_HELPER_TARGET} cef_sandbox_lib)
    endif()
=======
  # set global CEF helper app target
  set(CEF_HELPER_APP "${CEF_TARGET_OUT_DIR}/${CEF_HELPER_TARGET}.app" CACHE INTERNAL "CEF_HELPER_APP")

  # Helper executable target.
  add_executable(${CEF_HELPER_TARGET} MACOSX_BUNDLE ${WEBBROWSER_HELPER_SOURCES})
  SET_EXECUTABLE_TARGET_PROPERTIES(${CEF_HELPER_TARGET})
  add_cef_logical_target("libcef_lib" "${CEF_LIB_DEBUG}" "${CEF_LIB_RELEASE}")
  add_dependencies(${CEF_HELPER_TARGET} libcef_dll_wrapper)
  target_link_libraries(${CEF_HELPER_TARGET} libcef_lib libcef_dll_wrapper ${CEF_STANDARD_LIBS})
  set_target_properties(${CEF_HELPER_TARGET} PROPERTIES
      MACOSX_BUNDLE_INFO_PLIST ${CMAKE_CURRENT_SOURCE_DIR}/mac/helper-Info.plist
  )

  # Fix the framework rpath in the helper executable.
  FIX_MACOSX_HELPER_FRAMEWORK_RPATH(${CEF_HELPER_TARGET})
>>>>>>> 9325e7fa
endif()

if (OS_WINDOWS)
  message(STATUS "Setting up WebBrowser CEF helper executable: ${CEF_HELPER_TARGET}")
  set_openspace_cef_target_out_dir()
  add_executable(${CEF_HELPER_TARGET} ${WEBBROWSER_HELPER_SOURCES})
  SET_EXECUTABLE_TARGET_PROPERTIES(${CEF_HELPER_TARGET})
  add_dependencies(${CEF_HELPER_TARGET} libcef_dll_wrapper)
  # Logical target used to link the libcef library.
  add_cef_logical_target("libcef_lib" "${CEF_LIB_DEBUG}" "${CEF_LIB_RELEASE}")
  target_link_libraries(${CEF_HELPER_TARGET} libcef_lib libcef_dll_wrapper ${CEF_STANDARD_LIBS})
  # Add the custom manifest files to the executable.
  add_windows_cef_manifest("${CEF_TARGET_OUT_DIR}" "${WEBBROWSER_MODULE_PATH}" "${CEF_HELPER_TARGET}" "exe")
endif (OS_WINDOWS)


##########################################################################################
# Create OpenSpace module.
set(HEADER_FILES
  webbrowsermodule.h
  include/webrenderhandler.h
  include/webkeyboardhandler.h
  include/browserclient.h
  include/screenspacebrowser.h
  include/browserinstance.h
  include/eventhandler.h
  include/webbrowserapp.h
  include/defaultbrowserlauncher.h
  include/cefhost.h
)
source_group("Header Files" FILES ${HEADER_FILES})

set(SOURCE_FILES
  webbrowsermodule.cpp
  src/webrenderhandler.cpp
  src/webkeyboardhandler.cpp
  src/browserclient.cpp
  src/screenspacebrowser.cpp
  src/browserinstance.cpp
  src/eventhandler.cpp
  src/webbrowserapp.cpp
  src/defaultbrowserlauncher.cpp
  src/cefhost.cpp
)
source_group("Source Files" FILES ${SOURCE_FILES})

include_directories(${CMAKE_CURRENT_SOURCE_DIR})

create_new_module(
  ${WEBBROWSER_MODULE_NAME}
  webbrowser_module
  STATIC
  ${HEADER_FILES} ${SOURCE_FILES}
)

set_folder_location(libcef_dll_wrapper "Helper")
set_folder_location(openspace_web_helper "Helper")


# Display CEF configuration settings.
PRINT_CEF_CONFIG()

target_include_directories(${webbrowser_module} PUBLIC ${CEF_ROOT})<|MERGE_RESOLUTION|>--- conflicted
+++ resolved
@@ -142,26 +142,6 @@
 #
 
 if(OS_MACOSX)
-<<<<<<< HEAD
-    # set global CEF helper app target
-    set(CEF_HELPER_APP "${CEF_TARGET_OUT_DIR}/${CEF_HELPER_TARGET}.app" CACHE INTERNAL "CEF_HELPER_APP")
-
-    # Helper executable target.
-    add_executable(${CEF_HELPER_TARGET} MACOSX_BUNDLE ${WEBBROWSER_HELPER_SOURCES})
-    SET_EXECUTABLE_TARGET_PROPERTIES(${CEF_HELPER_TARGET})
-    add_cef_logical_target("libcef_lib" "${CEF_LIB_DEBUG}" "${CEF_LIB_RELEASE}")
-    add_dependencies(${CEF_HELPER_TARGET} libcef_dll_wrapper)
-    target_link_libraries(${CEF_HELPER_TARGET} libcef_dll_wrapper ${CEF_STANDARD_LIBS})
-    set_target_properties(${CEF_HELPER_TARGET} PROPERTIES
-        MACOSX_BUNDLE_INFO_PLIST ${CMAKE_CURRENT_SOURCE_DIR}/mac/helper-Info.plist
-    )
-
-    if(USE_SANDBOX)
-        # Logical target used to link the cef_sandbox library.
-        ADD_LOGICAL_TARGET("cef_sandbox_lib" "${CEF_SANDBOX_LIB_DEBUG}" "${CEF_SANDBOX_LIB_RELEASE}")
-        target_link_libraries(${CEF_HELPER_TARGET} cef_sandbox_lib)
-    endif()
-=======
   # set global CEF helper app target
   set(CEF_HELPER_APP "${CEF_TARGET_OUT_DIR}/${CEF_HELPER_TARGET}.app" CACHE INTERNAL "CEF_HELPER_APP")
 
@@ -172,12 +152,17 @@
   add_dependencies(${CEF_HELPER_TARGET} libcef_dll_wrapper)
   target_link_libraries(${CEF_HELPER_TARGET} libcef_lib libcef_dll_wrapper ${CEF_STANDARD_LIBS})
   set_target_properties(${CEF_HELPER_TARGET} PROPERTIES
-      MACOSX_BUNDLE_INFO_PLIST ${CMAKE_CURRENT_SOURCE_DIR}/mac/helper-Info.plist
+    MACOSX_BUNDLE_INFO_PLIST ${CMAKE_CURRENT_SOURCE_DIR}/mac/helper-Info.plist
   )
+
+  if(USE_SANDBOX)
+    # Logical target used to link the cef_sandbox library.
+    ADD_LOGICAL_TARGET("cef_sandbox_lib" "${CEF_SANDBOX_LIB_DEBUG}" "${CEF_SANDBOX_LIB_RELEASE}")
+    target_link_libraries(${CEF_HELPER_TARGET} cef_sandbox_lib)
+  endif()
 
   # Fix the framework rpath in the helper executable.
   FIX_MACOSX_HELPER_FRAMEWORK_RPATH(${CEF_HELPER_TARGET})
->>>>>>> 9325e7fa
 endif()
 
 if (OS_WINDOWS)
