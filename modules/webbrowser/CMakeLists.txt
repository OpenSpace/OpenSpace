--- conflicted
+++ resolved
@@ -48,11 +48,7 @@
 cmake_policy(SET CMP0074 NEW)
 
 # Specify the CEF distribution version.
-<<<<<<< HEAD
-set(CEF_VERSION "127.3.4+ge9e2e14+chromium-127.0.6533.100")
-=======
 set(CEF_VERSION "127.3.5+g114ea2a+chromium-127.0.6533.120")
->>>>>>> fd586e30
 
 # CEF Sandbox is not working with the latest Visual Studio, so we disable it for now.
 if (WIN32 OR UNIX)
