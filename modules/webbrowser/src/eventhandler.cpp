/*****************************************************************************************
 *                                                                                       *
 * OpenSpace                                                                             *
 *                                                                                       *
 * Copyright (c) 2014-2018                                                               *
 *                                                                                       *
 * Permission is hereby granted, free of charge, to any person obtaining a copy of this  *
 * software and associated documentation files (the "Software"), to deal in the Software *
 * without restriction, including without limitation the rights to use, copy, modify,    *
 * merge, publish, distribute, sublicense, and/or sell copies of the Software, and to    *
 * permit persons to whom the Software is furnished to do so, subject to the following   *
 * conditions:                                                                           *
 *                                                                                       *
 * The above copyright notice and this permission notice shall be included in all copies *
 * or substantial portions of the Software.                                              *
 *                                                                                       *
 * THE SOFTWARE IS PROVIDED "AS IS", WITHOUT WARRANTY OF ANY KIND, EXPRESS OR IMPLIED,   *
 * INCLUDING BUT NOT LIMITED TO THE WARRANTIES OF MERCHANTABILITY, FITNESS FOR A         *
 * PARTICULAR PURPOSE AND NONINFRINGEMENT. IN NO EVENT SHALL THE AUTHORS OR COPYRIGHT    *
 * HOLDERS BE LIABLE FOR ANY CLAIM, DAMAGES OR OTHER LIABILITY, WHETHER IN AN ACTION OF  *
 * CONTRACT, TORT OR OTHERWISE, ARISING FROM, OUT OF OR IN CONNECTION WITH THE SOFTWARE  *
 * OR THE USE OR OTHER DEALINGS IN THE SOFTWARE.                                         *
 ****************************************************************************************/

#include <modules/webbrowser/include/eventhandler.h>

#include <modules/webbrowser/include/browserinstance.h>
#include <openspace/engine/globalscallbacks.h>

#include <ghoul/logging/logmanager.h>
#include <fmt/format.h>

namespace {
    constexpr const char* _loggerCat = "WebBrowser:EventHandler";

    /**
    * Map from GLFW key codes to "regular" key codes, supported by JS and CEF.
    * See http://keycode.info/ for lookup
    *
    * \param key
    * \return the key code, if mapped or the GLFW key code
    */
    int mapFromGlfwToNative(openspace::Key key) {
        switch (key) {
            case openspace::Key::BackSpace:   return 8;
            case openspace::Key::Tab:         return 9;
            case openspace::Key::Enter:       return 13;
            case openspace::Key::Left:        return 37;
            case openspace::Key::Up:          return 38;
            case openspace::Key::Right:       return 39;
            case openspace::Key::Down:        return 40;
            case openspace::Key::Delete:      return 46;
            default:                          return static_cast<int>(key);
        }
    }

    uint32_t mapToCefModifiers(openspace::KeyModifier modifiers) {
        uint32_t cefModifiers = 0;
        // Based on cef_event_flags_t in cef_types.h
        if (hasKeyModifier(modifiers, openspace::KeyModifier::Shift)) {
            cefModifiers |= 1 << 1;
        }
        if (hasKeyModifier(modifiers, openspace::KeyModifier::Control)) {
            cefModifiers |= 1 << 2;
        }
        if (hasKeyModifier(modifiers, openspace::KeyModifier::Alt)) {
            cefModifiers |= 1 << 3;
        }
        return cefModifiers;
    }

    /**
     * get the number of milliseconds that is allowed between two clicks for it to count
     * as a double click
     * @return
     */
    int doubleClickTime() {
#ifdef WIN32
        return GetDoubleClickTime();
#else
        return 500;
#endif
    }

    /**
     * get the rectangle width around the first click in a double click that the second
     * click has to be _within_
     * @return
     */
    int maxDoubleClickDistance() {
#ifdef WIN32
        return GetSystemMetrics(SM_CXDOUBLECLK);
#else
        return 4;
#endif
    }

} // namespace

namespace openspace {

void EventHandler::initialize() {
    global::callback::character.emplace_back(
        [this](unsigned int charCode, KeyModifier mod) -> bool {
            if (_browserInstance) {
                return charCallback(charCode, mod);
            }
            return false;
        }
    );
    global::callback::keyboard.emplace_back(
        [this](Key key, KeyModifier mod, KeyAction action) -> bool {
            if (_browserInstance) {
                return keyboardCallback(key, mod, action);
            }
            return false;
        }
    );
    global::callback::mousePosition.emplace_back(
        [this](double x, double y) -> bool {
            if (_browserInstance) {
                return mousePositionCallback(x, y);
            }
            return false;
        }
    );
    global::callback::mouseButton.emplace_back(
        [this](MouseButton button, MouseAction action, KeyModifier mods) -> bool {
            if (_browserInstance) {
                return mouseButtonCallback(button, action, mods);
            }
            return false;
        }
    );
    global::callback::mouseScrollWheel.emplace_back(
        [this](double x, double y) -> bool {
            if (_browserInstance) {
                const glm::ivec2 delta(x, y);
                return mouseWheelCallback(delta);
            }
            return false;
        }
    );
}

<<<<<<< HEAD
void EventHandler::touchPressCallback(double x, double y) {
    if (_browserInstance) {
        _mousePosition.x = (int)x;
        _mousePosition.y = (int)y;

        int clickCount = BrowserInstance::SingleClick;
        _browserInstance->sendMouseClickEvent(mouseEvent(), MBT_LEFT, false, clickCount);
    }
}

void EventHandler::touchReleaseCallback(double x, double y) {
    if (_browserInstance) {
        _mousePosition.x = (int)x;
        _mousePosition.y = (int)y;

        int clickCount = BrowserInstance::SingleClick;
        _browserInstance->sendMouseClickEvent(mouseEvent(), MBT_LEFT, true, clickCount);
    }
}

bool EventHandler::hasContentCallback(double x, double y) {
    return _browserInstance->hasContent(x, y);
}

bool EventHandler::mouseButtonCallback(MouseButton button, MouseAction action) {
=======
bool EventHandler::mouseButtonCallback(MouseButton button,
                                       MouseAction action,
                                       KeyModifier mods)
{
>>>>>>> f6e27b75
    if (button != MouseButton::Left && button != MouseButton::Right) {
        return false;
    }

    MouseButtonState& state = (button == MouseButton::Left) ? _leftButton : _rightButton;

    int clickCount = BrowserInstance::SingleClick;

    // click or release?
    if (action == MouseAction::Release) {
        state.down = false;
    } else {
        if (isDoubleClick(state)) {
            ++clickCount;
        } else {
            state.lastClickTime = std::chrono::high_resolution_clock::now();
        }

        state.down = true;
        state.lastClickPosition = _mousePosition;
    }

    return _browserInstance->sendMouseClickEvent(
        mouseEvent(mods),
        (button == MouseButton::Left) ? MBT_LEFT : MBT_RIGHT,
        !state.down,
        clickCount
    );
}

bool EventHandler::isDoubleClick(const MouseButtonState& button) const {
    // check time
    using namespace std::chrono;
    auto now = high_resolution_clock::now();
    milliseconds maxTimeDifference(doubleClickTime());
    auto requiredTime = button.lastClickTime + maxTimeDifference;
    if (requiredTime < now) {
        return false;
    }

    // check position
    const float maxDist = maxDoubleClickDistance() / 2.f;
    const bool x = abs(_mousePosition.x - button.lastClickPosition.x) < maxDist;
    const bool y = abs(_mousePosition.y - button.lastClickPosition.y) < maxDist;

    return x && y;
}

bool EventHandler::mousePositionCallback(double x, double y) {
    _mousePosition.x = floor(static_cast<float>(x));
    _mousePosition.y = floor(static_cast<float>(y));
    _browserInstance->sendMouseMoveEvent(mouseEvent());
    // Let the mouse event trickle on
    return false;
}

bool EventHandler::mouseWheelCallback(glm::ivec2 delta) {
#ifdef WIN32
    // scroll wheel returns very low numbers on Windows machines
    delta.x *= 50;
    delta.y *= 50;
#endif
    return _browserInstance->sendMouseWheelEvent(mouseEvent(), delta);
}

bool EventHandler::charCallback(unsigned int charCode, KeyModifier modifier) {
    CefKeyEvent keyEvent;
    keyEvent.windows_key_code = charCode;
    keyEvent.modifiers = static_cast<uint32>(modifier);
    keyEvent.type = KEYEVENT_CHAR;
    // TODO(klas): figure out when to block
    return _browserInstance->sendKeyEvent(keyEvent);
}

bool EventHandler::keyboardCallback(Key key, KeyModifier modifier, KeyAction action) {
    if (specialKeyEvent(key)) {
        return true;
    }

    CefKeyEvent keyEvent;
    // TODO(klas): Use something less platform specific?
    keyEvent.windows_key_code = mapFromGlfwToNative(key);
    keyEvent.modifiers        = mapToCefModifiers(modifier);
    keyEvent.type             = keyEventType(action);
    // TODO(klas): figure out when to block
    return _browserInstance->sendKeyEvent(keyEvent);
}

bool EventHandler::specialKeyEvent(Key key) {
    switch (key) {
        case Key::F5:
            _browserInstance->reloadBrowser();
            return true;
        default:
            return false;
    }
}

cef_key_event_type_t EventHandler::keyEventType(KeyAction action) {
    if (action == KeyAction::Release) {
        return KEYEVENT_KEYUP;
    } else {
        return KEYEVENT_KEYDOWN;
    }
}

CefMouseEvent EventHandler::mouseEvent(KeyModifier mods) {
    CefMouseEvent event;
    event.x = static_cast<int>(_mousePosition.x);
    event.y = static_cast<int>(_mousePosition.y);

    if (_leftButton.down) {
        event.modifiers = EVENTFLAG_LEFT_MOUSE_BUTTON;
    }

    if (_rightButton.down) {
        event.modifiers = EVENTFLAG_RIGHT_MOUSE_BUTTON;
    }

    event.modifiers |= static_cast<uint32_t>(mapToCefModifiers(mods));
    return event;
}

void EventHandler::setBrowserInstance(BrowserInstance* browserInstance) {
    LDEBUG("Setting browser instance.");
    _browserInstance = browserInstance;
}

void EventHandler::detachBrowser() {
    _browserInstance = nullptr;
}

} // namespace openspace<|MERGE_RESOLUTION|>--- conflicted
+++ resolved
@@ -143,7 +143,6 @@
     );
 }
 
-<<<<<<< HEAD
 void EventHandler::touchPressCallback(double x, double y) {
     if (_browserInstance) {
         _mousePosition.x = (int)x;
@@ -168,13 +167,10 @@
     return _browserInstance->hasContent(x, y);
 }
 
-bool EventHandler::mouseButtonCallback(MouseButton button, MouseAction action) {
-=======
 bool EventHandler::mouseButtonCallback(MouseButton button,
                                        MouseAction action,
                                        KeyModifier mods)
 {
->>>>>>> f6e27b75
     if (button != MouseButton::Left && button != MouseButton::Right) {
         return false;
     }
