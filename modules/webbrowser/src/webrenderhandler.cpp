/*****************************************************************************************
 *                                                                                       *
 * OpenSpace                                                                             *
 *                                                                                       *
 * Copyright (c) 2014-2024                                                               *
 *                                                                                       *
 * Permission is hereby granted, free of charge, to any person obtaining a copy of this  *
 * software and associated documentation files (the "Software"), to deal in the Software *
 * without restriction, including without limitation the rights to use, copy, modify,    *
 * merge, publish, distribute, sublicense, and/or sell copies of the Software, and to    *
 * permit persons to whom the Software is furnished to do so, subject to the following   *
 * conditions:                                                                           *
 *                                                                                       *
 * The above copyright notice and this permission notice shall be included in all copies *
 * or substantial portions of the Software.                                              *
 *                                                                                       *
 * THE SOFTWARE IS PROVIDED "AS IS", WITHOUT WARRANTY OF ANY KIND, EXPRESS OR IMPLIED,   *
 * INCLUDING BUT NOT LIMITED TO THE WARRANTIES OF MERCHANTABILITY, FITNESS FOR A         *
 * PARTICULAR PURPOSE AND NONINFRINGEMENT. IN NO EVENT SHALL THE AUTHORS OR COPYRIGHT    *
 * HOLDERS BE LIABLE FOR ANY CLAIM, DAMAGES OR OTHER LIABILITY, WHETHER IN AN ACTION OF  *
 * CONTRACT, TORT OR OTHERWISE, ARISING FROM, OUT OF OR IN CONNECTION WITH THE SOFTWARE  *
 * OR THE USE OR OTHER DEALINGS IN THE SOFTWARE.                                         *
 ****************************************************************************************/

#include <modules/webbrowser/include/webrenderhandler.h>
#include <modules/webbrowser/webbrowsermodule.h>
#include <ghoul/glm.h>
#include <ghoul/logging/logmanager.h>

namespace {
    constexpr std::string_view _loggerCat = "WebRenderHandler";
} // namespace


namespace openspace {

WebRenderHandler::WebRenderHandler(bool accelerate)
    : _acceleratedRendering(WebBrowserModule::canUseAcceleratedRendering() && accelerate)
{
    if (_acceleratedRendering) {
        glCreateTextures(GL_TEXTURE_2D, 1, &_texture);
    }
    else {
        glGenTextures(1, &_texture);
    }
}

void WebRenderHandler::reshape(int w, int h) {
    if (w == _windowSize.x && h == _windowSize.y) {
        return;
    }
    ghoul_assert(w > 0 && h > 0, std::format("Reshaped browser to {} x {}", w, h));
    _windowSize = glm::ivec2(w, h);
    _needsRepaint = true;
}

void WebRenderHandler::GetViewRect(CefRefPtr<CefBrowser>, CefRect& rect) {
    rect = CefRect(0, 0, _windowSize.x, _windowSize.y);
}

void WebRenderHandler::OnPaint(CefRefPtr<CefBrowser>, CefRenderHandler::PaintElementType,
                               const CefRenderHandler::RectList& dirtyRects,
                               const void* buffer, int w, int h)
{
    // This should never happen - if accelerated rendering is on the OnAcceleratePaint
    // method should be called. But we instatiate the web render handler and the browser
    // instance in different places so room for error
    ghoul_assert(!_acceleratedRendering, "Accelerated rendering flag is turned on");

    const size_t bufferSize = static_cast<size_t>(w * h);

    glm::ivec2 upperUpdatingRectBound = glm::ivec2(0, 0);
    glm::ivec2 lowerUpdatingRectBound = glm::ivec2(w, h);

    if (_needsRepaint || _browserBuffer.size() != bufferSize) {
        _browserBufferSize = glm::ivec2(w, h);
        _browserBuffer.resize(w * h, Pixel(0));
        _textureSizeIsDirty = true;
        _upperDirtyRectBound = upperUpdatingRectBound = glm::ivec2(w, h);
        _lowerDirtyRectBound = lowerUpdatingRectBound = glm::ivec2(0, 0);
    }

    for (const CefRect& r : dirtyRects) {
        lowerUpdatingRectBound = glm::min(lowerUpdatingRectBound, glm::ivec2(r.x, r.y));
        upperUpdatingRectBound = glm::max(
            upperUpdatingRectBound,
            glm::ivec2(r.x + r.width, r.y + r.height)
        );

    }

    const glm::ivec2 rectSize = upperUpdatingRectBound - lowerUpdatingRectBound;
    if (rectSize.x > 0 && rectSize.y > 0) {
        _textureIsDirty = true;
    }
    else {
        return;
    }

    // Copy the updated rectangle line by line.
    for (int y = lowerUpdatingRectBound.y; y < upperUpdatingRectBound.y; ++y) {
        const int lineOffset = y * w + lowerUpdatingRectBound.x;
        // Chromium stores image upside down compared to OpenGL, so we flip it:
        const int invLineOffset = (h - y - 1) * w + lowerUpdatingRectBound.x;
        const int rectWidth = upperUpdatingRectBound.x - lowerUpdatingRectBound.x;
        std::copy(
            reinterpret_cast<const Pixel*>(buffer) + lineOffset,
            reinterpret_cast<const Pixel*>(buffer) + lineOffset + rectWidth,
            _browserBuffer.data() + invLineOffset
        );
    }

    // Add the dirty rect bounds to the GPU texture dirty rect.
    _lowerDirtyRectBound = glm::min(lowerUpdatingRectBound, _lowerDirtyRectBound);
    _upperDirtyRectBound = glm::max(upperUpdatingRectBound, _upperDirtyRectBound);
    _needsRepaint = false;
}

void WebRenderHandler::OnAcceleratedPaint(CefRefPtr<CefBrowser> browser,
                                          PaintElementType type,
                                          const RectList& dirtyRects,
                                          const CefAcceleratedPaintInfo& info)
{
    // This should never happen - if accelerated rendering is off the OnPaint method
    // should be called. But we instatiate the web render handler and the browser instance
    // in different places so room for error
    ghoul_assert(_acceleratedRendering, "Accelerated rendering flag is turned off");

    if (dirtyRects.empty()) {
        return;
    }
    // When the window is minimized the texture is 1x1.
    // This prevents a hard crash when minimizing the window or when you resize the window
    // so that only the top bar is visible.
<<<<<<< HEAD
    // TODO ylvse 2024-08-20: minimizing window should be handled with the appropriate
=======
    // @TODO (ylvse 2024-08-20): minimizing window should be handled with the appropriate
>>>>>>> fd586e30
    // function in the CefBrowser called WasHidden
    if (dirtyRects[0].height <= 1 || dirtyRects[0].width <= 1) {
        return; 
    }
    // This function is called asynchronously after a reshape which means we have to check
    // for what we request. Validate the size. This prevents rendering a texture with the
    // wrong size (the look will be deformed)
    int newWidth = dirtyRects[0].width;
    int newHeight = dirtyRects[0].height;
    if (newWidth != _windowSize.x || newHeight != _windowSize.y) {
        return;
    }

    GLuint sharedTexture;
    GLuint memObj;
    // Create new texture that we can copy the shared texture into. Unfortunately
    // textures are immutable so we have to create a new one
    glCreateTextures(GL_TEXTURE_2D, 1, &sharedTexture);

    // Create the memory object handle
    glCreateMemoryObjectsEXT(1, &memObj);

    // The size of the texture we get from CEF. The CEF format is CEF_COLOR_TYPE_BGRA_8888
    // It has 4 bytes per pixel. The mem object requires this to be multiplied with 2
    int size = newWidth * newHeight * 8;

    // Cef uses the GL_HANDLE_TYPE_D3D11_IMAGE_EXT handle for their shared texture
    // Import the shared texture to the memory object
    glImportMemoryWin32HandleEXT(
        memObj, size, GL_HANDLE_TYPE_D3D11_IMAGE_EXT, info.shared_texture_handle
    );

    // Allocate immutable storage for the texture for the data from the memory object
    // Use GL_RGBA8 since it is 4 bytes
    glTextureStorageMem2DEXT(sharedTexture, 1, GL_RGBA8, newWidth, newHeight, memObj, 0);

    // Clean up the temporary allocations
    glDeleteTextures(1, &_texture);

    glDeleteMemoryObjectsEXT(1, &memObj);
    // Set the updated texture
    _texture = sharedTexture;
    _needsRepaint = false;
}

void WebRenderHandler::updateTexture() {
    if (_acceleratedRendering || _needsRepaint) {
        return;
    }

    if (_textureSizeIsDirty) {
        glBindTexture(GL_TEXTURE_2D, _texture);
        glTexImage2D(
            GL_TEXTURE_2D,
            0,
            GL_RGBA,
            _browserBufferSize.x,
            _browserBufferSize.y,
            0,
            GL_BGRA_EXT,
            GL_UNSIGNED_BYTE,
            reinterpret_cast<char*>(_browserBuffer.data())
        );
        glTexParameteri(GL_TEXTURE_2D, GL_TEXTURE_MAG_FILTER, GL_LINEAR);
        glTexParameteri(GL_TEXTURE_2D, GL_TEXTURE_MIN_FILTER, GL_LINEAR);
        glTexParameteri(GL_TEXTURE_2D, GL_TEXTURE_WRAP_S, GL_CLAMP_TO_EDGE);
        glTexParameteri(GL_TEXTURE_2D, GL_TEXTURE_WRAP_T, GL_CLAMP_TO_EDGE);
        glBindTexture(GL_TEXTURE_2D, 0);
    }
    else if (_textureIsDirty) {
        glBindTexture(GL_TEXTURE_2D, _texture);
        glPixelStorei(GL_UNPACK_ROW_LENGTH, _browserBufferSize.x);

        glTexSubImage2D(
            GL_TEXTURE_2D,
            0,
            _lowerDirtyRectBound.x,
            _browserBufferSize.y - _upperDirtyRectBound.y,
            _upperDirtyRectBound.x - _lowerDirtyRectBound.x,
            _upperDirtyRectBound.y - _lowerDirtyRectBound.y,
            GL_BGRA_EXT,
            GL_UNSIGNED_BYTE,
            reinterpret_cast<char*>(
                _browserBuffer.data() +
                (_browserBufferSize.y - _upperDirtyRectBound.y) *
                _browserBufferSize.x + _lowerDirtyRectBound.x
            )
        );

        glPixelStorei(GL_UNPACK_ROW_LENGTH, 0);
        glBindTexture(GL_TEXTURE_2D, 0);
    }

    _upperDirtyRectBound = glm::ivec2(0, 0);
    _lowerDirtyRectBound = glm::ivec2(_browserBufferSize.x, _browserBufferSize.y);
    _textureSizeIsDirty = false;
    _textureIsDirty = false;
}

bool WebRenderHandler::hasContent(int x, int y) {
    if (_acceleratedRendering) {
        // To see the alpha value of the pixel we first have to get the texture from the
<<<<<<< HEAD
        // GPU. Use a pbo for better performance
=======
        // GPU. Use a PBO for better performance
>>>>>>> fd586e30
        bool hasContent = false;
        GLuint pbo = 0;
        glGenBuffers(1, &pbo);
        glBindBuffer(GL_PIXEL_PACK_BUFFER, pbo);

        // Allocate memory for the PBO (width * height * 4 bytes for RGBA)
        glBufferData(
            GL_PIXEL_PACK_BUFFER,
            _windowSize.x * _windowSize.y * 4,
            nullptr,
            GL_STREAM_READ
        );

        glBindTexture(GL_TEXTURE_2D, _texture);

        // Read the texture data into the PBO
        glGetTexImage(GL_TEXTURE_2D, 0, GL_RGBA, GL_UNSIGNED_BYTE, 0);

        // Map the PBO to the CPU memory space
        GLubyte* pixels = reinterpret_cast<GLubyte*>(
            glMapBuffer(GL_PIXEL_PACK_BUFFER, GL_READ_ONLY)
        );

        ghoul_assert(pixels, "Could not read pixels from the GPU for the cef gui.");
        if (pixels) {
            // Access the specific pixel data
            int index = (y * _windowSize.x + x) * 4;
            if (index < _windowSize.x* _windowSize.y * 4) {
                // The alpha value is at the fourth place (rgba)
                GLubyte a = pixels[index + 3];
                hasContent = a > 0;
            }
        }
        // Unmap the buffer
        glUnmapBuffer(GL_PIXEL_PACK_BUFFER);

        // Unbind and delete the PBO
        glBindBuffer(GL_PIXEL_PACK_BUFFER, 0);
        glDeleteBuffers(1, &pbo);
        return hasContent;
    }
    else {
        if (_browserBuffer.empty()) {
            return false;
        }
        int index = x + _browserBufferSize.x * (_browserBufferSize.y - y - 1);
        index = glm::clamp(index, 0, static_cast<int>(_browserBuffer.size() - 1));
        return _browserBuffer[index].a;
    }
}

bool WebRenderHandler::isTextureReady() const {
    return !_needsRepaint;
}

void WebRenderHandler::bindTexture() {
    glBindTexture(GL_TEXTURE_2D, _texture);
}

} // namespace openspace<|MERGE_RESOLUTION|>--- conflicted
+++ resolved
@@ -132,11 +132,7 @@
     // When the window is minimized the texture is 1x1.
     // This prevents a hard crash when minimizing the window or when you resize the window
     // so that only the top bar is visible.
-<<<<<<< HEAD
-    // TODO ylvse 2024-08-20: minimizing window should be handled with the appropriate
-=======
     // @TODO (ylvse 2024-08-20): minimizing window should be handled with the appropriate
->>>>>>> fd586e30
     // function in the CefBrowser called WasHidden
     if (dirtyRects[0].height <= 1 || dirtyRects[0].width <= 1) {
         return; 
@@ -239,11 +235,7 @@
 bool WebRenderHandler::hasContent(int x, int y) {
     if (_acceleratedRendering) {
         // To see the alpha value of the pixel we first have to get the texture from the
-<<<<<<< HEAD
-        // GPU. Use a pbo for better performance
-=======
         // GPU. Use a PBO for better performance
->>>>>>> fd586e30
         bool hasContent = false;
         GLuint pbo = 0;
         glGenBuffers(1, &pbo);
