--- conflicted
+++ resolved
@@ -44,16 +44,10 @@
     LDEBUG("Initializing CEF...");
 
     CefSettings settings;
-<<<<<<< HEAD
-    const std::string root = helperLocation.substr(0, helperLocation.rfind("\\"));
-    const std::string cefcache = std::format("{}\\{}", root, "cefcache");
-    CefString(&settings.root_cache_path).FromString(cefcache);
-=======
     const std::filesystem::path root =
         std::filesystem::path(helperLocation).parent_path();
     const std::filesystem::path cefcache = std::format("{}/cefcache", root);
     CefString(&settings.root_cache_path).FromString(cefcache.string());
->>>>>>> fd586e30
 
 #ifndef __APPLE__
     // Apple will always look for helper in a fixed location
