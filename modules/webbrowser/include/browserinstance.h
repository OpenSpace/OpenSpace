/*****************************************************************************************
 *                                                                                       *
 * OpenSpace                                                                             *
 *                                                                                       *
 * Copyright (c) 2014-2018                                                               *
 *                                                                                       *
 * Permission is hereby granted, free of charge, to any person obtaining a copy of this  *
 * software and associated documentation files (the "Software"), to deal in the Software *
 * without restriction, including without limitation the rights to use, copy, modify,    *
 * merge, publish, distribute, sublicense, and/or sell copies of the Software, and to    *
 * permit persons to whom the Software is furnished to do so, subject to the following   *
 * conditions:                                                                           *
 *                                                                                       *
 * The above copyright notice and this permission notice shall be included in all copies *
 * or substantial portions of the Software.                                              *
 *                                                                                       *
 * THE SOFTWARE IS PROVIDED "AS IS", WITHOUT WARRANTY OF ANY KIND, EXPRESS OR IMPLIED,   *
 * INCLUDING BUT NOT LIMITED TO THE WARRANTIES OF MERCHANTABILITY, FITNESS FOR A         *
 * PARTICULAR PURPOSE AND NONINFRINGEMENT. IN NO EVENT SHALL THE AUTHORS OR COPYRIGHT    *
 * HOLDERS BE LIABLE FOR ANY CLAIM, DAMAGES OR OTHER LIABILITY, WHETHER IN AN ACTION OF  *
 * CONTRACT, TORT OR OTHERWISE, ARISING FROM, OUT OF OR IN CONNECTION WITH THE SOFTWARE  *
 * OR THE USE OR OTHER DEALINGS IN THE SOFTWARE.                                         *
 ****************************************************************************************/

#ifndef __OPENSPACE_MODULE_WEBBROWSER__BROWSER_INSTANCE_H
#define __OPENSPACE_MODULE_WEBBROWSER__BROWSER_INSTANCE_H

#include <ghoul/filesystem/filesystem.h>
#include <openspace/engine/moduleengine.h>
#include <openspace/engine/wrapper/windowwrapper.h>
#include <include/wrapper/cef_helpers.h>
#include "browserclient.h"
#include "webrenderhandler.h"

namespace openspace {

class BrowserInstance {
public:
    BrowserInstance(WebRenderHandler*);
    ~BrowserInstance();

    void loadUrl(const std::string &);
    bool loadLocalPath(std::string);
    void initialize();
    void reshape(const glm::ivec2&);
    void draw();
    void close(bool force = false);

    bool sendKeyEvent(const CefKeyEvent &event);
<<<<<<< HEAD
    bool sendMouseClickEvent(const CefMouseEvent &event, CefBrowserHost::MouseButtonType button,
                             bool mouseUp, int clickCount = SINGLE_CLICK);
    bool sendTouchTapEvent(const CefMouseEvent &event, CefBrowserHost::MouseButtonType button,
                             int clickCount = SINGLE_CLICK);
=======
    bool sendMouseClickEvent(const CefMouseEvent &event,
        CefBrowserHost::MouseButtonType button, bool mouseUp,
        int clickCount = SINGLE_CLICK);
>>>>>>> a881eef1
    bool sendMouseMoveEvent(const CefMouseEvent &event);
    bool sendMouseWheelEvent(const CefMouseEvent &event, glm::ivec2 delta);
    void reloadBrowser();

    const CefRefPtr<CefBrowser> &getBrowser() const;

    bool hasContent(int x, int y);

    const static int SINGLE_CLICK = 1;

private:
    CefRefPtr<WebRenderHandler> _renderHandler;
    CefRefPtr<BrowserClient> _client;
    CefRefPtr<CefBrowser> _browser;
    bool _isInitialized;
};

} // namespace openspace

#endif // __OPENSPACE_MODULE_WEBBROWSER__BROWSER_INSTANCE_H<|MERGE_RESOLUTION|>--- conflicted
+++ resolved
@@ -47,16 +47,14 @@
     void close(bool force = false);
 
     bool sendKeyEvent(const CefKeyEvent &event);
-<<<<<<< HEAD
-    bool sendMouseClickEvent(const CefMouseEvent &event, CefBrowserHost::MouseButtonType button,
-                             bool mouseUp, int clickCount = SINGLE_CLICK);
-    bool sendTouchTapEvent(const CefMouseEvent &event, CefBrowserHost::MouseButtonType button,
-                             int clickCount = SINGLE_CLICK);
-=======
+
+    bool sendTouchTapEvent(const CefMouseEvent &event,
+        CefBrowserHost::MouseButtonType button, int clickCount = SINGLE_CLICK);
+
     bool sendMouseClickEvent(const CefMouseEvent &event,
         CefBrowserHost::MouseButtonType button, bool mouseUp,
         int clickCount = SINGLE_CLICK);
->>>>>>> a881eef1
+
     bool sendMouseMoveEvent(const CefMouseEvent &event);
     bool sendMouseWheelEvent(const CefMouseEvent &event, glm::ivec2 delta);
     void reloadBrowser();
