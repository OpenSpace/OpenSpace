--- conflicted
+++ resolved
@@ -57,13 +57,10 @@
 class BrowserInstance {
 public:
     static constexpr int SingleClick = 1;
-<<<<<<< HEAD
-    // TODO: ylvse 2024-08-20: remove third argument when the sky browser rewrite is done.
-=======
-    // @TODO (ylvse 2024-08-20): remove third argument when the sky browser rewrite is done.
->>>>>>> fd586e30
-    //   The browser instance should always accelerate the rendering if possible but for
-    //   now the skybrowser is not accelerated. Will be when the rewrite is done.
+    // @TODO (ylvse 2024-08-20): remove third argument when the sky browser rewrite is
+    // done.
+    // The browser instance should always accelerate the rendering if possible but for
+    // now the skybrowser is not accelerated. Will be when the rewrite is done.
     BrowserInstance(WebRenderHandler* renderer,
         WebKeyboardHandler* keyboardHandler,
         bool accelerateRendering = true
