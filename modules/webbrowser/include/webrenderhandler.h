--- conflicted
+++ resolved
@@ -51,11 +51,7 @@
 
 class WebRenderHandler : public CefRenderHandler {
 public:
-<<<<<<< HEAD
-    // TODO ylvse 2024-08-20: Remove this argument when the skybrowser rewrite is done.
-=======
     // @TODO (ylvse 2024-08-20): Remove this argument when the skybrowser rewrite is done.
->>>>>>> fd586e30
     // It is necessary atm for making the skybrowser work.
     WebRenderHandler(bool accelerate = true);
     using Pixel = glm::tvec4<char>;
