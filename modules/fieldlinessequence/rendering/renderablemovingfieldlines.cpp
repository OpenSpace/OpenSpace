--- conflicted
+++ resolved
@@ -460,14 +460,6 @@
                     ));
                 }
 
-<<<<<<< HEAD
-                /************* TEMPORARY MAGIC VALUE ****************/
-                // smurfsaft
-                startTime = -28700.0;
-                /****************************************************/
-
-=======
->>>>>>> 91b7cfcb
                 extractSeedPointsFromFile(_seedFilePath, seedPoints, birthTimes, startTime);
                 shouldExtractSeedPoints = false;
             }
@@ -720,10 +712,6 @@
         traverser.timeSinceInterpolation < 0.0;
 
         if (passNext) {
-<<<<<<< HEAD
-
-=======
->>>>>>> 91b7cfcb
             traverser.hasTemporaryKeyFrame = false;
             traverser.advanceKeyFrames();
         }
