--- conflicted
+++ resolved
@@ -309,12 +309,7 @@
                 }
             }
             else {
-<<<<<<< HEAD
-                // hard coding
-                double timeToNightsideReconnection = 2400;
-=======
                 double timeToNightsideReconnection = 2500;
->>>>>>> 756fb11c
                 _traversers[traverserIndex].setStartPoint(
                     timeToNightsideReconnection,
                     _nPointsOnPathLine - 1);
