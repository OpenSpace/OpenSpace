/*****************************************************************************************
 *                                                                                       *
 * OpenSpace                                                                             *
 *                                                                                       *
 * Copyright (c) 2014-2025                                                               *
 *                                                                                       *
 * Permission is hereby granted, free of charge, to any person obtaining a copy of this  *
 * software and associated documentation files (the "Software"), to deal in the Software *
 * without restriction, including without limitation the rights to use, copy, modify,    *
 * merge, publish, distribute, sublicense, and/or sell copies of the Software, and to    *
 * permit persons to whom the Software is furnished to do so, subject to the following   *
 * conditions:                                                                           *
 *                                                                                       *
 * The above copyright notice and this permission notice shall be included in all copies *
 * or substantial portions of the Software.                                              *
 *                                                                                       *
 * THE SOFTWARE IS PROVIDED "AS IS", WITHOUT WARRANTY OF ANY KIND, EXPRESS OR IMPLIED,   *
 * INCLUDING BUT NOT LIMITED TO THE WARRANTIES OF MERCHANTABILITY, FITNESS FOR A         *
 * PARTICULAR PURPOSE AND NONINFRINGEMENT. IN NO EVENT SHALL THE AUTHORS OR COPYRIGHT    *
 * HOLDERS BE LIABLE FOR ANY CLAIM, DAMAGES OR OTHER LIABILITY, WHETHER IN AN ACTION OF  *
 * CONTRACT, TORT OR OTHERWISE, ARISING FROM, OUT OF OR IN CONNECTION WITH THE SOFTWARE  *
 * OR THE USE OR OTHER DEALINGS IN THE SOFTWARE.                                         *
 ****************************************************************************************/

#include <modules/fieldlinessequence/rendering/renderablefieldlinessequence.h>

#include <modules/fieldlinessequence/fieldlinessequencemodule.h>
#include <modules/fieldlinessequence/util/kameleonfieldlinehelper.h>
#include <openspace/documentation/documentation.h>
#include <openspace/engine/globals.h>
#include <openspace/engine/windowdelegate.h>
#include <openspace/rendering/renderengine.h>
#include <openspace/util/updatestructures.h>
#include <openspace/util/timemanager.h>
#include <ghoul/filesystem/filesystem.h>
#include <ghoul/opengl/openglstatecache.h>
#include <ghoul/opengl/programobject.h>
#include <ghoul/opengl/textureunit.h>
#include <thread>
#include <iostream>

namespace {
    constexpr std::string_view _loggerCat = "RenderableFieldlinesSequence";

    constexpr openspace::properties::Property::PropertyInfo ColorMethodInfo = {
        "ColorMethod",
        "Color Method",
        "Color lines uniformly or using color tables based on extra quantities like, for "
        "examples, temperature or particle density.",
        openspace::properties::Property::Visibility::User
    };
    constexpr openspace::properties::Property::PropertyInfo ColorQuantityInfo = {
        "ColorQuantity",
        "Quantity to Color By",
        "Quantity used to color lines if the 'By Quantity' color method is selected.",
        openspace::properties::Property::Visibility::User
    };
    constexpr openspace::properties::Property::PropertyInfo ColorMinMaxInfo = {
        "ColorQuantityMinMax",
        "ColorTable Min Value",
        "Value to map to the lowest and highest end of the color table.",
        openspace::properties::Property::Visibility::AdvancedUser
    };
    constexpr openspace::properties::Property::PropertyInfo ColorTablePathInfo = {
        "ColorTablePath",
        "Path to Color Table",
        "Color Table/Transfer Function to use for 'By Quantity' coloring.",
        openspace::properties::Property::Visibility::AdvancedUser
    };
    constexpr openspace::properties::Property::PropertyInfo ColorUniformInfo = {
        "Color",
        "Uniform Line Color",
        "The uniform color of lines shown when 'Color Method' is set to 'Uniform'.",
        openspace::properties::Property::Visibility::NoviceUser
    };
    constexpr openspace::properties::Property::PropertyInfo ColorUseABlendingInfo = {
        "ABlendingEnabled",
        "Additive Blending",
        "Activate/deactivate additive blending.",
        openspace::properties::Property::Visibility::AdvancedUser
    };
    constexpr openspace::properties::Property::PropertyInfo DomainEnabledInfo = {
        "DomainEnabled",
        "Domain Limits",
        "Enable/Disable domain limits.",
        openspace::properties::Property::Visibility::User
    };
    constexpr openspace::properties::Property::PropertyInfo DomainXInfo = {
        "LimitsX",
        "X-limits",
        "Valid range along the X-axis. [Min, Max].",
        openspace::properties::Property::Visibility::AdvancedUser
    };
    constexpr openspace::properties::Property::PropertyInfo DomainYInfo = {
        "LimitsY",
        "Y-limits",
        "Valid range along the Y-axis. [Min, Max].",
        openspace::properties::Property::Visibility::AdvancedUser
    };
    constexpr openspace::properties::Property::PropertyInfo DomainZInfo = {
        "LimitsZ",
        "Z-limits",
        "Valid range along the Z-axis. [Min, Max].",
        openspace::properties::Property::Visibility::AdvancedUser
    };
    constexpr openspace::properties::Property::PropertyInfo DomainRInfo = {
        "LimitsR",
        "Radial limits",
        "Valid radial range. [Min, Max].",
        openspace::properties::Property::Visibility::AdvancedUser
    };
    constexpr openspace::properties::Property::PropertyInfo FlowEnabledInfo = {
        "FlowEnabled",
        "Flow Enabled",
        "Toggles the rendering of moving particles along the lines. Can, for example, "
        "illustrate magnetic flow.",
        // @VISIBILITY(1.33)
        openspace::properties::Property::Visibility::NoviceUser
    };
    constexpr openspace::properties::Property::PropertyInfo FlowColorInfo = {
        "FlowColor",
        "Flow Color",
        "Color of particles flow direction indication",
        // @VISIBILITY(1.67)
        openspace::properties::Property::Visibility::NoviceUser
    };
    constexpr openspace::properties::Property::PropertyInfo FlowReversedInfo = {
        "Reversed",
        "Reversed Flow",
        "Toggle to make the flow move in the opposite direction.",
        openspace::properties::Property::Visibility::User
    };
    constexpr openspace::properties::Property::PropertyInfo FlowParticleSizeInfo = {
        "ParticleSize",
        "Particle Size",
        "Size of the particles.",
        openspace::properties::Property::Visibility::User
    };
    constexpr openspace::properties::Property::PropertyInfo FlowParticleSpacingInfo = {
        "ParticleSpacing",
        "Particle Spacing",
        "Spacing inbetween particles.",
        openspace::properties::Property::Visibility::User
    };
    constexpr openspace::properties::Property::PropertyInfo FlowSpeedInfo = {
        "Speed",
        "Speed",
        "Speed of the flow.",
        openspace::properties::Property::Visibility::User
    };
    constexpr openspace::properties::Property::PropertyInfo MaskingEnabledInfo = {
        "MaskingEnabled",
        "Masking Enabled",
        "Enable/disable masking. Use masking to show lines where a given quantity is "
        "within a given range, for example, if you only want to see where the "
        "temperature is between 10 and 20 degrees. Also used for masking out line "
        "topologies like solar wind & closed lines.",
        openspace::properties::Property::Visibility::User
    };
    constexpr openspace::properties::Property::PropertyInfo MaskingMinMaxInfo = {
        "MaskingMinLimit",
        "Lower Limit",
        "Lower and upper limit of the valid masking range.",
        openspace::properties::Property::Visibility::AdvancedUser
    };
    constexpr openspace::properties::Property::PropertyInfo MaskingQuantityInfo = {
        "MaskingQuantity",
        "Quantity used for Masking",
        "Quantity used for masking.",
        openspace::properties::Property::Visibility::AdvancedUser
    };
    constexpr openspace::properties::Property::PropertyInfo LineWidthInfo = {
        "LineWidth",
        "Line Width",
        "This value specifies the line width of the fieldlines.",
        openspace::properties::Property::Visibility::NoviceUser
    };
    constexpr openspace::properties::Property::PropertyInfo TimeJumpButtonInfo = {
        "TimeJumpToStart",
        "Jump to Start Of Sequence",
        "Performs a time jump to the start of the sequence.",
        openspace::properties::Property::Visibility::NoviceUser
    };
    constexpr openspace::properties::Property::PropertyInfo SaveDownloadsOnShutdown = {
        "SaveDownloadsOnShutdown",
        "Save Downloads On Shutdown",
        "This is an option for if dynamically downloaded should be saved between runs "
        "or not. Deletes on default",
        openspace::properties::Property::Visibility::User
    };
    struct [[codegen::Dictionary(RenderableFieldlinesSequence)]] Parameters {
        enum class [[codegen::map(openspace::RenderableFieldlinesSequence::ColorMethod)]] ColorMethod {
            Uniform = 0,
            ByQuantity = 1
        };
        // [[codegen::verbatim(ColorMethodInfo.description)]]
        std::optional<ColorMethod> colorMethod;
        // [[codegen::verbatim(ColorQuantityInfo.description)]]
        std::optional<int> colorQuantity;
        // [[codegen::verbatim(ColorUniformInfo.description)]]
        std::optional<glm::vec4> color [[codegen::color()]];
        // A list of paths to transferfunction .txt files containing color tables
        // used for colorizing the fieldlines according to different parameters
        std::optional<std::vector<std::string>> colorTablePaths;
        // Ranges for which their corresponding parameters values will be
        // colorized by. Should be entered as min value, max value
        std::optional<std::vector<glm::vec2>> colorTableRanges;
        // Specifies the total range
        std::optional<glm::vec2> colorMinMaxRange;

        // [[codegen::verbatim(FlowEnabledInfo.description)]]
        std::optional<bool> flowEnabled;
        // [[codegen::verbatim(FlowColorInfo.description)]]
        std::optional<glm::vec4> flowColor [[codegen::color()]];
        // [[codegen::verbatim(FlowReversedInfo.description)]]
        std::optional<bool> reversedFlow;
        // [[codegen::verbatim(FlowParticleSizeInfo.description)]]
        std::optional<int> particleSize;
        // [[codegen::verbatim(FlowParticleSpacingInfo.description)]]
        std::optional<int> particleSpacing;
        // [[codegen::verbatim(FlowSpeedInfo.description)]]
        std::optional<int> flowSpeed;

        // [[codegen::verbatim(MaskingEnabledInfo.description)]]
        std::optional<bool> maskingEnabled;
        // [[codegen::verbatim(MaskingQuantityInfo.description)]]
        std::optional<int> maskingQuantity;
        // Ranges for which their corresponding quantity parameter value will be
        // masked by. Should be entered as {min value, max value}
        std::optional<std::vector<glm::vec2>> maskingRanges;
        // Ranges for which their corresponding parameters values will be
        // masked by. Should be entered as min value, max value
        std::optional<glm::vec2> maskingMinMaxRange;

        // [[codegen::verbatim(DomainEnabledInfo.description)]]
        std::optional<bool> domainEnabled;

        // [[codegen::verbatim(LineWidthInfo.description)]]
        std::optional<float> lineWidth;

        // [[codegen::verbatim(ColorUseABlendingInfo.description)]]
        std::optional<bool> alphaBlendingEnabled;

        // Set if first/last file should render forever
        bool showAtAllTimes;

        // If using dynamic downloading, files are not cached by default.
        // To save files locally , set this to true.
        std::optional<bool> CacheData;

        // If data sets parameter start_time differ from start of run,
        // elapsed_time_in_seconds might be in relation to start of run.
        // ManuelTimeOffset will be added to trigger time.
        std::optional<float> manualTimeOffset;

        enum class [[codegen::map(openspace::fls::Model)]] Model {
            Batsrus,
            Enlil,
            Pfss
        };
        // Currently supports: batsrus, enlil & pfss. Not specified -> model == invalid
        // which just means that the scaleFactor (scaleToMeters) will be 1.f assuming
        // meter as input
        std::optional<Model> simulationModel;

        // Convert the models distance unit, ex. AU to meters for Enlil.
        // 1.f is default, assuming meters as input.
        // Does not need to be specified if simulationModel is specified.
        // Using a different model? Set this to scale your vertex positions to meters.
        std::optional<float> scaleToMeters;

        // choose type of loading:
        //0: static loading and static downloading
        //1: dynamic loading and static downloading
        //2: dynamic loading and dynamic downloading
        enum class [[codegen::map(openspace::RenderableFieldlinesSequence::LoadingType)]] LoadingType {
            StaticLoading,
            DynamicLoading,
            DynamicDownloading
        };
        std::optional<LoadingType> loadingType;
        // dataID that corresponds to what dataset to use if using dynamicWebContent
        std::optional<int> dataID;
        // number Of Files To Queue is a max value of the amount of files to queue up
        // so that not to big of a data set is downloaded nessesarily.
        std::optional<int> numberOfFilesToQueue;
        std::optional<std::string> infoURL;
        std::optional<std::string> dataURL;

        enum class [[codegen::map(openspace::RenderableFieldlinesSequence::SourceFileType)]] SourceFileType {
            Cdf,
            Json,
            Osfls
        };
        SourceFileType inputFileType;

        // Path to folder containing the input files
        std::optional<std::filesystem::path> sourceFolder [[codegen::directory()]];
        // Path to a .txt file containing seed points. Mandatory if CDF as input.
        // Files need time stamp in file name like so: yyyymmdd_hhmmss.txt
        std::optional<std::filesystem::path> seedPointDirectory [[codegen::directory()]];
        // Extra variables such as rho, p or t
        std::optional<std::vector<std::string>> extraVariables;
        // Which variable in CDF file to trace. b is default for fieldline
        std::optional<std::string> tracingVariable;
        // This is set to false by default and will delete all the downloaded content when
        // OpenSpace is shut down. Set to true to save all the downloaded files.
        std::optional<bool> cacheData;
    };
#include "renderablefieldlinessequence_codegen.cpp"
} // namespace

namespace openspace {
const double extractTriggerTimeFromFilename(std::filesystem::path filePath);

documentation::Documentation RenderableFieldlinesSequence::Documentation() {
    return codegen::doc<Parameters>("fieldlinessequence_renderablefieldlinessequence");
}

RenderableFieldlinesSequence::RenderableFieldlinesSequence(
                                                      const ghoul::Dictionary& dictionary)
    : Renderable(dictionary)
    , _colorGroup({ "Color" })
    , _colorMethod(ColorMethodInfo)
    , _colorQuantity(ColorQuantityInfo)
<<<<<<< HEAD
    , _selectedColorRange(
=======
    , _colorQuantityMinMax(
>>>>>>> 0e2a365e
        ColorMinMaxInfo,
        glm::vec2(0.f, 100.f),
        glm::vec2(-5000.f),
        glm::vec2(5000.f)
    )
    , _colorTablePath(ColorTablePathInfo)
    , _colorUniform(
        ColorUniformInfo,
        glm::vec4(0.3f, 0.57f, 0.75f, 0.5f),
        glm::vec4(0.f),
        glm::vec4(1.f)
    )
    , _colorABlendEnabled(ColorUseABlendingInfo, true)

    , _domainEnabled(DomainEnabledInfo, false)
    , _domainGroup({ "Domain" })
    , _domainX(DomainXInfo)
    , _domainY(DomainYInfo)
    , _domainZ(DomainZInfo)
    , _domainR(DomainRInfo)

    , _flowEnabled(FlowEnabledInfo, false)
    , _flowGroup({ "Flow" })
    , _flowColor(
        FlowColorInfo,
        glm::vec4(0.96f, 0.88f, 0.8f, 1.0f),
        glm::vec4(0.f),
        glm::vec4(1.f)
    )
    , _flowParticleSize(FlowParticleSizeInfo, 5, 0, 500)
    , _flowParticleSpacing(FlowParticleSpacingInfo, 60, 0, 500)
    , _flowReversed(FlowReversedInfo, false)
    , _flowSpeed(FlowSpeedInfo, 20, 0, 1000)

    , _maskingEnabled(MaskingEnabledInfo, false)
    , _maskingGroup({ "Masking" })
    , _selectedMaskingRange(
        MaskingMinMaxInfo,
        glm::vec2(0.f, 100.f),
        glm::vec2(-5000.f),
        glm::vec2(5000.f)
    )
    , _maskingQuantity(MaskingQuantityInfo)
    , _lineWidth(LineWidthInfo, 1.f, 1.f, 20.f)
    , _jumpToStartBtn(TimeJumpButtonInfo)
    , _saveDownloadsOnShutdown(SaveDownloadsOnShutdown, false)
{
    const Parameters p = codegen::bake<Parameters>(dictionary);

    addProperty(Fadeable::_opacity);

    _inputFileType = codegen::map<SourceFileType>(p.inputFileType);
    if (p.loadingType.has_value()) {
        _loadingType = codegen::map<LoadingType>(*p.loadingType);
    }
    else {
        _loadingType = LoadingType::StaticLoading;
    }

    if ((_loadingType == LoadingType::DynamicDownloading ||
         _loadingType == LoadingType::DynamicLoading) &&
        _inputFileType == SourceFileType::Cdf)
    {
        throw ghoul::RuntimeError(
            "Dynamic loading (or downloading) is only supported for osfls and json files"
        );
    }
    if ((_loadingType == LoadingType::StaticLoading ||
         _loadingType == LoadingType::DynamicLoading) &&
        !p.sourceFolder.has_value())
    {
        throw ghoul::RuntimeError(
            "specify dynamic downloading parameters or a syncfolder"
        );
    }

    if (p.simulationModel.has_value()) {
        try {
            _model = codegen::map<openspace::fls::Model>(*p.simulationModel);
        }
        catch (const std::exception&) {
            _model = fls::Model::Invalid;
        }
    }
    else {
        _model = fls::Model::Invalid;
    }

    //maybe this should be called even if model is invalid
    setModelDependentConstants();

    // setting scaling factor after model to support unknown model (model = invalid, but
    // scaling factor specified.
    _scalingFactor = p.scaleToMeters.value_or(_scalingFactor);

    if (_loadingType == LoadingType::DynamicDownloading) {
        setupDynamicDownloading(p.dataID, p.numberOfFilesToQueue, p.infoURL, p.dataURL);
    }
    else {
        ghoul_assert(
            p.sourceFolder.has_value(),
            "sourceFolder not specified though it should not be able to get here"
        );
        std::filesystem::path path = p.sourceFolder.value();
        namespace fsm = std::filesystem;
        for (const fsm::directory_entry& e : fsm::directory_iterator(path)) {
            if (!e.is_regular_file()) {
                continue;
            }
            File file;
            file.path = e.path();
            file.status = File::FileStatus::Downloaded;
            file.timestamp = -1.0;
            _files.push_back(std::move(file));
            if (_files[0].path.empty()) {
                throw ghoul::RuntimeError(
                    "path didnt transfer"
                );
            }
        }
        _maxLoadedFiles = _files.size();
    }

    _extraVars = p.extraVariables.value_or(_extraVars);
    _flowEnabled = p.flowEnabled.value_or(_flowEnabled);
    _flowColor = p.flowColor.value_or(_flowColor);
    _flowReversed = p.reversedFlow.value_or(_flowReversed);
    _flowParticleSize = p.particleSize.value_or(_flowParticleSize);
    _flowParticleSpacing = p.particleSpacing.value_or(_flowParticleSpacing);
    _flowSpeed = p.flowSpeed.value_or(_flowSpeed);
    _maskingEnabled = p.maskingEnabled.value_or(_maskingEnabled);
    _maskingQuantityTemp = p.maskingQuantity.value_or(_maskingQuantityTemp);
    _domainEnabled = p.domainEnabled.value_or(_domainEnabled);
    _lineWidth = p.lineWidth.value_or(_lineWidth);
    _colorABlendEnabled = p.alphaBlendingEnabled.value_or(_colorABlendEnabled);
    _renderForever = p.showAtAllTimes;
    _saveDownloadsOnShutdown =
        p.CacheData.value_or(_saveDownloadsOnShutdown);
    _manualTimeOffset = p.manualTimeOffset.value_or(_manualTimeOffset);
    _saveDownloadsOnShutdown = p.cacheData.value_or(_saveDownloadsOnShutdown);

    if (_loadingType == LoadingType::StaticLoading){
        staticallyLoadFiles(p.seedPointDirectory, p.tracingVariable);
        computeSequenceEndTime();
    }
    // Color group
    _colorTablePath = FieldlinesSequenceModule::DefaultTransferFunctionFile.string();
    if (p.colorTablePaths.has_value()) {
        for (auto path : *p.colorTablePaths) {
            if (std::filesystem::exists(path)) {
                _colorTablePaths.emplace_back(path);
            }
            else {
                _colorTablePaths.emplace_back(
                    FieldlinesSequenceModule::DefaultTransferFunctionFile
                );
                LERROR(std::format(
                    "Color table path {} is not a valid file.",
                    "Used a default transferfunction instead.",
                    path
                ));
            }
        }
    }
    if (!p.colorTablePaths.has_value() || _colorTablePaths.empty()) {
        _colorTablePaths.emplace_back(
            FieldlinesSequenceModule::DefaultTransferFunctionFile
        );
    }
    _colorUniform = p.color.value_or(_colorUniform);
    _colorMethod.addOption(static_cast<int>(ColorMethod::Uniform), "Uniform");
    _colorMethod.addOption(static_cast<int>(ColorMethod::ByQuantity), "By Quantity");
    if (p.colorMethod.has_value()) {
        _colorMethod = static_cast<int>(
            codegen::map<openspace::RenderableFieldlinesSequence::ColorMethod>(
                *p.colorMethod
            )
        );
    }
    else {
        _colorMethod = static_cast<int>(ColorMethod::Uniform);
    }
    _colorQuantityTemp = p.colorQuantity.value_or(_colorQuantityTemp);
    //_colorQuantity.addOption(-1, "dummy_default");
    //_colorQuantity = -1;

    if (p.colorTableRanges.has_value()) {
        _colorTableRanges = *p.colorTableRanges;
        // This causes error since colorTableRanges has not had its option assigned to
        // it yet:
        //_selectedColorRange = _colorTableRanges[_colorQuantityTemp];
    }
    else {
        _colorTableRanges.push_back(glm::vec2(0.f, 1.f));
        _selectedColorRange = glm::vec2(0.f, 1.f);
    }

    if (p.colorMinMaxRange.has_value()) {
        _selectedColorRange.setMinValue(glm::vec2(p.colorMinMaxRange->x));
        _selectedColorRange.setMaxValue(glm::vec2(p.colorMinMaxRange->y));
    }
    // To not change peoples masking settings i kept the parameter for the assets
    // to be "MaskingRanges", but a single vec2-value instead of a vector.
    // What is given from the asset, is stored as the selected range.
    if (p.maskingRanges.has_value()) {
        _maskingRanges = p.maskingRanges.value_or(_maskingRanges);
        //if (!_maskingRanges.empty()) {
        //    _selectedMaskingRange = _maskingRanges[_maskingQuantityTemp];
        //}
    }
    else {
        _maskingRanges.push_back(glm::vec2(0.f, 1.f));
        _selectedMaskingRange = glm::vec2(0.f, 1.f);
    }

    if (p.maskingMinMaxRange.has_value()) {
        _selectedMaskingRange.setMinValue(glm::vec2(p.maskingMinMaxRange->x));
        _selectedMaskingRange.setMaxValue(glm::vec2(p.maskingMinMaxRange->y));
    }

    setupProperties();
    definePropertyCallbackFunctions();
}

void RenderableFieldlinesSequence::setupDynamicDownloading(
                                           const std::optional<int>& dataID,
                                           const std::optional<int>& numberOfFilesToQueue,
                                           const std::optional<std::string>& infoURL,
                                           const std::optional<std::string>& dataURL)
{
    _dataID = dataID.value_or(_dataID);
    if (!_dataID) {
        throw ghoul::RuntimeError(
            "If running with dynamic downloading, dataID needs to be specified"
        );
    }
    _nOfFilesToQueue = static_cast<size_t>(
        numberOfFilesToQueue.value_or(_nOfFilesToQueue)
    );
    _infoURL = infoURL.value();
    if (_infoURL.empty()) { throw ghoul::RuntimeError("InfoURL has to be provided"); }
    _dataURL = dataURL.value();
    if (_dataURL.empty()) { throw ghoul::RuntimeError("DataURL has to be provided"); }
    _dynamicFileDownloader = std::make_unique<DynamicFileSequenceDownloader>(
        _dataID, _infoURL, _dataURL, _nOfFilesToQueue
    );
}

void RenderableFieldlinesSequence::staticallyLoadFiles(
                           const std::optional<std::filesystem::path>& seedPointDirectory,
                           const std::optional<std::string>& tracingVariable)
{
    std::vector<std::thread> openThreads;
    for (File& file : _files) {
        bool loadSuccess = false;
        switch (_inputFileType) {
            case SourceFileType::Cdf: {
                _seedPointDirectory = seedPointDirectory.value_or(_seedPointDirectory);
                _tracingVariable = tracingVariable.value_or(_tracingVariable);
                std::vector<std::string> extraMagVars =
                    fls::extractMagnitudeVarsFromStrings(_extraVars);
                std::unordered_map<std::string, std::vector<glm::vec3>> seedsPerFiles =
                    fls::extractSeedPointsFromFiles(_seedPointDirectory);
                if (seedsPerFiles.empty()) {
                    LERROR("No seed files found");
                }
                loadSuccess = fls::convertCdfToFieldlinesState(
                    file.state,
                    file.path.string(),
                    seedsPerFiles,
                    _manualTimeOffset,
                    _tracingVariable,
                    _extraVars,
                    extraMagVars
                );
                break;
            }
            case SourceFileType::Json:
                loadSuccess =
                    file.state.loadStateFromJson(
                        file.path.string(), _model, _scalingFactor
                    );
                break;
            case SourceFileType::Osfls: {
                loadFile(file);
                //openThreads.push_back(std::move(thread));
                // loadSuccess = true;
                break;
            }
            default:
                break;
        }
    }

    _isLoadingStateFromDisk = false;
    for (auto& file : _files) {
        if (!file.path.empty() && file.status != File::FileStatus::Loaded) {
            file.status = File::FileStatus::Loaded;
            file.timestamp = extractTriggerTimeFromFilename(file.path);
            _atLeastOneFileLoaded = true;
        }
    }
    std::sort(_files.begin(), _files.end());
}

void RenderableFieldlinesSequence::initialize() {
// not needed here because color path (singular) will be set in firstupdate()
//    _transferFunction = std::make_unique<TransferFunction>(
//        absPath(_colorTablePath).string()
//    );
    _firstLoad = true;
}

void RenderableFieldlinesSequence::initializeGL() {
    _shaderProgram = global::renderEngine->buildRenderProgram(
        "FieldlinesSequenceNew",
        absPath("${MODULE_FIELDLINESSEQUENCE}/shaders/fieldlinessequence_vs.glsl"),
        absPath("${MODULE_FIELDLINESSEQUENCE}/shaders/fieldlinessequence_fs.glsl")
    );

    glGenVertexArrays(1, &_vertexArrayObject);
    glGenBuffers(1, &_vertexPositionBuffer);
    glGenBuffers(1, &_vertexColorBuffer);
    glGenBuffers(1, &_vertexMaskingBuffer);

    // Needed for additive blending
    setRenderBin(Renderable::RenderBin::Overlay);
}

void RenderableFieldlinesSequence::setupProperties() {
    addProperty(_colorABlendEnabled);
    addProperty(_lineWidth);
    addProperty(_jumpToStartBtn);

    // Add Property Groups
    addPropertySubOwner(_colorGroup);
    addPropertySubOwner(_domainGroup);
    addPropertySubOwner(_flowGroup);
    addPropertySubOwner(_maskingGroup);

    _colorUniform.setViewOption(properties::Property::ViewOptions::Color);
    _colorGroup.addProperty(_colorUniform);
    _colorGroup.addProperty(_colorMethod);
    _colorGroup.addProperty(_colorQuantity);
    _selectedColorRange.setViewOption(
        properties::Property::ViewOptions::MinMaxRange
    );
    _colorGroup.addProperty(_selectedColorRange);
    _colorGroup.addProperty(_colorTablePath);

    _domainGroup.addProperty(_domainEnabled);
    _domainGroup.addProperty(_domainX);
    _domainGroup.addProperty(_domainY);
    _domainGroup.addProperty(_domainZ);
    _domainGroup.addProperty(_domainR);

    _flowGroup.addProperty(_flowEnabled);
    _flowGroup.addProperty(_flowReversed);
    _flowColor.setViewOption(properties::Property::ViewOptions::Color);
    _flowGroup.addProperty(_flowColor);
    _flowGroup.addProperty(_flowParticleSize);
    _flowGroup.addProperty(_flowParticleSpacing);
    _flowGroup.addProperty(_flowSpeed);

    _maskingGroup.addProperty(_maskingEnabled); //hasExtra
    _maskingGroup.addProperty(_maskingQuantity);
    _selectedMaskingRange.setViewOption(properties::Property::ViewOptions::MinMaxRange);
    _maskingGroup.addProperty(_selectedMaskingRange);

    addProperty(_saveDownloadsOnShutdown);
}

void RenderableFieldlinesSequence::definePropertyCallbackFunctions() {
    _colorQuantity.onChange([this]() {
        if (_colorTablePaths.size() == 0){
            return;
        }
        _shouldUpdateColorBuffer = true;
        //_selectedColorRange not needed to be set in constructor, due to this onChnage is
        // declared before firstupdate() function that sets _colorQuantity.
        if (_colorTableRanges.size() > _colorQuantity) {
            _selectedColorRange = _colorTableRanges[_colorQuantity];
        }
        // If fewer data ranges to be colored per parameter is given than
        // there are parameters in the data.
        // This would be the case where a better structure would be needed, because
        // it creates descrepancy which range belongs to which parameter
        else {
            _selectedColorRange = _colorTableRanges[0];
        }
        if (_colorTablePaths.size() > _colorQuantity) {
            _colorTablePath = _colorTablePaths[_colorQuantity].string();
        }
        else {
            _colorTablePath = _colorTablePaths[0].string();
        }
    });

    // This is to save the changes done in the gui for when you switch between options
    _selectedColorRange.onChange([this]() {
        if (_colorTableRanges.size() > _colorQuantity) {
            _colorTableRanges[_colorQuantity] = _selectedColorRange;
        }
    });

    _colorTablePath.onChange([this]() {
        std::filesystem::path newPath = absPath(_colorTablePath);

        if (std::filesystem::exists(newPath)) {
            _transferFunction = std::make_unique<TransferFunction>(newPath.string());
        }
        else
        {
            LWARNING("Invalid path to transferfunction, please enter new path.");
        }
    });

    _maskingQuantity.onChange([this]() {
        _shouldUpdateMaskingBuffer = true;
        _havePrintedQuantityRange = false;
        if (_maskingRanges.size() > _maskingQuantity) {
            _selectedMaskingRange= _maskingRanges[_maskingQuantity];
        }
        else if (_maskingRanges.size() > 0) {
            _selectedMaskingRange = _maskingRanges[0];
        }
        else {
            LERROR(std::format(
                "Cannot set selected masking range with: "//,
                //_maskingRanges[_maskingQuantity].x
            ));
        }
    });

    _selectedMaskingRange.onChange([this]() {
        if (_maskingRanges.size() > _maskingQuantity) {
            _maskingRanges[_maskingQuantity] = _selectedMaskingRange;
        }
    });

    _jumpToStartBtn.onChange([this]() {
        if (_atLeastOneFileLoaded) {
            global::timeManager->setTimeNextFrame(Time(_files[0].timestamp));
        }
    });
}

void RenderableFieldlinesSequence::setModelDependentConstants() {
    float limit = 100.f; // Just used as a default value.
    switch (_model) {
    case fls::Model::Batsrus:
        _scalingFactor = fls::ReToMeter;
        limit = 300.f; // Should include a long magnetotail
        break;
    case fls::Model::Enlil:
        _flowReversed = true;
        _scalingFactor = fls::AuToMeter;
        limit = 50.f; // Should include Plutos furthest distance from the Sun
        break;
    case fls::Model::Pfss:
        _scalingFactor = fls::RsToMeter;
        limit = 100.f; // Just a default value far away from the solar surface
        break;
    default:
        break;
    }
    _domainX.setMinValue(glm::vec2(-limit));
    _domainX.setMaxValue(glm::vec2(limit));

    _domainY.setMinValue(glm::vec2(-limit));
    _domainY.setMaxValue(glm::vec2(limit));

    _domainZ.setMinValue(glm::vec2(-limit));
    _domainZ.setMaxValue(glm::vec2(limit));

    // Radial should range from 0 out to a corner of the cartesian box:
    // sqrt(3) = 1.732..., 1.75 is a nice and round number
    _domainR.setMinValue(glm::vec2(0.f));
    _domainR.setMaxValue(glm::vec2(limit * 1.75f));

    _domainX = glm::vec2(-limit, limit);
    _domainY = glm::vec2(-limit, limit);
    _domainZ = glm::vec2(-limit, limit);
    _domainR = glm::vec2(0.f, limit * 1.5f);
}

const double extractTriggerTimeFromFilename(std::filesystem::path filePath) {
    // number of  characters in filename (excluding '.osfls')
    //constexpr int FilenameSize = 23;
    // size(".osfls")
    //std::string wholefileName = filePath.filename().string();
    //std::string extension = filePath.extension().string();
    //int ExtSize = extension.length(); // 6 for .osfls
    std::string fileName = filePath.stem().string(); // excludes extention

    // Ensure the separators are correct
    fileName.replace(4, 1, "-");
    fileName.replace(7, 1, "-");
    fileName.replace(13, 1, ":");
    fileName.replace(16, 1, ":");
    fileName.replace(19, 1, ".");
    return Time::convertTime(fileName);
}

void RenderableFieldlinesSequence::deinitializeGL() {
    glDeleteVertexArrays(1, &_vertexArrayObject);
    _vertexArrayObject = 0;

    glDeleteBuffers(1, &_vertexPositionBuffer);
    _vertexPositionBuffer = 0;

    glDeleteBuffers(1, &_vertexColorBuffer);
    _vertexColorBuffer = 0;

    glDeleteBuffers(1, &_vertexMaskingBuffer);
    _vertexMaskingBuffer = 0;

    if (_shaderProgram) {
        global::renderEngine->removeRenderProgram(_shaderProgram.get());
        _shaderProgram = nullptr;
    }

    _files.clear();

    bool printedWarning = false;
    while (_dynamicFileDownloader != nullptr &&
        _dynamicFileDownloader->areFilesCurrentlyDownloading())
    {
        if (!printedWarning) {
            LWARNING("Currently downloading file, exiting might take longer than usual");
            printedWarning = true;
        }
        _dynamicFileDownloader->checkForFinishedDownloads();
        std::this_thread::sleep_for(std::chrono::milliseconds(5));
    }
    if (_dynamicFileDownloader != nullptr &&
        !_saveDownloadsOnShutdown &&
        _loadingType == LoadingType::DynamicDownloading)
    {
        std::filesystem::path syncDir = _dynamicFileDownloader->destinationDirectory();
        if (!std::filesystem::exists(syncDir)) {
            return;
        }
        for (auto& file : std::filesystem::directory_iterator(syncDir)) {
            std::filesystem::remove(file);
        }
    }
}

void RenderableFieldlinesSequence::computeSequenceEndTime() {
    if (_files.size() == 0) {
        _sequenceEndTime = 0.f;
    }
    else if (_files.size() == 1) {
        _sequenceEndTime = _files[0].timestamp + 7200.f;
        if (_loadingType == LoadingType::StaticLoading && !_renderForever) {
            //TODO: Alternativly check at construction and throw exeption.
            LWARNING("Only one file in data set, but ShowAtAllTimes set to false. "
                "Using arbitrary duration to visualize data file instead");
        }
    }
    else if (_files.size() > 1) {
        const double lastTriggerTime = _files.back().timestamp;
        const double sequenceDuration = lastTriggerTime - _files[0].timestamp;
        const double averageCadence = sequenceDuration / (_files.size() - 1);
        // A multiplier of 3 to the average cadence is added at the end as a buffer
        // 3 because if you start it just before new data came in, you might just be
        // outside the sequence end time otherwise
        _sequenceEndTime = lastTriggerTime + 3 * averageCadence;
    }
}
// The function loads the file in the sense that it creates the FieldlineState object in
// the File object. The function also deletes the oldest file if the loadedFiles queue
// is full. The currentTime is given a default value because the function is also called
// if loadingType = StaticLoading where things initializes in the constructor where
// current time is not set yet. In that case, the current time is also irrelevant here.
void RenderableFieldlinesSequence::loadFile(File& file) {
    _isLoadingStateFromDisk = true;
    try {
        if (_inputFileType == SourceFileType::Osfls) {
            file.state = FieldlinesState::createStateFromOsfls(file.path.string());
        }
        else if (_inputFileType == SourceFileType::Json) {
            file.state.loadStateFromJson(
                file.path.string(),
                fls::Model::Invalid,
                _scalingFactor
            );
        }
    }
    catch(const std::exception& e ) {
        LERROR(e.what());
    }
    // So far uncleare why model is needed and if scalingFactor can be changed afterwards.
    // If these 2 things can be desided afterwards, without affecting Ganamyde fieldlines
    // that are using json input, then changes to fieldlinesstate function
    // loadStateFromJson can be changed. That will result in the option to dynamicaly
    // load and download json files as well.
    //
    // I don't think it matters if model is invalid and scalingFactor is 1.f when loading
    // json files anyway.

}

void RenderableFieldlinesSequence::trackOldest(File& file) {
    if (file.status == File::FileStatus::Loaded) {
        _loadedFiles.push(&file);
    }
    // Repopulate the queue if new File makes the queue full
    if (!_loadedFiles.empty() &&
        _loadingType != LoadingType::StaticLoading &&
        _loadedFiles.size() >= _maxLoadedFiles)
    {
        File* oldest = _loadedFiles.front();
        oldest->status = File::FileStatus::Downloaded;
        oldest->state.clear();
        _loadedFiles.pop();
    }
}

std::vector<RenderableFieldlinesSequence::File>::iterator
RenderableFieldlinesSequence::insertToFilesInOrder(File& file) {
    const std::vector<File>::const_iterator iter = std::upper_bound(
        _files.begin(), _files.end(),
        file.timestamp,
        [](double timeRef, const File& fileRef) {
            return timeRef < fileRef.timestamp;
        }
    );
    auto iterToInserted = _files.insert(iter, std::move(file));
    return iterToInserted;
}

int RenderableFieldlinesSequence::updateActiveIndex(const double currentTime) {
    if (_files.empty()) return -1;
    // if == currentTime, sets correct index if exactly the same
    // if size == 1 at this point, we can expect to not have a sequence and wants to show
    // the one files fieldlines at any point in time
    if (_files.begin()->timestamp == currentTime || _files.size() == 1) return 0;

    int index = 0;
    const std::vector<File>::const_iterator iter = std::upper_bound(
        _files.begin(), _files.end(), currentTime, [](double timeRef, const File& fileRef) {
            return timeRef < fileRef.timestamp;
        }
    );

    if (iter == _files.begin()) {
        index = 0;
    }
    else if (iter != _files.end()) {
        index = static_cast<int>(std::distance(_files.cbegin(), iter));// TODO -1 here maybe?
    }
    else {
        index = static_cast<int>(_files.size()) - 1;
    }
    return index;
}

bool RenderableFieldlinesSequence::isReady() const {
    return _shaderProgram != nullptr;
}

void RenderableFieldlinesSequence::updateDynamicDownloading(const double currentTime,
                                                                   const double deltaTime)
{
    _dynamicFileDownloader->update(currentTime, deltaTime);
    const std::vector<std::filesystem::path>& filesToRead =
        _dynamicFileDownloader->downloadedFiles();
    for (std::filesystem::path filePath : filesToRead) {
        File newFile;
        newFile.path = filePath;
        newFile.status = File::FileStatus::Downloaded;
        const double time = extractTriggerTimeFromFilename(filePath.filename());
        newFile.timestamp = time;

        auto inserted = insertToFilesInOrder(newFile);
    }
    if (!filesToRead.empty()) {
        _activeIndex = updateActiveIndex(currentTime);
    }

    // if all files are moved into _sourceFiles then we can
    // empty the DynamicFileSequenceDownloader _downloadedFiles;
    _dynamicFileDownloader->clearDownloaded();
}

void RenderableFieldlinesSequence::firstUpdate() {
    std::vector<File>::iterator file =
        std::find_if( _files.begin(), _files.end(), [](File& f) {
                return f.status == File::FileStatus::Loaded;
        });
    if (file == _files.end()) {
        return;
    }

    const std::vector<std::vector<float>>& quantities = file->state.extraQuantities();
    const std::vector<std::string>& extraNamesVec =
        file->state.extraQuantityNames();
    //////////////// Before GUI rewrite, this is the temporary fix to ////////////////////
    //////////////////////// have GUI properties update in GUI ///////////////////////////
    ////////////// In addition when potentially removing, check to see if ////////////////
    //////////////// colorQuantity option {-1, "dummy default} is needed//////////////////
    //_colorQuantity.clearOptions();
    //_maskingQuantity.clearOptions();

    //_colorGroup.removeProperty(_colorUniform);
    //_colorGroup.removeProperty(_colorMethod);
    //_colorGroup.removeProperty(_colorQuantity);
    //_colorGroup.removeProperty(_selectedColorRange);
    //_colorGroup.removeProperty(_colorTablePath);

    //_maskingGroup.removeProperty(_maskingQuantity);
    //_maskingGroup.removeProperty(_maskingEnabled);
    //_maskingGroup.removeProperty(_selectedMaskingRange);

    for (int i = 0; i < quantities.size(); ++i) {
        _colorQuantity.addOption(i, extraNamesVec[i]);
        _maskingQuantity.addOption(i, extraNamesVec[i]);
    }

    //_colorGroup.addProperty(_colorUniform);
    //_colorGroup.addProperty(_colorMethod);
    //_colorGroup.addProperty(_colorQuantity);
    //_selectedColorRange.setViewOption(
    //    properties::Property::ViewOptions::MinMaxRange
    //);
    //_colorGroup.addProperty(_selectedColorRange);
    //_colorGroup.addProperty(_colorTablePath);
    std::filesystem::path newPath = absPath(_colorTablePath);
    if (std::filesystem::exists(newPath)) {
        _transferFunction = std::make_unique<TransferFunction>(newPath.string());
    }
    else {
        LWARNING("Invalid path to transferfunction, please enter new path.");
        _colorTablePath = FieldlinesSequenceModule::DefaultTransferFunctionFile.string();
        _transferFunction = std::make_unique<TransferFunction>(_colorTablePath.stringValue());
    }

    //_maskingGroup.addProperty(_maskingEnabled);
    //_maskingGroup.addProperty(_maskingQuantity);
    //_selectedMaskingRange.setViewOption(properties::Property::ViewOptions::MinMaxRange);
    //_maskingGroup.addProperty(_selectedMaskingRange);
    //////////////////////////// End of temporary solution ///////////////////////////////
    _firstLoad = false;
    _colorQuantity = _colorQuantityTemp;
    _maskingQuantity = _maskingQuantityTemp;

    _shouldUpdateColorBuffer = true;
    _shouldUpdateMaskingBuffer = true;

    if (!_havePrintedQuantityRange && !quantities.empty()) {
        for (int i = 0; i < extraNamesVec.size(); ++i) {
            //if not given range, use min and max of data?
            std::vector<float> q = quantities[i];
            float minNr = *std::min_element(q.begin(), q.end());
            std::string min = std::to_string(minNr);
            float maxNr = *std::max_element(q.begin(), q.end());
            std::string max = std::to_string(maxNr);
            LWARNING(std::format("min :{}", min));
            LWARNING(std::format("max :{}", max));
            std::string name = extraNamesVec[i];
            LWARNING(std::format("name:{}", name));
        }
        _havePrintedQuantityRange = true;
    }
}

void RenderableFieldlinesSequence::update(const UpdateData& data) {
    if (_shaderProgram->isDirty()) {
        _shaderProgram->rebuildFromFile();
    }
    const double currentTime = data.time.j2000Seconds();
    const double deltaTime = global::timeManager->deltaTime();

    if (_loadingType == LoadingType::DynamicDownloading) {
        updateDynamicDownloading(currentTime, deltaTime);
        computeSequenceEndTime();
    }
    if (_firstLoad && _atLeastOneFileLoaded) {
        firstUpdate();
    }

    _inInterval = _files.size() > 0 &&
        currentTime >= _files[0].timestamp &&
        currentTime < _sequenceEndTime;

    // for the sake of this if statment, it is easiest to think of activeIndex as the
    // previous index and nextIndex as the current
    const int nextIndex = _activeIndex + 1;
    // if _activeIndex is -1 but we are in interval, it means we were before the start
    //     of the sequence in the previous frame
    if (_activeIndex == -1 ||
        // if currentTime < active timestamp, it means that we stepped back to a
        // time represented by another state
        // _activeIndex has already been checked if it is <0 in the line above
        currentTime < _files[_activeIndex].timestamp ||
        // if currentTime >= next timestamp, it means that we stepped forward to a
        // time represented by another state
        (nextIndex < _files.size() && currentTime >= _files[nextIndex].timestamp) ||
        // The case when we jumped passed last file. where nextIndex is not < file.size()
        currentTime >= _files[_activeIndex].timestamp)
    {
        int previousIndex = _activeIndex;
        _activeIndex = updateActiveIndex(currentTime);
        // check index again after updating
        if (_activeIndex == -1) {
            return;
        }
        File& file = _files[_activeIndex];
        // here, for DynamicLoading, the dataset is known, but files not loaded yet
        if (file.status == File::FileStatus::Downloaded) {
            // if LoadingType is StaticLoading all files will be Loaded
            // would be optimal if loading of next file would happen in the background
            //std::thread t = loadFile(_files[_activeIndex]);
            //t.join();
            loadFile(file);
            _isLoadingStateFromDisk = false;
            file.status = File::FileStatus::Loaded;
            file.timestamp =
                extractTriggerTimeFromFilename(file.path);
            _atLeastOneFileLoaded = true;
            computeSequenceEndTime();
        }
        // If we have a new index, buffers needs to update
        if (previousIndex != _activeIndex) {
            _shouldUpdateColorBuffer = true;
            _shouldUpdateMaskingBuffer = true;
            trackOldest(file);
        }

        updateVertexPositionBuffer();
    }

    if (_shouldUpdateColorBuffer) {
        updateVertexColorBuffer();
    }

    if (_shouldUpdateMaskingBuffer) {
        updateVertexMaskingBuffer();
    }
}

void RenderableFieldlinesSequence::render(const RenderData& data, RendererTasks&) {
    if (_files.empty() || _firstLoad) return;
    if (!_inInterval && !_renderForever) return;

    _shaderProgram->activate();

    // Calculate Model View MatrixProjection
    const glm::dmat4 rotMat = glm::dmat4(data.modelTransform.rotation);
    const glm::dmat4 modelMat =
        glm::translate(glm::dmat4(1.0), data.modelTransform.translation) *
        rotMat *
        glm::dmat4(glm::scale(glm::dmat4(1), glm::dvec3(data.modelTransform.scale)));
    const glm::dmat4 modelViewMat = data.camera.combinedViewMatrix() * modelMat;

    _shaderProgram->setUniform("modelViewProjection",
        data.camera.sgctInternal.projectionMatrix() * glm::mat4(modelViewMat));

    _shaderProgram->setUniform("colorMethod", _colorMethod);
    _shaderProgram->setUniform("lineColor", _colorUniform);
    _shaderProgram->setUniform("usingDomain", _domainEnabled);
    _shaderProgram->setUniform("usingMasking", _maskingEnabled);

    if (_colorMethod == static_cast<int>(ColorMethod::ByQuantity)) {
        ghoul::opengl::TextureUnit textureUnit;
        textureUnit.activate();
        _transferFunction->bind();
        _shaderProgram->setUniform("colorTable", textureUnit);
        _shaderProgram->setUniform("colorTableRange", _selectedColorRange);
    }

    if (_maskingEnabled) {
        _shaderProgram->setUniform("maskingRange", _selectedMaskingRange);
    }

    _shaderProgram->setUniform("domainLimR", _domainR.value() * _scalingFactor);
    _shaderProgram->setUniform("domainLimX", _domainX.value() * _scalingFactor);
    _shaderProgram->setUniform("domainLimY", _domainY.value() * _scalingFactor);
    _shaderProgram->setUniform("domainLimZ", _domainZ.value() * _scalingFactor);

    // Flow / Particles
    _shaderProgram->setUniform("flowColor", _flowColor);
    _shaderProgram->setUniform("usingParticles", _flowEnabled);
    _shaderProgram->setUniform("particleSize", _flowParticleSize);
    _shaderProgram->setUniform("particleSpacing", _flowParticleSpacing);
    _shaderProgram->setUniform("particleSpeed", _flowSpeed);
    _shaderProgram->setUniform(
        "time",
        global::windowDelegate->applicationTime() * (_flowReversed ? -1 : 1)
    );

    _shaderProgram->setUniform("opacity", opacity());

    bool additiveBlending = false;
    if (_colorABlendEnabled) {
        additiveBlending = true;
        glDepthMask(false);
        glBlendFunc(GL_SRC_ALPHA, GL_ONE);
    }

    glBindVertexArray(_vertexArrayObject);
#ifndef __APPLE__
    glLineWidth(_lineWidth);
#else
    glLineWidth(1.f);
#endif

    int loadedIndex = _activeIndex;
    if (loadedIndex > -1) {
        while (_files[loadedIndex].status != File::FileStatus::Loaded) {
            --loadedIndex;
            if (loadedIndex < 0) {
                LWARNING("no file at or before current time is loaded");
                return;
            }
        }
    }

    const FieldlinesState& state = _files[loadedIndex].state;
    double timeTest = _files[_activeIndex].timestamp;
    ghoul_assert(timeTest != -1.0, "trying to use an empty state in render");
    glMultiDrawArrays(
        GL_LINE_STRIP,
        state.lineStart().data(),
        state.lineCount().data(),
        static_cast<GLsizei>(state.lineStart().size())
    );

    glBindVertexArray(0);
    _shaderProgram->deactivate();

    if (additiveBlending) {
        // Restores OpenGL Rendering State
        global::renderEngine->openglStateCache().resetBlendState();
        global::renderEngine->openglStateCache().resetDepthState();
    }
}

// Unbind buffers and arrays
void unbindGL() {
    glBindBuffer(GL_ARRAY_BUFFER, 0);
    glBindVertexArray(0);
}

void RenderableFieldlinesSequence::updateVertexPositionBuffer() {
    glBindVertexArray(_vertexArrayObject);
    glBindBuffer(GL_ARRAY_BUFFER, _vertexPositionBuffer);

    const FieldlinesState& state = _files[_activeIndex].state;
    const std::vector<glm::vec3>& vertPos = state.vertexPositions();

    glBufferData(
        GL_ARRAY_BUFFER,
        vertPos.size() * sizeof(glm::vec3),
        vertPos.data(),
        GL_STATIC_DRAW
    );

    glEnableVertexAttribArray(0);
    glVertexAttribPointer(0, 3, GL_FLOAT, GL_FALSE, 0, nullptr);

    unbindGL();
}

void RenderableFieldlinesSequence::updateVertexColorBuffer() {
    glBindVertexArray(_vertexArrayObject);
    glBindBuffer(GL_ARRAY_BUFFER, _vertexColorBuffer);

    const FieldlinesState& state = _files[_activeIndex].state;
    bool isSuccessful;
    const std::vector<float>& quantities = state.extraQuantity(
        _colorQuantity,
        isSuccessful
    );

    if (isSuccessful) {
        glBufferData(
            GL_ARRAY_BUFFER,
            quantities.size() * sizeof(float),
            quantities.data(),
            GL_STATIC_DRAW
        );

        glEnableVertexAttribArray(1);
        glVertexAttribPointer(1, 1, GL_FLOAT, GL_FALSE, 0, nullptr);

        _shouldUpdateColorBuffer = false;
    }
    unbindGL();
}

void RenderableFieldlinesSequence::updateVertexMaskingBuffer() {
    glBindVertexArray(_vertexArrayObject);
    glBindBuffer(GL_ARRAY_BUFFER, _vertexMaskingBuffer);

    const FieldlinesState& state = _files[_activeIndex].state;
    bool success;
    const std::vector<float>& quantities = state.extraQuantity(
        _maskingQuantity,
        success
    );

    if (success) {
        glBufferData(
            GL_ARRAY_BUFFER,
            quantities.size() * sizeof(float),
            quantities.data(),
            GL_STATIC_DRAW
        );

        glEnableVertexAttribArray(2);
        glVertexAttribPointer(2, 1, GL_FLOAT, GL_FALSE, 0, nullptr);

        unbindGL();
        _shouldUpdateMaskingBuffer = false;
    }
}

} // namespace openspace<|MERGE_RESOLUTION|>--- conflicted
+++ resolved
@@ -323,11 +323,7 @@
     , _colorGroup({ "Color" })
     , _colorMethod(ColorMethodInfo)
     , _colorQuantity(ColorQuantityInfo)
-<<<<<<< HEAD
     , _selectedColorRange(
-=======
-    , _colorQuantityMinMax(
->>>>>>> 0e2a365e
         ColorMinMaxInfo,
         glm::vec2(0.f, 100.f),
         glm::vec2(-5000.f),
@@ -464,8 +460,6 @@
     _lineWidth = p.lineWidth.value_or(_lineWidth);
     _colorABlendEnabled = p.alphaBlendingEnabled.value_or(_colorABlendEnabled);
     _renderForever = p.showAtAllTimes;
-    _saveDownloadsOnShutdown =
-        p.CacheData.value_or(_saveDownloadsOnShutdown);
     _manualTimeOffset = p.manualTimeOffset.value_or(_manualTimeOffset);
     _saveDownloadsOnShutdown = p.cacheData.value_or(_saveDownloadsOnShutdown);
 
