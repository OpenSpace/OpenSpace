--- conflicted
+++ resolved
@@ -47,22 +47,13 @@
         "ColorMethod",
         "Color Method",
         "Color lines uniformly or using color tables based on extra quantities like, for "
-<<<<<<< HEAD
-        "examples, temperature or particle density",
+        "examples, temperature or particle density.",
         openspace::properties::Property::Visibility::User
-=======
-        "examples, temperature or particle density.",
-        openspace::properties::Property::Visibility::AdvancedUser
->>>>>>> 8ba7f321
     };
     constexpr openspace::properties::Property::PropertyInfo ColorQuantityInfo = {
         "ColorQuantity",
         "Quantity to Color By",
-<<<<<<< HEAD
-        "Quantity used to color lines if the 'By Quantity' color method is selected",
-=======
         "Quantity used to color lines if the 'By Quantity' color method is selected.",
->>>>>>> 8ba7f321
         openspace::properties::Property::Visibility::User
     };
     constexpr openspace::properties::Property::PropertyInfo ColorMinMaxInfo = {
@@ -91,13 +82,8 @@
     };
     constexpr openspace::properties::Property::PropertyInfo DomainEnabledInfo = {
         "DomainEnabled",
-<<<<<<< HEAD
-        "Domain Limits Enabled",
-        "Enable/Disable domain limits",
-=======
         "Domain Limits",
         "Enable/Disable domain limits.",
->>>>>>> 8ba7f321
         openspace::properties::Property::Visibility::User
     };
     constexpr openspace::properties::Property::PropertyInfo DomainXInfo = {
@@ -124,21 +110,11 @@
         "Valid radial range. [Min, Max].",
         openspace::properties::Property::Visibility::AdvancedUser
     };
-<<<<<<< HEAD
-=======
-    constexpr openspace::properties::Property::PropertyInfo FlowColorInfo = {
-        "FlowColor",
-        "Flow Color",
-        "Color of particles flow direction indication.",
-        openspace::properties::Property::Visibility::NoviceUser
-    };
->>>>>>> 8ba7f321
     constexpr openspace::properties::Property::PropertyInfo FlowEnabledInfo = {
         "FlowEnabled",
         "Flow Enabled",
         "Toggles the rendering of moving particles along the lines. Can, for example, "
-<<<<<<< HEAD
-        "illustrate magnetic flow",
+        "illustrate magnetic flow.",
         // @VISIBILITY(1.33)
         openspace::properties::Property::Visibility::NoviceUser
     };
@@ -147,9 +123,6 @@
         "Flow Color",
         "Color of particles flow direction indication",
         // @VISIBILITY(1.67)
-=======
-        "illustrate magnetic flow.",
->>>>>>> 8ba7f321
         openspace::properties::Property::Visibility::NoviceUser
     };
     constexpr openspace::properties::Property::PropertyInfo FlowReversedInfo = {
@@ -182,13 +155,8 @@
         "Enable/disable masking. Use masking to show lines where a given quantity is "
         "within a given range, for example, if you only want to see where the "
         "temperature is between 10 and 20 degrees. Also used for masking out line "
-<<<<<<< HEAD
-        "topologies like solar wind & closed lines",
+        "topologies like solar wind & closed lines.",
         openspace::properties::Property::Visibility::User
-=======
-        "topologies like solar wind & closed lines.",
-        openspace::properties::Property::Visibility::AdvancedUser
->>>>>>> 8ba7f321
     };
     constexpr openspace::properties::Property::PropertyInfo MaskingMinMaxInfo = {
         "MaskingMinLimit",
@@ -205,11 +173,7 @@
     constexpr openspace::properties::Property::PropertyInfo LineWidthInfo = {
         "LineWidth",
         "Line Width",
-<<<<<<< HEAD
-        "This value specifies the line width of the fieldlines",
-=======
         "This value specifies the line width of the fieldlines.",
->>>>>>> 8ba7f321
         openspace::properties::Property::Visibility::NoviceUser
     };
     constexpr openspace::properties::Property::PropertyInfo TimeJumpButtonInfo = {
@@ -231,22 +195,9 @@
         std::optional<glm::vec4> color [[codegen::color()]];
         // A list of paths to transferfunction .txt files containing color tables
         // used for colorizing the fieldlines according to different parameters
-<<<<<<< HEAD
         std::optional<std::vector<std::string>> colorTablePaths;
         // Ranges for which their corresponding parameters values will be
         // colorized by. Should be entered as min value, max value
-=======
-        std::optional<std::vector<std::filesystem::path>> colorTablePaths;
-
-        // [[codegen::verbatim(ColorMethodInfo.description)]]
-        std::optional<std::string> colorMethod;
-
-        // [[codegen::verbatim(ColorQuantityInfo.description)]]
-        std::optional<int> colorQuantity;
-
-        // List of ranges for which their corresponding parameters values will be
-        // colorized by. Should be entered as {min value, max value} per range
->>>>>>> 8ba7f321
         std::optional<std::vector<glm::vec2>> colorTableRanges;
         // Specifies the total range
         std::optional<glm::vec2> colorMinMaxRange;
@@ -457,7 +408,6 @@
     // scaling factor specified.
     _scalingFactor = p.scaleToMeters.value_or(_scalingFactor);
 
-<<<<<<< HEAD
     if (_loadingType == LoadingType::DynamicDownloading) {
         setupDynamicDownloading(p.dataID, p.numberOfFilesToQueue, p.infoURL, p.dataURL);
     }
@@ -483,11 +433,6 @@
                 );
             }
         }
-=======
-    // Ensure that there are available and valid source files left
-    if (_sourceFiles.empty()) {
-        LERROR(std::format("'{}' contains no {} files", sourcePath, fileTypeString));
->>>>>>> 8ba7f321
     }
 
     _extraVars = p.extraVariables.value_or(_extraVars);
@@ -510,9 +455,8 @@
         computeSequenceEndTime();
     }
     // Color group
-    _colorTablePath = FieldlinesSequenceModule::DefaultTransferFunctionFile;
+    _colorTablePath = FieldlinesSequenceModule::DefaultTransferFunctionFile.string();
     if (p.colorTablePaths.has_value()) {
-<<<<<<< HEAD
         for (auto path : *p.colorTablePaths) {
             if (std::filesystem::exists(path)) {
                 _colorTablePaths.emplace_back(path);
@@ -528,9 +472,6 @@
                 ));
             }
         }
-=======
-        _colorTablePaths = *p.colorTablePaths;
->>>>>>> 8ba7f321
     }
     if (!p.colorTablePaths.has_value() || _colorTablePaths.empty()) {
         _colorTablePaths.emplace_back(
@@ -581,7 +522,6 @@
 
 }
 
-<<<<<<< HEAD
 void RenderableFieldlinesSequence::setupDynamicDownloading(
                                            const std::optional<int>& dataID,
                                            const std::optional<int>& numberOfFilesToQueue,
@@ -602,10 +542,6 @@
     _dynamicFileDownloader = std::make_unique<DynamicFileSequenceDownloader>(
         _dataID, _infoURL, _dataURL, _nOfFilesToQueue
     );
-=======
-void RenderableFieldlinesSequence::initialize() {
-    _transferFunction = std::make_unique<TransferFunction>(absPath(_colorTablePaths[0]));
->>>>>>> 8ba7f321
 }
 
 void RenderableFieldlinesSequence::staticallyLoadFiles(
@@ -734,44 +670,6 @@
     _flowGroup.addProperty(_flowParticleSize);
     _flowGroup.addProperty(_flowParticleSpacing);
     _flowGroup.addProperty(_flowSpeed);
-<<<<<<< HEAD
-=======
-    if (hasExtras) {
-        _colorGroup.addProperty(_colorMethod);
-        _colorGroup.addProperty(_colorQuantity);
-        _colorQuantityMinMax.setViewOption(
-            properties::Property::ViewOptions::MinMaxRange
-        );
-        _colorGroup.addProperty(_colorQuantityMinMax);
-        _colorGroup.addProperty(_colorTablePath);
-        _maskingGroup.addProperty(_maskingQuantity);
-        _maskingMinMax.setViewOption(properties::Property::ViewOptions::MinMaxRange);
-        _maskingGroup.addProperty(_maskingMinMax);
-
-        // Add option for each extra quantity. Assumes there are just as many names to
-        // extra quantities as there are extra quantities. Also assume that all states in
-        // the given sequence have the same extra quantities
-        const size_t nExtraQuantities = _states[0].nExtraQuantities();
-        const std::vector<std::string>& extraNamesVec = _states[0].extraQuantityNames();
-        for (int i = 0; i < static_cast<int>(nExtraQuantities); i++) {
-            _colorQuantity.addOption(i, extraNamesVec[i]);
-            _maskingQuantity.addOption(i, extraNamesVec[i]);
-        }
-        // Each quantity should have its own color table and color table range
-        // no more, no less
-        _colorTablePaths.resize(nExtraQuantities, _colorTablePaths.back());
-        _colorTablePath = _colorTablePaths[0].string();
-        _colorTableRanges.resize(nExtraQuantities, _colorTableRanges.back());
-        _maskingRanges.resize(nExtraQuantities, _maskingRanges.back());
-    }
-
-    definePropertyCallbackFunctions();
-
-    if (hasExtras) {
-        // Set defaults
-        _colorQuantity = _colorQuantityTemp;
-        _colorQuantityMinMax = _colorTableRanges[_colorQuantity];
->>>>>>> 8ba7f321
 
     _maskingGroup.addProperty(_maskingEnabled); //hasExtra
     _maskingGroup.addProperty(_maskingQuantity);
@@ -780,7 +678,6 @@
 }
 
 void RenderableFieldlinesSequence::definePropertyCallbackFunctions() {
-<<<<<<< HEAD
     _colorQuantity.onChange([this]() {
         if (_colorTablePaths.size() == 0){
             return;
@@ -815,20 +712,6 @@
     _selectedColorRange.onChange([this]() {
         _colorTableRanges[_colorQuantity] = _selectedColorRange;
     });
-=======
-    // Add Property Callback Functions
-    bool hasExtras = (_states[0].nExtraQuantities() > 0);
-    if (hasExtras) {
-        _colorQuantity.onChange([this]() {
-            _shouldUpdateColorBuffer = true;
-            _colorQuantityMinMax = _colorTableRanges[_colorQuantity];
-            _colorTablePath = _colorTablePaths[_colorQuantity].string();
-        });
-
-        _colorTablePath.onChange([this]() {
-            _transferFunction->setPath(_colorTablePath.value());
-        });
->>>>>>> 8ba7f321
 
     _maskingQuantity.onChange([this]() {
         _shouldUpdateMaskingBuffer = true;
