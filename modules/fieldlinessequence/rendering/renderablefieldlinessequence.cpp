--- conflicted
+++ resolved
@@ -26,20 +26,14 @@
 
 #include <modules/fieldlinessequence/fieldlinessequencemodule.h>
 #include <modules/fieldlinessequence/util/kameleonfieldlinehelper.h>
-
+#include <openspace/documentation/documentation.h>
 #include <openspace/engine/globals.h>
 #include <openspace/engine/windowdelegate.h>
-#include <openspace/documentation/documentation.h>
+#include <openspace/rendering/renderengine.h>
 #include <openspace/util/updatestructures.h>
 #include <openspace/util/timemanager.h>
-#include <openspace/rendering/renderengine.h>
-
 #include <ghoul/filesystem/filesystem.h>
-<<<<<<< HEAD
-=======
 #include <ghoul/logging/logmanager.h>
-#include <ghoul/misc/stringhelper.h>
->>>>>>> 95e42d53
 #include <ghoul/opengl/openglstatecache.h>
 #include <ghoul/opengl/programobject.h>
 #include <ghoul/opengl/textureunit.h>
@@ -379,10 +373,10 @@
             _model = fls::Model::Invalid;
         }
     }
-<<<<<<< HEAD
     else {
         _model = fls::Model::Invalid;
     }
+
     //maybe this should be called even if model is invalid
     setModelDependentConstants();
 
@@ -413,20 +407,6 @@
                 throw ghoul::RuntimeError(
                     "path didnt transfer"
                 );
-=======
-    std::sort(_sourceFiles.begin(), _sourceFiles.end());
-
-    // Remove all files that don't have fileTypeString as file extension
-    _sourceFiles.erase(
-        std::remove_if(
-            _sourceFiles.begin(),
-            _sourceFiles.end(),
-            [&fileTypeString](const std::string& str) {
-                const size_t extLength = fileTypeString.length();
-                std::string sub = str.substr(str.length() - extLength, extLength);
-                sub = ghoul::toLowerCase(sub);
-                return sub != fileTypeString;
->>>>>>> 95e42d53
             }
         }
     }
@@ -581,49 +561,12 @@
     for (std::thread& thread : openThreads) {
         thread.join();
     }
-<<<<<<< HEAD
     _isLoadingStateFromDisk = false;
     for (auto& file : _files) {
         if (!file.path.empty() && file.status != File::FileStatus::Loaded) {
             file.status = File::FileStatus::Loaded;
             file.timestamp = extractTriggerTimeFromFilename(file.path);
             _atLeastOneFileLoaded = true;
-=======
-
-    computeSequenceEndTime();
-    setModelDependentConstants();
-    setupProperties();
-
-    glGenVertexArrays(1, &_vertexArrayObject);
-    glGenBuffers(1, &_vertexPositionBuffer);
-    glGenBuffers(1, &_vertexColorBuffer);
-    glGenBuffers(1, &_vertexMaskingBuffer);
-
-    // Needed for additive blending
-    setRenderBin(Renderable::RenderBin::Overlay);
-}
-
-// Returns fls::Model::Invalid if it fails to extract mandatory information
-fls::Model stringToModel(std::string str) {
-    str = ghoul::toLowerCase(str);
-    return fls::stringToModel(str);
-}
-
-bool RenderableFieldlinesSequence::loadJsonStatesIntoRAM() {
-    fls::Model model = stringToModel(_modelStr);
-    for (const std::string& filePath : _sourceFiles) {
-        FieldlinesState newState;
-        const bool loadedSuccessfully = newState.loadStateFromJson(
-            filePath,
-            model,
-            _scalingFactor
-        );
-        if (loadedSuccessfully) {
-            addStateToSequence(newState);
-            if (!_outputFolderPath.empty()) {
-                newState.saveStateToOsfls(_outputFolderPath);
-            }
->>>>>>> 95e42d53
         }
     }
     std::sort(_files.begin(), _files.end());
