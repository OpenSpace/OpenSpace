--- conflicted
+++ resolved
@@ -185,7 +185,7 @@
 
         // Extra variables such as rho, p or t
         std::optional<std::vector<std::string>> extraVariables;
-        
+
         // Which variable in CDF file to trace. b is default for fieldline
         std::optional<std::string> tracingVariable;
 
@@ -342,9 +342,21 @@
             "FieldlinesSequence {} is not a valid directory",
             sourcePath.string()
         ));
-<<<<<<< HEAD
-=======
-    }
+    }
+    else {
+        _maskingRanges.push_back(glm::vec2(-100000.f, 100000.f)); // some default values
+    }
+
+    _outputFolderPath = p.outputFolder.value_or(_outputFolderPath);
+    if (!_outputFolderPath.empty() && !std::filesystem::is_directory(_outputFolderPath)) {
+        _outputFolderPath.clear();
+        LERROR(fmt::format(
+            "The specified output path: '{}', does not exist", _outputFolderPath
+        ));
+    }
+
+    _scalingFactor = p.scaleToMeters.value_or(_scalingFactor);
+}
 
     // Extract all file paths from the provided folder
     namespace fs = std::filesystem;
@@ -427,7 +439,6 @@
 
     if (p.maskingRanges.has_value()) {
         _maskingRanges = *p.maskingRanges;
->>>>>>> 94d9a5a6
     }
     else {
         _maskingRanges.push_back(glm::vec2(-100000.f, 100000.f)); // some default values
@@ -444,106 +455,6 @@
     _scalingFactor = p.scaleToMeters.value_or(_scalingFactor);
 }
 
-<<<<<<< HEAD
-    // Extract all file paths from the provided folder
-    namespace fs = std::filesystem;
-    for (const fs::directory_entry& e : fs::directory_iterator(sourcePath)) {
-        if (e.is_regular_file()) {
-            std::string eStr = e.path().string();
-            _sourceFiles.push_back(eStr);
-        }
-    }
-    std::sort(_sourceFiles.begin(), _sourceFiles.end());
-
-    // Remove all files that don't have fileTypeString as file extension
-    _sourceFiles.erase(
-        std::remove_if(
-            _sourceFiles.begin(),
-            _sourceFiles.end(),
-            [&fileTypeString](const std::string& str) {
-                const size_t extLength = fileTypeString.length();
-                std::string sub = str.substr(str.length() - extLength, extLength);
-                std::transform(
-                    sub.begin(),
-                    sub.end(),
-                    sub.begin(),
-                    [](char c) { return static_cast<char>(::tolower(c)); }
-                );
-                return sub != fileTypeString;
-            }
-        ),
-        _sourceFiles.end()
-    );
-
-    // Ensure that there are available and valid source files left
-    if (_sourceFiles.empty()) {
-        LERROR(fmt::format(
-            "{} contains no {} files", sourcePath.string(), fileTypeString
-        ));
-    }
-
-    _extraVars = p.extraVariables.value_or(_extraVars);
-    _flowEnabled = p.flowEnabled.value_or(_flowEnabled);
-    _lineWidth = p.lineWidth.value_or(_lineWidth);
-    _manualTimeOffset = p.manualTimeOffset.value_or(_manualTimeOffset);
-    _modelStr = p.simulationModel.value_or(_modelStr);
-    _seedPointDirectory = p.seedPointDirectory.value_or(_seedPointDirectory);
-    _maskingEnabled = p.maskingEnabled.value_or(_maskingEnabled);
-    _maskingQuantityTemp = p.maskingQuantity.value_or(_maskingQuantityTemp);
-    _colorTablePaths = p.colorTablePaths.value_or(_colorTablePaths);
-
-    _colorMethod.addOption(static_cast<int>(ColorMethod::Uniform), "Uniform");
-    _colorMethod.addOption(static_cast<int>(ColorMethod::ByQuantity), "By Quantity");
-    if (p.colorMethod.has_value()) {
-        if (p.colorMethod.value() == "Uniform") {
-            _colorMethod = static_cast<int>(ColorMethod::Uniform);
-        }
-        else {
-            _colorMethod = static_cast<int>(ColorMethod::ByQuantity);
-        }
-    }
-    else {
-        _colorMethod = static_cast<int>(ColorMethod::Uniform);
-    }
-
-    if (p.colorQuantity.has_value()) {
-        _colorMethod = static_cast<int>(ColorMethod::ByQuantity);
-        _colorQuantityTemp = *p.colorQuantity;
-    }
-
-    if (p.colorTableRanges.has_value()) {
-        _colorTableRanges = *p.colorTableRanges;
-    }
-    else {
-        _colorTableRanges.push_back(glm::vec2(0.f, 1.f));
-    }
-
-    _loadingStatesDynamically = p.loadAtRuntime.value_or(_loadingStatesDynamically);
-    if (_loadingStatesDynamically && _inputFileType != SourceFileType::Osfls) {
-        LWARNING("Load at run time is only supported for osfls file type");
-        _loadingStatesDynamically = false;
-    }
-
-    if (p.maskingRanges.has_value()) {
-        _maskingRanges = *p.maskingRanges;
-    }
-    else {
-        _maskingRanges.push_back(glm::vec2(-100000.f, 100000.f)); // some default values
-    }
-
-    _outputFolderPath = p.outputFolder.value_or(_outputFolderPath);
-    if (!_outputFolderPath.empty() && !std::filesystem::is_directory(_outputFolderPath)) {
-        _outputFolderPath.clear();
-        LERROR(fmt::format(
-            "The specified output path: '{}', does not exist", _outputFolderPath
-        ));
-    }
-
-    _scalingFactor = p.scaleToMeters.value_or(_scalingFactor);
-}
-
-=======
->>>>>>> 94d9a5a6
 void RenderableFieldlinesSequence::initialize() {
     // Set a default color table, just in case the (optional) user defined paths are
     // corrupt or not provided
@@ -759,7 +670,6 @@
             _shouldUpdateColorBuffer = true;
             _colorQuantityMinMax = _colorTableRanges[_colorQuantity];
             _colorTablePath = _colorTablePaths[_colorQuantity];
-<<<<<<< HEAD
         });
 
         _colorTablePath.onChange([this]() {
@@ -771,19 +681,6 @@
             _colorTableRanges[_colorQuantity] = _colorQuantityMinMax;
         });
 
-=======
-        });
-
-        _colorTablePath.onChange([this]() {
-            _transferFunction->setPath(_colorTablePath);
-            _colorTablePaths[_colorQuantity] = _colorTablePath;
-        });
-
-        _colorQuantityMinMax.onChange([this]() {
-            _colorTableRanges[_colorQuantity] = _colorQuantityMinMax;
-        });
-
->>>>>>> 94d9a5a6
         _maskingQuantity.onChange([this]() {
             _shouldUpdateMaskingBuffer = true;
             _maskingMinMax = _maskingRanges[_maskingQuantity];
@@ -936,11 +833,7 @@
             continue;
         }
 
-<<<<<<< HEAD
         std::ifstream seedFile(spFile);
-=======
-        std::ifstream seedFile(spFile.path());
->>>>>>> 94d9a5a6
         if (!seedFile.good()) {
             LERROR(fmt::format("Could not open seed points file '{}'", seedFilePath));
             outMap.clear();
@@ -969,11 +862,7 @@
         std::string name = seedFilePath.substr(0, lastIndex);   // remove file extention
         size_t dateAndTimeSeperator = name.find_last_of('_');
         std::string time = name.substr(dateAndTimeSeperator + 1, name.length());
-<<<<<<< HEAD
         std::string date = name.substr(dateAndTimeSeperator - 8, 8);    // 8 for yyyymmdd
-=======
-        std::string date = name.substr(dateAndTimeSeperator - 8, 8);    //8 for yyyymmdd
->>>>>>> 94d9a5a6
         std::string dateAndTime = date + time;
 
         // add outVec as value and time stamp as int as key
@@ -1078,7 +967,6 @@
         textureUnit.activate();
         _transferFunction->bind(); // Calls update internally
         _shaderProgram->setUniform("colorTable", textureUnit);
-<<<<<<< HEAD
         _shaderProgram->setUniform("colorTableRange", _colorTableRanges[_colorQuantity]);
     }
 
@@ -1126,58 +1014,6 @@
     glBindVertexArray(0);
     _shaderProgram->deactivate();
 
-=======
-        _shaderProgram->setUniform(
-            "colorTableRange",
-            _colorTableRanges[_colorQuantity]
-        );
-    }
-
-    if (_maskingEnabled) {
-        _shaderProgram->setUniform("maskingRange", _maskingRanges[_maskingQuantity]);
-    }
-
-    _shaderProgram->setUniform("domainLimR", _domainR.value() * _scalingFactor);
-    _shaderProgram->setUniform("domainLimX", _domainX.value() * _scalingFactor);
-    _shaderProgram->setUniform("domainLimY", _domainY.value() * _scalingFactor);
-    _shaderProgram->setUniform("domainLimZ", _domainZ.value() * _scalingFactor);
-
-    // Flow/Particles
-    _shaderProgram->setUniform("flowColor", _flowColor);
-    _shaderProgram->setUniform("usingParticles", _flowEnabled);
-    _shaderProgram->setUniform("particleSize", _flowParticleSize);
-    _shaderProgram->setUniform("particleSpacing", _flowParticleSpacing);
-    _shaderProgram->setUniform("particleSpeed", _flowSpeed);
-    _shaderProgram->setUniform(
-        "time",
-        global::windowDelegate->applicationTime() * (_flowReversed ? -1 : 1)
-    );
-
-    bool additiveBlending = false;
-    if (_colorABlendEnabled) {
-        additiveBlending = true;
-        glDepthMask(false);
-        glBlendFunc(GL_SRC_ALPHA, GL_ONE);
-    }
-
-    glBindVertexArray(_vertexArrayObject);
-#ifndef __APPLE__
-    glLineWidth(_lineWidth);
-#else
-    glLineWidth(1.f);
-#endif
-
-    glMultiDrawArrays(
-        GL_LINE_STRIP, //_drawingOutputType,
-        _states[_activeStateIndex].lineStart().data(),
-        _states[_activeStateIndex].lineCount().data(),
-        static_cast<GLsizei>(_states[_activeStateIndex].lineStart().size())
-    );
-
-    glBindVertexArray(0);
-    _shaderProgram->deactivate();
-
->>>>>>> 94d9a5a6
     if (additiveBlending) {
         // Restores OpenGL Rendering State
         global::renderEngine->openglStateCache().resetBlendState();
@@ -1223,11 +1059,7 @@
     }
     else {
         // Not in interval => set everything to false
-<<<<<<< HEAD
         _activeTriggerTimeIndex = -1;
-=======
-        _activeTriggerTimeIndex   = -1;
->>>>>>> 94d9a5a6
         mustLoadNewStateFromDisk = false;
         needUpdate = false;
     }
