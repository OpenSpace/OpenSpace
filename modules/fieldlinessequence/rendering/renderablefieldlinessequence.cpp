/*****************************************************************************************
 *                                                                                       *
 * OpenSpace                                                                             *
 *                                                                                       *
 * Copyright (c) 2014-2021                                                               *
 *                                                                                       *
 * Permission is hereby granted, free of charge, to any person obtaining a copy of this  *
 * software and associated documentation files (the "Software"), to deal in the Software *
 * without restriction, including without limitation the rights to use, copy, modify,    *
 * merge, publish, distribute, sublicense, and/or sell copies of the Software, and to    *
 * permit persons to whom the Software is furnished to do so, subject to the following   *
 * conditions:                                                                           *
 *                                                                                       *
 * The above copyright notice and this permission notice shall be included in all copies *
 * or substantial portions of the Software.                                              *
 *                                                                                       *
 * THE SOFTWARE IS PROVIDED "AS IS", WITHOUT WARRANTY OF ANY KIND, EXPRESS OR IMPLIED,   *
 * INCLUDING BUT NOT LIMITED TO THE WARRANTIES OF MERCHANTABILITY, FITNESS FOR A         *
 * PARTICULAR PURPOSE AND NONINFRINGEMENT. IN NO EVENT SHALL THE AUTHORS OR COPYRIGHT    *
 * HOLDERS BE LIABLE FOR ANY CLAIM, DAMAGES OR OTHER LIABILITY, WHETHER IN AN ACTION OF  *
 * CONTRACT, TORT OR OTHERWISE, ARISING FROM, OUT OF OR IN CONNECTION WITH THE SOFTWARE  *
 * OR THE USE OR OTHER DEALINGS IN THE SOFTWARE.                                         *
 ****************************************************************************************/

#include <modules/fieldlinessequence/rendering/renderablefieldlinessequence.h>

#include <modules/fieldlinessequence/fieldlinessequencemodule.h>
#include <modules/fieldlinessequence/util/kameleonfieldlinehelper.h>
#include <openspace/engine/globals.h>
#include <openspace/engine/windowdelegate.h>
#include <openspace/interaction/navigationhandler.h>
#include <openspace/interaction/orbitalnavigator.h>
#include <openspace/rendering/renderengine.h>
#include <openspace/scene/scene.h>
#include <openspace/util/timemanager.h>
#include <openspace/util/updatestructures.h>
#include <ghoul/filesystem/filesystem.h>
#include <ghoul/logging/logmanager.h>
#include <ghoul/opengl/programobject.h>
#include <ghoul/opengl/textureunit.h>
#include <filesystem>
#include <fstream>
#include <map>
#include <optional>
#include <thread>

namespace {
    constexpr const char* _loggerCat = "RenderableFieldlinesSequence";

    constexpr openspace::properties::Property::PropertyInfo ColorMethodInfo = {
        "ColorMethod",
        "Color Method",
        "Color lines uniformly or using color tables based on extra quantities like, for "
        "examples, temperature or particle density."
    };
    constexpr openspace::properties::Property::PropertyInfo ColorQuantityInfo = {
        "ColorQuantity",
        "Quantity to Color By",
        "Quantity used to color lines if the 'By Quantity' color method is selected."
    };
    constexpr openspace::properties::Property::PropertyInfo ColorMinMaxInfo = {
        "ColorQuantityMin",
        "ColorTable Min Value",
        "Value to map to the lowest and highest end of the color table."
    };
    constexpr openspace::properties::Property::PropertyInfo ColorTablePathInfo = {
        "ColorTablePath",
        "Path to Color Table",
        "Color Table/Transfer Function to use for 'By Quantity' coloring."
    };
    constexpr openspace::properties::Property::PropertyInfo ColorUniformInfo = {
        "Uniform",
        "Uniform Line Color",
        "The uniform color of lines shown when 'Color Method' is set to 'Uniform'."
    };
    constexpr openspace::properties::Property::PropertyInfo ColorUseABlendingInfo = {
        "ABlendingEnabled",
        "Additive Blending",
        "Activate/deactivate additive blending."
    };
    constexpr openspace::properties::Property::PropertyInfo DomainEnabledInfo = {
        "DomainEnabled",
        "Domain Limits",
        "Enable/Disable domain limits"
    };
    constexpr openspace::properties::Property::PropertyInfo DomainXInfo = {
        "LimitsX",
        "X-limits",
        "Valid range along the X-axis. [Min, Max]"
    };
    constexpr openspace::properties::Property::PropertyInfo DomainYInfo = {
        "LimitsY",
        "Y-limits",
        "Valid range along the Y-axis. [Min, Max]"
    };
    constexpr openspace::properties::Property::PropertyInfo DomainZInfo = {
        "LimitsZ",
        "Z-limits",
        "Valid range along the Z-axis. [Min, Max]"
    };
    constexpr openspace::properties::Property::PropertyInfo DomainRInfo = {
        "LimitsR",
        "Radial limits",
        "Valid radial range. [Min, Max]"
    };
    constexpr openspace::properties::Property::PropertyInfo FlowColorInfo = {
        "Color",
        "Color",
        "Color of particles."
    };
    constexpr openspace::properties::Property::PropertyInfo FlowEnabledInfo = {
        "FlowEnabled",
        "Flow Direction",
        "Toggles the rendering of moving particles along the lines. Can, for example, "
        "illustrate magnetic flow."
    };
    constexpr openspace::properties::Property::PropertyInfo FlowReversedInfo = {
        "Reversed",
        "Reversed Flow",
        "Toggle to make the flow move in the opposite direction."
    };
    constexpr openspace::properties::Property::PropertyInfo FlowParticleSizeInfo = {
        "ParticleSize",
        "Particle Size",
        "Size of the particles."
    };
    constexpr openspace::properties::Property::PropertyInfo FlowParticleSpacingInfo = {
        "ParticleSpacing",
        "Particle Spacing",
        "Spacing inbetween particles."
    };
    constexpr openspace::properties::Property::PropertyInfo FlowSpeedInfo = {
        "Speed",
        "Speed",
        "Speed of the flow."
    };
    constexpr openspace::properties::Property::PropertyInfo MaskingEnabledInfo = {
        "MaskingEnabled",
        "Masking",
        "Enable/disable masking. Use masking to show lines where a given quantity is "
        "within a given range, for example, if you only want to see where the "
        "temperature is between 10 and 20 degrees. Also used for masking out line "
        "topologies like solar wind & closed lines."
    };
    constexpr openspace::properties::Property::PropertyInfo MaskingMinMaxInfo = {
        "MaskingMinLimit",
        "Lower Limit",
        "Lower and upper limit of the valid masking range"
    };
    constexpr openspace::properties::Property::PropertyInfo MaskingQuantityInfo = {
        "MaskingQuantity",
        "Quantity used for Masking",
        "Quantity used for masking."
    };
    constexpr openspace::properties::Property::PropertyInfo LineWidthInfo = {
        "LineWidth",
        "Line Width",
        "This value specifies the line width of the field lines if the " 
        "selected rendering method includes lines."
    };
    constexpr openspace::properties::Property::PropertyInfo TimeJumpButtonInfo = {
        "TimeJumpToStart",
        "Jump to Start Of Sequence",
        "Performs a time jump to the start of the sequence."
    };

    struct [[codegen::Dictionary(RenderableFieldlinesSequence)]] Parameters {
        enum class SourceFileType {
            Cdf,
            Json,
            Osfls
        };
        // Input file type. Should be cdf, json or osfls
        SourceFileType inputFileType;
        
        // Should be path to folder containing the input files
        std::filesystem::path sourceFolder [[codegen::directory()]];

        // Path to a .txt file containing seed points. Mandatory if CDF as input.
        // Files need time stamp in file name like so: yyyymmdd_hhmmss.txt
        std::optional<std::filesystem::path> seedPointDirectory [[codegen::directory()]];

        // Currently supports: batsrus, enlil & pfss
        std::optional<std::string> simulationModel;

        //sim mod
        //std::optional<openspace::fls::Model> model;
        
        // Extra variables such as rho, p or t
        std::optional<std::vector<std::string>> extraVariables;
        
        // Which variable in CDF file to trace. b is default for fieldline
        std::optional<std::string> tracingVariable;

        // 1.f is default, assuming meters as input.
        // Convert the models distance unit, ex. AU for Enlil, to meters.
        // Can be used during runtime to scale domain limits.
        std::optional<float> scaleToMeters;
        
        // If False (default) => Load in initializing step and store in RAM
        std::optional<bool> loadAtRuntime;

        // Values should be paths to .txt files
        std::optional<std::vector<std::string>> colorTablePaths;

        // [[codegen::verbatim(ColorMethodInfo.description)]]
        std::optional<std::string> colorMethod;

        // [[codegen::verbatim(ColorQuantityInfo.description)]]
        std::optional<int> colorQuantity;

        // Values should be entered as {X, Y}, where X & Y are numbers
        std::optional<std::vector<glm::vec2>> colorTableRanges;
        
        // Enables Flow
        std::optional<bool> flowEnabled;

        // [[codegen::verbatim(MaskingEnabledInfo.description)]]
        std::optional<bool> maskingEnabled;

        // [[codegen::verbatim(MaskingQuantityInfo.description)]]
        std::optional<int> maskingQuantity;

        // Values should be entered as {{X, Y},{X, Y}} where X & Y are numbers
        std::optional<std::vector<glm::vec2>> maskingRanges;
        
        // Value should be path to folder where states are saved. Specifying this
        // makes it use file type converter 
        // (JSON/CDF input => osfls output & oslfs input => JSON output)
        std::optional<std::string> outputFolder;
        
        // Line width of line
        std::optional<float> lineWidth;
        
        // If data sets parameter start_time differ from start of run, 
        // elapsed_time_in_seconds might be in relation to start of run. 
        // ManuelTimeOffset will be added to trigger time.
        std::optional<double> manualTimeOffset;
    };
#include "renderablefieldlinessequence_codegen.cpp"
} // namespace

namespace openspace {
fls::Model stringToModel(std::string str);
std::unordered_map<std::string, std::vector<glm::vec3>>
    extractSeedPointsFromFiles(std::filesystem::path);
std::vector<std::string>
    extractMagnitudeVarsFromStrings(std::vector<std::string> extrVars);

documentation::Documentation RenderableFieldlinesSequence::Documentation() {
    return codegen::doc<Parameters>("fieldlinessequence_renderablefieldlinessequence");
}

RenderableFieldlinesSequence::RenderableFieldlinesSequence(
                                                      const ghoul::Dictionary& dictionary)
    : Renderable(dictionary)
    , _colorGroup({ "Color" })
    , _colorMethod(ColorMethodInfo, properties::OptionProperty::DisplayType::Radio)
    , _colorQuantity(ColorQuantityInfo, properties::OptionProperty::DisplayType::Dropdown)
    , _colorQuantityMinMax(
        ColorMinMaxInfo,
        glm::vec2(-0.f, 100.f),
        glm::vec2(-5000.f),
        glm::vec2(5000.f)
    )
    , _colorTablePath(ColorTablePathInfo)
    , _colorUniform(
        ColorUniformInfo,
        glm::vec4(0.3f, 0.57f, 0.75f, 0.5f),
        glm::vec4(0.f),
        glm::vec4(1.f)
    )
    , _colorABlendEnabled(ColorUseABlendingInfo, true)
    , _domainEnabled(DomainEnabledInfo, true)
    , _domainGroup({ "Domain" })
    , _domainX(DomainXInfo)
    , _domainY(DomainYInfo)
    , _domainZ(DomainZInfo)
    , _domainR(DomainRInfo)
    , _flowColor(
        FlowColorInfo,
        glm::vec4(0.96f, 0.88f, 0.8f, 0.5f),
        glm::vec4(0.f),
        glm::vec4(1.f)
    )
    , _flowEnabled(FlowEnabledInfo, false)
    , _flowGroup({ "Flow" })
    , _flowParticleSize(FlowParticleSizeInfo, 5, 0, 500)
    , _flowParticleSpacing(FlowParticleSpacingInfo, 60, 0, 500)
    , _flowReversed(FlowReversedInfo, false)
    , _flowSpeed(FlowSpeedInfo, 20, 0, 1000)
    , _maskingEnabled(MaskingEnabledInfo, false)
    , _maskingGroup({ "Masking" })
    , _maskingMinMax(
        MaskingMinMaxInfo,
        glm::vec2(0.f, 100.f),
        glm::vec2(-5000.f),
        glm::vec2(5000.f)
    )
    , _maskingQuantity(
        MaskingQuantityInfo,
        properties::OptionProperty::DisplayType::Dropdown
    )
    , _lineWidth(LineWidthInfo, 1.f, 1.f, 20.f)
    , _jumpToStartBtn(TimeJumpButtonInfo)
{
    const Parameters p = codegen::bake<Parameters>(dictionary);

    // Extracts the general information (from the asset file) that 
    // is mandatory for the class to function;
    std::string fileTypeString;
    switch (p.inputFileType) {
        case Parameters::SourceFileType::Cdf:
            _inputFileType = SourceFileType::Cdf;
            fileTypeString = "cdf";
            if (p.tracingVariable.has_value()) {
                _tracingVariable = *p.tracingVariable;
            }
            else {
                _tracingVariable = "b"; //  Magnetic field variable as default
                LWARNING(fmt::format(
                    "No tracing variable, using default '{}'", _tracingVariable
                ));
            }
            break;
        case Parameters::SourceFileType::Json:
            _inputFileType = SourceFileType::Json;
            fileTypeString = "json";
            break;
        case Parameters::SourceFileType::Osfls:
            _inputFileType = SourceFileType::Osfls;
            fileTypeString = "osfls";
            break;
    }

    // Ensure that the source folder exists and then extract
    // the files with the same extension as fileTypeString
    std::filesystem::path sourcePath = p.sourceFolder;
    if (!std::filesystem::is_directory(sourcePath)) {
        LERROR(fmt::format(
            "FieldlinesSequence {} is not a valid directory",
            sourcePath.string()
        ));
    }

    // Extract all file paths from the provided folder
    namespace fs = std::filesystem;
    for (const fs::directory_entry& e : fs::directory_iterator(sourcePath)) {
        if (e.is_regular_file()) {
            std::string eStr = e.path().string();
            _sourceFiles.push_back(eStr);
        }
    }
    std::sort(_sourceFiles.begin(), _sourceFiles.end());

    // Remove all files that don't have fileTypeString as file extension
    _sourceFiles.erase(
        std::remove_if(
            _sourceFiles.begin(),
            _sourceFiles.end(),
            [&fileTypeString](const std::string& str) {
                const size_t extLength = fileTypeString.length();
                std::string sub = str.substr(str.length() - extLength, extLength);
                std::transform(
                    sub.begin(),
                    sub.end(),
                    sub.begin(),
                    [](char c) { return static_cast<char>(::tolower(c)); }
                );
                return sub != fileTypeString;
            }
        ),
        _sourceFiles.end()
    );

    // Ensure that there are available and valid source files left
    if (_sourceFiles.empty()) {
        LERROR(fmt::format(
            "{} contains no {} files", sourcePath.string(), fileTypeString
        ));
    }

    _extraVars = p.extraVariables.value_or(_extraVars);
    _flowEnabled = p.flowEnabled.value_or(_flowEnabled);
    _lineWidth = p.lineWidth.value_or(_lineWidth);
    _manualTimeOffset = p.manualTimeOffset.value_or(_manualTimeOffset);
    _modelStr = p.simulationModel.value_or(_modelStr);
    //thismodel = p.model.value_or(thismodel);
    _seedPointDirectory = p.seedPointDirectory.value_or(_seedPointDirectory);
    _maskingEnabled = p.maskingEnabled.value_or(_maskingEnabled);
    _maskingQuantityTemp = p.maskingQuantity.value_or(_maskingQuantityTemp);
    _colorTablePaths = p.colorTablePaths.value_or(_colorTablePaths);

    _colorMethod.addOption(static_cast<int>(ColorMethod::Uniform), "Uniform");
    _colorMethod.addOption(static_cast<int>(ColorMethod::ByQuantity), "By Quantity");
    if (p.colorMethod.has_value()) {
        if (p.colorMethod.value() == "Uniform") {
            _colorMethod = static_cast<int>(ColorMethod::Uniform);
        }
        else {
            _colorMethod = static_cast<int>(ColorMethod::ByQuantity);
        }
    }
    else {
        _colorMethod = static_cast<int>(ColorMethod::Uniform);
    }

    if (p.colorQuantity.has_value()) {
        _colorMethod = static_cast<int>(ColorMethod::ByQuantity);
        _colorQuantityTemp = *p.colorQuantity;
    }

    if (p.colorTableRanges.has_value()) {
        _colorTableRanges = *p.colorTableRanges;
    }
    else {
        _colorTableRanges.push_back(glm::vec2(0.f, 1.f));
    }

    _loadingStatesDynamically = p.loadAtRuntime.value_or(_loadingStatesDynamically);
    if (_loadingStatesDynamically && _inputFileType != SourceFileType::Osfls) {
        LWARNING("Load at run time is only supported for osfls file type");
        _loadingStatesDynamically = false;
    }

    if (p.maskingRanges.has_value()) {
        _maskingRanges = *p.maskingRanges;
    }
    else {
        _maskingRanges.push_back(glm::vec2(-100000.f, 100000.f)); // some default values
    }

    _outputFolderPath = p.outputFolder.value_or(_outputFolderPath);
    if (!_outputFolderPath.empty() && !std::filesystem::is_directory(_outputFolderPath)) {
        _outputFolderPath.clear();
        LERROR(fmt::format(
            "The specified output path: '{}', does not exist", _outputFolderPath
        ));
    }    
    
    _scalingFactor = p.scaleToMeters.value_or(_scalingFactor);
}

void RenderableFieldlinesSequence::initialize() {
    // Set a default color table, just in case the (optional) user defined paths are
    // corrupt or not provided!
    _colorTablePaths.push_back(FieldlinesSequenceModule::DefaultTransferFunctionFile);
    _transferFunction = std::make_unique<TransferFunction>(
        absPath(_colorTablePaths[0]).string()
    );

    // Extract source file type specific information from dictionary 
    // & get states from source
    switch (_inputFileType) {
        case SourceFileType::Cdf:
            if (!getStatesFromCdfFiles()) {
                return;
            }
            break;
        case SourceFileType::Json:
            if (!loadJsonStatesIntoRAM()) {
                return;
            }
            break;
        case SourceFileType::Osfls:
            if (_loadingStatesDynamically) {
                if (!prepareForOsflsStreaming()) {
                    return;
                }
            }
            else {
                loadOsflsStatesIntoRAM();
            }
            break;
        default:
            return;
    }

    // No need to store source paths in memory if they are already in RAM!
    if (!_loadingStatesDynamically) {
        _sourceFiles.clear();
    }

    // At this point there should be at least one state loaded into memory!
    if (_states.empty()) {
        LERROR("Wasn't able to extract any valid states from provided source files!");
        return;
    }

    computeSequenceEndTime();
    setModelDependentConstants();

    setupProperties();
}

void RenderableFieldlinesSequence::initializeGL() {
    // Setup shader program
    _shaderProgram = global::renderEngine->buildRenderProgram(
        "FieldlinesSequence",
        absPath("${MODULE_FIELDLINESSEQUENCE}/shaders/fieldlinessequence_vs.glsl"),
        absPath("${MODULE_FIELDLINESSEQUENCE}/shaders/fieldlinessequence_fs.glsl")
    );

    glGenVertexArrays(1, &_vertexArrayObject);
    glGenBuffers(1, &_vertexPositionBuffer);
    glGenBuffers(1, &_vertexColorBuffer);
    glGenBuffers(1, &_vertexMaskingBuffer);

    // Needed for additive blending
    setRenderBin(Renderable::RenderBin::Overlay);
}

/**
 * Returns fls::Model::Invalid if it fails to extract mandatory information!
 */
fls::Model stringToModel(std::string str) {
    if (!str.empty()) {
        std::transform(
            str.begin(),
            str.end(),
            str.begin(),
            [](char c) { return static_cast<char>(::tolower(c)); }
        );
        return fls::stringToModel(str);
    }
    else {
        LERROR("Must specify model");
        return fls::Model::Invalid;
    }
}

bool RenderableFieldlinesSequence::loadJsonStatesIntoRAM() {
    fls::Model model = stringToModel(_modelStr);
    //fls::Model model = thismodel;
    if (model == fls::Model::Invalid) {
        return false;
    }
    // Load states into RAM!
    for (const std::string& filePath : _sourceFiles) {
        FieldlinesState newState;
        const bool loadedSuccessfully = newState.loadStateFromJson(
            filePath,
            model,
            _scalingFactor
        );
        if (loadedSuccessfully) {
            addStateToSequence(newState);
            if (!_outputFolderPath.empty()) {
                newState.saveStateToOsfls(_outputFolderPath);
            }
        }
    }
    return true;
}

bool RenderableFieldlinesSequence::prepareForOsflsStreaming() {
    extractTriggerTimesFromFileNames();
    FieldlinesState newState;
    if (!newState.loadStateFromOsfls(_sourceFiles[0])) {
        LERROR("The provided .osfls files seem to be corrupt!");
        return false;
    }
    _states.push_back(newState);
    _nStates = _startTimes.size();
    _activeStateIndex = 0;
    return true;
}

void RenderableFieldlinesSequence::loadOsflsStatesIntoRAM() {
    // Load states from .osfls files into RAM!
    for (const std::string& filePath : _sourceFiles) {
        FieldlinesState newState;
        if (newState.loadStateFromOsfls(filePath)) {
            addStateToSequence(newState);
            if (!_outputFolderPath.empty()) {
                newState.saveStateToJson(
                    _outputFolderPath + std::filesystem::path(filePath).stem().string()
                );
            }
        }
        else {
            LWARNING(fmt::format("Failed to load state from: {}", filePath));
        }
    }
}

void RenderableFieldlinesSequence::setupProperties() {
    bool hasExtras = (_states[0].nExtraQuantities() > 0);

    // Add non-grouped properties (enablers and buttons)
    addProperty(_colorABlendEnabled);
    addProperty(_domainEnabled);
    addProperty(_flowEnabled);
    if (hasExtras) {
        addProperty(_maskingEnabled);
    }
    addProperty(_lineWidth);
    addProperty(_jumpToStartBtn);

    // Add Property Groups
    addPropertySubOwner(_colorGroup);
    addPropertySubOwner(_domainGroup);
    addPropertySubOwner(_flowGroup);
    if (hasExtras) {
        addPropertySubOwner(_maskingGroup);
    }

    // Add Properties to the groups
    _colorGroup.addProperty(_colorUniform);
    _domainGroup.addProperty(_domainX);
    _domainGroup.addProperty(_domainY);
    _domainGroup.addProperty(_domainZ);
    _domainGroup.addProperty(_domainR);
    _flowGroup.addProperty(_flowReversed);
    _flowGroup.addProperty(_flowColor);
    _flowGroup.addProperty(_flowParticleSize);
    _flowGroup.addProperty(_flowParticleSpacing);
    _flowGroup.addProperty(_flowSpeed);
    if (hasExtras) {
        _colorGroup.addProperty(_colorMethod);
        _colorGroup.addProperty(_colorQuantity);
        _colorQuantityMinMax.setViewOption(
            properties::Property::ViewOptions::MinMaxRange
        );
        _colorGroup.addProperty(_colorQuantityMinMax);
        _colorGroup.addProperty(_colorTablePath);
        _maskingGroup.addProperty(_maskingQuantity);
        _maskingMinMax.setViewOption(properties::Property::ViewOptions::MinMaxRange);
        _maskingGroup.addProperty(_maskingMinMax);

        // Add option for each extra quantity. Assumes there are just as many names to
        // extra quantities as there are extra quantities. Also assume that all states in
        // the given sequence have the same extra quantities! */
        const size_t nExtraQuantities = _states[0].nExtraQuantities();
        const std::vector<std::string>& extraNamesVec = _states[0].extraQuantityNames();
        for (int i = 0; i < static_cast<int>(nExtraQuantities); ++i) {
            _colorQuantity.addOption(i, extraNamesVec[i]);
            _maskingQuantity.addOption(i, extraNamesVec[i]);
        }
        // Each quantity should have its own color table and color table range
        // no more, no less
        _colorTablePaths.resize(nExtraQuantities, _colorTablePaths.back());
        _colorTableRanges.resize(nExtraQuantities, _colorTableRanges.back());
        _maskingRanges.resize(nExtraQuantities, _maskingRanges.back());
    }

    definePropertyCallbackFunctions();

    if (hasExtras) {
        // Set defaults
        _colorQuantity = _colorQuantityTemp;
        _colorQuantityMinMax = _colorTableRanges[_colorQuantity];
        _colorTablePath = _colorTablePaths[0];

        _maskingQuantity = _maskingQuantityTemp;
        _maskingMinMax = _maskingRanges[_colorQuantity];
    }
}

void RenderableFieldlinesSequence::definePropertyCallbackFunctions() {
    // Add Property Callback Functions
    bool hasExtras = (_states[0].nExtraQuantities() > 0);
    if (hasExtras) {
        _colorQuantity.onChange([this]() {
            _shouldUpdateColorBuffer = true;
            _colorQuantityMinMax = _colorTableRanges[_colorQuantity];
            _colorTablePath = _colorTablePaths[_colorQuantity];
        });

        _colorTablePath.onChange([this]() {
            _transferFunction->setPath(_colorTablePath);
            _colorTablePaths[_colorQuantity] = _colorTablePath;
        });

        _colorQuantityMinMax.onChange([this]() {
            _colorTableRanges[_colorQuantity] = _colorQuantityMinMax;
        });

        _maskingQuantity.onChange([this]() {
            _shouldUpdateMaskingBuffer = true;
            _maskingMinMax = _maskingRanges[_maskingQuantity];
        });

        _maskingMinMax.onChange([this]() {
            _maskingRanges[_maskingQuantity] = _maskingMinMax;
        });
    }

    _jumpToStartBtn.onChange([this]() {
        global::timeManager->setTimeNextFrame(Time(_startTimes[0]));
    });
}

// Calculate expected end time.
void RenderableFieldlinesSequence::computeSequenceEndTime() {
    if (_nStates > 1) {
        const double lastTriggerTime = _startTimes[_nStates - 1];
        const double sequenceDuration = lastTriggerTime - _startTimes[0];
        const double averageStateDuration = sequenceDuration /
            (static_cast<double>(_nStates) - 1.0);
        _sequenceEndTime = lastTriggerTime + averageStateDuration;
    }
}

void RenderableFieldlinesSequence::setModelDependentConstants() {
    const fls::Model simulationModel = _states[0].model();
    float limit = 100.f; // Just used as a default value.
    switch (simulationModel) {
        case fls::Model::Batsrus:
            _scalingFactor = fls::ReToMeter;
            limit = 300.f; // Should include a long magnetotail
            break;
        case fls::Model::Enlil:
            _flowReversed = true;
            _scalingFactor = fls::AuToMeter;
            limit = 50.f; // Should include Plutos furthest distance from the Sun
            break;
        case fls::Model::Pfss:
            _scalingFactor = fls::RsToMeter;
            limit = 100.f; // Just a default value far away from the solar surface
            break;
        default:
            break;
    }
    _domainX.setMinValue(glm::vec2(-limit));
    _domainX.setMaxValue(glm::vec2(limit));

    _domainY.setMinValue(glm::vec2(-limit));
    _domainY.setMaxValue(glm::vec2(limit));

    _domainZ.setMinValue(glm::vec2(-limit));
    _domainZ.setMaxValue(glm::vec2(limit));

    // Radial should range from 0 out to a corner of the cartesian box:
    // sqrt(3) = 1.732..., 1.75 is a nice and round number
    _domainR.setMinValue(glm::vec2(0.f));
    _domainR.setMaxValue(glm::vec2(limit * 1.75f));

    _domainX = glm::vec2(-limit, limit);
    _domainY = glm::vec2(-limit, limit);
    _domainZ = glm::vec2(-limit, limit);
    _domainR = glm::vec2(0.f, limit * 1.5f);
}

// Extract J2000 time from file names
// Requires files to be named as such: 'YYYY-MM-DDTHH-MM-SS-XXX.osfls'
void RenderableFieldlinesSequence::extractTriggerTimesFromFileNames() {
    // number of  characters in filename (excluding '.osfls')
    constexpr const int FilenameSize = 23;
    // size(".osfls")
    constexpr const int ExtSize = 6;

    for (const std::string& filePath : _sourceFiles) {
        const size_t strLength = filePath.size();
        // Extract the filename from the path (without extension)
        std::string timeString = filePath.substr(
            strLength - FilenameSize - ExtSize,
            FilenameSize - 1
        );
        // Ensure the separators are correct
        timeString.replace(4, 1, "-");
        timeString.replace(7, 1, "-");
        timeString.replace(13, 1, ":");
        timeString.replace(16, 1, ":");
        timeString.replace(19, 1, ".");
        const double triggerTime = Time::convertTime(timeString);
        _startTimes.push_back(triggerTime);
    }
}

void RenderableFieldlinesSequence::addStateToSequence(FieldlinesState& state) {
    _states.push_back(state);
    _startTimes.push_back(state.triggerTime());
    ++_nStates;
}

bool RenderableFieldlinesSequence::getStatesFromCdfFiles() {
    std::vector<std::string> extraMagVars = extractMagnitudeVarsFromStrings(_extraVars);

    std::unordered_map<std::string, std::vector<glm::vec3>> seedsPerFiles = 
        extractSeedPointsFromFiles(_seedPointDirectory);
    if (seedsPerFiles.empty()) {
        LERROR("No seed files found");
        return false;
    }

    // Load states into RAM!
    for (const std::string& cdfPath : _sourceFiles) {
        FieldlinesState newState;
        bool isSuccessful = fls::convertCdfToFieldlinesState(
            newState,
            cdfPath,
            seedsPerFiles,
            _manualTimeOffset,
            _tracingVariable,
            _extraVars,
            extraMagVars
        );

        if (isSuccessful) {
            addStateToSequence(newState);
            if (!_outputFolderPath.empty()) {
                newState.saveStateToOsfls(_outputFolderPath);
            }
        }
    }
    return true;
}

std::unordered_map<std::string, std::vector<glm::vec3>>
    extractSeedPointsFromFiles(std::filesystem::path filePath) 
{
    std::vector<std::string> files;
    std::unordered_map<std::string, std::vector<glm::vec3>> outMap;
    
    if (!std::filesystem::is_directory(filePath)) {
        LERROR(fmt::format(
            "The specified seed point directory: '{}' does not exist", filePath
        ));
        return outMap;
    }

    namespace fs = std::filesystem;
    for (const fs::directory_entry& spFile : fs::directory_iterator(filePath)) {
        std::string seedFilePath = spFile.path().string();
        if (!spFile.is_regular_file() || 
            seedFilePath.substr(seedFilePath.find_last_of('.')+1) != "txt") 
        {
            continue;
        }
        
        std::ifstream seedFile(spFile);
        if (!seedFile.good()) {
            LERROR(fmt::format("Could not open seed points file '{}'", seedFilePath));
            outMap.clear();
            return {};
        }

        LDEBUG(fmt::format("Reading seed points from file '{}'", seedFilePath));
        std::string line;
        std::vector<glm::vec3> outVec;
        while (std::getline(seedFile, line)) {
            std::stringstream ss(line);
            glm::vec3 point;
            ss >> point.x;
            ss >> point.y;
            ss >> point.z;
            outVec.push_back(std::move(point));
        }

        if (outVec.empty()) {
            LERROR(fmt::format("Found no seed points in: {}", seedFilePath));
            outMap.clear();
            return {};
        }

        size_t lastIndex = seedFilePath.find_last_of('.');
        std::string name = seedFilePath.substr(0, lastIndex);   // remove file extention
        size_t dateAndTimeSeperator = name.find_last_of('_');
        std::string time = name.substr(dateAndTimeSeperator + 1, name.length());
        std::string date = name.substr(dateAndTimeSeperator - 8, 8);    //8 for yyyymmdd
        std::string dateAndTime = date + time;
            
        // add outVec as value and time stamp as int as key
        outMap[dateAndTime] = outVec;
    }
    return outMap;
}

std::vector<std::string> 
    extractMagnitudeVarsFromStrings(std::vector<std::string> extrVars)
{
    std::vector<std::string> extraMagVars;
    for (int i = 0; i < static_cast<int>(extrVars.size()); i++) {
        const std::string& str = extrVars[i];
        // Check if string is in the format specified for magnitude variables
        if (str.substr(0, 2) == "|(" && str.substr(str.size() - 2, 2) == ")|") {
            std::istringstream ss(str.substr(2, str.size() - 4));
            std::string magVar;
            size_t counter = 0;
            while (std::getline(ss, magVar, ',')) {
                magVar.erase(
                    std::remove_if(
                        magVar.begin(),
                        magVar.end(),
                        ::isspace
                    ),
                    magVar.end()
                );
                extraMagVars.push_back(magVar);
                counter++;
                if (counter == 3) {
                    break;
                }
            }
            if (counter != 3 && counter > 0) {
                extraMagVars.erase(extraMagVars.end() - counter, extraMagVars.end());
            }
            extrVars.erase(extrVars.begin() + i);
            i--;
        }
    }
    return extraMagVars;
}

void RenderableFieldlinesSequence::deinitializeGL() {
    glDeleteVertexArrays(1, &_vertexArrayObject);
    _vertexArrayObject = 0;

    glDeleteBuffers(1, &_vertexPositionBuffer);
    _vertexPositionBuffer = 0;

    glDeleteBuffers(1, &_vertexColorBuffer);
    _vertexColorBuffer = 0;

    glDeleteBuffers(1, &_vertexMaskingBuffer);
    _vertexMaskingBuffer = 0;

    if (_shaderProgram) {
        global::renderEngine->removeRenderProgram(_shaderProgram.get());
        _shaderProgram = nullptr;
    }

    // Stall main thread until thread that's loading states is done!
    bool printedWarning = false;
    while (_isLoadingStateFromDisk) {
        if (!printedWarning) {
            LWARNING("Trying to destroy class when an active thread is still using it");
            printedWarning = true;
        }
        std::this_thread::sleep_for(std::chrono::milliseconds(5));
    }
}

bool RenderableFieldlinesSequence::isReady() const {
    return _shaderProgram != nullptr;
}

void RenderableFieldlinesSequence::render(const RenderData& data, RendererTasks&) {
    if (_activeTriggerTimeIndex == -1) {
        return;
    }
    _shaderProgram->activate();

    // Calculate Model View MatrixProjection
    const glm::dmat4 rotMat = glm::dmat4(data.modelTransform.rotation);
    const glm::dmat4 modelMat =
        glm::translate(glm::dmat4(1.0), data.modelTransform.translation) *
        rotMat *
        glm::dmat4(glm::scale(glm::dmat4(1), glm::dvec3(data.modelTransform.scale)));
    const glm::dmat4 modelViewMat = data.camera.combinedViewMatrix() * modelMat;

    _shaderProgram->setUniform("modelViewProjection",
            data.camera.sgctInternal.projectionMatrix() * glm::mat4(modelViewMat));

    _shaderProgram->setUniform("colorMethod", _colorMethod);
    _shaderProgram->setUniform("lineColor", _colorUniform);
    _shaderProgram->setUniform("usingDomain", _domainEnabled);
    _shaderProgram->setUniform("usingMasking", _maskingEnabled);

    if (_colorMethod == static_cast<int>(ColorMethod::ByQuantity)) {
        ghoul::opengl::TextureUnit textureUnit;
        textureUnit.activate();
        _transferFunction->bind(); // Calls update internally
        _shaderProgram->setUniform("colorTable", textureUnit);
        _shaderProgram->setUniform(
            "colorTableRange",
            _colorTableRanges[_colorQuantity]
        );
    }

    if (_maskingEnabled) {
        _shaderProgram->setUniform("maskingRange", _maskingRanges[_maskingQuantity]);
    }

    _shaderProgram->setUniform("domainLimR", _domainR.value() * _scalingFactor);
    _shaderProgram->setUniform("domainLimX", _domainX.value() * _scalingFactor);
    _shaderProgram->setUniform("domainLimY", _domainY.value() * _scalingFactor);
    _shaderProgram->setUniform("domainLimZ", _domainZ.value() * _scalingFactor);

    // Flow/Particles
    _shaderProgram->setUniform("flowColor", _flowColor);
    _shaderProgram->setUniform("usingParticles", _flowEnabled);
    _shaderProgram->setUniform("particleSize", _flowParticleSize);
    _shaderProgram->setUniform("particleSpacing", _flowParticleSpacing);
    _shaderProgram->setUniform("particleSpeed", _flowSpeed);
    _shaderProgram->setUniform(
        "time",
        global::windowDelegate->deltaTime() * (_flowReversed ? -1 : 1)
    );

    bool additiveBlending = false;
    if (_colorABlendEnabled) {
        additiveBlending = true;
        glDepthMask(false);
        glBlendFunc(GL_SRC_ALPHA, GL_ONE);
    }

    glBindVertexArray(_vertexArrayObject);
#ifndef __APPLE__
    glLineWidth(_lineWidth);
#else      
    glLineWidth(1.f);
#endif

    glMultiDrawArrays(
        GL_LINE_STRIP, //_drawingOutputType,
        _states[_activeStateIndex].lineStart().data(),
        _states[_activeStateIndex].lineCount().data(),
        static_cast<GLsizei>(_states[_activeStateIndex].lineStart().size())
    );

    glBindVertexArray(0);
    _shaderProgram->deactivate();

    if (additiveBlending) {
        glBlendFunc(GL_SRC_ALPHA, GL_ONE_MINUS_SRC_ALPHA);
        glDepthMask(true);
    }
}

void RenderableFieldlinesSequence::update(const UpdateData& data) {
    if (_shaderProgram->isDirty()) {
        _shaderProgram->rebuildFromFile();
    }
    // True if new 'runtime-state' must be loaded from disk.
    // False => the previous frame's state should still be shown
    bool mustLoadNewStateFromDisk = false;
    // True if new 'in-RAM-state'  must be loaded.
    // False => the previous frame's state should still be shown
    bool needUpdate = false;
    const double currentTime = data.time.j2000Seconds();
    const bool isInInterval = (currentTime >= _startTimes[0]) &&
                              (currentTime < _sequenceEndTime);

    // Check if current time in OpenSpace is within sequence interval
    if (isInInterval) {
        const size_t nextIdx = _activeTriggerTimeIndex + 1;
        if (
            // true => Previous frame was not within the sequence interval
            _activeTriggerTimeIndex < 0 ||
            // true => We stepped back to a time represented by another state
            currentTime < _startTimes[_activeTriggerTimeIndex] ||
            // true => We stepped forward to a time represented by another state
            (nextIdx < _nStates && currentTime >= _startTimes[nextIdx]))
        {
            updateActiveTriggerTimeIndex(currentTime);

            if (_loadingStatesDynamically) {
                mustLoadNewStateFromDisk = true;
            }
            else {
                needUpdate = true;
                _activeStateIndex = _activeTriggerTimeIndex;
            }
        } // else {we're still in same state as previous frame (no changes needed)}
    }
    else {
        // Not in interval => set everything to false
        _activeTriggerTimeIndex   = -1;
<<<<<<< HEAD
        mustLoadNewStateFromDisk = false;
        needUpdate              = false;
=======
        _mustLoadNewStateFromDisk = false;
        _needsUpdate = false;
>>>>>>> 54b5327e
    }

    if (mustLoadNewStateFromDisk) {
        if (!_isLoadingStateFromDisk && !_newStateIsReady) {
<<<<<<< HEAD
            _isLoadingStateFromDisk    = true;
            mustLoadNewStateFromDisk  = false;
=======
            _isLoadingStateFromDisk = true;
            _mustLoadNewStateFromDisk = false;
>>>>>>> 54b5327e
            std::string filePath = _sourceFiles[_activeTriggerTimeIndex];
            std::thread readBinaryThread([this, f = std::move(filePath)]() {
                readNewState(f);
            });
            readBinaryThread.detach();
        }
    }

    if (needUpdate || _newStateIsReady) {
        if (_loadingStatesDynamically) {
            _states[0] = std::move(*_newState);
        }

        updateVertexPositionBuffer();

        if (_states[_activeStateIndex].nExtraQuantities() > 0) {
            _shouldUpdateColorBuffer = true;
            _shouldUpdateMaskingBuffer = true;
        }

        // Everything is set and ready for rendering!
        needUpdate = false;
        _newStateIsReady = false;
    }

    if (_shouldUpdateColorBuffer) {
        updateVertexColorBuffer();
        _shouldUpdateColorBuffer = false;
    }

    if (_shouldUpdateMaskingBuffer) {
        updateVertexMaskingBuffer();
        _shouldUpdateMaskingBuffer = false;
    }
}

// Assumes we already know that currentTime is within the sequence interval
void RenderableFieldlinesSequence::updateActiveTriggerTimeIndex(double currentTime) {
    auto iter = std::upper_bound(_startTimes.begin(), _startTimes.end(), currentTime);
    if (iter != _startTimes.end()) {
        if (iter != _startTimes.begin()) {
            _activeTriggerTimeIndex = static_cast<int>(
                std::distance(_startTimes.begin(), iter)
            ) - 1;
        }
        else {
            _activeTriggerTimeIndex = 0;
        }
    }
    else {
        _activeTriggerTimeIndex = static_cast<int>(_nStates) - 1;
    }
}

// Reading state from disk. Must be thread safe!
void RenderableFieldlinesSequence::readNewState(const std::string& filePath) {
    _newState = std::make_unique<FieldlinesState>();
    if (_newState->loadStateFromOsfls(filePath)) {
        _newStateIsReady = true;
    }
    _isLoadingStateFromDisk = false;
}

// Unbind buffers and arrays
void unbindGL() {
    glBindBuffer(GL_ARRAY_BUFFER, 0);
    glBindVertexArray(0);
}

void RenderableFieldlinesSequence::updateVertexPositionBuffer() {
    glBindVertexArray(_vertexArrayObject);
    glBindBuffer(GL_ARRAY_BUFFER, _vertexPositionBuffer);

    const std::vector<glm::vec3>& vertPos = _states[_activeStateIndex].vertexPositions();

    glBufferData(
        GL_ARRAY_BUFFER,
        vertPos.size() * sizeof(glm::vec3),
        vertPos.data(),
        GL_STATIC_DRAW
    );

    glEnableVertexAttribArray(0);
    glVertexAttribPointer(0, 3, GL_FLOAT, GL_FALSE, 0, 0);

    unbindGL();
}

void RenderableFieldlinesSequence::updateVertexColorBuffer() {
    glBindVertexArray(_vertexArrayObject);
    glBindBuffer(GL_ARRAY_BUFFER, _vertexColorBuffer);

    bool isSuccessful;
    const std::vector<float>& quantities = _states[_activeStateIndex].extraQuantity(
        _colorQuantity,
        isSuccessful
    );

    if (isSuccessful) {
        glBufferData(
            GL_ARRAY_BUFFER,
            quantities.size() * sizeof(float),
            quantities.data(),
            GL_STATIC_DRAW
        );

        glEnableVertexAttribArray(1);
        glVertexAttribPointer(1, 1, GL_FLOAT, GL_FALSE, 0, 0);

        unbindGL();
    }
}

void RenderableFieldlinesSequence::updateVertexMaskingBuffer() {
    glBindVertexArray(_vertexArrayObject);
    glBindBuffer(GL_ARRAY_BUFFER, _vertexMaskingBuffer);

    bool isSuccessful;
    const std::vector<float>& maskings = _states[_activeStateIndex].extraQuantity(
        _maskingQuantity,
        isSuccessful
    );

    if (isSuccessful) {
        glBufferData(
            GL_ARRAY_BUFFER,
            maskings.size() * sizeof(float),
            maskings.data(),
            GL_STATIC_DRAW
        );

        glEnableVertexAttribArray(2);
        glVertexAttribPointer(2, 1, GL_FLOAT, GL_FALSE, 0, 0);

        unbindGL();
    }
}

} // namespace openspace<|MERGE_RESOLUTION|>--- conflicted
+++ resolved
@@ -1058,24 +1058,14 @@
     else {
         // Not in interval => set everything to false
         _activeTriggerTimeIndex   = -1;
-<<<<<<< HEAD
         mustLoadNewStateFromDisk = false;
-        needUpdate              = false;
-=======
-        _mustLoadNewStateFromDisk = false;
-        _needsUpdate = false;
->>>>>>> 54b5327e
+        needUpdate = false;
     }
 
     if (mustLoadNewStateFromDisk) {
         if (!_isLoadingStateFromDisk && !_newStateIsReady) {
-<<<<<<< HEAD
-            _isLoadingStateFromDisk    = true;
+            _isLoadingStateFromDisk = true;
             mustLoadNewStateFromDisk  = false;
-=======
-            _isLoadingStateFromDisk = true;
-            _mustLoadNewStateFromDisk = false;
->>>>>>> 54b5327e
             std::string filePath = _sourceFiles[_activeTriggerTimeIndex];
             std::thread readBinaryThread([this, f = std::move(filePath)]() {
                 readNewState(f);
