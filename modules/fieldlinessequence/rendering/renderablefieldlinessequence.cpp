/*****************************************************************************************
 *                                                                                       *
 * OpenSpace                                                                             *
 *                                                                                       *
 * Copyright (c) 2014-2019                                                               *
 *                                                                                       *
 * Permission is hereby granted, free of charge, to any person obtaining a copy of this  *
 * software and associated documentation files (the "Software"), to deal in the Software *
 * without restriction, including without limitation the rights to use, copy, modify,    *
 * merge, publish, distribute, sublicense, and/or sell copies of the Software, and to    *
 * permit persons to whom the Software is furnished to do so, subject to the following   *
 * conditions:                                                                           *
 *                                                                                       *
 * The above copyright notice and this permission notice shall be included in all copies *
 * or substantial portions of the Software.                                              *
 *                                                                                       *
 * THE SOFTWARE IS PROVIDED "AS IS", WITHOUT WARRANTY OF ANY KIND, EXPRESS OR IMPLIED,   *
 * INCLUDING BUT NOT LIMITED TO THE WARRANTIES OF MERCHANTABILITY, FITNESS FOR A         *
 * PARTICULAR PURPOSE AND NONINFRINGEMENT. IN NO EVENT SHALL THE AUTHORS OR COPYRIGHT    *
 * HOLDERS BE LIABLE FOR ANY CLAIM, DAMAGES OR OTHER LIABILITY, WHETHER IN AN ACTION OF  *
 * CONTRACT, TORT OR OTHERWISE, ARISING FROM, OUT OF OR IN CONNECTION WITH THE SOFTWARE  *
 * OR THE USE OR OTHER DEALINGS IN THE SOFTWARE.                                         *
 ****************************************************************************************/

#include <modules/fieldlinessequence/rendering/renderablefieldlinessequence.h>

#include <modules/fieldlinessequence/fieldlinessequencemodule.h>
#include <modules/fieldlinessequence/util/kameleonfieldlinehelper.h>
#include <openspace/engine/globals.h>
#include <openspace/engine/windowdelegate.h>
#include <openspace/interaction/navigationhandler.h>
#include <openspace/interaction/orbitalnavigator.h>
#include <openspace/rendering/renderengine.h>
#include <openspace/scene/scene.h>
#include <openspace/util/timemanager.h>
#include <openspace/util/updatestructures.h>
#include <ghoul/filesystem/filesystem.h>
#include <ghoul/logging/logmanager.h>
#include <ghoul/opengl/programobject.h>
#include <ghoul/opengl/textureunit.h>
#include <fstream>
#include <thread>

namespace {
    constexpr const char* _loggerCat = "RenderableFieldlinesSequence";

    constexpr const GLuint VaPosition = 0; // MUST CORRESPOND TO THE SHADER PROGRAM
    constexpr const GLuint VaColor    = 1; // MUST CORRESPOND TO THE SHADER PROGRAM
    constexpr const GLuint VaMasking  = 2; // MUST CORRESPOND TO THE SHADER PROGRAM

    // ----- KEYS POSSIBLE IN MODFILE. EXPECTED DATA TYPE OF VALUE IN [BRACKETS]  ----- //
    // ---------------------------- MANDATORY MODFILE KEYS ---------------------------- //
    // [STRING] "cdf", "json" or "osfls"
    constexpr const char* KeyInputFileType = "InputFileType";
    // [STRING] should be path to folder containing the input files
    constexpr const char* KeySourceFolder = "SourceFolder";
    // [BOOLEAN] should specify whether field line data should be fetched online or not
    constexpr const char* KeyWebFieldline = "WebFieldline";

    // ---------------------- MANDATORY INPUT TYPE SPECIFIC KEYS ---------------------- //
    // [STRING] Path to a .txt file containing seed points
    constexpr const char* KeyCdfSeedPointFile = "SeedPointFile";
    // [STRING] Currently supports: "batsrus", "enlil" & "pfss"
    constexpr const char* KeyJsonSimulationModel = "SimulationModel";

    // ----------------------- OPTIONAL INPUT TYPE SPECIFIC KEYS ---------------------- //
    // [STRING ARRAY]
    constexpr const char* KeyCdfExtraVariables = "ExtraVariables";
    // [STRING]
    constexpr const char* KeyCdfTracingVariable = "TracingVariable";
    // [STRING]
    constexpr const char* KeyJsonScalingFactor = "ScaleToMeters";
    // [BOOLEAN] If value False => Load in initializing step and store in RAM
    constexpr const char* KeyOslfsLoadAtRuntime = "LoadAtRuntime";

    // ---------------------------- OPTIONAL MODFILE KEYS  ---------------------------- //
    // [STRING ARRAY] Values should be paths to .txt files
    constexpr const char* KeyColorTablePaths = "ColorTablePaths";
    // [VEC2 ARRAY] Values should be entered as {X, Y}, where X & Y are numbers
    constexpr const char* KeyColorTableRanges = "ColorTableRanges";
    // [VEC2 ARRAY] Values should be entered as {X, Y}, where X & Y are numbers
    constexpr const char* KeyMaskingRanges = "MaskingRanges";
    // [STRING] Value should be path to folder where states are saved (JSON/CDF input
    // => osfls output & oslfs input => JSON output)
    constexpr const char* KeyOutputFolder = "OutputFolder";
    // [STRING] Value should either be "Quantity" or "Uniform"
    constexpr const char* KeyColoringMethod = "ColoringMethod";

    // ------------- POSSIBLE STRING VALUES FOR CORRESPONDING MODFILE KEY ------------- //
    constexpr const char* ValueInputFileTypeCdf = "cdf";
    constexpr const char* ValueInputFileTypeJson = "json";
    constexpr const char* ValueInputFileTypeOsfls = "osfls";

    // --------------------------------- Property Info -------------------------------- //
    constexpr openspace::properties::Property::PropertyInfo ColorMethodInfo = {
        "colorMethod",
        "Color Method",
        "Color lines uniformly or using color tables based on extra quantities like, for "
        "examples, temperature or particle density."
    };
    constexpr openspace::properties::Property::PropertyInfo ColorQuantityInfo = {
        "colorQuantity",
        "Quantity to Color By",
        "Quantity used to color lines if the 'By Quantity' color method is selected."
    };
    constexpr openspace::properties::Property::PropertyInfo ColorQuantityMinInfo = {
        "colorQuantityMin",
        "ColorTable Min Value",
        "Value to map to the lowest end of the color table."
    };
    constexpr openspace::properties::Property::PropertyInfo ColorQuantityMaxInfo = {
        "colorQuantityMax",
        "ColorTable Max Value",
        "Value to map to the highest end of the color table."
    };
    constexpr openspace::properties::Property::PropertyInfo ColorTablePathInfo = {
        "colorTablePath",
        "Path to Color Table",
        "Color Table/Transfer Function to use for 'By Quantity' coloring."
    };
    constexpr openspace::properties::Property::PropertyInfo ColorUniformInfo = {
        "uniform",
        "Uniform Line Color",
        "The uniform color of lines shown when 'Color Method' is set to 'Uniform'."
    };
    constexpr openspace::properties::Property::PropertyInfo ColorUseABlendingInfo = {
        "aBlendingEnabled",
        "Additive Blending",
        "Activate/deactivate additive blending."
    };
    constexpr openspace::properties::Property::PropertyInfo DomainEnabledInfo = {
        "domainEnabled",
        "Domain Limits",
        "Enable/Disable domain limits"
    };
    constexpr openspace::properties::Property::PropertyInfo DomainXInfo = {
        "limitsX",
        "X-limits",
        "Valid range along the X-axis. [Min, Max]"
    };
    constexpr openspace::properties::Property::PropertyInfo DomainYInfo = {
        "limitsY",
        "Y-limits",
        "Valid range along the Y-axis. [Min, Max]"
    };
    constexpr openspace::properties::Property::PropertyInfo DomainZInfo = {
        "limitsZ",
        "Z-limits",
        "Valid range along the Z-axis. [Min, Max]"
    };
    constexpr openspace::properties::Property::PropertyInfo DomainRInfo = {
        "limitsR",
        "Radial limits",
        "Valid radial range. [Min, Max]"
    };
    constexpr openspace::properties::Property::PropertyInfo FlowColorInfo = {
        "color",
        "Color",
        "Color of particles."
    };
    constexpr openspace::properties::Property::PropertyInfo FlowEnabledInfo = {
        "flowEnabled",
        "Flow Direction",
        "Toggles the rendering of moving particles along the lines. Can, for example, "
        "illustrate magnetic flow."
    };
    constexpr openspace::properties::Property::PropertyInfo FlowReversedInfo = {
        "reversed",
        "Reversed Flow",
        "Toggle to make the flow move in the opposite direction."
    };
    constexpr openspace::properties::Property::PropertyInfo FlowParticleSizeInfo = {
        "particleSize",
        "Particle Size",
        "Size of the particles."
    };
    constexpr openspace::properties::Property::PropertyInfo FlowParticleSpacingInfo = {
        "particleSpacing",
        "Particle Spacing",
        "Spacing inbetween particles."
    };
    constexpr openspace::properties::Property::PropertyInfo FlowSpeedInfo = {
        "speed",
        "Speed",
        "Speed of the flow."
    };
    constexpr openspace::properties::Property::PropertyInfo MaskingEnabledInfo = {
        "maskingEnabled",
        "Masking",
        "Enable/disable masking. Use masking to show lines where a given quantity is "
        "within a given range, for example, if you only want to see where the "
        "temperature is between 10 and 20 degrees. Also used for masking out line "
        "topologies like solar wind & closed lines."
    };
    constexpr openspace::properties::Property::PropertyInfo MaskingMinInfo = {
        "maskingMinLimit",
        "Lower Limit",
        "Lower limit of the valid masking range"
    };
    constexpr openspace::properties::Property::PropertyInfo MaskingMaxInfo = {
        "maskingMaxLimit",
        "Upper Limit",
        "Upper limit of the valid masking range"
    };
    constexpr openspace::properties::Property::PropertyInfo MaskingQuantityInfo = {
        "maskingQuantity",
        "Quantity used for Masking",
        "Quantity used for masking."
    };
    constexpr openspace::properties::Property::PropertyInfo OriginButtonInfo = {
        "focusCameraOnParent",
        "Focus Camera",
        "Focus camera on parent."
    };
    constexpr openspace::properties::Property::PropertyInfo TimeJumpButtonInfo = {
        "timeJumpToStart",
        "Jump to Start Of Sequence",
        "Performs a time jump to the start of the sequence."
    };

    enum class SourceFileType : int {
        Cdf = 0,
        Json,
        Osfls,
        Invalid
    };

    float stringToFloat(const std::string input, const float backupValue = 0.f) {
        float tmp;
        try {
            tmp = std::stof(input);
        }
        catch (const std::invalid_argument& ia) {
            LWARNING(fmt::format(
                "Invalid argument: {}. '{}' is NOT a valid number", ia.what(), input
            ));
            return backupValue;
        }
        return tmp;
    }
} // namespace

namespace openspace {
using namespace properties;

RenderableFieldlinesSequence::RenderableFieldlinesSequence(
                                                      const ghoul::Dictionary& dictionary)
    : Renderable(dictionary)
    , _pColorGroup({ "Color" })
    , _pColorMethod(ColorMethodInfo, OptionProperty::DisplayType::Radio)
    , _pColorQuantity(ColorQuantityInfo, OptionProperty::DisplayType::Dropdown)
    , _pColorQuantityMin(ColorQuantityMinInfo)
    , _pColorQuantityMax(ColorQuantityMaxInfo)
    , _pColorTablePath(ColorTablePathInfo)
    , _pColorUniform(
        ColorUniformInfo,
        glm::vec4(0.75f, 0.5f, 0.0f, 0.5f),
        glm::vec4(0.f),
        glm::vec4(1.f)
    )
    , _pColorABlendEnabled(ColorUseABlendingInfo, true)
    , _pDomainEnabled(DomainEnabledInfo, true)
    , _pDomainGroup({ "Domain" })
    , _pDomainX(DomainXInfo)
    , _pDomainY(DomainYInfo)
    , _pDomainZ(DomainZInfo)
    , _pDomainR(DomainRInfo)
    , _pFlowColor(
        FlowColorInfo,
        glm::vec4(0.8f, 0.7f, 0.0f, 0.6f),
        glm::vec4(0.f),
        glm::vec4(1.f)
    )
    , _pFlowEnabled(FlowEnabledInfo, true)
    , _pFlowGroup({ "Flow" })
    , _pFlowParticleSize(FlowParticleSizeInfo, 5, 0, 500)
    , _pFlowParticleSpacing(FlowParticleSpacingInfo, 60, 0, 500)
    , _pFlowReversed(FlowReversedInfo, false)
    , _pFlowSpeed(FlowSpeedInfo, 20, 0, 1000)
    , _pMaskingEnabled(MaskingEnabledInfo, false)
    , _pMaskingGroup({ "Masking" })
    , _pMaskingMin(MaskingMinInfo)
    , _pMaskingMax(MaskingMaxInfo)
    , _pMaskingQuantity(MaskingQuantityInfo, OptionProperty::DisplayType::Dropdown)
    , _pFocusOnOriginBtn(OriginButtonInfo)
    , _pJumpToStartBtn(TimeJumpButtonInfo)
{
    _dictionary = std::make_unique<ghoul::Dictionary>(dictionary);

}

void RenderableFieldlinesSequence::initializeGL() {
    // EXTRACT MANDATORY INFORMATION FROM DICTIONARY
    SourceFileType sourceFileType = SourceFileType::Invalid;
    if (!extractMandatoryInfoFromDictionary(sourceFileType)) {
        return;
    }

    // Set a default color table, just in case the (optional) user defined paths are
    // corrupt or not provided!
    _colorTablePaths.push_back(FieldlinesSequenceModule::DefaultTransferFunctionFile);
    _transferFunction = std::make_unique<TransferFunction>(absPath(_colorTablePaths[0]));

    // EXTRACT OPTIONAL INFORMATION FROM DICTIONARY
    std::string outputFolderPath;
    extractOptionalInfoFromDictionary(outputFolderPath);

    // EXTRACT SOURCE FILE TYPE SPECIFIC INFOMRATION FROM DICTIONARY & GET STATES FROM
    // SOURCE
    switch (sourceFileType) {
        case SourceFileType::Cdf:
            if (!getStatesFromCdfFiles(outputFolderPath)) {
                return;
            }
            break;
        case SourceFileType::Json:
            if (!loadJsonStatesIntoRAM(outputFolderPath)) {
                return;
            }
            break;
        case SourceFileType::Osfls:
            extractOsflsInfoFromDictionary();
            if (_loadingStatesDynamically) {
                //LERROR("Loading dynamically: " + _identifier);
                if (!prepareForOsflsStreaming()) {
                    return;
                }
            }
            else {
                loadOsflsStatesIntoRAM(outputFolderPath);
            }
            break;
        default:
            return;
    }

    

    // No need to store source paths in memory if they are already in RAM!
    if (!_loadingStatesDynamically) {
        _sourceFiles.clear();
    }

    // At this point there should be at least one state loaded into memory!
    if (_states.empty()) {
        LERROR("Wasn't able to extract any valid states from provided source files!");
        return;
    }

    computeSequenceEndTime();
    setModelDependentConstants();

    setupProperties();

    extractPropertyInfoFromDictionary();

    // dictionary is no longer needed as everything is extracted
    _dictionary.reset();

    // Setup shader program
    _shaderProgram = global::renderEngine.buildRenderProgram(
        "FieldlinesSequence",
        absPath("${MODULE_FIELDLINESSEQUENCE}/shaders/fieldlinessequence_vs.glsl"),
        absPath("${MODULE_FIELDLINESSEQUENCE}/shaders/fieldlinessequence_fs.glsl")
    );

    //------------------ Initialize OpenGL VBOs and VAOs-------------------------------//
    glGenVertexArrays(1, &_vertexArrayObject);
    glGenBuffers(1, &_vertexPositionBuffer);
    glGenBuffers(1, &_vertexColorBuffer);
    glGenBuffers(1, &_vertexMaskingBuffer);

    // Needed for additive blending
    setRenderBin(Renderable::RenderBin::Overlay);
    
}

/**
 * Extracts the general information (from the lua modfile) that is mandatory for the class
 * to function; such as the file type and the location of the source files.
 * Returns false if it fails to extract mandatory information!
 */
bool RenderableFieldlinesSequence::extractMandatoryInfoFromDictionary(
                                                           SourceFileType& sourceFileType)
{

    _dictionary->getValue(SceneGraphNode::KeyIdentifier, _identifier);

    // ------------------- EXTRACT MANDATORY VALUES FROM DICTIONARY ------------------- //
    std::string inputFileTypeString;
    if (!_dictionary->getValue(KeyInputFileType, inputFileTypeString)) {
        LERROR(fmt::format("{}: The field {} is missing", _identifier, KeyInputFileType));
    }
    else {
        std::transform(
            inputFileTypeString.begin(),
            inputFileTypeString.end(),
            inputFileTypeString.begin(),
            [](char c) { return static_cast<char>(tolower(c)); }
        );
        // Verify that the input type is correct
        if (inputFileTypeString == ValueInputFileTypeCdf) {
            sourceFileType = SourceFileType::Cdf;
        }
        else if (inputFileTypeString == ValueInputFileTypeJson) {
            sourceFileType = SourceFileType::Json;
        }
        else if (inputFileTypeString == ValueInputFileTypeOsfls) {
            sourceFileType = SourceFileType::Osfls;
        }
        else {
            LERROR(fmt::format(
                "{}: {} is not a recognized {}",
                _identifier, inputFileTypeString, KeyInputFileType
            ));
            sourceFileType = SourceFileType::Invalid;
            return false;
        }
    }

    std::string sourceFolderPath;
    bool webFieldLine;
    if (!_dictionary->getValue(KeySourceFolder, sourceFolderPath)) {

        // If this is a web-fieldline, we don't need no sourcefolder
        if (!_dictionary->getValue(KeyWebFieldline, webFieldLine)) {
            LERROR(fmt::format("{}: The field {} is missing", _identifier, KeySourceFolder));
            return false;
        }
        else if (!webFieldLine) {
            LERROR(fmt::format("{}: The field {} is missing", _identifier, KeySourceFolder));
            return false;
        }
    }

    if (webFieldLine) {
        initializeWebManager();
        sourceFolderPath = _webFieldlinesManager.getDirectory();
    }

    // Ensure that the source folder exists and then extract
    // the files with the same extension as <inputFileTypeString>
    ghoul::filesystem::Directory sourceFolder(sourceFolderPath);
    if (FileSys.directoryExists(sourceFolder)) {
        // Extract all file paths from the provided folder
        _sourceFiles = sourceFolder.readFiles(
            ghoul::filesystem::Directory::Recursive::No,
            ghoul::filesystem::Directory::Sort::Yes
        );

        // Remove all files that don't have <inputFileTypeString> as extension
        _sourceFiles.erase(
            std::remove_if(
                _sourceFiles.begin(),
                _sourceFiles.end(),
                [inputFileTypeString](const std::string& str) {
                    const size_t extLength = inputFileTypeString.length();
                    std::string sub = str.substr(str.length() - extLength, extLength);
                    std::transform(
                        sub.begin(),
                        sub.end(),
                        sub.begin(),
                        [](char c) { return static_cast<char>(::tolower(c)); }
                    );
                    return sub != inputFileTypeString;
                }),
            _sourceFiles.end()
        );
        // Ensure that there are available and valid source files left
        if (_sourceFiles.empty()) {
            LERROR(fmt::format(
                "{}: {} contains no {} files",
                _identifier, sourceFolderPath, inputFileTypeString
            ));
            return false;
        }
    }
    else {
        LERROR(fmt::format(
            "{}: FieldlinesSequence {} is not a valid directory",
            _identifier,
            sourceFolderPath
        ));
        return false;
    }

    return true;
}

void RenderableFieldlinesSequence::extractOptionalInfoFromDictionary(
                                                            std::string& outputFolderPath)
{

    // ------------------- EXTRACT OPTIONAL VALUES FROM DICTIONARY ------------------- //
    if (_dictionary->getValue(KeyOutputFolder, outputFolderPath)) {
        ghoul::filesystem::Directory outputFolder(outputFolderPath);
        if (FileSys.directoryExists(outputFolder)) {
            outputFolderPath = absPath(outputFolderPath);
        }
        else {
            LERROR(fmt::format(
                "{}: The specified output path: '{}', does not exist",
                _identifier, outputFolderPath
            ));
            outputFolderPath = "";
        }
    }

    ghoul::Dictionary colorTablesPathsDictionary;
    if (_dictionary->getValue(KeyColorTablePaths, colorTablesPathsDictionary)) {
        const size_t nProvidedPaths = colorTablesPathsDictionary.size();
        if (nProvidedPaths > 0) {
            // Clear the default! It is already specified in the transferFunction
            _colorTablePaths.clear();
            for (size_t i = 1; i <= nProvidedPaths; ++i) {
                _colorTablePaths.push_back(
                    colorTablesPathsDictionary.value<std::string>(std::to_string(i)));
            }
        }
    }

    ghoul::Dictionary colorTablesRangesDictionary;
    if (_dictionary->getValue(KeyColorTableRanges, colorTablesRangesDictionary)) {
        const size_t nProvidedRanges = colorTablesRangesDictionary.size();
        for (size_t i = 1; i <= nProvidedRanges; ++i) {
            _colorTableRanges.push_back(
                colorTablesRangesDictionary.value<glm::vec2>(std::to_string(i)));
        }
    }
    else {
        _colorTableRanges.push_back(glm::vec2(0, 1));
    }

    ghoul::Dictionary maskingRangesDictionary;
    if (_dictionary->getValue(KeyMaskingRanges, maskingRangesDictionary)) {
        const size_t nProvidedRanges = maskingRangesDictionary.size();
        for (size_t i = 1; i <= nProvidedRanges; ++i) {
            _maskingRanges.push_back(
                maskingRangesDictionary.value<glm::vec2>(std::to_string(i)));
        }
    }
    else {
        _maskingRanges.push_back(glm::vec2(-100000, 100000)); // Just some default values!
    }

}
// The reason this exists is because some values are read from the properties in the GUI.
// This function may change the default values of those properties, if the user has specified them
// in the asset file
void RenderableFieldlinesSequence::extractPropertyInfoFromDictionary() {
    // Specified weather to use uniform coloring or by specified quantity.
    std::string coloringMethodDictionary;
    if (_dictionary->getValue(KeyColoringMethod, coloringMethodDictionary)) {
        if(coloringMethodDictionary == "Quantity")
            _pColorMethod = static_cast<int>(ColorMethod::ByQuantity);
    }
}

/**
 * Returns false if it fails to extract mandatory information!
 */
bool RenderableFieldlinesSequence::extractJsonInfoFromDictionary(fls::Model& model) {
    std::string modelStr;
    if (_dictionary->getValue(KeyJsonSimulationModel, modelStr)) {
        std::transform(
            modelStr.begin(),
            modelStr.end(),
            modelStr.begin(),
            [](char c) { return static_cast<char>(::tolower(c)); }
        );
        model = fls::stringToModel(modelStr);
    }
    else {
        LERROR(fmt::format(
            "{}: Must specify '{}'", _identifier, KeyJsonSimulationModel
        ));
        return false;
    }

    float scaleFactor;
    if (_dictionary->getValue(KeyJsonScalingFactor, scaleFactor)) {
        _scalingFactor = scaleFactor;
    }
    else {
        LWARNING(fmt::format(
            "{}: Does not provide scalingFactor. Assumes coordinates are in meters",
            _identifier
        ));
    }
    return true;
}

bool RenderableFieldlinesSequence::loadJsonStatesIntoRAM(const std::string& outputFolder)
{
    fls::Model model;
    if (!extractJsonInfoFromDictionary(model)) {
        return false;
    }
    // Load states into RAM!
    for (const std::string& filePath : _sourceFiles) {
        FieldlinesState newState;
        const bool loadedSuccessfully = newState.loadStateFromJson(
            filePath,
            model,
            _scalingFactor
        );
        if (loadedSuccessfully) {
            addStateToSequence(newState);
            if (!outputFolder.empty()) {
                newState.saveStateToOsfls(outputFolder);
            }
        }
    }
    return true;
}

bool RenderableFieldlinesSequence::prepareForOsflsStreaming() {
    extractTriggerTimesFromFileNames();
    FieldlinesState newState;
    if (!newState.loadStateFromOsfls(_sourceFiles[0])) {
        LERROR("The provided .osfls files seem to be corrupt!");
        return false;
    }
    _states.push_back(newState);
    _nStates = _startTimes.size();
    _activeStateIndex = 0;
    return true;
}

void RenderableFieldlinesSequence::loadOsflsStatesIntoRAM(const std::string& outputFolder)
{
    // Load states from .osfls files into RAM!
    for (const std::string& filePath : _sourceFiles) {
        //LERROR("Loading file into RAM: " + filePath);
        FieldlinesState newState;
        if (newState.loadStateFromOsfls(filePath)) {
            addStateToSequence(newState);
            if (!outputFolder.empty()) {
                ghoul::filesystem::File tmpFile(filePath);
                newState.saveStateToJson(outputFolder + tmpFile.baseName());
            }
        }
        else {
            LWARNING(fmt::format("Failed to load state from: {}", filePath));
        }
    }
}

void RenderableFieldlinesSequence::extractOsflsInfoFromDictionary() {
    bool shouldLoadInRealtime = false;
    if (_dictionary->getValue(KeyOslfsLoadAtRuntime, shouldLoadInRealtime)) {
        _loadingStatesDynamically = shouldLoadInRealtime;
    }
    else {
        LWARNING(fmt::format(
            "{}: {} is not specified. States will be stored in RAM",
            _identifier, KeyOslfsLoadAtRuntime
        ));
    }
}

void RenderableFieldlinesSequence::setupProperties() {
    bool hasExtras = (_states[0].nExtraQuantities() > 0);

    // -------------- Add non-grouped properties (enablers and buttons) -------------- //
    addProperty(_pColorABlendEnabled);
    addProperty(_pDomainEnabled);
    addProperty(_pFlowEnabled);
    if (hasExtras) {
        addProperty(_pMaskingEnabled);
    }
    addProperty(_pFocusOnOriginBtn);
    addProperty(_pJumpToStartBtn);

    // ----------------------------- Add Property Groups ----------------------------- //
    addPropertySubOwner(_pColorGroup);
    addPropertySubOwner(_pDomainGroup);
    addPropertySubOwner(_pFlowGroup);
    if (hasExtras) {
        addPropertySubOwner(_pMaskingGroup);
    }

    // ------------------------- Add Properties to the groups ------------------------- //
    _pColorGroup.addProperty(_pColorUniform);
    _pDomainGroup.addProperty(_pDomainX);
    _pDomainGroup.addProperty(_pDomainY);
    _pDomainGroup.addProperty(_pDomainZ);
    _pDomainGroup.addProperty(_pDomainR);
    _pFlowGroup.addProperty(_pFlowReversed);
    _pFlowGroup.addProperty(_pFlowColor);
    _pFlowGroup.addProperty(_pFlowParticleSize);
    _pFlowGroup.addProperty(_pFlowParticleSpacing);
    _pFlowGroup.addProperty(_pFlowSpeed);
    if (hasExtras) {
        _pColorGroup.addProperty(_pColorMethod);
        _pColorGroup.addProperty(_pColorQuantity);
        _pColorGroup.addProperty(_pColorQuantityMin);
        _pColorGroup.addProperty(_pColorQuantityMax);
        _pColorGroup.addProperty(_pColorTablePath);
        _pMaskingGroup.addProperty(_pMaskingMin);
        _pMaskingGroup.addProperty(_pMaskingMax);
        _pMaskingGroup.addProperty(_pMaskingQuantity);

        // --------------------- Add Options to OptionProperties --------------------- //
        _pColorMethod.addOption(static_cast<int>(ColorMethod::Uniform), "Uniform");
        _pColorMethod.addOption(static_cast<int>(ColorMethod::ByQuantity), "By Quantity");
        // Add option for each extra quantity. Assumes there are just as many names to
        // extra quantities as there are extra quantities. Also assume that all states in
        // the given sequence have the same extra quantities! */
        const size_t nExtraQuantities = _states[0].nExtraQuantities();
        const std::vector<std::string>& extraNamesVec = _states[0].extraQuantityNames();
        for (int i = 0; i < static_cast<int>(nExtraQuantities); ++i) {
            _pColorQuantity.addOption(i, extraNamesVec[i]);
            _pMaskingQuantity.addOption(i, extraNamesVec[i]);
        }
        // Each quantity should have its own color table and color table range
        // no more, no less
        _colorTablePaths.resize(nExtraQuantities, _colorTablePaths.back());
        _colorTableRanges.resize(nExtraQuantities, _colorTableRanges.back());
        _maskingRanges.resize(nExtraQuantities, _maskingRanges.back());
    }

    definePropertyCallbackFunctions();

    if (hasExtras) {
        // Set defaults
        _pColorQuantity = 0;
        _pColorQuantityMin = std::to_string(_colorTableRanges[0].x);
        _pColorQuantityMax = std::to_string(_colorTableRanges[0].y);
        _pColorTablePath = _colorTablePaths[0];

        _pMaskingQuantity = 0;
        _pMaskingMin = std::to_string(_maskingRanges[0].x);
        _pMaskingMax = std::to_string(_maskingRanges[0].y);
    }
}

void RenderableFieldlinesSequence::definePropertyCallbackFunctions() {
    // Add Property Callback Functions
    bool hasExtras = (_states[0].nExtraQuantities() > 0);
    if (hasExtras) {
        _pColorQuantity.onChange([this] {
            _shouldUpdateColorBuffer = true;
            _pColorQuantityMin = std::to_string(_colorTableRanges[_pColorQuantity].x);
            _pColorQuantityMax = std::to_string(_colorTableRanges[_pColorQuantity].y);
            _pColorTablePath = _colorTablePaths[_pColorQuantity];
        });

        _pColorTablePath.onChange([this] {
            _transferFunction->setPath(_pColorTablePath);
            _colorTablePaths[_pColorQuantity] = _pColorTablePath;
        });

        _pColorQuantityMin.onChange([this] {
            const float f = stringToFloat(
                _pColorQuantityMin,
                _colorTableRanges[_pColorQuantity].x
            );
            _pColorQuantityMin = std::to_string(f);
            _colorTableRanges[_pColorQuantity].x = f;
        });

        _pColorQuantityMax.onChange([this] {
            const float f = stringToFloat(
                _pColorQuantityMax,
                _colorTableRanges[_pColorQuantity].y
            );
            _pColorQuantityMax = std::to_string(f);
            _colorTableRanges[_pColorQuantity].y = f;
        });

        _pMaskingQuantity.onChange([this] {
            _shouldUpdateMaskingBuffer = true;
            _pMaskingMin = std::to_string(_maskingRanges[_pMaskingQuantity].x);
            _pMaskingMax = std::to_string(_maskingRanges[_pMaskingQuantity].y);
        });

        _pMaskingMin.onChange([this] {
            const float f = stringToFloat(
                _pMaskingMin,
                _maskingRanges[_pMaskingQuantity].x
            );
            _pMaskingMin = std::to_string(f);
            _maskingRanges[_pMaskingQuantity].x = f;
        });

        _pMaskingMax.onChange([this] {
            const float f = stringToFloat(
                _pMaskingMax,
                _maskingRanges[_pMaskingQuantity].y
            );
            _pMaskingMax = std::to_string(f);
            _maskingRanges[_pMaskingQuantity].y = f;
        });
    }

    _pFocusOnOriginBtn.onChange([this] {
        SceneGraphNode* node = global::renderEngine.scene()->sceneGraphNode(_identifier);
        if (!node) {
            LWARNING(fmt::format(
                "Could not find a node in scenegraph called '{}'", _identifier
            ));
            return;
        }
        global::navigationHandler.orbitalNavigator().setFocusNode(
            node->parent()->identifier()
        );
        global::navigationHandler.orbitalNavigator().startRetargetAnchor();
    });

    _pJumpToStartBtn.onChange([this] {
        global::timeManager.setTimeNextFrame(_startTimes[0]);
    });
}

// Calculate expected end time.
void RenderableFieldlinesSequence::computeSequenceEndTime() {
    if (_nStates > 1) {
        const double lastTriggerTime = _startTimes[_nStates - 1];
        const double sequenceDuration = lastTriggerTime - _startTimes[0];
        const double averageStateDuration = sequenceDuration /
            (static_cast<double>(_nStates) - 1.0);
        _sequenceEndTime = lastTriggerTime + averageStateDuration;
    }
    else {
        // If there's just one state it should never disappear!
        _sequenceEndTime = DBL_MAX;
    }
}

void RenderableFieldlinesSequence::setModelDependentConstants() {
    const fls::Model simulationModel = _states[0].model();
    float limit = 100.f; // Just used as a default value.
    switch (simulationModel) {
        case fls::Model::Batsrus:
            _scalingFactor = fls::ReToMeter;
            limit = 300; // Should include a long magnetotail
            break;
        case fls::Model::Enlil:
            _pFlowReversed = true;
            _scalingFactor = fls::AuToMeter;
            limit = 50; // Should include Plutos furthest distance from the Sun
            break;
        case fls::Model::Pfss:
            _scalingFactor = fls::RsToMeter;
            limit = 100; // Just a default value far away from the solar surface
            break;
        case fls::Model::Wsa:
            // should something go here?
            break;
        default:
            break;
    }
    _pDomainX.setMinValue(glm::vec2(-limit));
    _pDomainX.setMaxValue(glm::vec2(limit));

    _pDomainY.setMinValue(glm::vec2(-limit));
    _pDomainY.setMaxValue(glm::vec2(limit));

    _pDomainZ.setMinValue(glm::vec2(-limit));
    _pDomainZ.setMaxValue(glm::vec2(limit));

    // Radial should range from 0 out to a corner of the cartesian box:
    // sqrt(3) = 1.732..., 1.75 is a nice and round number
    _pDomainR.setMinValue(glm::vec2(0));
    _pDomainR.setMaxValue(glm::vec2(limit * 1.75f));

    _pDomainX = glm::vec2(-limit, limit);
    _pDomainY = glm::vec2(-limit, limit);
    _pDomainZ = glm::vec2(-limit, limit);
    _pDomainR = glm::vec2(0, limit * 1.5f);
}

// Extract J2000 time from file names
// Requires files to be named as such: 'YYYY-MM-DDTHH-MM-SS-XXX.osfls'
void RenderableFieldlinesSequence::extractTriggerTimesFromFileNames() {
    // number of  characters in filename (excluding '.osfls')
    constexpr const int FilenameSize = 23;
    // size(".osfls")
    constexpr const int ExtSize = 6;

    for (const std::string& filePath : _sourceFiles) {
        const size_t strLength = filePath.size();
        // Extract the filename from the path (without extension)
        std::string timeString = filePath.substr(
            strLength - FilenameSize - ExtSize,
            FilenameSize - 1
        );
        // Ensure the separators are correct
        timeString.replace(4, 1, "-");
        timeString.replace(7, 1, "-");
        timeString.replace(13, 1, ":");
        timeString.replace(16, 1, ":");
        timeString.replace(19, 1, ".");
        const double triggerTime = Time::convertTime(timeString);
        //LERROR("Adding starttime " + this->_identifier + " : " + std::to_string(triggerTime));
        _startTimes.push_back(triggerTime);
    }
    
}

void RenderableFieldlinesSequence::addStateToSequence(FieldlinesState& state) {
    _states.push_back(state);
    //LERROR("Adding state to list of states : " + std::to_string(state.triggerTime()));
    _startTimes.push_back(state.triggerTime());
    
    _nStates++;
}

bool RenderableFieldlinesSequence::getStatesFromCdfFiles(const std::string& outputFolder)
{
    std::string seedFilePath;
    std::string tracingVar;
    std::vector<std::string> extraVars;
    if (!extractCdfInfoFromDictionary(seedFilePath, tracingVar, extraVars)) {
        return false;
    }

    std::vector<glm::vec3> seedPoints;
    if (!extractSeedPointsFromFile(seedFilePath, seedPoints)) {
        return false;
    }

    std::vector<std::string> extraMagVars;
    extractMagnitudeVarsFromStrings(extraVars, extraMagVars);

    // Load states into RAM!
    for (const std::string& cdfPath : _sourceFiles) {
        FieldlinesState newState;
        bool isSuccessful = fls::convertCdfToFieldlinesState(
            newState,
            cdfPath,
            seedPoints,
            tracingVar,
            extraVars,
            extraMagVars
        );

        if (isSuccessful) {
            addStateToSequence(newState);
            if (!outputFolder.empty()) {
                newState.saveStateToOsfls(outputFolder);
            }
        }
    }
    return true;
}

/*
* Returns false if it fails to extract mandatory information!
*/
bool RenderableFieldlinesSequence::extractCdfInfoFromDictionary(std::string& seedFilePath,
                                                                std::string& tracingVar,
                                                      std::vector<std::string>& extraVars)
{

    if (_dictionary->getValue(KeyCdfSeedPointFile, seedFilePath)) {
        ghoul::filesystem::File seedPointFile(seedFilePath);
        if (FileSys.fileExists(seedPointFile)) {
            seedFilePath = absPath(seedFilePath);
        }
        else {
            LERROR(fmt::format(
                "{}: The specified seed poitn file: '{}' does not exist",
                _identifier, seedFilePath
            ));
            return false;
        }
    }
    else {
        LERROR(fmt::format("{}: Must specify '{}'", _identifier, KeyCdfSeedPointFile));
        return false;
    }

    if (!_dictionary->getValue(KeyCdfTracingVariable, tracingVar)) {
        tracingVar = "b"; //  Magnetic field variable as default
        LWARNING(fmt::format(
            "{}: No '{}', using default '{}'",
            _identifier, KeyCdfTracingVariable, tracingVar
        ));
    }

    ghoul::Dictionary extraQuantityNamesDictionary;
    if (_dictionary->getValue(KeyCdfExtraVariables, extraQuantityNamesDictionary)) {
        const size_t nProvidedExtras = extraQuantityNamesDictionary.size();
        for (size_t i = 1; i <= nProvidedExtras; ++i) {
            extraVars.push_back(
                extraQuantityNamesDictionary.value<std::string>(std::to_string(i))
            );
        }
    }

    return true;
}

bool RenderableFieldlinesSequence::extractSeedPointsFromFile(const std::string& path,
                                                           std::vector<glm::vec3>& outVec)
{

    std::ifstream seedFile(FileSys.relativePath(path));
    if (!seedFile.good()) {
        LERROR(fmt::format("Could not open seed points file '{}'", path));
        return false;
    }

    LDEBUG(fmt::format("Reading seed points from file '{}'", path));
    std::string line;
    while (std::getline(seedFile, line)) {
        std::stringstream ss(line);
        glm::vec3 point;
        ss >> point.x;
        ss >> point.y;
        ss >> point.z;
        outVec.push_back(std::move(point));
    }

    if (outVec.size() == 0) {
        LERROR(fmt::format("Found no seed points in: {}", path));
        return false;
    }

    return true;
}

void RenderableFieldlinesSequence::extractMagnitudeVarsFromStrings(
                                                      std::vector<std::string>& extraVars,
                                                   std::vector<std::string>& extraMagVars)
{

    for (int i = 0; i < static_cast<int>(extraVars.size()); i++) {
        const std::string& str = extraVars[i];
        // Check if string is in the format specified for magnitude variables
        if (str.substr(0, 2) == "|(" && str.substr(str.size() - 2, 2) == ")|") {
            std::istringstream ss(str.substr(2, str.size() - 4));
            std::string magVar;
            size_t counter = 0;
            while (std::getline(ss, magVar, ',')) {
                magVar.erase(
                    std::remove_if(
                        magVar.begin(),
                        magVar.end(),
                        ::isspace
                    ),
                    magVar.end()
                );
                extraMagVars.push_back(magVar);
                counter++;
                if (counter == 3) {
                    break;
                }
            }
            if (counter != 3 && counter > 0) {
                extraMagVars.erase(extraMagVars.end() - counter, extraMagVars.end());
            }
            extraVars.erase(extraVars.begin() + i);
            i--;
        }
    }
}

void RenderableFieldlinesSequence::deinitializeGL() {
    glDeleteVertexArrays(1, &_vertexArrayObject);
    _vertexArrayObject = 0;

    glDeleteBuffers(1, &_vertexPositionBuffer);
    _vertexPositionBuffer = 0;

    glDeleteBuffers(1, &_vertexColorBuffer);
    _vertexColorBuffer = 0;

    glDeleteBuffers(1, &_vertexMaskingBuffer);
    _vertexMaskingBuffer = 0;

    if (_shaderProgram) {
        global::renderEngine.removeRenderProgram(_shaderProgram.get());
        _shaderProgram = nullptr;
    }

    // Stall main thread until thread that's loading states is done!
    bool printedWarning = false;
    while (_isLoadingStateFromDisk) {
        if (!printedWarning) {
            LWARNING("Trying to destroy class when an active thread is still using it");
            printedWarning = true;
        }
        std::this_thread::sleep_for(std::chrono::milliseconds(5));
    }
}

bool RenderableFieldlinesSequence::isReady() const {
    return _shaderProgram != nullptr;
}

void RenderableFieldlinesSequence::render(const RenderData& data, RendererTasks&) {
    if (_activeTriggerTimeIndex != -1) {
        _shaderProgram->activate();

        // Calculate Model View MatrixProjection
        const glm::dmat4 rotMat = glm::dmat4(data.modelTransform.rotation);
        const glm::dmat4 modelMat =
            glm::translate(glm::dmat4(1.0), data.modelTransform.translation) *
            rotMat *
            glm::dmat4(glm::scale(glm::dmat4(1), glm::dvec3(data.modelTransform.scale)));
        const glm::dmat4 modelViewMat = data.camera.combinedViewMatrix() * modelMat;

        _shaderProgram->setUniform("modelViewProjection",
                data.camera.sgctInternal.projectionMatrix() * glm::mat4(modelViewMat));

        _shaderProgram->setUniform("colorMethod",  _pColorMethod);
        _shaderProgram->setUniform("lineColor",    _pColorUniform);
        _shaderProgram->setUniform("usingDomain",  _pDomainEnabled);
        _shaderProgram->setUniform("usingMasking", _pMaskingEnabled);

        if (_pColorMethod == static_cast<int>(ColorMethod::ByQuantity)) {
            ghoul::opengl::TextureUnit textureUnit;
            textureUnit.activate();
            _transferFunction->bind(); // Calls update internally
            _shaderProgram->setUniform("colorTable", textureUnit);
            _shaderProgram->setUniform("colorTableRange",
                                            _colorTableRanges[_pColorQuantity]);
        }

        if (_pMaskingEnabled) {
            _shaderProgram->setUniform("maskingRange", _maskingRanges[_pMaskingQuantity]);
        }

        _shaderProgram->setUniform("domainLimR", _pDomainR.value() * _scalingFactor);
        _shaderProgram->setUniform("domainLimX", _pDomainX.value() * _scalingFactor);
        _shaderProgram->setUniform("domainLimY", _pDomainY.value() * _scalingFactor);
        _shaderProgram->setUniform("domainLimZ", _pDomainZ.value() * _scalingFactor);

        // Flow/Particles
        _shaderProgram->setUniform("flowColor",       _pFlowColor);
        _shaderProgram->setUniform("usingParticles",  _pFlowEnabled);
        _shaderProgram->setUniform("particleSize",    _pFlowParticleSize);
        _shaderProgram->setUniform("particleSpacing", _pFlowParticleSpacing);
        _shaderProgram->setUniform("particleSpeed",   _pFlowSpeed);
        _shaderProgram->setUniform(
            "time",
            global::windowDelegate.applicationTime() * (_pFlowReversed ? -1 : 1)
        );

        bool additiveBlending = false;
        if (_pColorABlendEnabled) {
            const auto renderer = global::renderEngine.rendererImplementation();
            const bool usingFBufferRenderer = renderer ==
                                        RenderEngine::RendererImplementation::Framebuffer;

            const bool usingABufferRenderer = renderer ==
                                        RenderEngine::RendererImplementation::ABuffer;

            if (usingABufferRenderer) {
                _shaderProgram->setUniform("usingAdditiveBlending", _pColorABlendEnabled);
            }

            additiveBlending = usingFBufferRenderer;
            if (additiveBlending) {
                glDepthMask(false);
                glBlendFunc(GL_SRC_ALPHA, GL_ONE);
            }
        }

        glBindVertexArray(_vertexArrayObject);
        glMultiDrawArrays(
            GL_LINE_STRIP, //_drawingOutputType,
            _states[_activeStateIndex].lineStart().data(),
            _states[_activeStateIndex].lineCount().data(),
            static_cast<GLsizei>(_states[_activeStateIndex].lineStart().size())
        );

        glBindVertexArray(0);
        _shaderProgram->deactivate();

        if (additiveBlending) {
            glBlendFunc(GL_SRC_ALPHA, GL_ONE_MINUS_SRC_ALPHA);
            glDepthMask(true);
        }
    }
}

void RenderableFieldlinesSequence::initializeWebManager() {
    _webFieldlinesManager(_identifier, "PfssIo");
}

void RenderableFieldlinesSequence::update(const UpdateData& data) {
    if (_shaderProgram->isDirty()) {
        _shaderProgram->rebuildFromFile();
    }

    const double currentTime = data.time.j2000Seconds();
    
    // en liten fuling för att testa att trigga nedladdning
    if(currentTime > 610056120.0 && currentTime < 610056120.2){
<<<<<<< HEAD
        LERROR("downloading is starting");
        _webFieldlinesManager.downloadFieldlines(_sourceFiles, _startTimes, _nStates);
=======
        WebFieldlinesManager webFieldlinesManager(_sourceFiles[0]);
        LERROR("downloading is starting");
        webFieldlinesManager.downloadFieldlines(_sourceFiles, _startTimes, _nStates);
>>>>>>> 4551631b
        computeSequenceEndTime();
    }
    
    const bool isInInterval = (currentTime >= _startTimes[0]) &&
                              (currentTime < _sequenceEndTime);

    // Check if current time in OpenSpace is within sequence interval
    if (isInInterval) {
        const size_t nextIdx = _activeTriggerTimeIndex + 1;
        if (
            // true => Previous frame was not within the sequence interval
            _activeTriggerTimeIndex < 0 ||
            // true => We stepped back to a time represented by another state
            currentTime < _startTimes[_activeTriggerTimeIndex] ||
            // true => We stepped forward to a time represented by another state
            (nextIdx < _nStates && currentTime >= _startTimes[nextIdx]))
        {
            updateActiveTriggerTimeIndex(currentTime);

            if (_loadingStatesDynamically) {
                _mustLoadNewStateFromDisk = true;
            } else {
                _needsUpdate = true;
                _activeStateIndex = _activeTriggerTimeIndex;
            }
        } // else {we're still in same state as previous frame (no changes needed)}
    } else {
        // Not in interval => set everything to false
        _activeTriggerTimeIndex   = -1;
        _mustLoadNewStateFromDisk = false;
        _needsUpdate              = false;
    }

    if (_mustLoadNewStateFromDisk) {
        if (!_isLoadingStateFromDisk && !_newStateIsReady) {
            _isLoadingStateFromDisk    = true;
            _mustLoadNewStateFromDisk  = false;
            std::string filePath = _sourceFiles[_activeTriggerTimeIndex];
            std::thread readBinaryThread([this, f = std::move(filePath)] {
                readNewState(f);
            });
            readBinaryThread.detach();
        }
    }

    if (_needsUpdate || _newStateIsReady) {
        if (_loadingStatesDynamically) {
            _states[0] = std::move(*_newState);
        }

        updateVertexPositionBuffer();

        if (_states[_activeStateIndex].nExtraQuantities() > 0) {
            _shouldUpdateColorBuffer = true;
            _shouldUpdateMaskingBuffer = true;
        }

        // Everything is set and ready for rendering!
        _needsUpdate = false;
        _newStateIsReady = false;
    }

    if (_shouldUpdateColorBuffer) {
        updateVertexColorBuffer();
        _shouldUpdateColorBuffer = false;
    }

    if (_shouldUpdateMaskingBuffer) {
        updateVertexMaskingBuffer();
        _shouldUpdateMaskingBuffer = false;
    }
}

// Assumes we already know that currentTime is within the sequence interval
void RenderableFieldlinesSequence::updateActiveTriggerTimeIndex(double currentTime) {
    auto iter = std::upper_bound(_startTimes.begin(), _startTimes.end(), currentTime);
    if (iter != _startTimes.end()) {
        if (iter != _startTimes.begin()) {
            _activeTriggerTimeIndex = static_cast<int>(
                std::distance(_startTimes.begin(), iter)
            ) - 1;
        }
        else {
            _activeTriggerTimeIndex = 0;
        }
    } else {
        _activeTriggerTimeIndex = static_cast<int>(_nStates) - 1;
    }
}

// Reading state from disk. Must be thread safe!
void RenderableFieldlinesSequence::readNewState(const std::string& filePath) {
    _newState = std::make_unique<FieldlinesState>();
    //LERROR("Creating new state: " + filePath);
    if (_newState->loadStateFromOsfls(filePath)) {
        _newStateIsReady = true;
    }
    _isLoadingStateFromDisk = false;
}

// Unbind buffers and arrays
inline void unbindGL() {
    glBindBuffer(GL_ARRAY_BUFFER, 0);
    glBindVertexArray(0);
}

void RenderableFieldlinesSequence::updateVertexPositionBuffer() {
    glBindVertexArray(_vertexArrayObject);
    glBindBuffer(GL_ARRAY_BUFFER, _vertexPositionBuffer);

    const std::vector<glm::vec3>& vertPos = _states[_activeStateIndex].vertexPositions();

    glBufferData(
        GL_ARRAY_BUFFER,
        vertPos.size() * sizeof(glm::vec3),
        vertPos.data(),
        GL_STATIC_DRAW
    );

    glEnableVertexAttribArray(VaPosition);
    glVertexAttribPointer(VaPosition, 3, GL_FLOAT, GL_FALSE, 0, 0);

    unbindGL();
}

void RenderableFieldlinesSequence::updateVertexColorBuffer() {
    glBindVertexArray(_vertexArrayObject);
    glBindBuffer(GL_ARRAY_BUFFER, _vertexColorBuffer);

    bool isSuccessful;
    const std::vector<float>& quantities = _states[_activeStateIndex].extraQuantity(
        _pColorQuantity,
        isSuccessful
    );

    if (isSuccessful) {
        glBufferData(
            GL_ARRAY_BUFFER,
            quantities.size() * sizeof(float),
            quantities.data(),
            GL_STATIC_DRAW
        );

        glEnableVertexAttribArray(VaColor);
        glVertexAttribPointer(VaColor, 1, GL_FLOAT, GL_FALSE, 0, 0);

        unbindGL();
    }
}

void RenderableFieldlinesSequence::updateVertexMaskingBuffer() {
    glBindVertexArray(_vertexArrayObject);
    glBindBuffer(GL_ARRAY_BUFFER, _vertexMaskingBuffer);

    bool isSuccessful;
    const std::vector<float>& maskings = _states[_activeStateIndex].extraQuantity(
        _pMaskingQuantity,
        isSuccessful
    );

    if (isSuccessful) {
        glBufferData(
            GL_ARRAY_BUFFER,
            maskings.size() * sizeof(float),
            maskings.data(),
            GL_STATIC_DRAW
        );

        glEnableVertexAttribArray(VaMasking);
        glVertexAttribPointer(VaMasking, 1, GL_FLOAT, GL_FALSE, 0, 0);

        unbindGL();
    }
}

} // namespace openspace<|MERGE_RESOLUTION|>--- conflicted
+++ resolved
@@ -1191,14 +1191,8 @@
     
     // en liten fuling för att testa att trigga nedladdning
     if(currentTime > 610056120.0 && currentTime < 610056120.2){
-<<<<<<< HEAD
         LERROR("downloading is starting");
         _webFieldlinesManager.downloadFieldlines(_sourceFiles, _startTimes, _nStates);
-=======
-        WebFieldlinesManager webFieldlinesManager(_sourceFiles[0]);
-        LERROR("downloading is starting");
-        webFieldlinesManager.downloadFieldlines(_sourceFiles, _startTimes, _nStates);
->>>>>>> 4551631b
         computeSequenceEndTime();
     }
     
