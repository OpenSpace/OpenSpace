--- conflicted
+++ resolved
@@ -75,7 +75,6 @@
 #endif // OPENSPACE_MODULE_KAMELEON_ENABLED
 // ------------------------------------------------------------------------------------ //
 
-<<<<<<< HEAD
 std::unordered_map<std::string, std::vector<glm::vec3>>
 extractSeedPointsFromFiles(std::filesystem::path filePath) {
     std::unordered_map<std::string, std::vector<glm::vec3>> outMap;
@@ -185,8 +184,6 @@
  *        a multiple of 3; e.g. "ux", "uy" & "uz" to get the magnitude of the velocity
  *        vector at each line vertex
  */
-=======
->>>>>>> d281b6c3
 bool convertCdfToFieldlinesState(FieldlinesState& state, const std::string& cdfPath,
                                  const std::unordered_map<std::string,
                                  std::vector<glm::vec3>>& seedMap,
