--- conflicted
+++ resolved
@@ -231,32 +231,18 @@
         std::vector<glm::vec3> flowline;
 
         for (const ccmc::Point3f& p : positions) {
-<<<<<<< HEAD
+            //vertices.emplace_back(p.component1, p.component2, p.component3);
 
             //add the magentic fieldline to the state
             initialFieldline.emplace_back(p.component1, p.component2, p.component3);
-=======
-            flowline.emplace_back(p.component1, p.component2, p.component3);
->>>>>>> a2aeec7b
 
             std::unique_ptr<ccmc::Interpolator> interpolator2 =
                 std::make_unique<ccmc::KameleonInterpolator>(kameleon->model);
             ccmc::Tracer tracer2(kameleon, interpolator2.get());
             tracer2.setInnerBoundary(innerBoundaryLimit); // TODO specify in Lua?
 
-<<<<<<< HEAD
-            //trace every vertex from the magnetic fieldline
-            //with the velocity flow variable "u". change to u_perp later
-            ccmc::Fieldline vFlowFieldline = tracer2.unidirectionalTrace(
-                "u",
-                p.component1,
-                p.component2,
-                p.component3
-            );
-=======
             //trace every vertex from the main trace with the secondary trace var
             //traces with "u" need unidirectioalTrace, while "b" needs bidirectionalTrace
->>>>>>> a2aeec7b
 
             ccmc::Fieldline Fieldline;
             if (secondaryTraceVar == "b") {
@@ -288,20 +274,12 @@
             vertices.clear();
 
         }
-<<<<<<< HEAD
-        state.addLine(initialFieldline);
-        initialFieldline.clear();
-        
-        success |= (nLinePoints > 0);
-
-=======
         //add the initial magnetic fieldlines to the state
         state.addLine(flowline);
         flowline.clear();
 
         success |= (nLinePoints > 0);
 
->>>>>>> a2aeec7b
     }
 
     return success; 
