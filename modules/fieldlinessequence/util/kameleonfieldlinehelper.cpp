--- conflicted
+++ resolved
@@ -73,45 +73,27 @@
 #endif // OPENSPACE_MODULE_KAMELEON_ENABLED
 
 bool convertCdfToFieldlinesState(FieldlinesState& state, const std::string& cdfPath,
-<<<<<<< HEAD
                    const std::unordered_map<std::string, std::vector<glm::vec3>>& seedMap,
                    double manualTimeOffset, const std::string& tracingVar,
-                   std::vector<std::string>& extraVars, 
+                   std::vector<std::string>& extraVars,
                    std::vector<std::string>& extraMagVars)
-=======
-                                 const std::unordered_map<std::string, 
-                                 std::vector<glm::vec3>>& seedMap,
-                                 double manualTimeOffset,
-                                 const std::string& tracingVar,
-                                 std::vector<std::string>& extraVars,
-                                 std::vector<std::string>& extraMagVars)
->>>>>>> 94d9a5a6
 {
 #ifndef OPENSPACE_MODULE_KAMELEON_ENABLED
     LERROR("CDF inputs provided but Kameleon module is deactivated");
     return false;
 #else // OPENSPACE_MODULE_KAMELEON_ENABLED
     // Create Kameleon object and open CDF file!
-    std::unique_ptr<ccmc::Kameleon> kameleon = 
+    std::unique_ptr<ccmc::Kameleon> kameleon =
         kameleonHelper::createKameleonObject(cdfPath);
 
     state.setModel(fls::stringToModel(kameleon->getModelName()));
     double cdfDoubleTime = kameleonHelper::getTime(kameleon.get(), manualTimeOffset);
     state.setTriggerTime(cdfDoubleTime);
-<<<<<<< HEAD
 
     // get time as string.
-    std::string cdfStringTime = 
+    std::string cdfStringTime =
         SpiceManager::ref().dateFromEphemerisTime(cdfDoubleTime, "YYYYMMDDHRMNSC::RND");
 
-=======
-
-    // get time as string.
-    std::string cdfStringTime = SpiceManager::ref().dateFromEphemerisTime(
-        cdfDoubleTime, "YYYYMMDDHRMNSC::RND"
-    );
-
->>>>>>> 94d9a5a6
     // use time as string for picking seedpoints from seedm
     std::vector<glm::vec3> seedPoints = seedMap.at(cdfStringTime);
     bool success = addLinesToState(kameleon.get(), seedPoints, tracingVar, state);
@@ -307,7 +289,7 @@
         std::string& str = extraScalarVars[i];
         bool success = kameleon->doesVariableExist(str) && kameleon->loadVariable(str);
         if (!success &&
-            (model == fls::Model::Batsrus && 
+            (model == fls::Model::Batsrus &&
                 (str == TAsPOverRho || str == "T" || str == "t"))
             )
         {
