#ifndef OPENSPACE_MODULE_KAMELEON_ENABLED
#error "CDF inputs provided but Kameleon module is deactivated"
#endif // OPENSPACE_MODULE_KAMELEON_ENABLED

#include <modules/fieldlinessequence/util/matchingfieldlineshelper.h>

#include <modules/fieldlinessequence/util/movingfieldlinehelper.cpp>
#include <modules/fieldlinessequence/util/commons.h>
#include <modules/fieldlinessequence/util/fieldlinesstate.h>


namespace openspace::fls {

    // ALIASES

    using seedPointPair = std::pair<glm::vec3, glm::vec3>;

    // DECLARATIONS

    ccmc::Fieldline traceAndCreateMappedPathLine(const std::string& tracingVar,
        ccmc::Tracer& tracer,
        const glm::vec3& seedPoint,
        const size_t nPointsOnPathLine,
        ccmc::Tracer::Direction direction = ccmc::Tracer::Direction::FOWARD);

    std::vector<glm::vec3> concatenatePathLines(
        const std::vector<ccmc::Point3f>& firstPart,
        const std::vector<ccmc::Point3f>& secondPart);

    bool traceAndAddMatchingLinesToState(ccmc::Kameleon* kameleon,
        const std::vector<seedPointPair>& matchingSeedPoints,
        const std::vector<double>& birthTimes,
        const std::string& tracingVar,
        FieldlinesState& state, 
        const size_t nPointsOnPathLine,
        const size_t nPointsOnFieldlines
    );

    void traceAndCreateKeyFrame(std::vector<glm::vec3>& keyFrame,
        std::vector<float>& lengths,
        const glm::vec3& seedPoint,
        ccmc::Kameleon* kameleon,
        float innerbounds,
        size_t nPointsOnFieldlines
    );

    // DEFINITIONS

    bool openspace::fls::convertCdfToMatchingFieldlinesState(
        FieldlinesState& state,
        ccmc::Kameleon* kameleon,
        const std::vector<glm::vec3>& seedPoints,
        const std::vector<double>& birthTimes,
        double manualTimeOffset,
        const std::string& tracingVar,
        std::vector<std::string>& extraVars,
        std::vector<std::string>& extraMagVars,
        const size_t nPointsOnPathLine,
        const size_t nPointsOnFieldLines) 
    {

        // TODO: Check if an even amount of seed points
        std::vector<seedPointPair> matchingSeedPoints;
        for (size_t i = 0; i < seedPoints.size(); i += 2) {
            matchingSeedPoints.push_back({ seedPoints[i], seedPoints[i + 1] });
        }

        bool isSuccessful = openspace::fls::traceAndAddMatchingLinesToState(
            kameleon,
            matchingSeedPoints, 
            birthTimes,
            tracingVar, 
            state,
            nPointsOnPathLine, 
            nPointsOnFieldLines
        );

        return isSuccessful;
    }

    /**
    * Uses the tracer to trace and create a ccmc::Fieldline and returns.
    * Default direction is forward tracing
    */ 
    ccmc::Fieldline traceAndCreateMappedPathLine(const std::string& tracingVar,
        ccmc::Tracer &tracer, 
        const glm::vec3& seedPoint,
        const size_t nPointsOnPathLine,
        ccmc::Tracer::Direction direction) {
        
        ccmc::Fieldline uPerpBPathLine;
        uPerpBPathLine = tracer.unidirectionalTrace(
            tracingVar,
            seedPoint.x,
            seedPoint.y,
            seedPoint.z,
            direction
        );

        if (direction == ccmc::Tracer::Direction::REVERSE) {
            uPerpBPathLine = uPerpBPathLine.reverseOrder();
        }

        uPerpBPathLine.getDs();
        uPerpBPathLine.measure();
        uPerpBPathLine.integrate();

        ccmc::Fieldline mappedPath = uPerpBPathLine.interpolate(1, nPointsOnPathLine);

        return mappedPath;
    }
    
    /**
    * Concatenates the two vectors of pathline vertices into a new vector.
    * Converts from point3f to glm::vec3.
    */
    std::vector<glm::vec3> concatenatePathLines(
        const std::vector<ccmc::Point3f>& firstPart,
        const std::vector<ccmc::Point3f>& secondPart) {

        std::vector<glm::vec3> concatenated;
        for (const ccmc::Point3f& p : firstPart) {
            concatenated.emplace_back(p.component1, p.component2, p.component3);
        }
        for (const ccmc::Point3f& p : secondPart) {
            concatenated.emplace_back(p.component1, p.component2, p.component3);
        }

        return concatenated;
    }

    bool traceAndAddMatchingLinesToState(ccmc::Kameleon* kameleon,
        const std::vector<seedPointPair>& matchingSeedPoints,
        const std::vector<double>& birthTimes,
        const std::string& tracingVar,
        FieldlinesState& state,
        const size_t nPointsOnPathLine,
        const size_t nPointsOnFieldlines) {

        float innerBoundaryLimit;   // Defines the endpoint distance from Earth's center
        switch (state.model()) {
        case fls::Model::Batsrus:
            innerBoundaryLimit = 0.5f;  // TODO specify in Lua?
            break;
        default:
            LERROR(
                "OpenSpace's moving fieldlines currently only supports CDFs "
                "from the BATSRUS model"
            );
            return false;
        }

        // For each seedpoint, one line gets created, tracked with u perpendicular b.
        // then for each, and at each, vertex on that pathline, fieldlines are tracked
        if (tracingVar != "u_perp_b") {
            return false;
        }
        if (!kameleon->loadVariable("b")) {
            LERROR("Failed to load tracing variable: b");
            return false;
        }
        if (!kameleon->loadVariable("u")) {
            LERROR("Failed to load tracing variable: u");
            return false;
        }

        for (size_t i = 0; i < matchingSeedPoints.size() / 2; i++) {
            std::unique_ptr<ccmc::Interpolator> interpolator =
                std::make_unique<ccmc::KameleonInterpolator>(kameleon->model);
            ccmc::Tracer tracer(kameleon, interpolator.get());
            tracer.setInnerBoundary(innerBoundaryLimit);

            // Create pathlines (IMF and CF) for matching fieldlines
            // 11 is first part of first path line, 12 is the second part.
            // same for the second path line with 21 and 22
            size_t firstSeedId = i * 2;
            size_t secondSeedId = i * 2 + 1;
            ccmc::Fieldline mappedPath11 = traceAndCreateMappedPathLine(tracingVar, tracer,
                matchingSeedPoints[firstSeedId].first, nPointsOnPathLine, ccmc::Tracer::Direction::REVERSE);
            ccmc::Fieldline mappedPath12 = traceAndCreateMappedPathLine(tracingVar, tracer,
                matchingSeedPoints[secondSeedId].first, nPointsOnPathLine);

            ccmc::Fieldline mappedPath21 = traceAndCreateMappedPathLine(tracingVar, tracer,
                matchingSeedPoints[firstSeedId].second, nPointsOnPathLine, ccmc::Tracer::Direction::REVERSE);
            ccmc::Fieldline mappedPath22 = traceAndCreateMappedPathLine(tracingVar, tracer,
                matchingSeedPoints[secondSeedId].second, nPointsOnPathLine);


            // Get the vertex positions from the mapped pathlines
            std::vector<ccmc::Point3f> pathPositions11 = mappedPath11.getPositions();
            std::vector<ccmc::Point3f> pathPositions12 = mappedPath12.getPositions();

            std::vector<ccmc::Point3f> pathPositions21 = mappedPath21.getPositions();
            std::vector<ccmc::Point3f> pathPositions22 = mappedPath22.getPositions();

            // compute time
            size_t lengthToConcatenation1 = pathPositions11.size();
            size_t lengthToConcatenation2 = pathPositions21.size();
            
            // Here we concatenate the pathline pairs 11 + 12 and 21 + 22
            std::vector<glm::vec3> pathLine1 = concatenatePathLines(pathPositions11, pathPositions12);
            std::vector<glm::vec3> pathLine2 = concatenatePathLines(pathPositions21, pathPositions22);
            
            std::vector<glm::vec3>::const_iterator concatenationPointPathLine1 =
                pathLine1.begin() + lengthToConcatenation1;

            std::vector<glm::vec3>::const_iterator concatenationPointPathLine2 =
                pathLine2.begin() + lengthToConcatenation2;

            double birthTime = birthTimes[i];

<<<<<<< HEAD
            // hard coding for the sake of the smurfsaft
            // adjusting the nightside according to when the
            // dayside reaches the approximal 
            //if (i >= 2) {
            //    birthTime = birthTime + 495;
            //}


=======
>>>>>>> 91b7cfcb
            // Here all points on the pathLine will be used at seedpoints for 
            // the actual fieldlines (traced with "b" by default)
            // - 1 because arrays start at 0
            state.addMatchingPathLines(std::move(pathLine1), lengthToConcatenation1 - 1,
                std::move(pathLine2), lengthToConcatenation2 - 1, birthTime);
            
            double timeToDaysideReconnection1 = 0.0;
            double timeToDaysideReconnection2 = 0.0;
            for (size_t j = 0; j < pathLine1.size(); ++j) {

                std::vector<glm::vec3> keyFrame1;
                std::vector<float> keyFrameLength1;
                traceAndCreateKeyFrame(keyFrame1, keyFrameLength1, pathLine1[j], kameleon, innerBoundaryLimit, nPointsOnFieldlines);
                std::vector<glm::vec3> keyFrame2;
                std::vector<float> keyFrameLength2;
                traceAndCreateKeyFrame(keyFrame2, keyFrameLength2, pathLine2[j], kameleon, innerBoundaryLimit, nPointsOnFieldlines);

                // timeToNextKeyFrame is -1 if at last pathline vertex
                // Vi vill tracea tid baklänges för den pathline del som räknats ut baklänges
                // Vi tror vi kan byta plats på this och next vertex
                float timeToNextKeyFrame1;
                float timeToNextKeyFrame2;

                timeToNextKeyFrame1 = j + 1 == pathLine1.size() ?
                    -1.f : openspace::fls::computeTime(pathLine1[j + 1], pathLine1[j], kameleon);

                bool isBeforeReconnection = j < (pathLine1.size() / 2 - 1);
                if (isBeforeReconnection)
                    timeToDaysideReconnection1 += timeToNextKeyFrame1;

                timeToNextKeyFrame2 = j + 1 == pathLine2.size() ?
                    -1.f : openspace::fls::computeTime(pathLine2[j + 1], pathLine2[j], kameleon);

                if (isBeforeReconnection)
                    timeToDaysideReconnection2 += timeToNextKeyFrame2;

                state.addMatchingKeyFrames(std::move(keyFrame1), std::move(keyFrame2),
                    timeToNextKeyFrame1, timeToNextKeyFrame2, std::move(keyFrameLength1), std::move(keyFrameLength2), i);
            }

            double deathTime = 0;
            double lifeTimeAfterReconnection = 10;
            double lifeTime = timeToDaysideReconnection1 < timeToDaysideReconnection2 ?
                timeToDaysideReconnection1 + lifeTimeAfterReconnection : 
                timeToDaysideReconnection2 + lifeTimeAfterReconnection;

            // for the sake of the smurfsaft
            // match the death of dayside to the birth of nigthside
            //if (i < 2) {
            //    deathTime = birthTime + 500;
            //}
            //else {
            //    deathTime = birthTime + 1900;
            //}

            deathTime = birthTime + 3000;

            // TODO: Make it work dynamically
            state.setDeathTimes(deathTime, deathTime, i);
            //state.setDeathTimes(birthTime + lifeTime, birthTime + lifeTime, i);
        }
        bool isSuccessful = state.getAllMatchingFieldlines().size() > 0;
        return isSuccessful;
    }

    /// <summary>
    /// Will trace and create a keyframe
    /// </summary>
    /// <param name="keyFrame">The keyframe that will be constructed</param>
    /// <param name="seedPoint">From where the trace starts</param>
    /// <param name="kameleon"></param>
    /// <param name="innerBoundaryLimit"></param>
    /// <param name="nPointsOnFieldlines">how many points to be created in the trace</param>
    void traceAndCreateKeyFrame(std::vector<glm::vec3>& keyFrame,
        std::vector<float>& lengths,
        const glm::vec3& seedPoint,
        ccmc::Kameleon* kameleon,
        float innerBoundaryLimit,
        size_t nPointsOnFieldlines) {
        std::unique_ptr<ccmc::Interpolator> newInterpolator =
            std::make_unique<ccmc::KameleonInterpolator>(kameleon->model);

        ccmc::Tracer tracer(kameleon, newInterpolator.get());
        tracer.setInnerBoundary(innerBoundaryLimit);

        //Elon: replace "secondary trace var"
        std::string tracingVar = "b";
        ccmc::Fieldline fieldline = tracer.bidirectionalTrace(
            tracingVar,
            seedPoint.x,
            seedPoint.y,
            seedPoint.z
        );

        fieldline.getDs();
        fieldline.measure();
        fieldline.integrate();

        ccmc::Fieldline mappedFieldline =
            fieldline.interpolate(1, nPointsOnFieldlines);
        const std::vector<ccmc::Point3f>& fieldlinePositions =
            mappedFieldline.getPositions();


        for (const ccmc::Point3f& pt : fieldlinePositions) {
            keyFrame.emplace_back(pt.component1, pt.component2, pt.component3);
        }
    }
} // openspace::fls<|MERGE_RESOLUTION|>--- conflicted
+++ resolved
@@ -209,17 +209,6 @@
 
             double birthTime = birthTimes[i];
 
-<<<<<<< HEAD
-            // hard coding for the sake of the smurfsaft
-            // adjusting the nightside according to when the
-            // dayside reaches the approximal 
-            //if (i >= 2) {
-            //    birthTime = birthTime + 495;
-            //}
-
-
-=======
->>>>>>> 91b7cfcb
             // Here all points on the pathLine will be used at seedpoints for 
             // the actual fieldlines (traced with "b" by default)
             // - 1 because arrays start at 0
