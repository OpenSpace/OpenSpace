--- conflicted
+++ resolved
@@ -144,19 +144,11 @@
     }
     /* End of experiment */
 
-<<<<<<< HEAD
-    HttpFileDownload ashd = HttpFileDownload(url, destinationpath, HttpFileDownload::Overwrite::Yes);
-    HttpRequest::RequestOptions opt = {};
-    opt.requestTimeoutSeconds = 0;
-    ashd.start(opt);
-    ashd.wait();
-=======
     //HttpFileDownload ashd = HttpFileDownload(url, destinationpath, HttpFileDownload::Overwrite::Yes);
     //HttpRequest::RequestOptions opt = {};
     //opt.requestTimeoutSeconds = 0;
     //ashd.start(opt);
     //ashd.wait();
->>>>>>> 495a78ec
 }
     
     
