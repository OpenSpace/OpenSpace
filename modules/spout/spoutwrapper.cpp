/*****************************************************************************************
 *                                                                                       *
 * OpenSpace                                                                             *
 *                                                                                       *
 * Copyright (c) 2014-2024                                                               *
 *                                                                                       *
 * Permission is hereby granted, free of charge, to any person obtaining a copy of this  *
 * software and associated documentation files (the "Software"), to deal in the Software *
 * without restriction, including without limitation the rights to use, copy, modify,    *
 * merge, publish, distribute, sublicense, and/or sell copies of the Software, and to    *
 * permit persons to whom the Software is furnished to do so, subject to the following   *
 * conditions:                                                                           *
 *                                                                                       *
 * The above copyright notice and this permission notice shall be included in all copies *
 * or substantial portions of the Software.                                              *
 *                                                                                       *
 * THE SOFTWARE IS PROVIDED "AS IS", WITHOUT WARRANTY OF ANY KIND, EXPRESS OR IMPLIED,   *
 * INCLUDING BUT NOT LIMITED TO THE WARRANTIES OF MERCHANTABILITY, FITNESS FOR A         *
 * PARTICULAR PURPOSE AND NONINFRINGEMENT. IN NO EVENT SHALL THE AUTHORS OR COPYRIGHT    *
 * HOLDERS BE LIABLE FOR ANY CLAIM, DAMAGES OR OTHER LIABILITY, WHETHER IN AN ACTION OF  *
 * CONTRACT, TORT OR OTHERWISE, ARISING FROM, OUT OF OR IN CONNECTION WITH THE SOFTWARE  *
 * OR THE USE OR OTHER DEALINGS IN THE SOFTWARE.                                         *
 ****************************************************************************************/

#include "modules/spout/spoutwrapper.h"

#include <ghoul/format.h>
#include <ghoul/logging/logmanager.h>
#include <ghoul/opengl/ghoul_gl.h>
#include <ghoul/opengl/texture.h>
#define SPOUT_NO_GL_INCLUDE
#include <SpoutLibrary.h>

namespace {
    constexpr std::string_view _loggerCat = "Spout";

    constexpr openspace::properties::Property::PropertyInfo NameSenderInfo = {
        "SpoutName",
        "Spout Sender Name",
        "This value sets the Spout sender to use a specific name.",
        openspace::properties::Property::Visibility::AdvancedUser
    };

    constexpr openspace::properties::Property::PropertyInfo NameReceiverInfo = {
        "SpoutName",
        "Spout Receiver Name",
        "This value explicitly sets the Spout receiver to use a specific name. If this "
<<<<<<< HEAD
        "is not a valid name, the first Spout image is used instead",
=======
        "is not a valid name, an empty image is used.",
>>>>>>> 7757ec79
        openspace::properties::Property::Visibility::AdvancedUser
    };

    constexpr openspace::properties::Property::PropertyInfo SelectionInfo = {
        "SpoutSelection",
        "Spout Selection",
        "This property displays all available Spout sender on the system. If one them is "
        "selected, its value is stored in the 'SpoutName' property, overwriting its "
        "previous value.",
        openspace::properties::Property::Visibility::AdvancedUser
    };

    constexpr openspace::properties::Property::PropertyInfo UpdateInfo = {
        "UpdateSelection",
        "Update Selection",
        "If this property is trigged, the 'SpoutSelection' options will be refreshed.",
        openspace::properties::Property::Visibility::AdvancedUser
    };

    struct [[codegen::Dictionary(SpoutReceiver)]] ReceiverParameters {
        // [[codegen::verbatim(NameReceiverInfo.description)]]
        std::optional<std::string> spoutName;
    };

    struct [[codegen::Dictionary(SpoutSender)]] SenderParameters {
        // [[codegen::verbatim(NameSenderInfo.description)]]
        std::string spoutName;
    };

#include "spoutwrapper_codegen.cpp"
} // namespace

namespace openspace::spout {

SpoutMain::SpoutMain() {
    _spoutHandle = GetSpout();
}

SpoutMain::~SpoutMain() {}

void SpoutMain::release() {
    if (_spoutHandle) {
        _spoutHandle->Release();
    }
}

void SpoutMain::saveGLState() {
    GLint buf;
    glGetIntegerv(GL_FRAMEBUFFER_BINDING, &buf);
    _defaultFBO = static_cast<unsigned int>(buf);

    glGetIntegerv(GL_READ_FRAMEBUFFER_BINDING, &buf);
    _defaultReadFBO = static_cast<unsigned int>(buf);

    glGetIntegerv(GL_DRAW_FRAMEBUFFER_BINDING, &buf);
    _defaultDrawFBO = static_cast<unsigned int>(buf);

    glGetIntegerv(GL_READ_BUFFER, &buf);
    _defaultReadBuffer = static_cast<unsigned int>(buf);

    glGetIntegerv(GL_DRAW_BUFFER0, &buf);
    _defaultDrawBuffer[0] = static_cast<unsigned int>(buf);

    saveGLTextureState();
}

void SpoutMain::restoreGLState() {
    glBindFramebuffer(GL_FRAMEBUFFER, static_cast<GLuint>(_defaultFBO));
    if (_defaultFBO) {
        glBindFramebuffer(GL_READ_FRAMEBUFFER, static_cast<GLuint>(_defaultReadFBO));
        glBindFramebuffer(GL_DRAW_FRAMEBUFFER, static_cast<GLuint>(_defaultDrawFBO));
        glReadBuffer(static_cast<GLenum>(_defaultReadBuffer));
        GLenum buf[1];
        buf[0] = static_cast<GLenum>(_defaultDrawBuffer[0]);
        glDrawBuffers(1, buf);
    }
    restoreGLTextureState();
}

void SpoutMain::saveGLTextureState() {
    GLint buf;
    glGetIntegerv(GL_TEXTURE_BINDING_2D, &buf);
    _defaultTexture = static_cast<unsigned int>(buf);
}

void SpoutMain::restoreGLTextureState() {
    glBindTexture(GL_TEXTURE_2D, static_cast<GLuint>(_defaultTexture));
}

SpoutReceiver::SpoutReceiver() {}

SpoutReceiver::~SpoutReceiver() {}

const std::vector<std::string>& SpoutReceiver::spoutReceiverList() {
    if (!_spoutHandle) {
        return _receiverList;
    }

    const int nSenders = _spoutHandle->GetSenderCount();
    _receiverList.clear();

    for (int i = 0; i < nSenders; i++) {
        char Name[256];
        _spoutHandle->GetSenderName(i, Name, 256);
        _receiverList.push_back(Name);
    }

    return _receiverList;
}

bool SpoutReceiver::isCreated() const {
    return _isCreated;
}

bool SpoutReceiver::isReceiving() const {
    return _isReceiving;
}

bool SpoutReceiver::updateReceiver() {
    unsigned int width = 10;
    unsigned int height = 10;

    if (!_spoutHandle || !_isCreated) {
        return false;
    }

    char currentSpoutName[256] = { 0 };
    std::memcpy(currentSpoutName, _currentSpoutName.data(), _currentSpoutName.size());
    _spoutHandle->CheckReceiver(currentSpoutName, width, height, _isReceiving);

    // if spout is not connected a 10x10 texture is created
    if (updateTexture(width, height) && _isReceiving) {
        saveGLState();

        _spoutHandle->ReceiveTexture(
            currentSpoutName,
            width,
            height,
            static_cast<GLuint>(*_spoutTexture),
            static_cast<GLuint>(GL_TEXTURE_2D),
            true
        );

        if (_onUpdateReceiverCallback) {
            const GLuint t = static_cast<GLuint>(*_spoutTexture);
            if (!_onUpdateReceiverCallback(width, height, t)) {
                restoreGLState();
                return false;
            }
        }

        restoreGLState();
        return true;
    }

    return false;
}

bool SpoutReceiver::updateReceiverName(const std::string& name) {
    unsigned int width = 0;
    unsigned int height = 0;

    if (!_spoutHandle) {
        return false;
    }

    releaseReceiver();

    if (_onUpdateReceiverNameCallback) {
        if (!_onUpdateReceiverNameCallback(name)) {
            return false;
        }
    }

    char nameBuf[256] = { 0 };
    std::memcpy(nameBuf, name.data(), name.size());
    bool hasCreated = _spoutHandle->CreateReceiver(nameBuf, width, height);
    if (!hasCreated) {
        if (!_isErrorMessageDisplayed) {
            LWARNING(std::format(
                "Could not create receiver for {} -> {}x{}", name, width, height
            ));
            _isErrorMessageDisplayed = true;
        }
        return false;
    }

    _currentSpoutName = name;
    _isErrorMessageDisplayed = false;
    _isCreated = true;

    return true;
}

void SpoutReceiver::releaseReceiver() {
    if (!_isCreated) {
        return;
    }

    _isReceiving = false;
    _isCreated = false;
    _isErrorMessageDisplayed = false;
    _currentSpoutName.clear();
    if (_onReleaseReceiverCallback) {
        _onReleaseReceiverCallback();
    }
    releaseTexture();
    if (_spoutHandle) {
        _spoutHandle->ReleaseReceiver();
    }
}

void SpoutReceiver::release() {
    releaseReceiver();
    SpoutMain::release();
}

void SpoutReceiver::onUpdateReceiverName(std::function<bool(const std::string&)> callback)
{
    _onUpdateReceiverNameCallback = std::move(callback);
}

void SpoutReceiver::onUpdateReceiver(std::function<bool(int, int, unsigned int)> callback)
{
    _onUpdateReceiverCallback = std::move(callback);
}

void SpoutReceiver::onReleaseReceiver(std::function<void()> callback) {
    _onReleaseReceiverCallback = std::move(callback);
}

void SpoutReceiver::onUpdateTexture(std::function<bool(int, int)> callback) {
    _onUpdateTextureCallback = std::move(callback);
}

void SpoutReceiver::onReleaseTexture(std::function<void()> callback) {
    _onReleaseTextureCallback = std::move(callback);
}

unsigned int SpoutReceiver::spoutTexture() const {
    return _spoutTexture ? static_cast<unsigned int>(*_spoutTexture) : 0;
}

bool SpoutReceiver::updateTexture(unsigned int width, unsigned int height) {
    if (width != _spoutWidth || height != _spoutHeight) {
        releaseTexture();
        _spoutTexture = std::make_unique<ghoul::opengl::Texture>(
            glm::uvec3(width, height, 1),
            GL_TEXTURE_2D,
            ghoul::opengl::Texture::Format::RGBA,
            GL_RGBA, GL_UNSIGNED_BYTE,
            ghoul::opengl::Texture::FilterMode::Linear,
            ghoul::opengl::Texture::WrappingMode::Repeat,
            ghoul::opengl::Texture::AllocateData::No,
            ghoul::opengl::Texture::TakeOwnership::No
        );

        if (_spoutTexture) {
            _spoutTexture->uploadTexture();
            if (_onUpdateTextureCallback && !_onUpdateTextureCallback(width, height)) {
                LWARNING(std::format(
                    "Could not create callback texture for {} -> {}x{}",
                    _currentSpoutName, width, height
                ));
                return false;
            }
            _spoutWidth = width;
            _spoutHeight = height;
        }
        else {
            LWARNING(std::format(
                "Could not create texture for {} -> {}x{}",
                _currentSpoutName, width, height
            ));
            return false;
        }
    }
    return true;
}

void SpoutReceiver::releaseTexture() {
    _spoutWidth = 0;
    _spoutHeight = 0;
    if (_onReleaseTextureCallback) {
        _onReleaseTextureCallback();
    }
    _spoutTexture.release();
}

const properties::Property::PropertyInfo& SpoutReceiverPropertyProxy::NameInfoProperty() {
    return NameReceiverInfo;
}

const properties::Property::PropertyInfo&
SpoutReceiverPropertyProxy::SelectionInfoProperty()
{
    return SelectionInfo;
}

const properties::Property::PropertyInfo& SpoutReceiverPropertyProxy::UpdateInfoProperty()
{
    return UpdateInfo;
}

documentation::Documentation SpoutReceiverPropertyProxy::Documentation() {
    return codegen::doc<ReceiverParameters>("spout_receiver");
}

SpoutReceiverPropertyProxy::SpoutReceiverPropertyProxy(properties::PropertyOwner& owner,
                                                      const ghoul::Dictionary& dictionary)
    : _spoutName(NameReceiverInfo)
    , _spoutSelection(SelectionInfo)
    , _updateSelection(UpdateInfo)
{
    const ReceiverParameters p = codegen::bake<ReceiverParameters>(dictionary);

    _spoutName = p.spoutName.value_or(_spoutName);
    _isSelectAny = !p.spoutName.has_value();

    _spoutName.onChange([this]() { _isSpoutDirty = true; });
    owner.addProperty(_spoutName);

    _spoutSelection.onChange([this]() {
        if (_spoutName.value().empty() && _spoutSelection.value() == 0) {
            if (_spoutSelection.options().size() > 1) {
                _spoutSelection = 1;
            }
        }
        _spoutName = "";
        _spoutName = _spoutSelection.option().description;
    });
    _spoutSelection.addOption(0, "");
    owner.addProperty(_spoutSelection);

    _updateSelection.onChange([this]() {
        const std::vector<std::string> receiverList = spoutReceiverList();

        _spoutSelection.clearOptions();
        _spoutSelection.addOption(0, "");

        int idx = 0;
        for (int i = 0; i < static_cast<int>(receiverList.size()); i++) {
            _spoutSelection.addOption(i + 1, receiverList[i]);

            LWARNING(std::format("List {}", receiverList[i]));

            if (!_isSelectAny && _spoutName.value() == receiverList[i]) {
                idx = i + 1;
            }
        }
        _spoutSelection = idx;

    });
    owner.addProperty(_updateSelection);

    _updateSelection.trigger();
}

SpoutReceiverPropertyProxy::~SpoutReceiverPropertyProxy() {}

bool SpoutReceiverPropertyProxy::updateReceiver() {
    if (_isSpoutDirty) {
        if (!updateReceiverName(_spoutName.value())) {
            return false;
        }
        _isSpoutDirty = false;
    }
    return SpoutReceiver::updateReceiver();
}

void SpoutReceiverPropertyProxy::releaseReceiver() {
    _isSpoutDirty = true;
    SpoutReceiver::releaseReceiver();
}

SpoutSender::SpoutSender() {}

SpoutSender::~SpoutSender() {}

bool SpoutSender::isCreated() const {
    return _isCreated;
}

bool SpoutSender::isSending() const {
    return _isSending;
}

bool SpoutSender::updateSenderStatus() {
    if (!_isSending) {
        if (_spoutWidth == 0 || _spoutHeight == 0) {
            if (!_isErrorMessageDisplayed) {
                LWARNING(std::format(
                    "Could not create sender for {}, dimensions invalid {}x{}",
                    _currentSpoutName, _spoutWidth, _spoutHeight
                ));
                _isErrorMessageDisplayed = true;
            }
            return false;
        }

        if (_currentSpoutName.empty()) {
            if (!_isErrorMessageDisplayed) {
                LWARNING(std::format("Could not create sender, invalid name"));
                _isErrorMessageDisplayed = true;
            }
            return false;
        }

        ghoul_assert(_currentSpoutName.size() < 256, "Spout name must be < 256");
        char name[256] = { 0 };
        std::memcpy(name, _currentSpoutName.data(), _currentSpoutName.size());

        bool hasCreated = _spoutHandle->CreateSender(name, _spoutWidth, _spoutHeight);
        if (!hasCreated) {
            if (!_isErrorMessageDisplayed) {
                LWARNING(std::format(
                    "Could not create sender for {} -> {}x{}",
                    _currentSpoutName, _spoutWidth, _spoutHeight
                ));
                _isErrorMessageDisplayed = true;
            }
            return false;
        }
    }

    _isErrorMessageDisplayed = false;
    _isSending = true;

    return true;
}

bool SpoutSender::updateSender(unsigned int texture, unsigned int textureType) {
    if (!_spoutHandle || !updateSenderStatus()) {
        return false;
    }

    _spoutHandle->SendTexture(texture, textureType, _spoutWidth, _spoutHeight);

    if (_onUpdateSenderCallback) {
        bool s = _onUpdateSenderCallback(
            _currentSpoutName,
            texture,
            textureType,
            _spoutWidth,
            _spoutHeight
        );
        if (!s) {
            return false;
        }
    }

    return true;
}

bool SpoutSender::updateSenderName(const std::string& name) {
    if (!_spoutHandle) {
        return false;
    }
    if (name == _currentSpoutName) {
        return true;
    }

    releaseSender();

    if (_onUpdateSenderNameCallback) {
        if (!_onUpdateSenderNameCallback(name)) {
            return false;
        }
    }

    _currentSpoutName = name;
    _isCreated = true;

    return true;
}

bool SpoutSender::updateSenderSize(int width, int height) {
    if (!_spoutHandle) {
        return false;
    }
    if (width == static_cast<int>(_spoutWidth) &&
        height == static_cast<int>(_spoutHeight))
    {
        return true;
    }

    releaseSender();

    if (_onUpdateSenderSizeCallback) {
        if (!_onUpdateSenderSizeCallback(width, height)) {
            return false;
        }
    }

    _spoutWidth = width;
    _spoutHeight = height;
    _isCreated = true;

    return true;
}

void SpoutSender::releaseSender() {
    if (!_isSending) {
        return;
    }

    _isCreated = false;
    _isSending = false;
    _isErrorMessageDisplayed = false;
    _currentSpoutName.clear();
    _spoutWidth = 0;
    _spoutHeight = 0;
    if (_onReleaseSenderCallback) {
        _onReleaseSenderCallback();
    }
    if (_spoutHandle) {
        _spoutHandle->ReleaseReceiver();
    }
}

void SpoutSender::release() {
    releaseSender();
    SpoutMain::release();
}

void SpoutSender::onUpdateSenderName(std::function<bool(const std::string&)> callback) {
    _onUpdateSenderNameCallback = std::move(callback);
}

void SpoutSender::onUpdateSenderSize(std::function<bool(int, int)> callback) {
    _onUpdateSenderSizeCallback = std::move(callback);
}

void SpoutSender::onUpdateSender(std::function<bool(const std::string&, unsigned int,
                                                    unsigned int, int, int)> callback)
{
    _onUpdateSenderCallback = std::move(callback);
}

void SpoutSender::onReleaseSender(std::function<void()> callback) {
    _onReleaseSenderCallback = std::move(callback);
}

const properties::Property::PropertyInfo& SpoutSenderPropertyProxy::NameInfoProperty() {
    return NameSenderInfo;
}

documentation::Documentation SpoutSenderPropertyProxy::Documentation() {
    return codegen::doc<SenderParameters>("spout_sender");
}

SpoutSenderPropertyProxy::SpoutSenderPropertyProxy(properties::PropertyOwner& owner,
                                                   const ghoul::Dictionary& dictionary)
    : _spoutName(NameSenderInfo)
{
    const SenderParameters p = codegen::bake<SenderParameters>(dictionary);

    _spoutName = p.spoutName;
    _spoutName.onChange([this]() { _isSpoutDirty = true; });
    owner.addProperty(_spoutName);
}

SpoutSenderPropertyProxy::~SpoutSenderPropertyProxy() {}

bool SpoutSenderPropertyProxy::updateSender(unsigned int texture,
                                            unsigned int textureType)
{
    if (_isSpoutDirty) {
        if (!updateSenderName(_spoutName)) {
            return false;
        }
        _isSpoutDirty = false;
    }
    return SpoutSender::updateSender(texture, textureType);
}

void SpoutSenderPropertyProxy::releaseSender() {
    _isSpoutDirty = true;
    SpoutSender::releaseSender();
}

} // namespace openspace::spout<|MERGE_RESOLUTION|>--- conflicted
+++ resolved
@@ -45,11 +45,7 @@
         "SpoutName",
         "Spout Receiver Name",
         "This value explicitly sets the Spout receiver to use a specific name. If this "
-<<<<<<< HEAD
         "is not a valid name, the first Spout image is used instead",
-=======
-        "is not a valid name, an empty image is used.",
->>>>>>> 7757ec79
         openspace::properties::Property::Visibility::AdvancedUser
     };
 
