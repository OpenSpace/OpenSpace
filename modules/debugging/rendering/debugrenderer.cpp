--- conflicted
+++ resolved
@@ -41,7 +41,6 @@
 
 namespace openspace {
 
-<<<<<<< HEAD
     DebugRenderer* DebugRenderer::_reference = nullptr;
 
     DebugRenderer::DebugRenderer()  {
@@ -60,23 +59,11 @@
 
     DebugRenderer::~DebugRenderer()
     {
-=======
-DebugRenderer::DebugRenderer()
-    : _programObject(OsEng.renderEngine().buildRenderProgram(
-        "BasicDebugShader",
-        "${MODULE_DEBUGGING}/rendering/debugshader_vs.glsl",
-        "${MODULE_DEBUGGING}/rendering/debugshader_fs.glsl"
-    ))
-{
-}
->>>>>>> b72167a2
-
-std::shared_ptr<DebugRenderer> DebugRenderer::ref() {
-    static std::shared_ptr<DebugRenderer> renderer = std::make_shared<DebugRenderer>();
-    return renderer;
-}
-
-<<<<<<< HEAD
+        // nothing to do
+    }
+
+
+
     const DebugRenderer& DebugRenderer::ref() {
         if (_reference == nullptr) {
             try {
@@ -116,40 +103,11 @@
             clippingSpacePoints.size() * sizeof(clippingSpacePoints[0]),
             &clippingSpacePoints[0],
             GL_STATIC_DRAW);
-=======
-void DebugRenderer::renderVertices(const std::vector<glm::vec4>& clippingSpacePoints, GLenum mode, glm::vec4 rgba) const {
-    if (clippingSpacePoints.size() == 0) {
-        return;
-    }
-
-    GLuint _vaoID;
-    glGenVertexArrays(1, &_vaoID);
-    ghoul_assert(_vaoID != 0, "Could not generate vertex arrays");
-
-    GLuint _vertexBufferID;
-    glGenBuffers(1, &_vertexBufferID);
-    ghoul_assert(_vertexBufferID != 0, "Could not create vertex buffer");
-
-    _programObject->activate();
-    _programObject->setUniform("color", rgba);
-
-
-    glBindVertexArray(_vaoID);
-
-
-    // Vertex buffer
-    glBindBuffer(GL_ARRAY_BUFFER, _vertexBufferID);
-    glBufferData(
-        GL_ARRAY_BUFFER,
-        clippingSpacePoints.size() * sizeof(clippingSpacePoints[0]),
-        &clippingSpacePoints[0],
-        GL_STATIC_DRAW);
->>>>>>> b72167a2
-
-    glEnableVertexAttribArray(0);
-    glVertexAttribPointer(0, 4, GL_FLOAT, GL_FALSE, sizeof(clippingSpacePoints[0]), 0);
-
-<<<<<<< HEAD
+
+
+        glEnableVertexAttribArray(0);
+        glVertexAttribPointer(0, 4, GL_FLOAT, GL_FALSE, sizeof(clippingSpacePoints[0]), 0);
+
         // Draw the vertices
         glDrawArrays(mode, 0, clippingSpacePoints.size());
 
@@ -166,6 +124,7 @@
         _programObject->deactivate();
     }
 
+
     void DebugRenderer::renderBoxFaces(const Vertices& clippingSpaceBoxCorners, RGBA rgba) const {
         ghoul_assert(clippingSpaceBoxCorners.size() == 8, "Box must have 8 vertices");
         const Vertices& V = clippingSpaceBoxCorners;
@@ -175,56 +134,28 @@
         // add "sides"
         T.push_back(V[1]); T.push_back(V[0]); T.push_back(V[4]);
         T.push_back(V[4]); T.push_back(V[5]); T.push_back(V[1]);
-=======
-    // uniforms
-
-
-
-    glDrawArrays(mode, 0, clippingSpacePoints.size());
-    GLenum error = glGetError();
-    if (error != GL_NO_ERROR) {
-        LERROR(error);
-    }
-        
-    glBindVertexArray(0);
-
-    glDeleteVertexArrays(1, &_vaoID);
-    glDeleteBuffers(1, &_vertexBufferID);
-    _programObject->deactivate();
-
-}
-
-void DebugRenderer::renderBoxFaces(const std::vector<glm::vec4>& clippingSpaceBoxCorners, glm::vec4 rgba) const {
-    const std::vector<glm::vec4>& V = clippingSpaceBoxCorners;
-    std::vector<glm::vec4> T;
-
-    // add "sides";
-
-    T.push_back(V[1]); T.push_back(V[0]); T.push_back(V[4]);
-    T.push_back(V[4]); T.push_back(V[5]); T.push_back(V[1]);
->>>>>>> b72167a2
-
-    T.push_back(V[3]); T.push_back(V[1]); T.push_back(V[5]);
-    T.push_back(V[5]); T.push_back(V[7]); T.push_back(V[3]);
-
-    T.push_back(V[6]); T.push_back(V[3]); T.push_back(V[7]);
-    T.push_back(V[3]); T.push_back(V[6]); T.push_back(V[2]);
-
-    T.push_back(V[4]); T.push_back(V[2]); T.push_back(V[6]);
-    T.push_back(V[2]); T.push_back(V[4]); T.push_back(V[0]);
-
-    // add "top"
-    T.push_back(V[5]); T.push_back(V[6]); T.push_back(V[7]);
-    T.push_back(V[6]); T.push_back(V[5]); T.push_back(V[4]);
-
-    // add bottom
-    T.push_back(V[0]); T.push_back(V[1]); T.push_back(V[2]);
-    T.push_back(V[3]); T.push_back(V[2]); T.push_back(V[1]);
-
-    renderVertices(T, GL_TRIANGLES, rgba);
-}
-
-<<<<<<< HEAD
+
+
+        T.push_back(V[3]); T.push_back(V[1]); T.push_back(V[5]);
+        T.push_back(V[5]); T.push_back(V[7]); T.push_back(V[3]);
+
+        T.push_back(V[6]); T.push_back(V[3]); T.push_back(V[7]);
+        T.push_back(V[3]); T.push_back(V[6]); T.push_back(V[2]);
+
+        T.push_back(V[4]); T.push_back(V[2]); T.push_back(V[6]);
+        T.push_back(V[2]); T.push_back(V[4]); T.push_back(V[0]);
+
+        // add "top"
+        T.push_back(V[5]); T.push_back(V[6]); T.push_back(V[7]);
+        T.push_back(V[6]); T.push_back(V[5]); T.push_back(V[4]);
+
+        // add bottom
+        T.push_back(V[0]); T.push_back(V[1]); T.push_back(V[2]);
+        T.push_back(V[3]); T.push_back(V[2]); T.push_back(V[1]);
+
+        renderVertices(T, GL_TRIANGLES, rgba);
+    }
+
     void DebugRenderer::renderBoxEdges(const Vertices& clippingSpaceBoxCorners, RGBA rgba) const {
         ghoul_assert(clippingSpaceBoxCorners.size() == 8, "Box must have 8 vertices");
         const Vertices& V = clippingSpaceBoxCorners;
@@ -241,24 +172,9 @@
         lineVertices.push_back(V[1]); lineVertices.push_back(V[3]);
         lineVertices.push_back(V[4]); lineVertices.push_back(V[6]);
         lineVertices.push_back(V[5]); lineVertices.push_back(V[7]);
+
         DebugRenderer::ref().renderVertices(lineVertices, GL_LINES, rgba);
-=======
-void DebugRenderer::renderBoxEdges(const std::vector<glm::vec4>& clippingSpacePoints, glm::vec4 rgba) const {
-    const std::vector<glm::vec4>& V = clippingSpacePoints;
-    std::vector<glm::vec4> lineVertices;
-    for (size_t i = 0; i < 4; i++) {
-        lineVertices.push_back(V[2 * i]);
-        lineVertices.push_back(V[2 * i + 1]);
-        lineVertices.push_back(V[i]);
-        lineVertices.push_back(V[i + 4]);
->>>>>>> b72167a2
-    }
-    lineVertices.push_back(V[0]); lineVertices.push_back(V[2]);
-    lineVertices.push_back(V[1]); lineVertices.push_back(V[3]);
-    lineVertices.push_back(V[4]); lineVertices.push_back(V[6]);
-    lineVertices.push_back(V[5]); lineVertices.push_back(V[7]);
-    DebugRenderer::ref()->renderVertices(lineVertices, GL_LINES, rgba);
-}
+    }
 
     void DebugRenderer::renderNiceBox(const Vertices& clippingSpaceBoxCorners, RGBA rgba) const {
         renderBoxFaces(clippingSpaceBoxCorners, rgba);
@@ -335,4 +251,4 @@
     }
 
 
-} // namespace openspace+} // namespace openspace
