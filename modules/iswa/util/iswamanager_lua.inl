/*****************************************************************************************
 *                                                                                       *
 * OpenSpace                                                                             *
 *                                                                                       *
 * Copyright (c) 2014-2016                                                               *
 *                                                                                       *
 * Permission is hereby granted, free of charge, to any person obtaining a copy of this  *
 * software and associated documentation files (the "Software"), to deal in the Software *
 * without restriction, including without limitation the rights to use, copy, modify,    *
 * merge, publish, distribute, sublicense, and/or sell copies of the Software, and to    *
 * permit persons to whom the Software is furnished to do so, subject to the following   *
 * conditions:                                                                           *
 *                                                                                       *
 * The above copyright notice and this permission notice shall be included in all copies *
 * or substantial portions of the Software.                                              *
 *                                                                                       *
 * THE SOFTWARE IS PROVIDED "AS IS", WITHOUT WARRANTY OF ANY KIND, EXPRESS OR IMPLIED,   *
 * INCLUDING BUT NOT LIMITED TO THE WARRANTIES OF MERCHANTABILITY, FITNESS FOR A         *
 * PARTICULAR PURPOSE AND NONINFRINGEMENT. IN NO EVENT SHALL THE AUTHORS OR COPYRIGHT    *
 * HOLDERS BE LIABLE FOR ANY CLAIM, DAMAGES OR OTHER LIABILITY, WHETHER IN AN ACTION OF  *
 * CONTRACT, TORT OR OTHERWISE, ARISING FROM, OUT OF OR IN CONNECTION WITH THE SOFTWARE  *
 * OR THE USE OR OTHER DEALINGS IN THE SOFTWARE.                                         *
 ****************************************************************************************/

namespace openspace {

namespace luascriptfunctions {

int iswa_addCygnet(lua_State* L) {
    int nArguments = lua_gettop(L);

    int id = -1;
    int resourceType = IswaManager::ResourceType::Texture;
    std::string group = "";

    if(nArguments > 0)
        id = lua_tonumber(L, 1);

    if(nArguments > 1)
        resourceType = lua_tonumber(L, 2);

    if(nArguments > 2)
        group = luaL_checkstring(L, 3);
    
    IswaManager::ref().addIswaCygnet(id, static_cast<IswaManager::ResourceType>(resourceType), group);

    return 0;
}

int iswa_addScreenSpaceCygnet(lua_State* L){
    static const std::string _loggerCat = "addScreenSpaceCygnet";
    using ghoul::lua::errorLocation;

    int nArguments = lua_gettop(L);
    if (nArguments != 1)
        return luaL_error(L, "Expected %i arguments, got %i", 1, nArguments);

    ghoul::Dictionary d;
    try {
        ghoul::lua::luaDictionaryFromState(L, d);
    }
    catch (const ghoul::lua::LuaFormatException& e) {
        LERROR(e.what());
        return 0;
    }

    float id;
    d.getValue("CygnetId", id);
    
    auto cygnetInformation = IswaManager::ref().cygnetInformation(); 
    if(cygnetInformation.find((int)id) == cygnetInformation.end()){
        LWARNING("Could not find Cygnet with id = " + std::to_string(id));
        return 0;
    }

    auto info = cygnetInformation[(int)id];
    std::string name = info->name;
    int updateInterval = info->updateInterval;
    info->selected = true;
 
    if(OsEng.renderEngine().screenSpaceRenderable(name)){
        LERROR("A cygnet with the name \"" + name +"\" already exist");
        return 0;
    }else{
        d.setValue("Name", name);
        d.setValue("Type", "ScreenSpaceCygnet");
        d.setValue("UpdateInterval", (float) updateInterval);

        std::shared_ptr<ScreenSpaceRenderable> s( ScreenSpaceRenderable::createFromDictionary(d) );
        OsEng.renderEngine().registerScreenSpaceRenderable(s);
    }
    return 0;
}

int iswa_removeCygnet(lua_State* L){
    std::string name = luaL_checkstring(L, -1);
    OsEng.scriptEngine().queueScript("openspace.removeSceneGraphNode('" + name + "')");
    // IswaManager::ref().deleteIswaCygnet(s);
    return 0;
}

int iswa_removeScrenSpaceCygnet(lua_State* L){
    static const std::string _loggerCat = "removeScreenSpaceCygnet";

    int id = lua_tonumber(L, 1);

    auto cygnetInformation = IswaManager::ref().cygnetInformation(); 
    if(cygnetInformation.find(id) == cygnetInformation.end()){
        LWARNING("Could not find Cygnet with id = " + std::to_string(id));
        return 0;
    }

    auto info = cygnetInformation[id];
    info->selected = false;

    std::string script = "openspace.unregisterScreenSpaceRenderable('" + cygnetInformation[id]->name + "');";
    OsEng.scriptEngine().queueScript(script);
    return 0;
}

int iswa_removeGroup(lua_State* L){
    std::string name = luaL_checkstring(L, -1);
<<<<<<< HEAD
=======
    // IswaManager::ref().unregisterGroup(id);
>>>>>>> 4bec28d6

    auto groups = IswaManager::ref().groups(); 
    if(groups.find(name) != groups.end())
        groups[name]->clearGroup();

    return 0;
}

int iswa_addCdfFiles(lua_State* L){
    std::string path = luaL_checkstring(L, 1);
    IswaManager::ref().addCdfFiles(path);

    return 0;
}

int iswa_addKameleonPlanes(lua_State* L){
    std::string group = luaL_checkstring(L, 1);
    int pos = lua_tonumber(L, 2);
    IswaManager::ref().addKameleonCdf(group, pos);

    return 0;
}

int iswa_setBaseUrl(lua_State* L){
    std::string url = luaL_checkstring(L, 1);
    IswaManager::ref().setBaseUrl(url);
    return 0;
}

int iswa_clearGroupBuildData(lua_State* L){
    std::string name = luaL_checkstring(L, 1);
    IswaManager::ref().clearGroupBuildData(name);
    return 0;
}

int iswa_setBaseUrl(lua_State* L){
    std::string url = luaL_checkstring(L, 1);
    IswaManager::ref().setBaseUrl(url);
    return 0;
}

}// namespace luascriptfunctions

}// namespace openspace<|MERGE_RESOLUTION|>--- conflicted
+++ resolved
@@ -120,10 +120,6 @@
 
 int iswa_removeGroup(lua_State* L){
     std::string name = luaL_checkstring(L, -1);
-<<<<<<< HEAD
-=======
-    // IswaManager::ref().unregisterGroup(id);
->>>>>>> 4bec28d6
 
     auto groups = IswaManager::ref().groups(); 
     if(groups.find(name) != groups.end())
@@ -159,12 +155,6 @@
     return 0;
 }
 
-int iswa_setBaseUrl(lua_State* L){
-    std::string url = luaL_checkstring(L, 1);
-    IswaManager::ref().setBaseUrl(url);
-    return 0;
-}
-
 }// namespace luascriptfunctions
 
 }// namespace openspace