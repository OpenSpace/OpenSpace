/*****************************************************************************************
*                                                                                       *
* OpenSpace                                                                             *
*                                                                                       *
* Copyright (c) 2014-2016                                                               *
*                                                                                       *
* Permission is hereby granted, free of charge, to any person obtaining a copy of this  *
* software and associated documentation files (the "Software"), to deal in the Software *
* without restriction, including without limitation the rights to use, copy, modify,    *
* merge, publish, distribute, sublicense, and/or sell copies of the Software, and to    *
* permit persons to whom the Software is furnished to do so, subject to the following   *
* conditions:                                                                           *
*                                                                                       *
* The above copyright notice and this permission notice shall be included in all copies *
* or substantial portions of the Software.                                              *
*                                                                                       *
* THE SOFTWARE IS PROVIDED "AS IS", WITHOUT WARRANTY OF ANY KIND, EXPRESS OR IMPLIED,   *
* INCLUDING BUT NOT LIMITED TO THE WARRANTIES OF MERCHANTABILITY, FITNESS FOR A         *
* PARTICULAR PURPOSE AND NONINFRINGEMENT. IN NO EVENT SHALL THE AUTHORS OR COPYRIGHT    *
* HOLDERS BE LIABLE FOR ANY CLAIM, DAMAGES OR OTHER LIABILITY, WHETHER IN AN ACTION OF  *
* CONTRACT, TORT OR OTHERWISE, ARISING FROM, OUT OF OR IN CONNECTION WITH THE SOFTWARE  *
* OR THE USE OR OTHER DEALINGS IN THE SOFTWARE.                                         *
****************************************************************************************/

#include <modules/iswa/rendering/screenspacecygnet.h>
#include <ghoul/io/texture/texturereader.h>
#include <ghoul/filesystem/filesystem>
#include <openspace/util/time.h>
#include <modules/iswa/util/iswamanager.h>

namespace {
    const std::string _loggerCat = "ScreenSpaceCygnet";
}

namespace openspace {

ScreenSpaceCygnet::ScreenSpaceCygnet(const ghoul::Dictionary& dictionary)
    : ScreenSpaceImage(dictionary)
    , _updateInterval("updateInterval", "Update Interval", 1.0, 0.0 , 10.0)
{
    // hacky, have to first get as float and then cast to int.
    float cygnetid;
    dictionary.getValue("CygnetId", cygnetid);
    _cygnetId = (int)cygnetid;
    
    // setName("iSWACygnet" + std::to_string(_cygnetId));
    addProperty(_updateInterval);

    _downloadImage = true;

    _url = ISWAManager::ref().iSWAurl(_cygnetId);
    _realTime = std::chrono::duration_cast<std::chrono::milliseconds>(std::chrono::system_clock::now().time_since_epoch());
    _lastUpdateRealTime = _realTime;
<<<<<<< HEAD

    return isReady();
}

bool ScreenSpaceCygnet::deinitialize(){
    OsEng.gui()._screenSpaceProperty.unregisterProperties(name());

    glDeleteVertexArrays(1, &_quad);
    _quad = 0;

    glDeleteBuffers(1, &_vertexPositionBuffer);
    _vertexPositionBuffer = 0;

    _texture = nullptr;

     RenderEngine& renderEngine = OsEng.renderEngine();
    if (_shader) {
        renderEngine.removeRenderProgram(_shader);
        _shader = nullptr;
    }

    return true;
=======
>>>>>>> e6ac01a1
}

ScreenSpaceCygnet::~ScreenSpaceCygnet(){}

void ScreenSpaceCygnet::update(){
    _realTime = std::chrono::duration_cast<std::chrono::milliseconds>(std::chrono::system_clock::now().time_since_epoch());
    int updateInterval = (int) (_updateInterval.value()*1000);
    bool timeToUpdate = ((_realTime.count()-_lastUpdateRealTime.count()) > updateInterval) &&
                        (Time::ref().deltaTime() != 0);

    if(updateInterval != 0 && (Time::ref().timeJumped() || timeToUpdate )){
        _url = ISWAManager::ref().iSWAurl(_cygnetId);
        updateTexture();
        _lastUpdateRealTime = _realTime;
    }

    if(_futureImage.valid() && DownloadManager::futureReady(_futureImage)) {
        loadTexture();
    }
}

<<<<<<< HEAD
bool ScreenSpaceCygnet::isReady() const{
    bool ready = true;
    if (!_shader)
        ready &= false;
    if(!_texture)
        ready &= false;
    return ready;
}

void ScreenSpaceCygnet::updateTexture(){

    if(_futureImage.valid())
        return;

    std::future<DownloadManager::MemoryFile> future = ISWAManager::ref().fetchImageCygnet(_cygnetId);
    if(future.valid()){
        _futureImage = std::move(future);
    }
}

void ScreenSpaceCygnet::loadTexture() {

    DownloadManager::MemoryFile imageFile = _futureImage.get();

    if(imageFile.corrupted)
        return;

    std::unique_ptr<ghoul::opengl::Texture> texture = ghoul::io::TextureReader::ref().loadTexture(
        (void*) imageFile.buffer,
        imageFile.size, 
        imageFile.format);

    if (texture) {
        LDEBUG("Loaded texture from iswa cygnet with id: '" << _cygnetId << "'");

        texture->uploadTexture();
        // Textures of planets looks much smoother with AnisotropicMipMap rather than linear
        texture->setFilter(ghoul::opengl::Texture::FilterMode::Linear);

        _texture = std::move(texture);
    }
}
=======
>>>>>>> e6ac01a1
}<|MERGE_RESOLUTION|>--- conflicted
+++ resolved
@@ -51,31 +51,6 @@
     _url = ISWAManager::ref().iSWAurl(_cygnetId);
     _realTime = std::chrono::duration_cast<std::chrono::milliseconds>(std::chrono::system_clock::now().time_since_epoch());
     _lastUpdateRealTime = _realTime;
-<<<<<<< HEAD
-
-    return isReady();
-}
-
-bool ScreenSpaceCygnet::deinitialize(){
-    OsEng.gui()._screenSpaceProperty.unregisterProperties(name());
-
-    glDeleteVertexArrays(1, &_quad);
-    _quad = 0;
-
-    glDeleteBuffers(1, &_vertexPositionBuffer);
-    _vertexPositionBuffer = 0;
-
-    _texture = nullptr;
-
-     RenderEngine& renderEngine = OsEng.renderEngine();
-    if (_shader) {
-        renderEngine.removeRenderProgram(_shader);
-        _shader = nullptr;
-    }
-
-    return true;
-=======
->>>>>>> e6ac01a1
 }
 
 ScreenSpaceCygnet::~ScreenSpaceCygnet(){}
@@ -96,50 +71,4 @@
         loadTexture();
     }
 }
-
-<<<<<<< HEAD
-bool ScreenSpaceCygnet::isReady() const{
-    bool ready = true;
-    if (!_shader)
-        ready &= false;
-    if(!_texture)
-        ready &= false;
-    return ready;
-}
-
-void ScreenSpaceCygnet::updateTexture(){
-
-    if(_futureImage.valid())
-        return;
-
-    std::future<DownloadManager::MemoryFile> future = ISWAManager::ref().fetchImageCygnet(_cygnetId);
-    if(future.valid()){
-        _futureImage = std::move(future);
-    }
-}
-
-void ScreenSpaceCygnet::loadTexture() {
-
-    DownloadManager::MemoryFile imageFile = _futureImage.get();
-
-    if(imageFile.corrupted)
-        return;
-
-    std::unique_ptr<ghoul::opengl::Texture> texture = ghoul::io::TextureReader::ref().loadTexture(
-        (void*) imageFile.buffer,
-        imageFile.size, 
-        imageFile.format);
-
-    if (texture) {
-        LDEBUG("Loaded texture from iswa cygnet with id: '" << _cygnetId << "'");
-
-        texture->uploadTexture();
-        // Textures of planets looks much smoother with AnisotropicMipMap rather than linear
-        texture->setFilter(ghoul::opengl::Texture::FilterMode::Linear);
-
-        _texture = std::move(texture);
-    }
-}
-=======
->>>>>>> e6ac01a1
 }