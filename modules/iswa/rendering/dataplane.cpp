--- conflicted
+++ resolved
@@ -119,6 +119,16 @@
             }
         });
 
+        _groupEvent->subscribe(name(), "autoFilterChanged", [&](ghoul::Dictionary dict){
+            LDEBUG(name() + " Event autoFilterChanged");
+            _autoFilter.setValue(dict.value<bool>("autoFilter"));
+        });
+
+        _groupEvent->subscribe(name(), "updateGroup", [&](ghoul::Dictionary dict){
+            LDEBUG(name() + " Event updateGroup");
+            loadTexture();
+        });
+
     }else{
         OsEng.gui()._iswa.registerProperty(&_useLog);
         OsEng.gui()._iswa.registerProperty(&_useHistogram);
@@ -157,68 +167,6 @@
         setTransferFunctions(_transferFunctionsFile.value());
     });
 
-<<<<<<< HEAD
-    _groupEvent->subscribe(name(), "useLogChanged", [&](const ghoul::Dictionary& dict){
-        LDEBUG(name() + " Event useLogChanged");
-        _useLog.setValue(dict.value<bool>("useLog"));
-    });
-
-    _groupEvent->subscribe(name(), "normValuesChanged", [&](ghoul::Dictionary dict){
-        LDEBUG(name() + " Event normValuesChanged");
-        std::shared_ptr<glm::vec2> values;
-        bool success = dict.getValue("normValues", values);
-        if(success){
-            _normValues.setValue(*values);            
-        }
-    });
-
-    _groupEvent->subscribe(name(), "useHistogramChanged", [&](ghoul::Dictionary dict){
-        LDEBUG(name() + " Event useHistogramChanged");
-        _useHistogram.setValue(dict.value<bool>("useHistogram"));
-    });
-
-    _groupEvent->subscribe(name(), "autoFilterChanged", [&](ghoul::Dictionary dict){
-        LDEBUG(name() + " Event autoFilterChanged");
-        _autoFilter.setValue(dict.value<bool>("autoFilter"));
-    });
-
-    _groupEvent->subscribe(name(), "dataOptionsChanged", [&](ghoul::Dictionary dict){
-        LDEBUG(name() + " Event dataOptionsChanged");
-        std::shared_ptr<std::vector<int> > values;
-        bool success = dict.getValue("dataOptions", values);
-        if(success){
-            _dataOptions.setValue(*values);            
-        }
-    });
-
-    _groupEvent->subscribe(name(), "transferFunctionsChanged", [&](ghoul::Dictionary dict){
-        LDEBUG(name() + " Event transferFunctionsChanged");
-        _transferFunctionsFile.setValue(dict.value<std::string>("transferFunctions"));
-    });
-
-    _groupEvent->subscribe(name(), "backgroundValuesChanged", [&](ghoul::Dictionary dict){
-        LDEBUG(name() + " Event backgroundValuesChanged");
-        std::shared_ptr<glm::vec2> values;
-        bool success = dict.getValue("backgroundValues", values);
-        if(success){
-            _backgroundValues.setValue(*values);            
-        }
-    });
-
-    _groupEvent->subscribe(name(), "clearGroup", [&](ghoul::Dictionary dict){
-        LDEBUG(name() + " Event clearGroup");
-        OsEng.scriptEngine().queueScript("openspace.removeSceneGraphNode('" + name() + "')");
-    });
-
-
-    _groupEvent->subscribe(name(), "updateGroup", [&](ghoul::Dictionary dict){
-        LDEBUG(name() + " Event updateGroup");
-        // deinitialize();
-        updateTexture();
-    });
-
-=======
->>>>>>> 4bcb6973
     return true;
 }
 
@@ -242,6 +190,7 @@
     if(!_dataOptions.options().size()){ // load options for value selection
         fillOptions();
         _dataProcessor->addValues(_dataBuffer, _dataOptions);
+        _group->updateGroup();
     }
 
     std::vector<float*> data = _dataProcessor->readData2(_dataBuffer, _dataOptions);
