// /*****************************************************************************************
//  *                                                                                       *
//  * OpenSpace                                                                             *
//  *                                                                                       *
//  * Copyright (c) 2014-2016                                                               *
//  *                                                                                       *
//  * Permission is hereby granted, free of charge, to any person obtaining a copy of this  *
//  * software and associated documentation files (the "Software"), to deal in the Software *
//  * without restriction, including without limitation the rights to use, copy, modify,    *
//  * merge, publish, distribute, sublicense, and/or sell copies of the Software, and to    *
//  * permit persons to whom the Software is furnished to do so, subject to the following   *
//  * conditions:                                                                           *
//  *                                                                                       *
//  * The above copyright notice and this permission notice shall be included in all copies *
//  * or substantial portions of the Software.                                              *
//  *                                                                                       *
//  * THE SOFTWARE IS PROVIDED "AS IS", WITHOUT WARRANTY OF ANY KIND, EXPRESS OR IMPLIED,   *
//  * INCLUDING BUT NOT LIMITED TO THE WARRANTIES OF MERCHANTABILITY, FITNESS FOR A         *
//  * PARTICULAR PURPOSE AND NONINFRINGEMENT. IN NO EVENT SHALL THE AUTHORS OR COPYRIGHT    *
//  * HOLDERS BE LIABLE FOR ANY CLAIM, DAMAGES OR OTHER LIABILITY, WHETHER IN AN ACTION OF  *
//  * CONTRACT, TORT OR OTHERWISE, ARISING FROM, OUT OF OR IN CONNECTION WITH THE SOFTWARE  *
//  * OR THE USE OR OTHER DEALINGS IN THE SOFTWARE.                                         *
//  ****************************************************************************************/
#include <modules/iswa/rendering/textureplane.h>
#include <openspace/engine/openspaceengine.h>
#include <openspace/rendering/renderengine.h>
#include <ghoul/filesystem/filesystem>
#include <ghoul/io/texture/texturereader.h>
#include <ghoul/opengl/programobject.h>
#include <ghoul/opengl/texture.h>
#include <ghoul/opengl/textureunit.h>
#include <modules/kameleon/include/kameleonwrapper.h>
#include <openspace/scene/scene.h>
#include <openspace/scene/scenegraphnode.h>
#include <openspace/util/time.h>
#include <openspace/util/spicemanager.h>

namespace {
	const std::string _loggerCat = "TexutePlane";
}

namespace openspace {

TexturePlane::TexturePlane() 
	:CygnetPlane()
	,_futureTexture(nullptr)
{
	_id = id();
	setName("TexturePlane" + std::to_string(_id));
	registerProperties();

	_fileExtension = "";
	_path = "";

	_cygnetId.onChange([this](){ 
		std::remove(absPath(_path).c_str());
		_fileExtension = "";
		_path = "";
		ISWAManager::ref().fileExtension(_cygnetId.value(), &_fileExtension);
	});
}


TexturePlane::~TexturePlane(){
    
}


bool TexturePlane::initialize(){
	_modelScale = glm::vec4(3, 3, 3, 10);
	_pscOffset  = glm::vec4(0, 0, 0, 1);

	CygnetPlane::initialize();

	ISWAManager::ref().fileExtension(_cygnetId.value(), &_fileExtension);

    return isReady();
}

bool TexturePlane::deinitialize(){
	CygnetPlane::deinitialize();

	glDeleteVertexArrays(1, &_quad);
	_quad = 0;

	glDeleteBuffers(1, &_vertexPositionBuffer);
	_vertexPositionBuffer = 0;

    RenderEngine& renderEngine = OsEng.renderEngine();
    if (_shader) {
        renderEngine.removeRenderProgram(_shader);
        _shader = nullptr;
    }

    std::remove(absPath(_path).c_str());

	return true;
}

void TexturePlane::render(){
	psc position = _parent->worldPosition();

	glm::mat4 transform = glm::mat4(1.0);
	transform = glm::inverse(OsEng.renderEngine().camera()->viewRotationMatrix());

	float textureRatio = (float (_texture->height()/float(_texture->width())));
	transform = glm::scale(transform, glm::vec3(1, textureRatio, 1));

	glm::mat4 rotx = glm::rotate(transform, static_cast<float>(M_PI_2), glm::vec3(1, 0, 0));
	glm::mat4 roty = glm::rotate(transform, static_cast<float>(M_PI_2), glm::vec3(0, 1, 0));
	// glm::mat4 rot = glm::mat4(1.0);
/*	for (int i = 0; i < 3; i++){
		for (int j = 0; j < 3; j++){
			transform[i][j] = static_cast<float>(_stateMatrix[i][j]);
		}
	}*/

	//transform = transform * roty * rotx;
	//position += transform*glm::vec4(-_pscOffset.x, _pscOffset.z, _pscOffset.y, _pscOffset.w); 

	// transform = glm::rotate(transform, _roatation.value()[0], glm::vec3(1,0,0));
	// transform = glm::rotate(transform, _roatation.value()[1], glm::vec3(0,1,0));
	// transform = glm::rotate(transform, _roatation.value()[2], glm::vec3(0,0,1));

	// Activate shader
	_shader->activate();
	glEnable(GL_ALPHA_TEST);
	glDisable(GL_CULL_FACE);
	_shader->setUniform("ViewProjection", OsEng.renderEngine().camera()->viewProjectionMatrix());
	_shader->setUniform("ModelTransform", transform);
	setPscUniforms(_shader.get(), OsEng.renderEngine().camera(), position);

	ghoul::opengl::TextureUnit unit;
	unit.activate();
	_texture->bind();
	_shader->setUniform("texture1", unit);

	glBindVertexArray(_quad);
	glDrawArrays(GL_TRIANGLES, 0, 6);
	glEnable(GL_CULL_FACE);
	
	_shader->deactivate();

}

void TexturePlane::update(){
<<<<<<< HEAD
	if(_path != ""){
		CygnetPlane::update();
		if(_futureTexture && _futureTexture->isFinished){
			_path = absPath("${OPENSPACE_DATA}/"+_futureTexture->filePath);
			loadTexture();

			delete _futureTexture; 
			_futureTexture = nullptr;
		}
	} else {
		if(_fileExtension == ""){
			//send new request
		} else{
			_path = "${OPENSPACE_DATA}/"+ name()+_fileExtension;
			updateTexture();
		}
=======
	if(_planeIsDirty)
		createPlane();

	CygnetPlane::update();

	if(_futureTexture && _futureTexture->isFinished){
		_path = absPath("${OPENSPACE_DATA}/"+_futureTexture->filePath);
		loadTexture();

		delete _futureTexture; 
		_futureTexture = nullptr;
>>>>>>> f7643769
	}
}

void TexturePlane::setParent(){
	_parent = OsEng.renderEngine().scene()->sceneGraphNode("Sun");
}

void TexturePlane::updateTexture(){
	DownloadManager::FileFuture* future = ISWAManager::ref().downloadImage(_cygnetId.value(), absPath(_path));
	if(future){
		_futureTexture = future;
	}
}

void TexturePlane::loadTexture() {

		std::unique_ptr<ghoul::opengl::Texture> texture = ghoul::io::TextureReader::ref().loadTexture(absPath(_path));

		if (texture) {
			LDEBUG("Loaded texture from '" << absPath(_path) << "'");

			texture->uploadTexture();
			// Textures of planets looks much smoother with AnisotropicMipMap rather than linear
			texture->setFilter(ghoul::opengl::Texture::FilterMode::Linear);

            _texture = std::move(texture);
		}
	
}

int TexturePlane::id(){
		static int id = 0;
		return id++;
}

}// namespace openspace<|MERGE_RESOLUTION|>--- conflicted
+++ resolved
@@ -144,7 +144,8 @@
 }
 
 void TexturePlane::update(){
-<<<<<<< HEAD
+	//if(_planeIsDirty)
+	//	createPlane();
 	if(_path != ""){
 		CygnetPlane::update();
 		if(_futureTexture && _futureTexture->isFinished){
@@ -161,19 +162,6 @@
 			_path = "${OPENSPACE_DATA}/"+ name()+_fileExtension;
 			updateTexture();
 		}
-=======
-	if(_planeIsDirty)
-		createPlane();
-
-	CygnetPlane::update();
-
-	if(_futureTexture && _futureTexture->isFinished){
-		_path = absPath("${OPENSPACE_DATA}/"+_futureTexture->filePath);
-		loadTexture();
-
-		delete _futureTexture; 
-		_futureTexture = nullptr;
->>>>>>> f7643769
 	}
 }
 
