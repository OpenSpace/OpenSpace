--- conflicted
+++ resolved
@@ -110,10 +110,6 @@
     });
 
     _type = IswaManager::CygnetType::Data;
-<<<<<<< HEAD
-=======
-    
->>>>>>> 8306df26
 
     dictionary.getValue("kwPath", _kwPath);
     
