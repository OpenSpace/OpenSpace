// /*****************************************************************************************
//  *                                                                                       *
//  * OpenSpace                                                                             *
//  *                                                                                       *
//  * Copyright (c) 2014-2016                                                               *
//  *                                                                                       *
//  * Permission is hereby granted, free of charge, to any person obtaining a copy of this  *
//  * software and associated documentation files (the "Software"), to deal in the Software *
//  * without restriction, including without limitation the rights to use, copy, modify,    *
//  * merge, publish, distribute, sublicense, and/or sell copies of the Software, and to    *
//  * permit persons to whom the Software is furnished to do so, subject to the following   *
//  * conditions:                                                                           *
//  *                                                                                       *
//  * The above copyright notice and this permission notice shall be included in all copies *
//  * or substantial portions of the Software.                                              *
//  *                                                                                       *
//  * THE SOFTWARE IS PROVIDED "AS IS", WITHOUT WARRANTY OF ANY KIND, EXPRESS OR IMPLIED,   *
//  * INCLUDING BUT NOT LIMITED TO THE WARRANTIES OF MERCHANTABILITY, FITNESS FOR A         *
//  * PARTICULAR PURPOSE AND NONINFRINGEMENT. IN NO EVENT SHALL THE AUTHORS OR COPYRIGHT    *
//  * HOLDERS BE LIABLE FOR ANY CLAIM, DAMAGES OR OTHER LIABILITY, WHETHER IN AN ACTION OF  *
//  * CONTRACT, TORT OR OTHERWISE, ARISING FROM, OUT OF OR IN CONNECTION WITH THE SOFTWARE  *
//  * OR THE USE OR OTHER DEALINGS IN THE SOFTWARE.                                         *
//  ****************************************************************************************/

#include <modules/iswa/rendering/kameleonplane.h>
#include <ghoul/filesystem/filesystem>
#include <ghoul/io/texture/texturereader.h>
#include <ghoul/opengl/programobject.h>
#include <ghoul/opengl/textureunit.h>
#include <modules/kameleon/include/kameleonwrapper.h>
#include <openspace/scene/scene.h>
#include <openspace/scene/scenegraphnode.h>
#include <openspace/engine/openspaceengine.h>
#include <openspace/rendering/renderengine.h>
#include <openspace/util/spicemanager.h>
#include <openspace/util/time.h>
#include <ghoul/filesystem/filesystem.h>
#include <fstream>
#include <modules/iswa/ext/json/json.hpp>
#include <modules/iswa/rendering/iswagroup.h>


namespace {
    using json = nlohmann::json;
    const std::string _loggerCat = "KameleonPlane";
}

namespace openspace {

KameleonPlane::KameleonPlane(const ghoul::Dictionary& dictionary)
    :CygnetPlane(dictionary)
    ,_useLog("useLog","Use Logarithm", false)
    ,_useHistogram("useHistogram", "Use Histogram", false)
    ,_autoFilter("autoFilter", "Auto Filter", true)
    ,_normValues("normValues", "Normalize Values", glm::vec2(1.0,1.0), glm::vec2(0), glm::vec2(5.0))
    ,_backgroundValues("backgroundValues", "Background Values", glm::vec2(0.0), glm::vec2(0), glm::vec2(1.0))
    ,_transferFunctionsFile("transferfunctions", "Transfer Functions", "${SCENE}/iswa/tfs/hot.tf")
    ,_dataOptions("dataOptions", "Data Options")
    ,_fieldlines("fieldlineSeedsIndexFile", "Fieldline Seedpoints")
    ,_resolution("resolution", "Resolutionx100", 1, 1, 5)
    ,_slice("slice", "Slice", 0.0, 0.0, 1.0)
{       
    std::string name;
    dictionary.getValue("Name", name);
    setName(name);

    registerProperties();

    addProperty(_useLog);
    addProperty(_useHistogram);
    addProperty(_autoFilter);
    addProperty(_normValues);
    addProperty(_backgroundValues);
    addProperty(_resolution);
    addProperty(_slice);
    addProperty(_transferFunctionsFile);
    addProperty(_dataOptions);
    addProperty(_fieldlines);


    _type = IswaManager::CygnetType::Data;

    dictionary.getValue("kwPath", _kwPath);
    
    std::string fieldlineIndexFile;
    dictionary.getValue("fieldlineSeedsIndexFile", _fieldlineIndexFile);

    std::string axis;
    dictionary.getValue("axisCut", axis);

    OsEng.gui()._iswa.registerProperty(&_slice);

    if(axis == "x"){
        _scale = _data->scale.x;
        _data->scale.x = 0;
        _data->offset.x = 0;

        _slice.setValue(0.8);
    }else if(axis == "y"){
        _scale = _data->scale.y;
        _data->scale.y = 0;
        // _data->offset.y = 0;

        _slice.setValue((_data->offset.y -_data->gridMin.y)/_scale);
    }else{
        _scale = _data->scale.z;
        _data->scale.z = 0;
        // _data->offset.z = 0;

        _slice.setValue((_data->offset.z - _data->gridMin.z)/_scale);
    }
}

KameleonPlane::~KameleonPlane(){


}

bool KameleonPlane::deinitialize(){
    IswaCygnet::deinitialize();
    _fieldlines.set(std::vector<int>());
    _kw = nullptr;
}

bool KameleonPlane::initialize(){
    _kw = std::make_shared<KameleonWrapper>(absPath(_kwPath));
    // IswaCygnet::initialize();
    _textures.push_back(nullptr);

    if(!_data->groupName.empty()){
        initializeGroup();
    }
    
    initializeTime();
    createGeometry();
    createShader();

    readFieldlinePaths(absPath(_fieldlineIndexFile));

    if(_group){
        _dataProcessor = _group->dataProcessor();
<<<<<<< HEAD
        // _fieldlines.setValue(_group->fieldlineValue());
        // updateFieldlineSeeds();
=======

        _groupEvent->subscribe(name(), "useLogChanged", [&](const ghoul::Dictionary& dict){
            LDEBUG(name() + " Event useLogChanged");
            _useLog.setValue(dict.value<bool>("useLog"));
        });

        _groupEvent->subscribe(name(), "normValuesChanged", [&](ghoul::Dictionary dict){
            LDEBUG(name() + " Event normValuesChanged");
            std::shared_ptr<glm::vec2> values;
            bool success = dict.getValue("normValues", values);
            if(success){
                _normValues.setValue(*values);            
            }
        });

        _groupEvent->subscribe(name(), "useHistogramChanged", [&](ghoul::Dictionary dict){
            LDEBUG(name() + " Event useHistogramChanged");
            _useHistogram.setValue(dict.value<bool>("useHistogram"));
        });

        _groupEvent->subscribe(name(), "dataOptionsChanged", [&](ghoul::Dictionary dict){
            LDEBUG(name() + " Event dataOptionsChanged");
            std::shared_ptr<std::vector<int> > values;
            bool success = dict.getValue("dataOptions", values);
            if(success){
                _dataOptions.setValue(*values);            
            }
        });

        _groupEvent->subscribe(name(), "transferFunctionsChanged", [&](ghoul::Dictionary dict){
            LDEBUG(name() + " Event transferFunctionsChanged");
            _transferFunctionsFile.setValue(dict.value<std::string>("transferFunctions"));
        });

        _groupEvent->subscribe(name(), "backgroundValuesChanged", [&](ghoul::Dictionary dict){
            LDEBUG(name() + " Event backgroundValuesChanged");
            std::shared_ptr<glm::vec2> values;
            bool success = dict.getValue("backgroundValues", values);
            if(success){
                _backgroundValues.setValue(*values);            
            }
        });
>>>>>>> 4bcb6973
    }else{
        OsEng.gui()._iswa.registerProperty(&_useLog);
        OsEng.gui()._iswa.registerProperty(&_useHistogram);
        OsEng.gui()._iswa.registerProperty(&_autoFilter);
        OsEng.gui()._iswa.registerProperty(&_normValues);
        OsEng.gui()._iswa.registerProperty(&_backgroundValues);
        OsEng.gui()._iswa.registerProperty(&_resolution);
        OsEng.gui()._iswa.registerProperty(&_transferFunctionsFile);
        OsEng.gui()._iswa.registerProperty(&_fieldlines);
        OsEng.gui()._iswa.registerProperty(&_dataOptions);
    
        _dataProcessor = std::make_shared<DataProcessor>(
            _useLog.value(),
            _useHistogram.value(),
            _normValues
        );
    }
    
    setTransferFunctions(_transferFunctionsFile.value());

    _normValues.onChange([this](){
        _dataProcessor->normValues(_normValues.value());
        loadTexture();
    });

    _useLog.onChange([this](){
        _dataProcessor->useLog(_useLog.value());
        loadTexture();
    });

    _useHistogram.onChange([this](){
        _dataProcessor->useHistogram(_useHistogram.value());
        loadTexture();
    });

    _transferFunctionsFile.onChange([this](){
        setTransferFunctions(_transferFunctionsFile.value());
    });

    _resolution.onChange([this](){
        for(int i=0; i<_textures.size(); i++){
            _textures[i] = std::move(nullptr);
        }
        _dataProcessor->clear();
        updateTexture();
    });

    _slice.onChange([this](){
        updateTexture();
    });
    
    _fieldlines.onChange([this](){ 
        updateFieldlineSeeds();
    });


<<<<<<< HEAD
    _transferFunctionsFile.onChange([this](){
        LDEBUG(name() + " Event setTransferFunctionsFileChanged");
        setTransferFunctions(_transferFunctionsFile.value());
    });

    _groupEvent->subscribe(name(), "enabledChanged", [&](const ghoul::Dictionary& dict){
        LDEBUG(name() + " Event enabledChanged");
        _enabled.setValue(dict.value<bool>("enabled"));
    });


    _groupEvent->subscribe(name(), "useLogChanged", [&](const ghoul::Dictionary& dict){
        LDEBUG(name() + " Event useLogChanged");
        _useLog.setValue(dict.value<bool>("useLog"));
    });

    _groupEvent->subscribe(name(), "normValuesChanged", [&](ghoul::Dictionary dict){
        LDEBUG(name() + " Event normValuesChanged");
        std::shared_ptr<glm::vec2> values;
        bool success = dict.getValue("normValues", values);
        if(success){
            _normValues.setValue(*values);            
        }
    });

    _groupEvent->subscribe(name(), "useHistogramChanged", [&](ghoul::Dictionary dict){
        LDEBUG(name() + " Event useHistogramChanged");
        _useHistogram.setValue(dict.value<bool>("useHistogram"));
    });

    _groupEvent->subscribe(name(), "autoFilterChanged", [&](ghoul::Dictionary dict){
        LDEBUG(name() + " Event autoFilterChanged");
        _autoFilter.setValue(dict.value<bool>("autoFilter"));
    });

    _groupEvent->subscribe(name(), "dataOptionsChanged", [&](ghoul::Dictionary dict){
        LDEBUG(name() + " Event dataOptionsChanged");
        std::shared_ptr<std::vector<int> > values;
        bool success = dict.getValue("dataOptions", values);
        if(success){
            _dataOptions.setValue(*values);            
        }
    });

    // _groupEvent->subscribe(name(), "fieldlinesChanged", [&](ghoul::Dictionary dict){
    //     LDEBUG(name() + " Event fieldlinesChanged");
    //     std::shared_ptr<std::vector<int> > values;
    //     bool success = dict.getValue("fieldlines", values);
    //     if(success){
    //         _fieldlines.setValue(*values);      
    //     }
    // });

    _groupEvent->subscribe(name(), "transferFunctionsChanged", [&](ghoul::Dictionary dict){
        LDEBUG(name() + " Event transferFunctionsChanged");
        _transferFunctionsFile.setValue(dict.value<std::string>("transferFunctions"));
    });

    _groupEvent->subscribe(name(), "backgroundValuesChanged", [&](ghoul::Dictionary dict){
        LDEBUG(name() + " Event backgroundValuesChanged");
        std::shared_ptr<glm::vec2> values;
        bool success = dict.getValue("backgroundValues", values);
        if(success){
            _backgroundValues.setValue(*values);            
        }
    });

    _groupEvent->subscribe(name(), "clearGroup", [&](ghoul::Dictionary dict){
        LDEBUG(name() + " Event clearGroup");
        // _delete.setValue(true);
        OsEng.scriptEngine().queueScript("openspace.removeSceneGraphNode('" + name() + "')");
    });

    _groupEvent->subscribe(name(), "updateGroup", [&](ghoul::Dictionary dict){
        LDEBUG(name() + " Event updateGroup");
        // deinitialize();
        updateTexture();
    });

=======
>>>>>>> 4bcb6973
    fillOptions();
    updateTexture();

	return true;
}

bool KameleonPlane::loadTexture() {
    std::vector<int> selectedOptions = _dataOptions.value();
    auto options = _dataOptions.options();
    
    for(int option : selectedOptions){
        if(!_dataSlices[option]){

            std::stringstream memorystream(options[option].description);
            std::string optionName;
            getline(memorystream, optionName, '/');
            getline(memorystream, optionName, '/');
            // std::cout << options[option].description << std::endl;
            _dataSlices[option] = _kw->getUniformSliceValues(optionName, _dimensions, _slice.value());
            if(!_textures[option]){
                _dataProcessor->addValuesFromKameleonData(_dataSlices[option], _dimensions, options.size(), option);
                _group->updateGroup();
            }
        }
    }

    std::vector<float*> data = _dataProcessor->processKameleonData2(_dataSlices, _dimensions, _dataOptions);

    if(data.empty())
        return false;

    if(_autoFilter.value())
        _backgroundValues.setValue(_dataProcessor->filterValues());
    
    bool texturesReady = false;
    for(int option: selectedOptions){
        float* values = data[option];
        if(!values) continue;

        if(!_textures[option]){
            std::unique_ptr<ghoul::opengl::Texture> texture =  std::make_unique<ghoul::opengl::Texture>(
                                                                    values, 
                                                                    _textureDimensions,
                                                                    ghoul::opengl::Texture::Format::Red,
                                                                    GL_RED, 
                                                                    GL_FLOAT,
                                                                    ghoul::opengl::Texture::FilterMode::Linear,
                                                                    ghoul::opengl::Texture::WrappingMode::ClampToEdge
                                                                );

            if(texture){
                texture->uploadTexture();
                texture->setFilter(ghoul::opengl::Texture::FilterMode::Linear);
                _textures[option] = std::move(texture);
            }
        }else{
            _textures[option]->setPixelData(values);
            _textures[option]->uploadTexture();
        }
        texturesReady = true;
    }

    return texturesReady;  
}

bool KameleonPlane::updateTexture(){
    _dimensions = glm::size3_t(_resolution.value()*100);
    if(_data->scale.x == 0){
        _dimensions.x = 1;
        _dimensions.z = (int) _dimensions.y * (_data->scale.y/_data->scale.z);
        _textureDimensions = glm::size3_t(_dimensions.y, _dimensions.z, 1);

        _data->offset.x = _data->gridMin.x+_slice.value()*_scale;

    }else if(_data->scale.y == 0){
        _dimensions.y = 1;
        _dimensions.z = (int) _dimensions.x * (_data->scale.x/_data->scale.z);
        _textureDimensions = glm::size3_t(_dimensions.x, _dimensions.z, 1);

        _data->offset.y = _data->gridMin.y+_slice.value()*_scale;
    }else{
        _dimensions.z = 1;
        _dimensions.y = (int) _dimensions.x * (_data->scale.x/_data->scale.y); 
        _textureDimensions = glm::size3_t(_dimensions.x, _dimensions.y, 1);

        _data->offset.z = _data->gridMin.z+_slice.value()*_scale;
    }

    for(int i=0; i<_dataSlices.size(); ++i){
        float* slice = _dataSlices[i];
        if(slice){
            _dataSlices[i] = nullptr;
            delete slice;
        }
    }

    _textureDirty = true;

    return true;
}


bool KameleonPlane::readyToRender(){
    return (!_textures.empty() && !_transferFunctions.empty());
}

void KameleonPlane::setUniformAndTextures(){
    std::vector<int> selectedOptions = _dataOptions.value();
    int activeTextures = selectedOptions.size();
    int activeTransferfunctions = _transferFunctions.size();

    ghoul::opengl::TextureUnit txUnits[10];
    int j = 0;
    for(int option : selectedOptions){
        if(_textures[option]){
            txUnits[j].activate();
            _textures[option]->bind();
            _shader->setUniform(
                "textures[" + std::to_string(j) + "]",
                txUnits[j]
            );

            j++;
        }
    }

    if(activeTextures > 0){
        if(selectedOptions.back()>=activeTransferfunctions)
            activeTransferfunctions = 1;
    }

    ghoul::opengl::TextureUnit tfUnits[10];
    j = 0;

    if((activeTransferfunctions == 1)){
        tfUnits[0].activate();
        _transferFunctions[0]->bind();
        _shader->setUniform(
            "transferFunctions[0]",
            tfUnits[0]
        );
    }else{
        for(int option : selectedOptions){
            if(_transferFunctions[option]){
                tfUnits[j].activate();
                _transferFunctions[option]->bind();
                _shader->setUniform(
                "transferFunctions[" + std::to_string(j) + "]",
                tfUnits[j]
                );

                j++;
            }
        }
    }

    _shader->setUniform("numTextures", activeTextures);
    _shader->setUniform("numTransferFunctions", activeTransferfunctions);
    _shader->setUniform("backgroundValues", _backgroundValues.value());
    _shader->setUniform("transparency", _alpha.value());
}

bool KameleonPlane::createShader(){
    if (_shader == nullptr) {
        // DatePlane Program
        RenderEngine& renderEngine = OsEng.renderEngine();
        _shader = renderEngine.buildRenderProgram("DataPlaneProgram",
            "${MODULE_ISWA}/shaders/dataplane_vs.glsl",
            "${MODULE_ISWA}/shaders/dataplane_fs.glsl"
            );
        if (!_shader) return false;
    }
}

void KameleonPlane::setTransferFunctions(std::string tfPath){
    std::string line;
    std::ifstream tfFile(absPath(tfPath));

    std::vector<std::shared_ptr<TransferFunction>> tfs;

    if(tfFile.is_open()){
        while(getline(tfFile, line)){
            std::shared_ptr<TransferFunction> tf = std::make_shared<TransferFunction>(absPath(line));
            if(tf){
                tfs.push_back(tf);
            }
        }
    }

    if(!tfs.empty()){
        _transferFunctions.clear();
        _transferFunctions = tfs;
    }
}

void KameleonPlane::fillOptions(){
    std::vector<std::string> options = _kw->getVariables();
    int numOptions = 0;

    for(std::string option : options){
        if(option.size() < 4 && option != "x" && option != "y" && option != "z"){
            _dataOptions.addOption({numOptions, name()+"/"+option});
            _dataSlices.push_back(nullptr);
            _textures.push_back(nullptr);
            numOptions++;
        }
    }
    if(_group){
        _group->registerOptions(_dataOptions.options());
        _dataOptions.setValue(_group->dataOptionsValue());
    }else{
        _dataOptions.setValue(std::vector<int>(1,0));
        // IswaManager::ref().registerOptionsToGroup(_data->groupName, _dataOptions.options());
    }
    _dataOptions.onChange([this](){loadTexture();});
}

void KameleonPlane::updateFieldlineSeeds(){
    std::vector<int> selectedOptions = _fieldlines.value();

    // SeedPath == map<int selectionValue, tuple< string name, string path, bool active > >
    for (auto& seedPath: _fieldlineState) {
        // if this option was turned off
        if( std::find(selectedOptions.begin(), selectedOptions.end(), seedPath.first)==selectedOptions.end() && std::get<2>(seedPath.second)){
            if(OsEng.renderEngine().scene()->sceneGraphNode(std::get<0>(seedPath.second)) == nullptr) return;
            
            LDEBUG("Removed fieldlines: " + std::get<0>(seedPath.second));
            OsEng.scriptEngine().queueScript("openspace.removeSceneGraphNode('" + std::get<0>(seedPath.second) + "')");
            std::get<2>(seedPath.second) = false;
        // if this option was turned on
        } else if( std::find(selectedOptions.begin(), selectedOptions.end(), seedPath.first)!=selectedOptions.end() && !std::get<2>(seedPath.second)) {
            if(OsEng.renderEngine().scene()->sceneGraphNode(std::get<0>(seedPath.second)) != nullptr) return;
            LDEBUG("Created fieldlines: " + std::get<0>(seedPath.second));
            IswaManager::ref().createFieldline(std::get<0>(seedPath.second), _kwPath, std::get<1>(seedPath.second));
            std::get<2>(seedPath.second) = true;
        }
    }
}

void KameleonPlane::readFieldlinePaths(std::string indexFile){
    LINFO("Reading seed points paths from file '" << indexFile << "'");
    if(_group){
        _group->setFieldlineInfo(indexFile, _kwPath);
        return;
    }

    // Read the index file from disk
    std::ifstream seedFile(indexFile);
    if (!seedFile.good())
        LERROR("Could not open seed points file '" << indexFile << "'");
    else {
        std::string line;
        std::string fileContent;
        while (std::getline(seedFile, line)) {
            fileContent += line;
        }

        try{
            //Parse and add each fieldline as an selection
            json fieldlines = json::parse(fileContent);
            int i = 0;
            std::string fullName = name();
            std::string partName = fullName.substr(0,fullName.find_last_of("-"));
            std::cout << fullName << std::endl;
            std::cout << partName << std::endl;
            for (json::iterator it = fieldlines.begin(); it != fieldlines.end(); ++it) {


                _fieldlines.addOption({i, name()+"/"+it.key()});
                _fieldlineState[i] = std::make_tuple(partName+"/"+it.key(), it.value(), false);
                i++;
            }
            // if(_group)
            //     _group->registerFieldLineOptions(_fieldlines.options());

        } catch(const std::exception& e) {
            LERROR("Error when reading json file with paths to seedpoints: " + std::string(e.what()));
        }
    }
}

}// namespace openspace<|MERGE_RESOLUTION|>--- conflicted
+++ resolved
@@ -111,10 +111,7 @@
     }
 }
 
-KameleonPlane::~KameleonPlane(){
-
-
-}
+KameleonPlane::~KameleonPlane(){}
 
 bool KameleonPlane::deinitialize(){
     IswaCygnet::deinitialize();
@@ -139,10 +136,6 @@
 
     if(_group){
         _dataProcessor = _group->dataProcessor();
-<<<<<<< HEAD
-        // _fieldlines.setValue(_group->fieldlineValue());
-        // updateFieldlineSeeds();
-=======
 
         _groupEvent->subscribe(name(), "useLogChanged", [&](const ghoul::Dictionary& dict){
             LDEBUG(name() + " Event useLogChanged");
@@ -185,7 +178,16 @@
                 _backgroundValues.setValue(*values);            
             }
         });
->>>>>>> 4bcb6973
+
+        _groupEvent->subscribe(name(), "autoFilterChanged", [&](ghoul::Dictionary dict){
+            LDEBUG(name() + " Event autoFilterChanged");
+            _autoFilter.setValue(dict.value<bool>("autoFilter"));
+        });
+
+        _groupEvent->subscribe(name(), "updateGroup", [&](ghoul::Dictionary dict){
+            LDEBUG(name() + " Event updateGroup");
+            loadTexture();
+        });
     }else{
         OsEng.gui()._iswa.registerProperty(&_useLog);
         OsEng.gui()._iswa.registerProperty(&_useHistogram);
@@ -241,89 +243,6 @@
         updateFieldlineSeeds();
     });
 
-
-<<<<<<< HEAD
-    _transferFunctionsFile.onChange([this](){
-        LDEBUG(name() + " Event setTransferFunctionsFileChanged");
-        setTransferFunctions(_transferFunctionsFile.value());
-    });
-
-    _groupEvent->subscribe(name(), "enabledChanged", [&](const ghoul::Dictionary& dict){
-        LDEBUG(name() + " Event enabledChanged");
-        _enabled.setValue(dict.value<bool>("enabled"));
-    });
-
-
-    _groupEvent->subscribe(name(), "useLogChanged", [&](const ghoul::Dictionary& dict){
-        LDEBUG(name() + " Event useLogChanged");
-        _useLog.setValue(dict.value<bool>("useLog"));
-    });
-
-    _groupEvent->subscribe(name(), "normValuesChanged", [&](ghoul::Dictionary dict){
-        LDEBUG(name() + " Event normValuesChanged");
-        std::shared_ptr<glm::vec2> values;
-        bool success = dict.getValue("normValues", values);
-        if(success){
-            _normValues.setValue(*values);            
-        }
-    });
-
-    _groupEvent->subscribe(name(), "useHistogramChanged", [&](ghoul::Dictionary dict){
-        LDEBUG(name() + " Event useHistogramChanged");
-        _useHistogram.setValue(dict.value<bool>("useHistogram"));
-    });
-
-    _groupEvent->subscribe(name(), "autoFilterChanged", [&](ghoul::Dictionary dict){
-        LDEBUG(name() + " Event autoFilterChanged");
-        _autoFilter.setValue(dict.value<bool>("autoFilter"));
-    });
-
-    _groupEvent->subscribe(name(), "dataOptionsChanged", [&](ghoul::Dictionary dict){
-        LDEBUG(name() + " Event dataOptionsChanged");
-        std::shared_ptr<std::vector<int> > values;
-        bool success = dict.getValue("dataOptions", values);
-        if(success){
-            _dataOptions.setValue(*values);            
-        }
-    });
-
-    // _groupEvent->subscribe(name(), "fieldlinesChanged", [&](ghoul::Dictionary dict){
-    //     LDEBUG(name() + " Event fieldlinesChanged");
-    //     std::shared_ptr<std::vector<int> > values;
-    //     bool success = dict.getValue("fieldlines", values);
-    //     if(success){
-    //         _fieldlines.setValue(*values);      
-    //     }
-    // });
-
-    _groupEvent->subscribe(name(), "transferFunctionsChanged", [&](ghoul::Dictionary dict){
-        LDEBUG(name() + " Event transferFunctionsChanged");
-        _transferFunctionsFile.setValue(dict.value<std::string>("transferFunctions"));
-    });
-
-    _groupEvent->subscribe(name(), "backgroundValuesChanged", [&](ghoul::Dictionary dict){
-        LDEBUG(name() + " Event backgroundValuesChanged");
-        std::shared_ptr<glm::vec2> values;
-        bool success = dict.getValue("backgroundValues", values);
-        if(success){
-            _backgroundValues.setValue(*values);            
-        }
-    });
-
-    _groupEvent->subscribe(name(), "clearGroup", [&](ghoul::Dictionary dict){
-        LDEBUG(name() + " Event clearGroup");
-        // _delete.setValue(true);
-        OsEng.scriptEngine().queueScript("openspace.removeSceneGraphNode('" + name() + "')");
-    });
-
-    _groupEvent->subscribe(name(), "updateGroup", [&](ghoul::Dictionary dict){
-        LDEBUG(name() + " Event updateGroup");
-        // deinitialize();
-        updateTexture();
-    });
-
-=======
->>>>>>> 4bcb6973
     fillOptions();
     updateTexture();
 
