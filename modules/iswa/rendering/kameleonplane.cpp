--- conflicted
+++ resolved
@@ -33,6 +33,7 @@
 #include <openspace/scene/scene.h>
 #include <ghoul/filesystem/filesystem>
 
+
 namespace {
     using json = nlohmann::json;
     const std::string _loggerCat = "KameleonPlane";
@@ -59,12 +60,7 @@
     std::string axis;
     dictionary.getValue("axisCut", axis);
 
-<<<<<<< HEAD
-    OsEng.gui()._iswa.registerProperty(&_slice);
-
     //specifies cut plane in 3D cdf file
-=======
->>>>>>> 4bec28d6
     if(axis == "x")         _cut = 0;
     else if (axis == "y")   _cut = 1;
     else                    _cut = 2;
@@ -108,19 +104,7 @@
         _dataProcessor = _group->dataProcessor();
         subscribeToGroup();
     }else{
-<<<<<<< HEAD
-        // OsEng.gui()._iswa.registerProperty(&_useLog);
-        OsEng.gui()._iswa.registerProperty(&_useHistogram);
-        OsEng.gui()._iswa.registerProperty(&_autoFilter);
-        OsEng.gui()._iswa.registerProperty(&_normValues);
-        OsEng.gui()._iswa.registerProperty(&_resolution);
-        OsEng.gui()._iswa.registerProperty(&_transferFunctionsFile);
-        OsEng.gui()._iswa.registerProperty(&_fieldlines);
-        OsEng.gui()._iswa.registerProperty(&_dataOptions);
-        if(!_autoFilter.value())
-            OsEng.gui()._iswa.registerProperty(&_backgroundValues);
-=======
->>>>>>> 4bec28d6
+
         _dataProcessor = std::make_shared<DataProcessorKameleon>();
 
         //If autofiler is on, background values property should be hidden
@@ -231,10 +215,6 @@
 
 bool KameleonPlane::updateTextureResource(){
     _data->offset[_cut] = _data->gridMin[_cut]+_slice.value()*_scale;
-<<<<<<< HEAD
-=======
-    // _textureDirty = true;
->>>>>>> 4bec28d6
     updateTexture();
     return true;
 }
