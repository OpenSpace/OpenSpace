/*****************************************************************************************
*                                                                                       *
* OpenSpace                                                                             *
*                                                                                       *
* Copyright (c) 2014-2015                                                               *
*                                                                                       *
* Permission is hereby granted, free of charge, to any person obtaining a copy of this  *
* software and associated documentation files (the "Software"), to deal in the Software *
* without restriction, including without limitation the rights to use, copy, modify,    *
* merge, publish, distribute, sublicense, and/or sell copies of the Software, and to    *
* permit persons to whom the Software is furnished to do so, subject to the following   *
* conditions:                                                                           *
*                                                                                       *
* The above copyright notice and this permission notice shall be included in all copies *
* or substantial portions of the Software.                                              *
*                                                                                       *
* THE SOFTWARE IS PROVIDED "AS IS", WITHOUT WARRANTY OF ANY KIND, EXPRESS OR IMPLIED,   *
* INCLUDING BUT NOT LIMITED TO THE WARRANTIES OF MERCHANTABILITY, FITNESS FOR A         *
* PARTICULAR PURPOSE AND NONINFRINGEMENT. IN NO EVENT SHALL THE AUTHORS OR COPYRIGHT    *
* HOLDERS BE LIABLE FOR ANY CLAIM, DAMAGES OR OTHER LIABILITY, WHETHER IN AN ACTION OF  *
* CONTRACT, TORT OR OTHERWISE, ARISING FROM, OUT OF OR IN CONNECTION WITH THE SOFTWARE  *
* OR THE USE OR OTHER DEALINGS IN THE SOFTWARE.                                         *
****************************************************************************************/
#include <modules/iswa/rendering/iswacontainer.h>
#include <ghoul/filesystem/filesystem>
#include <modules/kameleon/include/kameleonwrapper.h>
#include <modules/iswa/rendering/dataplane.h>
#include <modules/iswa/rendering/textureplane.h>
#include <modules/iswa/rendering/screenspacecygnet.h>
#include <modules/iswa/util/iswamanager.h>
#include <openspace/rendering/renderable.h>
#include <modules/iswa/ext/json/json.hpp>


namespace {
    using json = nlohmann::json;
    const std::string _loggerCat = "ISWAContainer";
}

namespace openspace{

ISWAContainer::ISWAContainer(const ghoul::Dictionary& dictionary)
    :Renderable(dictionary)
{
    ISWAManager::initialize();
    ISWAManager::ref().setContainer(this);
    std::string textureCygnets;
    std::string dataCygnets;
    dictionary.getValue("TextureCygnets", textureCygnets);
    dictionary.getValue("DataCygnets", dataCygnets);
    std::cout << textureCygnets << std::endl;
    std::cout << dataCygnets << std::endl;
    
    if(textureCygnets != ""){
        json j = json::parse(textureCygnets);
        for (auto& id : j) {
            ISWAManager::ref().addISWACygnet(id, "TEXTURE");
        }
    }
    
    if(dataCygnets != ""){
        json j = json::parse(dataCygnets);
        for (auto& id : j) {
            ISWAManager::ref().addISWACygnet(id, "DATA");
        }
    }
}

ISWAContainer::~ISWAContainer(){}

bool ISWAContainer::initialize(){
    

<<<<<<< HEAD
	ISWAManager::ref().addISWACygnet(0, "BATSRUS.cdf");
	// ISWAManager::ref().addISWACygnet(5, "Screen");
	// ISWAManager::ref().addISWACygnet(7, "Sun");
=======
    // ISWAManager::ref().addISWACygnet(0, "BATSRUS.cdf");
    // ISWAManager::ref().addISWACygnet(5, "Screen");
    // ISWAManager::ref().addISWACygnet(7, "Sun");
>>>>>>> c56e5675

    return true;
}

bool ISWAContainer::deinitialize(){
    for(auto iSWACygnet : _iSWACygnets)
        iSWACygnet->deinitialize();

    return true;
}

bool ISWAContainer::isReady() const { return true; }

void ISWAContainer::render(const RenderData& data){
    // for(auto iSWACygnet : _iSWACygnets){
    //     if(iSWACygnet->isEnabled() && iSWACygnet->isReady()){
    //         iSWACygnet->render(data);
    //     }
    // }
} 

void ISWAContainer::update(const UpdateData& data){

    // // Create iSWAcygnets if a ExtensionFuture in _extFutures is finished loading.
    // // Then remove it from the _extFutures vector.
    // for (auto it = _extFutures.begin(); it != _extFutures.end(); )
    // {
    //     if ((*it)->isFinished) {
    //         std::string path = "${OPENSPACE_DATA}/scene/iswa/" + std::to_string((*it)->id) + (*it)->extension;
            
    //         std::shared_ptr<Metadata> data = std::make_shared<Metadata>();
    //         data->id = (*it)->id;
    //         data->path = path;
    //         data->parent = (*it)->parent;

    //         std::shared_ptr<ISWACygnet> cygnet = ISWAManager::ref().createISWACygnet(data);
    //         if(cygnet){
    //             _iSWACygnets.push_back(cygnet);
    //         }
    //         it = _extFutures.erase( it );
    //     }
    //     else {
    //         ++it;
    //     }
    // }

    // if(!_deletedCygnets.empty())
    //     _deletedCygnets.clear();

    // for(auto& iSWACygnet : _iSWACygnets)
    //     iSWACygnet->update(data);
}

void ISWAContainer::addISWACygnet(std::string path){
    // std::shared_ptr<Metadata> data = std::make_shared<Metadata>();
    // data->id = 0;
    // data->path = path;

    // std::shared_ptr<ISWACygnet> cygnet = ISWAManager::ref().createISWACygnet(data);
    // if(cygnet){
    //     _iSWACygnets.push_back(cygnet);
    // }

}

void ISWAContainer::addISWACygnet(int id, std::string data){
    // std::shared_ptr<ExtensionFuture> extFuture = ISWAManager::ref().fileExtension(id);
    // extFuture->parent = data;
    // _extFutures.push_back(extFuture);
}

void ISWAContainer::addISWACygnet(std::shared_ptr<ISWACygnet> cygnet){
    // if(cygnet){
    //     _iSWACygnets.push_back(cygnet);
    // }
}

void ISWAContainer::deleteISWACygnet(std::string name){
    // std::shared_ptr<ISWACygnet> c = iSWACygnet(name);

    // auto it = std::find(
    //     _iSWACygnets.begin(),
    //     _iSWACygnets.end(),
    //     c
    // );

    // if (it != _iSWACygnets.end()) {
    //     c->deinitialize();
    //     _deletedCygnets.push_back(c);
    //     _iSWACygnets.erase(it);
    // }
}

std::shared_ptr<ISWACygnet> ISWAContainer::iSWACygnet(std::string name){
/*    for(auto cygnet : _iSWACygnets){
        if(cygnet->name() == name){
            return cygnet;
        }
    }*/
    return nullptr;
}
}<|MERGE_RESOLUTION|>--- conflicted
+++ resolved
@@ -69,18 +69,9 @@
 ISWAContainer::~ISWAContainer(){}
 
 bool ISWAContainer::initialize(){
-    
-
-<<<<<<< HEAD
-	ISWAManager::ref().addISWACygnet(0, "BATSRUS.cdf");
-	// ISWAManager::ref().addISWACygnet(5, "Screen");
-	// ISWAManager::ref().addISWACygnet(7, "Sun");
-=======
     // ISWAManager::ref().addISWACygnet(0, "BATSRUS.cdf");
     // ISWAManager::ref().addISWACygnet(5, "Screen");
     // ISWAManager::ref().addISWACygnet(7, "Sun");
->>>>>>> c56e5675
-
     return true;
 }
 
