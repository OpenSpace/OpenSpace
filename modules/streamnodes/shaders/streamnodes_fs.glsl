/*****************************************************************************************
 *                                                                                       *
 * OpenSpace                                                                             *
 *                                                                                       *
 * Copyright (c) 2014-2020                                                               *
 *                                                                                       *
 * Permission is hereby granted, free of charge, to any person obtaining a copy of this  *
 * software and associated documentation files (the "Software"), to deal in the Software *
 * without restriction, including without limitation the rights to use, copy, modify,    *
 * merge, publish, distribute, sublicense, and/or sell copies of the Software, and to    *
 * permit persons to whom the Software is furnished to do so, subject to the following   *
 * conditions:                                                                           *
 *                                                                                       *
 * The above copyright notice and this permission notice shall be included in all copies *
 * or substantial portions of the Software.                                              *
 *                                                                                       *
 * THE SOFTWARE IS PROVIDED "AS IS", WITHOUT WARRANTY OF ANY KIND, EXPRESS OR IMPLIED,   *
 * INCLUDING BUT NOT LIMITED TO THE WARRANTIES OF MERCHANTABILITY, FITNESS FOR A         *
 * PARTICULAR PURPOSE AND NONINFRINGEMENT. IN NO EVENT SHALL THE AUTHORS OR COPYRIGHT    *
 * HOLDERS BE LIABLE FOR ANY CLAIM, DAMAGES OR OTHER LIABILITY, WHETHER IN AN ACTION OF  *
 * CONTRACT, TORT OR OTHERWISE, ARISING FROM, OUT OF OR IN CONNECTION WITH THE SOFTWARE  *
 * OR THE USE OR OTHER DEALINGS IN THE SOFTWARE.                                         *
 ****************************************************************************************/

#include "fragment.glsl"

uniform sampler2D texture1;
uniform bool drawCircles;
uniform bool drawHollow;
uniform bool useGaussian;
uniform bool usingCameraPerspective;
//uniform float testChange;
uniform bool pulsatingAlways;
uniform bool usingPulse;
uniform bool usingGaussianPulse;
uniform vec3 cameraPos;
uniform vec4 streamColor;

in vec2 vs_st;
in vec4 vs_color;
in float vs_depth;
in float vs_closeToEarth;
in flat double vs_time;
in float camera_IsCloseEnough;

Fragment getFragment() {
    if (vs_color.a == 0) {
        discard;
    }

    vec4 fragColor = vs_color;
    vec2 pos = vec2(0.5)-vs_st;

    float r = length(pos)*2.0;
    float a = atan(pos.y,pos.x);
    float f = cos(a*3.);

    vec3 color = vec3(0.0);
    color = vec3( 1.-smoothstep(f,f, r) );

    //fragColor = vec4(color, 1.0);

    Fragment frag;
    frag.depth = vs_depth;
    frag.color = fragColor;
    vec2 coord = gl_PointCoord - vec2(0.5);
   
  // if(camera_IsCloseEnough > 0.5){
    /*zif(length(coord.x) > 0.15){
        if(length(coord.y) > 0.15){
            discard;
        }
    }*/

    if(drawCircles){
        if(length(coord) > 0.5){
            discard;
        }
    }

    // if(vs_closeToEarth > 0.5){
    if(drawHollow && length(coord) < 0.4){
        //frag.color.xyz = streamColor.xyz;
        if(vs_closeToEarth > 0.5 || distance(cameraPos, vec3(0)) < 500000000000.f){
            if(usingGaussianPulse && usingCameraPerspective){
                if(vs_closeToEarth > 0.5){
                    if(length(coord) < 0.3){
                        if(pulsatingAlways || camera_IsCloseEnough > 0.5){
                            float e = 2.718055f;
                            float y = 1 * pow(e, - (pow(length(coord), 2)) /( 2 * pow(0.2, 2))); 
                            if(y < 0.05){
                                discard;
                            }
                        frag.color.a = y;
                        }
                    }
                }
                else{
                    discard;
                }
            }
            else{
                discard;
            }   
        }
    }

    //}
    // outline
    /*
    if(length(coord) > 0.4){
        frag.color = vec4(1, 1, 1, 1);
    }
    */
    /*
    if(length(coord) < 0.1){
        frag.color.a = 1.0;
    }
    */
    //float alphaV = 1 - smoothstep(0, 1, length(coord));
    float e = 2.718055f;

   if(useGaussian){
       float y = 1 * pow(e, - (pow(length(coord), 2)) /( 2 * pow(0.2, 2))); 
       if(y < 0.05){
           discard;
       }
   frag.color.a = y;
   }
    //}

    if(usingPulse && usingCameraPerspective){
        if(vs_closeToEarth > 0.5){
            if(pulsatingAlways || camera_IsCloseEnough > 0.5){
<<<<<<< HEAD
                if(length(coord) > 0.46){
                //if length(coord) > 0.32){
                //if length(coord) > 0.40){

                //frag.color = vec4(1,1,1,1);
                    float speed = 60.f;
                    int modulusResult = int(double(speed) * vs_time) % 60;
                    if(modulusResult > 0 && modulusResult < 30){
                        //frag.color = vec4(1, 1, 1, 1);
                        discard;
                        //discard;
=======
                if(length(coord) > 0.40){ //0.46 (utan vec4(1, 1, 1, 1)), 0.4, 0.32 
                frag.color = vec4(1,1,1,1); //HÄR
                    float speed = 60.f;
                    int modulusResult = int(double(speed) * vs_time) % 60;
                    if(modulusResult > 0 && modulusResult < 30){
                        //discard; 
>>>>>>> 3f7e35a6
                    }
                }
            }
        }
    }
    
    //homecooked solution to get similar to normal distribution
    /*
        float alphaV = sqrt(pow(1 - length(coord), 3));
            alphaV = pow(alphaV, 3);
        if(alphaV < 0.1){
            discard;
        }
        */
   
    //else{
    //frag.color.a = alphaV;
    //}   
    
    //vec2 coord = gl_PointCoord;
    
    /*
    vec2 coord = gl_PointCoord;
    if(coord.y > 0.5){
    discard;
    }
    */
    //if(vs_st.x != -1){
    //if (gl_FrontFacing) {
    //    frag.color = texture(texture1, vs_st);
   // }
   // else {
   //     frag.color = texture(texture1, vec2(1 - vs_st.s, vs_st.t));
   // }
   // }

    // G-Buffer
   // frag.gPosition = vec4(0.0); //vs_gPosition;
    frag.gPosition  = vec4(1e27, 1e27, 1e27, 1.0);
    frag.gNormal    = vec4(0.0, 0.0, 0.0, 1.0);
    // There is no normal here
    // TODO: Add the correct normal if necessary (JCC)
    //frag.gNormal = vec4(0.0, 0.0, -1.0, 1.0);

    return frag;
}<|MERGE_RESOLUTION|>--- conflicted
+++ resolved
@@ -132,26 +132,12 @@
     if(usingPulse && usingCameraPerspective){
         if(vs_closeToEarth > 0.5){
             if(pulsatingAlways || camera_IsCloseEnough > 0.5){
-<<<<<<< HEAD
-                if(length(coord) > 0.46){
-                //if length(coord) > 0.32){
-                //if length(coord) > 0.40){
-
-                //frag.color = vec4(1,1,1,1);
-                    float speed = 60.f;
-                    int modulusResult = int(double(speed) * vs_time) % 60;
-                    if(modulusResult > 0 && modulusResult < 30){
-                        //frag.color = vec4(1, 1, 1, 1);
-                        discard;
-                        //discard;
-=======
                 if(length(coord) > 0.40){ //0.46 (utan vec4(1, 1, 1, 1)), 0.4, 0.32 
                 frag.color = vec4(1,1,1,1); //HÄR
                     float speed = 60.f;
                     int modulusResult = int(double(speed) * vs_time) % 60;
                     if(modulusResult > 0 && modulusResult < 30){
                         //discard; 
->>>>>>> 3f7e35a6
                     }
                 }
             }
