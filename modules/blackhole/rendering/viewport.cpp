--- conflicted
+++ resolved
@@ -35,29 +35,14 @@
 
         std::vector<float> data(screenSize.x * screenSize.y * 2, 0.0f);
 
-<<<<<<< HEAD
-      
-=======
-        float z = -1.0f; 
->>>>>>> 65b89c2c
         for (int i = 0; i < screenSize.y; i++) {
             float y = (i - screenSize.y / 2) * stepSize;
             for (int j = 0; j < screenSize.x; j++) {
                 float x = (j - screenSize.x / 2) * stepSize;
-<<<<<<< HEAD
                 int index = (screenSize.x * i + j) * 2;
 
                 data[index] = x;
                 data[index + 1] = y;
-=======
-
-                float theta = atan2(sqrt(x * x + y * y) , z);
-                float phi = atan2(y, x);
-
-                int index = (screenSize.x * i + j) * 2;
-                data[index] = phi;
-                data[index + 1] = theta;
->>>>>>> 65b89c2c
             }
         }
         updateViewGridTexture(data, screenSize);
