--- conflicted
+++ resolved
@@ -1,13 +1,9 @@
 uniform sampler2D texture1;
 uniform float borderWidth;
-<<<<<<< HEAD
 uniform vec2 targetDimensions;
 uniform bool showCrosshair;
-=======
-uniform vec2 targetRatio;
-uniform float fieldOfView;
 uniform vec3 borderColor;
->>>>>>> 74609230
+
 
 in vec2 vs_st;
 in vec4 vs_position;
@@ -34,25 +30,16 @@
     vec3 crosshair = vec3(crossLine(crossWidth*ratio, (vs_st).x) + crossLine(crossWidth, (vs_st).y));
 
     // draw square border
-<<<<<<< HEAD
     vec2 bl = step(vec2(borderWidth),(1.0-vs_st));         // bottom-left line 
     vec2 tr = step(vec2(borderWidth),vs_st);               // top-right line 
     vec3 border = vec3(tr.x * tr.y * bl.x * bl.y);
 
-    frag.color = vec4(1,1,1,1);
-    
     // show crosshair or border 
-    if(showCrosshair) {
-=======
-    vec2 bl = step(vec2(borderWidth),(1.0-vs_st)*targetRatio);    // bottom-left line
-    vec2 tr = step(vec2(borderWidth),vs_st*targetRatio);        // top-right line
-    vec3 border = vec3(tr.x * tr.y * bl.x * bl.y);
-
     frag.color = vec4(1,1,1,1);
     frag.color.rgb = vec3(borderColor / 255);
 
-    if(fieldOfView < 10.f) {
->>>>>>> 74609230
+    if(showCrosshair) {
+
         frag.color = vec4(1,1,1,1);
         if(crosshair == vec3(0.0)) {
             frag.color.a = 0.0;
@@ -66,25 +53,3 @@
 
     return frag;
 }
-
-
-    /*
-    if(crosshair == vec3(0.0) {
-        frag.color.a = 0.0;
-    }
-    */
-
-
-    /*
-        // draw square border
-    vec2 bl = step(vec2(borderWidth),(1.0-vs_st)*targetRatio);    // bottom-left line
-    vec2 tr = step(vec2(borderWidth),vs_st*targetRatio);        // top-right line
-    vec3 border = vec3(tr.x * tr.y * bl.x * bl.y);
-
-    frag.color = vec4(1,1,1,1);
-
-    if(border == vec3(1.0)) {
-        frag.color.a = 0.0;
-    }
-
-    */