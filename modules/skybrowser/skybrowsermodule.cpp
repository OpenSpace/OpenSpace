/*****************************************************************************************
 *                                                                                       *
 * OpenSpace                                                                             *
 *                                                                                       *
 * Copyright (c) 2014-2021                                                               *
 *                                                                                       *
 * Permission is hereby granted, free of charge, to any person obtaining a copy of this  *
 * software and associated documentation files (the "Software"), to deal in the Software *
 * without restriction, including without limitation the rights to use, copy, modify,    *
 * merge, publish, distribute, sublicense, and/or sell copies of the Software, and to    *
 * permit persons to whom the Software is furnished to do so, subject to the following   *
 * conditions:                                                                           *
 *                                                                                       *
 * The above copyright notice and this permission notice shall be included in all copies *
 * or substantial portions of the Software.                                              *
 *                                                                                       *
 * THE SOFTWARE IS PROVIDED "AS IS", WITHOUT WARRANTY OF ANY KIND, EXPRESS OR IMPLIED,   *
 * INCLUDING BUT NOT LIMITED TO THE WARRANTIES OF MERCHANTABILITY, FITNESS FOR A         *
 * PARTICULAR PURPOSE AND NONINFRINGEMENT. IN NO EVENT SHALL THE AUTHORS OR COPYRIGHT    *
 * HOLDERS BE LIABLE FOR ANY CLAIM, DAMAGES OR OTHER LIABILITY, WHETHER IN AN ACTION OF  *
 * CONTRACT, TORT OR OTHERWISE, ARISING FROM, OUT OF OR IN CONNECTION WITH THE SOFTWARE  *
 * OR THE USE OR OTHER DEALINGS IN THE SOFTWARE.                                         *
 ****************************************************************************************/

#include <modules/skybrowser/skybrowsermodule.h>

 //#include <modules/webbrowser/webbrowsermodule.h>
 //#include <modules/webbrowser/include/screenspacebrowser.h>
#include <modules/base/rendering/screenspaceimagelocal.h>
#include <openspace/rendering/screenspacerenderable.h>

#include <openspace/rendering/renderable.h>
#include <openspace/rendering/renderengine.h>

#include <openspace/engine/moduleengine.h>


#include <openspace/engine/globals.h>
#include <openspace/engine/globalscallbacks.h>
#include <openspace/interaction/navigationhandler.h>
#include <openspace/rendering/renderengine.h>
#include <openspace/scene/scene.h>
#include <openspace/util/factorymanager.h>
#include <thread>
#include <chrono>
#include "skybrowsermodule_lua.inl"

#include <cmath> // For atan2
#include <ghoul/misc/dictionaryjsonformatter.h> // formatJson

namespace {
    constexpr const openspace::properties::Property::PropertyInfo TestInfo = 
    {
        "Test",
        "Test Info",
        "tjobidabidobidabidopp plopp"
    };
    constexpr const openspace::properties::Property::PropertyInfo ZoomInfo =
    {
        "Zoom",
        "Zoom Info",
        "tjobidabidobidabidopp plupp"
    };

    struct [[codegen::Dictionary(SkyBrowserModule)]] Parameters {

        // [[codegen::verbatim(TestInfo.description)]]
        std::optional<std::string> test;

        // [[codegen::verbatim(ZoomInfo.description)]]
        std::optional<float> zoom;
    };
    
    #include "skybrowsermodule_codegen.cpp"
    
    
} // namespace

namespace openspace {

SkyBrowserModule::SkyBrowserModule()
    : OpenSpaceModule(SkyBrowserModule::Name)
    , _testProperty(TestInfo)
    , _zoomFactor(ZoomInfo, 50.f ,0.1f ,70.f)
    , _skyBrowser(nullptr)
{
    addProperty(_testProperty);
    addProperty(_zoomFactor);
}



scripting::LuaLibrary SkyBrowserModule::luaLibrary() const {
    scripting::LuaLibrary res;
    res.name = "skybrowser";
    res.functions = {
        {
            "create",
            &skybrowser::luascriptfunctions::createBrowser,
            {},
            "string or list of strings",
            "Add one or multiple exoplanet systems to the scene, as specified by the "
            "input. An input string should be the name of the system host star"
        },
        {
            "move",
            &skybrowser::luascriptfunctions::moveBrowser,
            {},
            "string or list of strings",
            "Add one or multiple exoplanet systems to the scene, as specified by the "
            "input. An input string should be the name of the system host star"
        },
        {
            "follow",
            &skybrowser::luascriptfunctions::followCamera,
            {},
            "string or list of strings",
            "Add one or multiple exoplanet systems to the scene, as specified by the "
            "input. An input string should be the name of the system host star"
        },
        {
            "loacImgCollection",
            &skybrowser::luascriptfunctions::loadImgCollection,
            {},
            "string or list of strings",
            "Add one or multiple exoplanet systems to the scene, as specified by the "
            "input. An input string should be the name of the system host star"
        }
    };

    return res;
}

float SkyBrowserModule::zoomFactor() const{
    return _zoomFactor;
}

void SkyBrowserModule::internalInitialize(const ghoul::Dictionary& dict) {
    
    const Parameters p = codegen::bake<Parameters>(dict);
    _testProperty = p.test.value_or(_testProperty);
    _zoomFactor = p.zoom.value_or(_zoomFactor);

    // register ScreenSpaceBrowser
    auto fScreenSpaceRenderable = FactoryManager::ref().factory<ScreenSpaceRenderable>();
    ghoul_assert(fScreenSpaceRenderable, "ScreenSpaceRenderable factory was not created");
    fScreenSpaceRenderable->registerClass<ScreenSpaceSkyBrowser>("ScreenSpaceSkyBrowser");
}

bool SkyBrowserModule::sendMessageToWWT(const ghoul::Dictionary& msg) {
    if (_skyBrowser) {
        std::string script = "sendMessageToWWT(" + ghoul::formatJson(msg) + ");";
        _skyBrowser->executeJavascript(script);
        return true;
    }
    else {
        LERROR("No sky browser added! Can't send message.");
        return false;
    }
}

void SkyBrowserModule::WWTfollowCamera() {
    showTarget();
    while (true) {
        // Get camera view direction
        const glm::dvec3 viewDirection = global::navigationHandler->camera()->viewDirectionWorldSpace();

        // Convert to celestial coordinates
        glm::dvec2 celestCoords = convertGalacticToCelestial(viewDirection);
        ghoul::Dictionary message = createMessageForMovingWWTCamera(celestCoords, _zoomFactor);

        sendMessageToWWT(message);
        std::this_thread::sleep_for(std::chrono::milliseconds(50));
    }
}

ghoul::Dictionary SkyBrowserModule::createMessageForMovingWWTCamera(const glm::dvec2 celestCoords, const float fov,  const bool moveInstantly) const {
    using namespace std::string_literals;
    ghoul::Dictionary msg;
    msg.setValue("event", "center_on_coordinates"s);
    msg.setValue("ra", static_cast<double>(celestCoords[0]));
    msg.setValue("dec", static_cast<double>(celestCoords[1]));
    msg.setValue("fov", static_cast<double>(fov));
    msg.setValue("instant", moveInstantly);
    
    return msg;
}

<<<<<<< HEAD
ghoul::Dictionary SkyBrowserModule::createMessageForPausingWWTTime() const {
=======
ghoul::Dictionary SkybrowserModule::createMessageForLoadingWWTImgColl(const std::string& url) const {
    using namespace std::string_literals;
    ghoul::Dictionary msg;
    msg.setValue("event", "center_on_coordinates"s);
    msg.setValue("url", url);

    return msg;
}



ghoul::Dictionary SkybrowserModule::createMessageForPausingWWTTime() const {
>>>>>>> a77fbcfc
    using namespace std::string_literals;
    ghoul::Dictionary msg;
    msg.setValue("event", "pause_time"s);

    return msg;
}


void SkyBrowserModule::initializeBrowser(ScreenSpaceSkyBrowser* skyBrowser) {
    _skyBrowser = skyBrowser;
}

ScreenSpaceSkyBrowser* SkyBrowserModule::skyBrowser() {
    return _skyBrowser;
}

glm::dvec2 SkyBrowserModule::convertGalacticToCelestial(glm::dvec3 rGal) const {
    
    // Used the math from this website: https://gea.esac.esa.int/archive/documentation/GD -->
    // R2/Data_processing/chap_cu3ast/sec_cu3ast_intro/ssec_cu3ast_intro_tansforms.html#SSS1
    const glm::dmat3 conversionMatrix = glm::dmat3({
      -0.0548755604162154,  0.4941094278755837, -0.8676661490190047, // col 0
      -0.8734370902348850, -0.4448296299600112, -0.1980763734312015, // col 1
      -0.4838350155487132,  0.7469822444972189,  0.4559837761750669  // col 2
        });
   
    glm::dvec3 rICRS = glm::transpose(conversionMatrix) * rGal;
    float ra = atan2(rICRS[1], rICRS[0]);
    float dec = atan2(rICRS[2], glm::sqrt((rICRS[0] * rICRS[0]) + (rICRS[1] * rICRS[1])));

    ra = ra > 0 ? ra : ra + (2 * glm::pi<float>());

    return glm::dvec2(glm::degrees(ra), glm::degrees(dec));
}

<<<<<<< HEAD
void SkyBrowserModule::showTarget() const{

=======
void SkybrowserModule::showTarget() const {
>>>>>>> a77fbcfc
    using namespace std::string_literals;
    ghoul::Dictionary node;
    node.setValue("Type", "ScreenSpaceImageLocal"s);
    node.setValue("Identifier", "Target"s);
    node.setValue("TexturePath", "D:/Ylvas/OpenSpace/modules/skybrowser/target.png"s);
    node.setValue("Scale", 0.07);
    openspace::global::scriptEngine->queueScript(
        "openspace.addScreenSpaceRenderable(" + ghoul::formatLua(node) + ")",
        scripting::ScriptEngine::RemoteScripting::Yes
    );
}

/*
std::vector<documentation::Documentation> SkyBrowserModule::documentations() const {
    return {
        ExoplanetsDataPreparationTask::documentation(),
        RenderableOrbitDisc::Documentation()
    };
}
*/
} // namespace openspace<|MERGE_RESOLUTION|>--- conflicted
+++ resolved
@@ -186,10 +186,7 @@
     return msg;
 }
 
-<<<<<<< HEAD
-ghoul::Dictionary SkyBrowserModule::createMessageForPausingWWTTime() const {
-=======
-ghoul::Dictionary SkybrowserModule::createMessageForLoadingWWTImgColl(const std::string& url) const {
+ghoul::Dictionary SkyBrowserModule::createMessageForLoadingWWTImgColl(const std::string& url) const {
     using namespace std::string_literals;
     ghoul::Dictionary msg;
     msg.setValue("event", "center_on_coordinates"s);
@@ -198,10 +195,8 @@
     return msg;
 }
 
-
-
-ghoul::Dictionary SkybrowserModule::createMessageForPausingWWTTime() const {
->>>>>>> a77fbcfc
+ghoul::Dictionary SkyBrowserModule::createMessageForPausingWWTTime() const {
+
     using namespace std::string_literals;
     ghoul::Dictionary msg;
     msg.setValue("event", "pause_time"s);
@@ -237,12 +232,8 @@
     return glm::dvec2(glm::degrees(ra), glm::degrees(dec));
 }
 
-<<<<<<< HEAD
-void SkyBrowserModule::showTarget() const{
-
-=======
-void SkybrowserModule::showTarget() const {
->>>>>>> a77fbcfc
+void SkyBrowserModule::showTarget() const {
+
     using namespace std::string_literals;
     ghoul::Dictionary node;
     node.setValue("Type", "ScreenSpaceImageLocal"s);
