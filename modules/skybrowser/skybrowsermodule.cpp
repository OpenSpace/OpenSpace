/*****************************************************************************************
 *                                                                                       *
 * OpenSpace                                                                             *
 *                                                                                       *
 * Copyright (c) 2014-2022                                                               *
 *                                                                                       *
 * Permission is hereby granted, free of charge, to any person obtaining a copy of this  *
 * software and associated documentation files (the "Software"), to deal in the Software *
 * without restriction, including without limitation the rights to use, copy, modify,    *
 * merge, publish, distribute, sublicense, and/or sell copies of the Software, and to    *
 * permit persons to whom the Software is furnished to do so, subject to the following   *
 * conditions:                                                                           *
 *                                                                                       *
 * The above copyright notice and this permission notice shall be included in all copies *
 * or substantial portions of the Software.                                              *
 *                                                                                       *
 * THE SOFTWARE IS PROVIDED "AS IS", WITHOUT WARRANTY OF ANY KIND, EXPRESS OR IMPLIED,   *
 * INCLUDING BUT NOT LIMITED TO THE WARRANTIES OF MERCHANTABILITY, FITNESS FOR A         *
 * PARTICULAR PURPOSE AND NONINFRINGEMENT. IN NO EVENT SHALL THE AUTHORS OR COPYRIGHT    *
 * HOLDERS BE LIABLE FOR ANY CLAIM, DAMAGES OR OTHER LIABILITY, WHETHER IN AN ACTION OF  *
 * CONTRACT, TORT OR OTHERWISE, ARISING FROM, OUT OF OR IN CONNECTION WITH THE SOFTWARE  *
 * OR THE USE OR OTHER DEALINGS IN THE SOFTWARE.                                         *
 ****************************************************************************************/

#include <modules/skybrowser/skybrowsermodule.h>

#include <modules/skybrowser/include/renderableskytarget.h>
#include <modules/skybrowser/include/screenspaceskybrowser.h>
#include <modules/skybrowser/include/targetbrowserpair.h>
#include <modules/skybrowser/include/wwtdatahandler.h>
#include <openspace/camera/camera.h>
#include <openspace/engine/globalscallbacks.h>
#include <openspace/engine/windowdelegate.h>
#include <openspace/navigation/navigationhandler.h>
#include <openspace/scene/scene.h>
#include <openspace/scene/scenegraphnode.h>
#include <openspace/util/factorymanager.h>

#include "skybrowsermodule_lua.inl"

namespace {
    constexpr openspace::properties::Property::PropertyInfo EnabledInfo = {
        "Enabled",
        "Enabled",
        "Decides if the GUI for this module should be enabled"
    };

    constexpr openspace::properties::Property::PropertyInfo ShowTitleInGuiBrowserInfo = {
        "ShowTitleInGuiBrowser",
        "Show Title in Gui Browser",
        "If true, the name of the currently selected sky browser is shown in the WebGUI "
        "browser"
    };

    constexpr openspace::properties::Property::PropertyInfo AllowRotationInfo = {
        "AllowCameraRotation",
        "Allow Camera Rotation",
        "Toggles if the camera should rotate to look at the sky target if it is going "
        "outside of the current field of view"
    };

    constexpr openspace::properties::Property::PropertyInfo CameraRotSpeedInfo = {
        "CameraRotationSpeed",
        "Camera Rotation Speed",
        "The speed of the rotation of the camera when the camera rotates to look at a "
        "coordinate which is outside of the field of view"
    };

    constexpr openspace::properties::Property::PropertyInfo TargetSpeedInfo = {
        "TargetAnimationSpeed",
        "Target Animation Speed",
        "This determines the speed of the animation of the sky target"
    };

    constexpr openspace::properties::Property::PropertyInfo BrowserSpeedInfo = {
        "BrowserAnimationSpeed",
        "Field of View Animation Speed",
        "This determines the speed of the animation of the field of view in the browser"
    };

    constexpr openspace::properties::Property::PropertyInfo HideWithGuiInfo = {
        "HideTargetsBrowsersWithGui",
        "Hide Targets and Browsers with GUI",
        "If checked, the targets and browsers will be disabled when the sky browser "
        "panel is minimized"
    };

    constexpr openspace::properties::Property::PropertyInfo InverseZoomInfo = {
        "InverseZoomDirection",
        "Inverse Zoom Direction",
        "If checked, the zoom direction of the scroll over the AAS WWT browser will be "
        "inversed"
    };

    constexpr openspace::properties::Property::PropertyInfo SynchronizeAimInfo = {
        "SynchronizeAim",
        "Synchronize Aim",
        "If checked, the target and the browser will have synchronized aim."
    };

    constexpr openspace::properties::Property::PropertyInfo SpaceCraftTimeInfo = {
        "SpaceCraftAnimationTime",
        "Space Craft Animation Time",
        "Sets the duration (in seconds) of the animation of the space craft when it is "
        "pointed to where the target is aiming"
    };

    constexpr openspace::properties::Property::PropertyInfo ImageCollectionInfo = {
       "WwtImageCollectionUrl",
       "AAS WorldWide Telescope Image Collection Url",
       "The url of the image collection which is loaded into AAS WorldWide Telescope"
    };

    struct [[codegen::Dictionary(SkyBrowserModule)]] Parameters {
        // [[codegen::verbatim(EnabledInfo.description)]]
        std::optional<bool> enabled;

        // [[codegen::verbatim(AllowRotationInfo.description)]]
        std::optional<bool> allowCameraRotation;

        // [[codegen::verbatim(CameraRotSpeedInfo.description)]]
        std::optional<double> cameraRotSpeed;

        // [[codegen::verbatim(TargetSpeedInfo.description)]]
        std::optional<double> targetSpeed;

        // [[codegen::verbatim(BrowserSpeedInfo.description)]]
        std::optional<double> browserSpeed;

        // [[codegen::verbatim(HideWithGuiInfo.description)]]
        std::optional<bool> hideTargetsBrowsersGui;

        // [[codegen::verbatim(InverseZoomInfo.description)]]
        std::optional<bool> inverseZoomDirection;

        // [[codegen::verbatim(SynchronizeAimInfo.description)]]
        std::optional<bool> synchronizeAim;

        // [[codegen::verbatim(SpaceCraftTimeInfo.description)]]
        std::optional<double> spaceCraftAnimationTime;

        // [[codegen::verbatim(SpaceCraftTimeInfo.description)]]
        std::optional<std::string> wwtImageCollectionUrl;
    };

#include "skybrowsermodule_codegen.cpp"
} // namespace

namespace openspace {

SkyBrowserModule::SkyBrowserModule()
    : OpenSpaceModule(SkyBrowserModule::Name)
    , _enabled(EnabledInfo)
    , _showTitleInGuiBrowser(ShowTitleInGuiBrowserInfo, true)
    , _allowCameraRotation(AllowRotationInfo, true)
    , _cameraRotationSpeed(CameraRotSpeedInfo, 0.5, 0.0, 1.0)
    , _targetAnimationSpeed(TargetSpeedInfo, 0.2, 0.0, 1.0)
    , _browserAnimationSpeed(BrowserSpeedInfo, 5.0, 0.0, 10.0)
    , _hideTargetsBrowsersWithGui(HideWithGuiInfo, false)
    , _inverseZoomDirection(InverseZoomInfo, false)
    , _synchronizeAim(SynchronizeAimInfo, true)
    , _spaceCraftAnimationTime(SpaceCraftTimeInfo, 2.0, 0.0, 10.0)
    , _wwtImageCollectionUrl(
        ImageCollectionInfo,
        "https://data.openspaceproject.com/wwt/1/imagecollection.wtml"
    )
{
    addProperty(_enabled);
    addProperty(_showTitleInGuiBrowser);
    addProperty(_allowCameraRotation);
    addProperty(_cameraRotationSpeed);
    addProperty(_targetAnimationSpeed);
    addProperty(_browserAnimationSpeed);
    addProperty(_hideTargetsBrowsersWithGui);
    addProperty(_inverseZoomDirection);
    addProperty(_spaceCraftAnimationTime);
    addProperty(_wwtImageCollectionUrl);
    addProperty(_synchronizeAim);
    _wwtImageCollectionUrl.setReadOnly(true);

    // Set callback functions
    global::callback::mouseButton->emplace(
        global::callback::mouseButton->begin(),
        [&](MouseButton button, MouseAction action, KeyModifier, IsGuiWindow) -> bool {
            if (action == MouseAction::Press) {
                _cameraRotation.stop();
            }
            return false;
        }
    );

    global::callback::preSync->emplace_back([this]() {
        constexpr double SolarSystemRadius = 30.0 * distanceconstants::AstronomicalUnit;

        // Disable browser and targets when camera is outside of solar system
        bool camWasInSolarSystem = _isCameraInSolarSystem;
        glm::dvec3 cameraPos = global::navigationHandler->camera()->positionVec3();
        _isCameraInSolarSystem = glm::length(cameraPos) < SolarSystemRadius;
        bool vizModeChanged = _isCameraInSolarSystem != camWasInSolarSystem;

        // Visualization mode changed. Start fading in/out
        if (vizModeChanged) {
            constexpr float FadeDuration = 2.f;

            if (camWasInSolarSystem) {
                // Camera moved out of the solar system => fade out
                for (const std::unique_ptr<TargetBrowserPair>& pair : _targetsBrowsers) {
                    pair->startFading(0.f, FadeDuration);
                }

                // Also hide the hover circle
                disableHoverCircle();
            }
            else {
                // Camera moved into the solar system => fade in
                for (const std::unique_ptr<TargetBrowserPair>& pair : _targetsBrowsers) {
                    pair->startFading(1.f, FadeDuration);
                }
            }
        }

        if (_isCameraInSolarSystem) {
            if (_synchronizeAim) {
                for (const std::unique_ptr<TargetBrowserPair>& pair : _targetsBrowsers) {
                    pair->synchronizeAim();
                }
            }
            incrementallyAnimateTargets();
        }
        if (_cameraRotation.isAnimating() && _allowCameraRotation) {
            incrementallyRotateCamera();
        }
    });
}

void SkyBrowserModule::internalInitialize(const ghoul::Dictionary& dict) {
    const Parameters p = codegen::bake<Parameters>(dict);

    _enabled = p.enabled.value_or(true);
    _allowCameraRotation = p.allowCameraRotation.value_or(_allowCameraRotation);
    _cameraRotationSpeed = p.cameraRotSpeed.value_or(_cameraRotationSpeed);
    _targetAnimationSpeed = p.targetSpeed.value_or(_targetAnimationSpeed);
    _browserAnimationSpeed = p.browserSpeed.value_or(_browserAnimationSpeed);
    _inverseZoomDirection = p.inverseZoomDirection.value_or(_inverseZoomDirection);
    _wwtImageCollectionUrl = p.wwtImageCollectionUrl.value_or(_wwtImageCollectionUrl);
    _synchronizeAim = p.synchronizeAim.value_or(_synchronizeAim);
    _hideTargetsBrowsersWithGui = p.hideTargetsBrowsersGui.value_or(
        _hideTargetsBrowsersWithGui
    );
    _spaceCraftAnimationTime = p.spaceCraftAnimationTime.value_or(
        _spaceCraftAnimationTime
    );

    ghoul::TemplateFactory<ScreenSpaceRenderable>* fScreenSpaceRenderable =
        FactoryManager::ref().factory<ScreenSpaceRenderable>();
    ghoul_assert(fScreenSpaceRenderable, "ScreenSpaceRenderable factory was not created");

    // Register ScreenSpaceSkyBrowser
    fScreenSpaceRenderable->registerClass<ScreenSpaceSkyBrowser>("ScreenSpaceSkyBrowser");

    ghoul::TemplateFactory<Renderable>* fRenderable =
        FactoryManager::ref().factory<Renderable>();
    ghoul_assert(fRenderable, "Renderable factory was not created");

    // Register ScreenSpaceSkyTarget
    fRenderable->registerClass<RenderableSkyTarget>("RenderableSkyTarget");
}

void SkyBrowserModule::addTargetBrowserPair(const std::string& targetId,
                                            const std::string& browserId)
{
    if (!global::renderEngine->scene()) {
        return;
    }

    SceneGraphNode* target = global::renderEngine->scene()->sceneGraphNode(targetId);
    ScreenSpaceSkyBrowser* browser = dynamic_cast<ScreenSpaceSkyBrowser*>(
        global::renderEngine->screenSpaceRenderable(browserId)
    );

    // Ensure pair has both target and browser
    if (browser && target) {
        _targetsBrowsers.push_back(std::make_unique<TargetBrowserPair>(target, browser));
    }
    _uniqueIdentifierCounter++;
}

void SkyBrowserModule::removeTargetBrowserPair(const std::string& id) {
    TargetBrowserPair* found = pair(id);
    if (!found) {
        return;
    }

    auto it = std::remove_if(
        _targetsBrowsers.begin(),
        _targetsBrowsers.end(),
        [&](const std::unique_ptr<TargetBrowserPair>& pair) {
            return found == pair.get();
        }
    );

    _targetsBrowsers.erase(it, _targetsBrowsers.end());
}

void SkyBrowserModule::lookAtTarget(const std::string& id) {
    TargetBrowserPair* found = pair(id);
    if (found) {
        startRotatingCamera(found->targetDirectionGalactic());
    }
}

void SkyBrowserModule::setHoverCircle(SceneGraphNode* circle) {
    ghoul_assert(circle, "No circle specified");
    _hoverCircle = circle;

    // Always disable it per default. It should only be visible on interaction
    disableHoverCircle();
}

void SkyBrowserModule::moveHoverCircle(int i, bool useScript) {
    const ImageData& image = _dataHandler.image(i);

    // Only move and show circle if the image has coordinates
    if (!(_hoverCircle && image.hasCelestialCoords && _isCameraInSolarSystem)) {
        return;
    }

    const std::string id = _hoverCircle->identifier();

    // Show the circle
    if (useScript) {
        const std::string script = fmt::format(
            "openspace.setPropertyValueSingle('Scene.{}.Renderable.Fade', 1.0);",
            id
        );
        global::scriptEngine->queueScript(
            script,
            scripting::ScriptEngine::RemoteScripting::Yes
        );
    }
    else {
        Renderable* renderable = _hoverCircle->renderable();
        if (renderable) {
            renderable->setFade(1.f);
        }
    }

    // Set the exact target position
    // Move it slightly outside of the celestial sphere so it doesn't overlap with
    // the target
    glm::dvec3 pos = skybrowser::equatorialToGalactic(image.equatorialCartesian);
    pos *= skybrowser::CelestialSphereRadius * 1.1;

    // Note that the position can only be set through the script engine
    const std::string script = fmt::format(
        "openspace.setPropertyValueSingle('Scene.{}.Translation.Position', {});",
        id, ghoul::to_string(pos)
    );
    global::scriptEngine->queueScript(
        script,
        scripting::ScriptEngine::RemoteScripting::Yes
    );
}

void SkyBrowserModule::disableHoverCircle(bool useScript) {
    if (_hoverCircle && _hoverCircle->renderable()) {
        if (useScript) {
            const std::string script = fmt::format(
                "openspace.setPropertyValueSingle('Scene.{}.Renderable.Fade', 0.0);",
                _hoverCircle->identifier()
            );
            global::scriptEngine->queueScript(
                script,
                scripting::ScriptEngine::RemoteScripting::Yes
            );
        }
        else {
            _hoverCircle->renderable()->property("Fade")->set(0.f);
        }
    }
}

void SkyBrowserModule::loadImages(const std::string& root,
                                  const std::filesystem::path& directory)
{
    _dataHandler.loadImages(root, directory);
}

int SkyBrowserModule::nLoadedImages() const {
    return _dataHandler.nLoadedImages();
}

const WwtDataHandler& SkyBrowserModule::wwtDataHandler() const {
    return _dataHandler;
}

std::vector<std::unique_ptr<TargetBrowserPair>>& SkyBrowserModule::pairs() {
    return _targetsBrowsers;
}

int SkyBrowserModule::nPairs() const {
    return static_cast<int>(_targetsBrowsers.size());
}

TargetBrowserPair* SkyBrowserModule::pair(std::string_view id) const {
    auto it = std::find_if(
        _targetsBrowsers.begin(),
        _targetsBrowsers.end(),
        [&](const std::unique_ptr<TargetBrowserPair>& pair) {
            const bool foundBrowser = pair->browserId() == id;
            const bool foundTarget = pair->targetRenderableId() == id;
            const bool foundTargetNode = pair->targetNodeId() == id;
            return foundBrowser || foundTarget || foundTargetNode;
        }
    );
    TargetBrowserPair* found = it != _targetsBrowsers.end() ? it->get() : nullptr;
    if (found == nullptr) {
        LINFO(fmt::format("Identifier '{}' not found", id));
    }
    return found;
}

void SkyBrowserModule::startRotatingCamera(glm::dvec3 endAnimation) {
    // Save coordinates to rotate to in galactic world coordinates
    glm::dvec3 start = skybrowser::cameraDirectionGalactic();
    double angle = skybrowser::angleBetweenVectors(start, endAnimation);
    double time = angle / _cameraRotationSpeed;
    _cameraRotation = skybrowser::Animation(start, endAnimation, time);
    _cameraRotation.start();
}

void SkyBrowserModule::incrementallyRotateCamera() {
    if (_cameraRotation.isAnimating()) {
        glm::dmat4 rotMat = _cameraRotation.rotationMatrix();
        global::navigationHandler->camera()->rotate(glm::quat_cast(rotMat));
    }
}

void SkyBrowserModule::incrementallyAnimateTargets() {
    for (std::unique_ptr<TargetBrowserPair>& pair : _targetsBrowsers) {
        if (pair->isEnabled()) {
            pair->incrementallyAnimateToCoordinate();
        }
    }
}

double SkyBrowserModule::targetAnimationSpeed() const {
    return _targetAnimationSpeed;
}

double SkyBrowserModule::browserAnimationSpeed() const {
    return _browserAnimationSpeed;
}

double SkyBrowserModule::spaceCraftAnimationTime() const {
    return _spaceCraftAnimationTime;
}

std::string SkyBrowserModule::wwtImageCollectionUrl() const {
    return _wwtImageCollectionUrl;
}

void SkyBrowserModule::setSelectedBrowser(std::string_view id) {
    TargetBrowserPair* p = pair(id);
    if (p) {
        _selectedBrowser = id;
    }
}

std::string SkyBrowserModule::selectedBrowserId() const {
    return _selectedBrowser;
}

std::string SkyBrowserModule::selectedTargetId() const {
    TargetBrowserPair* found = pair(_selectedBrowser);
    return found ? found->targetRenderableId() : "";
}

int SkyBrowserModule::uniqueIdentifierCounter() const {
    return _uniqueIdentifierCounter;
}

bool SkyBrowserModule::isCameraInSolarSystem() const {
    return _isCameraInSolarSystem;
}

bool SkyBrowserModule::isSelectedPairUsingRae() const {
    TargetBrowserPair* found = pair(_selectedBrowser);
    return found ? found->isUsingRadiusAzimuthElevation() : false;
}

bool SkyBrowserModule::isSelectedPairFacingCamera() const {
    TargetBrowserPair* found = pair(_selectedBrowser);
    return found ? found->isFacingCamera() : false;
}

std::vector<documentation::Documentation> SkyBrowserModule::documentations() const {
    return {
        RenderableSkyTarget::Documentation(),
        ScreenSpaceSkyBrowser::Documentation()
    };
}

scripting::LuaLibrary SkyBrowserModule::luaLibrary() const {
    return {
        "skybrowser",
        {
            codegen::lua::StartSetup,
            codegen::lua::InitializeBrowser,
            codegen::lua::SendOutIdsToBrowsers,
            codegen::lua::GetListOfImages,
            codegen::lua::SetHoverCircle,
            codegen::lua::MoveCircleToHoverImage,
            codegen::lua::DisableHoverCircle,
            codegen::lua::LoadImagesToWWT,
            codegen::lua::SelectImage,
            codegen::lua::RemoveSelectedImageInBrowser,
            codegen::lua::AdjustCamera,
            codegen::lua::SetSelectedBrowser,
            codegen::lua::GetTargetData,
            codegen::lua::CreateTargetBrowserPair,
            codegen::lua::RemoveTargetBrowserPair,
            codegen::lua::SetOpacityOfImageLayer,
            codegen::lua::CenterTargetOnScreen,
            codegen::lua::SetImageLayerOrder,
            codegen::lua::AddPairToSkyBrowserModule,
            codegen::lua::SetEquatorialAim,
            codegen::lua::SetVerticalFov,
            codegen::lua::SetBorderColor,
            codegen::lua::TranslateScreenSpaceRenderable,
            codegen::lua::AddDisplayCopy,
            codegen::lua::SetBrowserRatio,
            codegen::lua::RemoveDisplayCopy,
            codegen::lua::StartFinetuningTarget,
            codegen::lua::FinetuneTargetPosition,
            codegen::lua::ScrollOverBrowser,
            codegen::lua::LoadingImageCollectionComplete,
            codegen::lua::ShowAllTargetsAndBrowsers,
            codegen::lua::PointSpaceCraft,
            codegen::lua::GetWwtImageCollectionUrl,
            codegen::lua::StopAnimations,
<<<<<<< HEAD
            codegen::lua::SetBorderRadius
=======
            codegen::lua::ReloadDisplayCopyOnNode
>>>>>>> 90f2ad0c
        }
    };
}

} // namespace openspace<|MERGE_RESOLUTION|>--- conflicted
+++ resolved
@@ -539,11 +539,8 @@
             codegen::lua::PointSpaceCraft,
             codegen::lua::GetWwtImageCollectionUrl,
             codegen::lua::StopAnimations,
-<<<<<<< HEAD
-            codegen::lua::SetBorderRadius
-=======
+            codegen::lua::SetBorderRadius,
             codegen::lua::ReloadDisplayCopyOnNode
->>>>>>> 90f2ad0c
         }
     };
 }
