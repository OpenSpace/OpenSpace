--- conflicted
+++ resolved
@@ -72,12 +72,9 @@
     };
 
     struct [[codegen::Dictionary(SkyBrowserModule)]] Parameters {
-<<<<<<< HEAD
         // [[codegen::verbatim(EnabledInfo.description)]]
         std::optional<bool> enabled;
 
-=======
->>>>>>> 2b70aafa
         // [[codegen::verbatim(AllowRotationInfo.description)]]
         std::optional<bool> allowCameraRotation;
 
@@ -97,7 +94,7 @@
 namespace openspace {
 
 SkyBrowserModule::SkyBrowserModule()
-    : OpenSpaceModule(Name)
+    : OpenSpaceModule(SkyBrowserModule::Name)
     , _enabled(EnabledInfo)
     , _allowCameraRotation(AllowRotationInfo, true)
     , _cameraRotationSpeed(CameraRotSpeedInfo, 0.5, 0.0, 1.0)
@@ -122,7 +119,7 @@
 
     global::callback::preSync->emplace_back([this]() {
         constexpr double SolarSystemRadius = 30.0 * distanceconstants::AstronomicalUnit;
-        
+
         // Disable browser and targets when camera is outside of solar system
         bool camWasInSolarSystem = _isCameraInSolarSystem;
         glm::dvec3 cameraPos = global::navigationHandler->camera()->positionVec3();
