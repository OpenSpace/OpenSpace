--- conflicted
+++ resolved
@@ -63,7 +63,6 @@
         openspace::properties::Property::Visibility::AdvancedUser
     };
 
-<<<<<<< HEAD
     // This `Rotation` type uses [SPICE](https://naif.jpl.nasa.gov/naif/) kernels to
     // provide rotation information for the attached scene graph node. SPICE is a library
     // used by scientists and engineers to, among other tasks, plan space missions. If you
@@ -73,16 +72,6 @@
     // the system deeper. This class provides access to the
     // [pxform_c](https://naif.jpl.nasa.gov/pub/naif/toolkit_docs/C/cspice/pxform_c.html)
     // function of the Spice library.
-=======
-    constexpr openspace::properties::Property::PropertyInfo TimeOffsetInfo = {
-        "TimeOffset",
-        "Time Offset",
-        "A time offset, in seconds, added to the simulation time (or Fixed Date if any), "
-        "at which to compute the rotation.",
-        openspace::properties::Property::Visibility::User
-    };
-
->>>>>>> b6d380d8
     struct [[codegen::Dictionary(SpiceRotation)]] Parameters {
         // [[codegen::verbatim(SourceInfo.description)]]
         std::string sourceFrame
@@ -98,15 +87,7 @@
             [[codegen::reference("core_time_frame")]];
 
         // [[codegen::verbatim(FixedDateInfo.description)]]
-<<<<<<< HEAD
         std::optional<std::string> fixedDate [[codegen::datetime()]];
-=======
-        std::optional<std::string> fixedDate
-            [[codegen::annotation("A time to lock the rotation to")]];
-
-        // [[codegen::verbatim(TimeOffsetInfo.description)]]
-        std::optional<float> timeOffset;
->>>>>>> b6d380d8
     };
 #include "spicerotation_codegen.cpp"
 } // namespace
