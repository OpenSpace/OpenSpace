--- conflicted
+++ resolved
@@ -77,7 +77,6 @@
         openspace::properties::Property::Visibility::User
     };
 
-<<<<<<< HEAD
     // This `Translation` type uses [SPICE](https://naif.jpl.nasa.gov/naif/) kernels to
     // provide translational information for the attached scene graph node. SPICE is a
     // library used by scientists and engineers to, among other tasks, plan space
@@ -87,16 +86,6 @@
     // the system deeper. This class provides access to the
     // [spkpos_c](https://naif.jpl.nasa.gov/pub/naif/toolkit_docs/C/cspice/spkpos_c.html)
     // function of the Spice library.
-=======
-    constexpr openspace::properties::Property::PropertyInfo TimeOffsetInfo = {
-        "TimeOffset",
-        "Time Offset",
-        "A time offset, in seconds, added to the simulation time (or Fixed Date if any), "
-        "at which to compute the translation.",
-        openspace::properties::Property::Visibility::User
-    };
-
->>>>>>> b6d380d8
     struct [[codegen::Dictionary(SpiceTranslation)]] Parameters {
         // [[codegen::verbatim(TargetInfo.description)]]
         std::variant<std::string, int> target;
