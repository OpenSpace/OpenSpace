/*****************************************************************************************
 *                                                                                       *
 * OpenSpace                                                                             *
 *                                                                                       *
 * Copyright (c) 2014-2023                                                               *
 *                                                                                       *
 * Permission is hereby granted, free of charge, to any person obtaining a copy of this  *
 * software and associated documentation files (the "Software"), to deal in the Software *
 * without restriction, including without limitation the rights to use, copy, modify,    *
 * merge, publish, distribute, sublicense, and/or sell copies of the Software, and to    *
 * permit persons to whom the Software is furnished to do so, subject to the following   *
 * conditions:                                                                           *
 *                                                                                       *
 * The above copyright notice and this permission notice shall be included in all copies *
 * or substantial portions of the Software.                                              *
 *                                                                                       *
 * THE SOFTWARE IS PROVIDED "AS IS", WITHOUT WARRANTY OF ANY KIND, EXPRESS OR IMPLIED,   *
 * INCLUDING BUT NOT LIMITED TO THE WARRANTIES OF MERCHANTABILITY, FITNESS FOR A         *
 * PARTICULAR PURPOSE AND NONINFRINGEMENT. IN NO EVENT SHALL THE AUTHORS OR COPYRIGHT    *
 * HOLDERS BE LIABLE FOR ANY CLAIM, DAMAGES OR OTHER LIABILITY, WHETHER IN AN ACTION OF  *
 * CONTRACT, TORT OR OTHERWISE, ARISING FROM, OUT OF OR IN CONNECTION WITH THE SOFTWARE  *
 * OR THE USE OR OTHER DEALINGS IN THE SOFTWARE.                                         *
 ****************************************************************************************/

#ifndef __OPENSPACE_MODULE_SPACE___RENDERABLECONSTELLATIONSBASE___H__
#define __OPENSPACE_MODULE_SPACE___RENDERABLECONSTELLATIONSBASE___H__

#include <openspace/rendering/renderable.h>

#include <modules/space/labelscomponent.h>
#include <openspace/properties/optionproperty.h>
#include <openspace/properties/selectionproperty.h>
#include <openspace/properties/vector/vec3property.h>
#include <openspace/properties/vector/ivec2property.h>
#include <openspace/util/distanceconversion.h>
#include <ghoul/misc/managedmemoryuniqueptr.h>
#include <ghoul/opengl/ghoul_gl.h>
#include <map>
#include <vector>

namespace ghoul::opengl { class ProgramObject; }

namespace openspace {

namespace documentation { struct Documentation; }

/**
 * This is a base class for constellation lines and bounds
 */
class RenderableConstellationsBase : public Renderable {
public:
    virtual ~RenderableConstellationsBase() override = default;

    virtual void initialize() override;
    virtual void initializeGL() override = 0;
    virtual void deinitializeGL() override = 0;

    virtual bool isReady() const override;

    virtual void render(const RenderData& data, RendererTasks& rendererTask) override;

    static documentation::Documentation Documentation();

protected:
    explicit RenderableConstellationsBase(const ghoul::Dictionary& dictionary);

    /**
     * Callback method that gets triggered when `_constellationSelection` changes
     */
    virtual void selectionPropertyHasChanged() = 0;

    /// Takes the given constellation `identifier` and returns the corresponding
    /// full name
    std::string constellationFullName(const std::string& identifier) const;

    // Width for the rendered lines
    properties::FloatProperty _lineWidth;

    // Property that stores all constellations chosen by the user to be drawn
    properties::SelectionProperty _selection;

    // Temporary storage of which constellations should be rendered as stated in the
    // asset file
    std::vector<std::string> _assetSelection;

    // Labels
    bool _hasLabels = false;
<<<<<<< HEAD
=======
    properties::BoolProperty _drawLabels;
    // Everything related to the labels is handled by LabelsComponent
    std::unique_ptr<LabelsComponent> _labels;
>>>>>>> fa4c213d

private:
    // Map over the constellations names and their abbreviations
    // key = abbreviation, value = full name
    std::map<std::string, std::string> _namesTranslation;

    /**
     * Loads the file specified in `_constellationNamesFilename` that contains
     * the mapping between abbreviations and full names of constellations
     */
    void loadConstellationFile();

    /// Fills the `_constellationSelection` property with all constellations
    void fillSelectionProperty();

    // The file containing constellation names and abbreviations
    properties::StringProperty _namesFilename;
};

} // namespace openspace

#endif // __OPENSPACE_MODULE_SPACE___RENDERABLECONSTELLATIONSBASE___H__<|MERGE_RESOLUTION|>--- conflicted
+++ resolved
@@ -85,12 +85,8 @@
 
     // Labels
     bool _hasLabels = false;
-<<<<<<< HEAD
-=======
-    properties::BoolProperty _drawLabels;
     // Everything related to the labels is handled by LabelsComponent
     std::unique_ptr<LabelsComponent> _labels;
->>>>>>> fa4c213d
 
 private:
     // Map over the constellations names and their abbreviations
