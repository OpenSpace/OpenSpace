--- conflicted
+++ resolved
@@ -44,13 +44,10 @@
 #include <array>
 #include <cstdint>
 #include <fstream>
-<<<<<<< HEAD
 #include <stdint.h>
 #include <limits>
 
 //#define USING_STELLAR_TEST_GRID
-=======
->>>>>>> ac761519
 
 namespace {
     constexpr const char* _loggerCat = "RenderableStars";
@@ -94,18 +91,7 @@
         float speed;
     };
 
-<<<<<<< HEAD
     static const openspace::properties::Property::PropertyInfo ColorTextureInfo = {
-=======
-    constexpr openspace::properties::Property::PropertyInfo PsfTextureInfo = {
-        "Texture",
-        "Point Spread Function Texture",
-        "The path to the texture that should be used as a point spread function for the "
-        "stars."
-    };
-
-    constexpr openspace::properties::Property::PropertyInfo ColorTextureInfo = {
->>>>>>> ac761519
         "ColorMap",
         "ColorBV Texture",
         "The path to the texture that is used to convert from the B-V value of the star "
@@ -119,7 +105,6 @@
         "stars."
     };
 
-<<<<<<< HEAD
     static const openspace::properties::Property::PropertyInfo MagnitudeExponentInfo = {
         "MagnitudeExponent",
         "MagnitudeExponent",
@@ -138,27 +123,6 @@
         "BillboardSize",
         "Billboard Size",
         "Set the billboard size of all stars"
-=======
-    constexpr openspace::properties::Property::PropertyInfo TransparencyInfo = {
-        "Transparency",
-        "Transparency",
-        "This value is a multiplicative factor that is applied to the transparency of "
-        "all stars."
-    };
-
-    constexpr openspace::properties::Property::PropertyInfo ScaleFactorInfo = {
-        "ScaleFactor",
-        "Scale Factor",
-        "This value is used as a multiplicative factor that is applied to the apparent "
-        "size of each star."
-    };
-
-    constexpr openspace::properties::Property::PropertyInfo MinBillboardSizeInfo = {
-        "MinBillboardSize",
-        "Min Billboard Size",
-        "This value is used as a lower limit on the size of stars that are rendered. Any "
-        "stars that have a smaller apparent size will be discarded entirely."
->>>>>>> ac761519
     };
 }  // namespace
 
@@ -215,7 +179,6 @@
                 BillboardSizeInfo.description
             }
         }
-<<<<<<< HEAD
         };
     }
 
@@ -282,61 +245,6 @@
             _magnitudeExponent = static_cast<float>(
                 dictionary.value<double>(MagnitudeExponentInfo.identifier)
                 );
-=======
-    };
-}
-
-RenderableStars::RenderableStars(const ghoul::Dictionary& dictionary)
-    : Renderable(dictionary)
-    , _pointSpreadFunctionTexturePath(PsfTextureInfo)
-    , _pointSpreadFunctionTexture(nullptr)
-    , _pointSpreadFunctionTextureIsDirty(true)
-    , _colorTexturePath(ColorTextureInfo)
-    , _colorTexture(nullptr)
-    , _colorTextureIsDirty(true)
-    , _colorOption(ColorOptionInfo, properties::OptionProperty::DisplayType::Dropdown)
-    , _dataIsDirty(true)
-    , _alphaValue(TransparencyInfo, 1.f, 0.f, 1.f)
-    , _scaleFactor(ScaleFactorInfo, 1.f, 0.f, 10.f)
-    , _minBillboardSize(MinBillboardSizeInfo, 1.f, 1.f, 100.f)
-    , _program(nullptr)
-    , _speckFile("")
-    , _nValuesPerStar(0)
-    , _vao(0)
-    , _vbo(0)
-{
-    using File = ghoul::filesystem::File;
-
-    documentation::testSpecificationAndThrow(
-        Documentation(),
-        dictionary,
-        "RenderableStars"
-    );
-
-    _pointSpreadFunctionTexturePath = absPath(dictionary.value<std::string>(
-        PsfTextureInfo.identifier
-        ));
-    _pointSpreadFunctionFile = std::make_unique<File>(_pointSpreadFunctionTexturePath);
-
-    _colorTexturePath = absPath(dictionary.value<std::string>(
-        ColorTextureInfo.identifier
-        ));
-    _colorTextureFile = std::make_unique<File>(_colorTexturePath);
-
-    _speckFile = absPath(dictionary.value<std::string>(KeyFile));
-
-    _colorOption.addOptions({
-        { ColorOption::Color, "Color" },
-        { ColorOption::Velocity, "Velocity" },
-        { ColorOption::Speed, "Speed" }
-        });
-    if (dictionary.hasKey(ColorOptionInfo.identifier)) {
-        const std::string colorOption = dictionary.value<std::string>(
-            ColorOptionInfo.identifier
-            );
-        if (colorOption == "Color") {
-            _colorOption = ColorOption::Color;
->>>>>>> ac761519
         }
         addProperty(_magnitudeExponent);
 
@@ -354,72 +262,11 @@
         }
         addProperty(_billboardSize);
     }
-<<<<<<< HEAD
 
     RenderableStars::~RenderableStars() {}
 
     bool RenderableStars::isReady() const {
         return (_program != nullptr) && (!_fullData.empty());
-=======
-    _colorOption.onChange([&] { _dataIsDirty = true; });
-    addProperty(_colorOption);
-
-    _pointSpreadFunctionTexturePath.onChange(
-        [&] { _pointSpreadFunctionTextureIsDirty = true; }
-    );
-    _pointSpreadFunctionFile->setCallback(
-        [&](const File&) { _pointSpreadFunctionTextureIsDirty = true; }
-    );
-    addProperty(_pointSpreadFunctionTexturePath);
-
-    _colorTexturePath.onChange([&] { _colorTextureIsDirty = true; });
-    _colorTextureFile->setCallback(
-        [&](const File&) { _colorTextureIsDirty = true; }
-    );
-    addProperty(_colorTexturePath);
-
-    if (dictionary.hasKey(TransparencyInfo.identifier)) {
-        _alphaValue = static_cast<float>(
-            dictionary.value<double>(TransparencyInfo.identifier)
-            );
-    }
-    addProperty(_alphaValue);
-
-    if (dictionary.hasKey(ScaleFactorInfo.identifier)) {
-        _scaleFactor = static_cast<float>(
-            dictionary.value<double>(ScaleFactorInfo.identifier)
-            );
-    }
-    addProperty(_scaleFactor);
-
-    if (dictionary.hasKey(MinBillboardSizeInfo.identifier)) {
-        _minBillboardSize = static_cast<float>(
-            dictionary.value<double>(MinBillboardSizeInfo.identifier)
-            );
-    }
-    addProperty(_minBillboardSize);
-}
-
-RenderableStars::~RenderableStars() {} // NOLINT
-
-bool RenderableStars::isReady() const {
-    return (_program != nullptr) && (!_fullData.empty());
-}
-
-void RenderableStars::initializeGL() {
-    RenderEngine& renderEngine = OsEng.renderEngine();
-    _program = renderEngine.buildRenderProgram("Star",
-        absPath("${MODULE_SPACE}/shaders/star_vs.glsl"),
-        absPath("${MODULE_SPACE}/shaders/star_fs.glsl"),
-        absPath("${MODULE_SPACE}/shaders/star_ge.glsl")
-    );
-
-    ghoul::opengl::updateUniformLocations(*_program, _uniformCache, UniformNames);
-
-    bool success = loadData();
-    if (!success) {
-        throw ghoul::RuntimeError("Error loading data");
->>>>>>> ac761519
     }
 
     void RenderableStars::initializeGL() {
@@ -567,7 +414,6 @@
                     reinterpret_cast<void*>(offsetof(ColorVBOLayout, bvColor))
                 );
 
-<<<<<<< HEAD
                 break;
             case ColorOption::Velocity:
             {
@@ -587,27 +433,6 @@
                     stride,
                     reinterpret_cast<void*>(offsetof(VelocityVBOLayout, bvColor))
                 );
-=======
-            break;
-        case ColorOption::Velocity:
-        {
-            glVertexAttribPointer(
-                positionAttrib,
-                4,
-                GL_FLOAT,
-                GL_FALSE,
-                stride,
-                nullptr // = offsetof(VelocityVBOLayout, position)
-            );
-            glVertexAttribPointer(
-                brightnessDataAttrib,
-                3,
-                GL_FLOAT,
-                GL_FALSE,
-                stride,
-                reinterpret_cast<void*>(offsetof(VelocityVBOLayout, bvColor)) //NOLINT
-            );
->>>>>>> ac761519
 
             GLint velocityAttrib = _program->attributeLocation("in_velocity");
             glEnableVertexAttribArray(velocityAttrib);
@@ -620,7 +445,6 @@
                 reinterpret_cast<void*>(offsetof(VelocityVBOLayout, vx)) // NOLINT
             );
 
-<<<<<<< HEAD
                 break;
             }
             case ColorOption::Speed:
@@ -653,99 +477,19 @@
                     reinterpret_cast<void*>(offsetof(SpeedVBOLayout, speed))
                 );
             }
-=======
-            break;
-        }
-        case ColorOption::Speed:
-        {
-            glVertexAttribPointer(
-                positionAttrib,
-                4,
-                GL_FLOAT,
-                GL_FALSE,
-                stride,
-                nullptr // = offsetof(SpeedVBOLayout, position)
-            );
-            glVertexAttribPointer(
-                brightnessDataAttrib,
-                3,
-                GL_FLOAT,
-                GL_FALSE,
-                stride,
-                reinterpret_cast<void*>(offsetof(SpeedVBOLayout, bvColor)) // NOLINT
-            );
-
-            GLint speedAttrib = _program->attributeLocation("in_speed");
-            glEnableVertexAttribArray(speedAttrib);
-            glVertexAttribPointer(
-                speedAttrib,
-                1,
-                GL_FLOAT,
-                GL_TRUE,
-                stride,
-                reinterpret_cast<void*>(offsetof(SpeedVBOLayout, speed)) // NOLINT
-            );
-        }
-        }
-
-        glBindBuffer(GL_ARRAY_BUFFER, 0);
-        glBindVertexArray(0);
-
-        _dataIsDirty = false;
-    }
-
-    if (_pointSpreadFunctionTextureIsDirty) {
-        LDEBUG("Reloading Point Spread Function texture");
-        _pointSpreadFunctionTexture = nullptr;
-        if (_pointSpreadFunctionTexturePath.value() != "") {
-            _pointSpreadFunctionTexture = ghoul::io::TextureReader::ref().loadTexture(
-                absPath(_pointSpreadFunctionTexturePath)
-            );
-
-            if (_pointSpreadFunctionTexture) {
-                LDEBUG(fmt::format(
-                    "Loaded texture from '{}'",
-                    absPath(_pointSpreadFunctionTexturePath)
-                ));
-                _pointSpreadFunctionTexture->uploadTexture();
->>>>>>> ac761519
-            }
-
-<<<<<<< HEAD
+            }
+
             glBindBuffer(GL_ARRAY_BUFFER, 0);
             glBindVertexArray(0);
 
             _dataIsDirty = false;
-=======
-            _pointSpreadFunctionFile = std::make_unique<ghoul::filesystem::File>(
-                _pointSpreadFunctionTexturePath
-                );
-            _pointSpreadFunctionFile->setCallback(
-                [&](const ghoul::filesystem::File&) {
-                _pointSpreadFunctionTextureIsDirty = true;
-            }
-            );
->>>>>>> ac761519
-        }
-
-<<<<<<< HEAD
+        }
+
         if (_colorTextureIsDirty) {
             LDEBUG("Reloading Color Texture");
             _colorTexture = nullptr;
             if (_colorTexturePath.value() != "") {
                 _colorTexture = ghoul::io::TextureReader::ref().loadTexture(
-=======
-    if (_colorTextureIsDirty) {
-        LDEBUG("Reloading Color Texture");
-        _colorTexture = nullptr;
-        if (!_colorTexturePath.value().empty()) {
-            _colorTexture = ghoul::io::TextureReader::ref().loadTexture(
-                absPath(_colorTexturePath)
-            );
-            if (_colorTexture) {
-                LDEBUG(fmt::format(
-                    "Loaded texture from '{}'",
->>>>>>> ac761519
                     absPath(_colorTexturePath)
                 );
                 if (_colorTexture) {
@@ -766,7 +510,6 @@
             _colorTextureIsDirty = false;
         }
 
-<<<<<<< HEAD
         if (_program->isDirty()) {
             _program->rebuildFromFile();
             _uniformCache.modelMatrix = _program->uniformLocation("modelMatrix");
@@ -779,18 +522,9 @@
             _uniformCache.billboardSize = _program->uniformLocation("billboardSize");
             _uniformCache.screenSize = _program->uniformLocation("screenSize");
             _uniformCache.colorTexture = _program->uniformLocation("colorTexture");
-=======
-            _colorTextureFile = std::make_unique<ghoul::filesystem::File>(
-                _colorTexturePath
-                );
-            _colorTextureFile->setCallback(
-                [&](const ghoul::filesystem::File&) { _colorTextureIsDirty = true; }
-            );
->>>>>>> ac761519
-        }
-    }
-
-<<<<<<< HEAD
+        }
+    }
+
     bool RenderableStars::loadData() {
         std::string _file = _speckFile;
         std::string cachedFile = FileSys.cacheManager()->cachedFilename(
@@ -815,56 +549,15 @@
                 // Intentional fall-through to the 'else' computation to generate the cache
                 // file for the next run
             }
-=======
-    if (_program->isDirty()) {
-        _program->rebuildFromFile();
-        ghoul::opengl::updateUniformLocations(*_program, _uniformCache, UniformNames);
-    }
-}
-
-bool RenderableStars::loadData() {
-    std::string _file = _speckFile;
-    std::string cachedFile = FileSys.cacheManager()->cachedFilename(
-        _file,
-        ghoul::filesystem::CacheManager::Persistent::Yes
-    );
-
-    bool hasCachedFile = FileSys.fileExists(cachedFile);
-    if (hasCachedFile) {
-        LINFO(fmt::format(
-            "Cached file '{}' used for Speck file '{}'",
-            cachedFile,
-            _file
-        ));
-
-        bool success = loadCachedFile(cachedFile);
-        if (success) {
-            return true;
->>>>>>> ac761519
         }
         else {
             LINFO(fmt::format("Cache for Speck file '{}' not found", _file));
         }
         LINFO(fmt::format("Loading Speck file '{}'", _file));
 
-<<<<<<< HEAD
         bool success = readSpeckFile();
         if (!success) {
             return false;
-=======
-    _nValuesPerStar = 0;
-
-    // The beginning of the speck file has a header that either contains comments
-    // (signaled by a preceding '#') or information about the structure of the file
-    // (signaled by the keywords 'datavar', 'texturevar', and 'texture')
-    std::string line;
-    while (true) {
-        std::streampos position = file.tellg();
-        std::getline(file, line);
-
-        if (line[0] == '#' || line.empty()) {
-            continue;
->>>>>>> ac761519
         }
 
         LINFO("Saving cache");
@@ -976,7 +669,6 @@
             fileStream.read(reinterpret_cast<char*>(&_fullData[0]),
                 nValues * sizeof(_fullData[0]));
 
-<<<<<<< HEAD
             bool success = fileStream.good();
             return success;
         }
@@ -991,18 +683,6 @@
         if (fileStream.good()) {
             fileStream.write(reinterpret_cast<const char*>(&CurrentCacheVersion),
                 sizeof(int8_t));
-=======
-    for (size_t i = 0; i < _fullData.size(); i += _nValuesPerStar) {
-        float distLy = _fullData[i + 6];
-        //if (distLy < 20.f) {
-        minDistance = std::min(minDistance, distLy);
-        maxDistance = std::max(maxDistance, distLy);
-        //}
-    }
-
-    for (size_t i = 0; i < _fullData.size(); i += _nValuesPerStar) {
-        glm::vec3 p = glm::vec3(_fullData[i + 0], _fullData[i + 1], _fullData[i + 2]);
->>>>>>> ac761519
 
             int32_t nValues = static_cast<int32_t>(_fullData.size());
             if (nValues == 0) {
@@ -1033,11 +713,7 @@
             glm::vec3 p = glm::vec3(_fullData[i + 0], _fullData[i + 1], _fullData[i + 2]);
             p *= openspace::distanceconstants::Parsec;
 
-<<<<<<< HEAD
             switch (option) {
-=======
-        switch (option) {
->>>>>>> ac761519
             case ColorOption::Color:
             {
                 union {
@@ -1046,11 +722,7 @@
                 } layout;
 
                 layout.value.position = { {
-<<<<<<< HEAD
                         p[0], p[1], p[2], 1.0
-=======
-                        position[0], position[1], position[2], position[3]
->>>>>>> ac761519
                     } };
 
 #ifdef USING_STELLAR_TEST_GRID
