/*****************************************************************************************
 *                                                                                       *
 * OpenSpace                                                                             *
 *                                                                                       *
 * Copyright (c) 2014-2018                                                               *
 *                                                                                       *
 * Permission is hereby granted, free of charge, to any person obtaining a copy of this  *
 * software and associated documentation files (the "Software"), to deal in the Software *
 * without restriction, including without limitation the rights to use, copy, modify,    *
 * merge, publish, distribute, sublicense, and/or sell copies of the Software, and to    *
 * permit persons to whom the Software is furnished to do so, subject to the following   *
 * conditions:                                                                           *
 *                                                                                       *
 * The above copyright notice and this permission notice shall be included in all copies *
 * or substantial portions of the Software.                                              *
 *                                                                                       *
 * THE SOFTWARE IS PROVIDED "AS IS", WITHOUT WARRANTY OF ANY KIND, EXPRESS OR IMPLIED,   *
 * INCLUDING BUT NOT LIMITED TO THE WARRANTIES OF MERCHANTABILITY, FITNESS FOR A         *
 * PARTICULAR PURPOSE AND NONINFRINGEMENT. IN NO EVENT SHALL THE AUTHORS OR COPYRIGHT    *
 * HOLDERS BE LIABLE FOR ANY CLAIM, DAMAGES OR OTHER LIABILITY, WHETHER IN AN ACTION OF  *
 * CONTRACT, TORT OR OTHERWISE, ARISING FROM, OUT OF OR IN CONNECTION WITH THE SOFTWARE  *
 * OR THE USE OR OTHER DEALINGS IN THE SOFTWARE.                                         *
 ****************************************************************************************/

#include <modules/space/rendering/renderablestars.h>

#include <openspace/documentation/documentation.h>
#include <openspace/documentation/verifier.h>
#include <openspace/util/updatestructures.h>
#include <openspace/util/distanceconstants.h>
#include <openspace/engine/openspaceengine.h>
#include <openspace/engine/globals.h>
#include <openspace/rendering/renderengine.h>
#include <ghoul/filesystem/cachemanager.h>
#include <ghoul/filesystem/filesystem.h>
#include <ghoul/logging/logmanager.h>
#include <ghoul/misc/templatefactory.h>
#include <ghoul/io/texture/texturereader.h>
#include <ghoul/opengl/programobject.h>
#include <ghoul/opengl/texture.h>
#include <ghoul/opengl/textureunit.h>
#include <array>
#include <cstdint>
#include <fstream>
#include <stdint.h>
#include <limits>

#include <type_traits>

namespace {
    constexpr const char* _loggerCat = "RenderableStars";

    constexpr const char* KeyFile = "File";
    constexpr const char* KeyStaticFilterValue = "StaticFilter";
    constexpr const char* KeyStaticFilterReplacement = "StaticFilterReplacement";

    constexpr const std::array<const char*, 16> UniformNames = {
        "modelMatrix", "cameraUp", "cameraViewProjectionMatrix", 
        "colorOption", "magnitudeExponent", "eyePosition", "psfParamConf", 
        "lumCent", "radiusCent", "brightnessCent", "colorTexture", 
        "alphaValue", "psfTexture", "otherDataTexture", "otherDataRange", 
        "filterOutOfRange"
    };

    constexpr int8_t CurrentCacheVersion = 3;

<<<<<<< HEAD
    struct CommonDataLayout {
        std::array<float, 3> position;
        float value;
        float luminance;
        float absoluteMagnitude;
        float apparentMagnitude;
=======
    struct ColorVBOLayout {
        std::array<float, 4> position; // (x,y,z,e)
        float value;
        float luminance;
        float absoluteMagnitude;
>>>>>>> f49202c3
    };

    struct VelocityVBOLayout {
        std::array<float, 4> position; // (x,y,z,e)
        float value;
        float luminance;
        float absoluteMagnitude;

        float vx; // v_x
        float vy; // v_y
        float vz; // v_z
    };

    struct SpeedVBOLayout {
        std::array<float, 4> position; // (x,y,z,e)
        float value;
        float luminance;
        float absoluteMagnitude;

        float speed;
    };
<<<<<<< HEAD
    
    struct OtherDataLayout : public CommonDataLayout {};
=======

    struct OtherDataLayout {
        std::array<float, 4> position; // (x,y,z,e)
        float value;
        float luminance;
        float absoluteMagnitude;
    };
>>>>>>> f49202c3

    constexpr openspace::properties::Property::PropertyInfo SpeckFileInfo = {
        "SpeckFile",
        "Speck File",
        "The speck file that is loaded to get the data for rendering these stars."
    };
    
    static const openspace::properties::Property::PropertyInfo ColorTextureInfo = {
        "ColorMap",
        "ColorBV Texture",
        "The path to the texture that is used to convert from the B-V value of the star "
        "to its color. The texture is used as a one dimensional lookup function."
    };

    constexpr openspace::properties::Property::PropertyInfo ColorOptionInfo = {
        "ColorOption",
        "Color Option",
        "This value determines which quantity is used for determining the color of the "
        "stars."
    };

    constexpr openspace::properties::Property::PropertyInfo OtherDataOptionInfo = {
        "OtherData",
        "Other Data Column",
        "The index of the speck file data column that is used as the color input"
    };

    constexpr openspace::properties::Property::PropertyInfo OtherDataValueRangeInfo = {
        "OtherDataValueRange",
        "Range of the other data values",
        "This value is the min/max value range that is used to normalize the other data "
        "values so they can be used by the specified color map."
    };

    constexpr openspace::properties::Property::PropertyInfo OtherDataColorMapInfo = {
        "OtherDataColorMap",
        "Other Data Color Map",
        "The color map that is used if the 'Other Data' rendering method is selected"
    };

    constexpr openspace::properties::Property::PropertyInfo FilterOutOfRangeInfo = {
        "FilterOutOfRange",
        "Filter Out of Range",
        "Determines whether other data values outside the value range should be visible "
        "or filtered away"
    };

    constexpr openspace::properties::Property::PropertyInfo EnableTestGridInfo = {
        "EnableTestGrid",
        "Enable Test Grid",
        "Set it to true for rendering the test grid."
    };

    // Old Method
    constexpr openspace::properties::Property::PropertyInfo PsfTextureInfo = {
        "Texture",
        "Point Spread Function Texture",
        "The path to the texture that should be used as a point spread function for the "
        "stars."
    };

    constexpr openspace::properties::Property::PropertyInfo TransparencyInfo = {
        "Transparency",
        "Transparency",
        "This value is a multiplicative factor that is applied to the transparency of "
        "all stars."
    };

    // PSF
    constexpr openspace::properties::Property::PropertyInfo MagnitudeExponentInfo = {
        "MagnitudeExponent",
        "Magnitude Exponent",
        "Adjust star magnitude by 10^MagnitudeExponent. "
        "Stars closer than this distance are given full opacity. "
        "Farther away, stars dim proportionally to the logarithm of their distance."
    };
    
    constexpr openspace::properties::Property::PropertyInfo RenderMethodOptionInfo = {
        "RenderMethod",
        "Render Method",
        "Render method for the stars."
    };

    openspace::properties::PropertyOwner::PropertyOwnerInfo UserProvidedTextureOptionInfo = {
        "UserProvidedTexture",
        "User Provided Texture",
        ""
    };

    openspace::properties::PropertyOwner::PropertyOwnerInfo ParametersOwnerOptionInfo = {
        "ParametersOwner",
        "Parameters Options",
        ""
    };

    openspace::properties::PropertyOwner::PropertyOwnerInfo MoffatMethodOptionInfo = {
        "MoffatMethodOption",
        "Moffat Method",
        ""
    };

    constexpr openspace::properties::Property::PropertyInfo PSFMethodOptionInfo = {
        "PSFMethodOptionInfo",
        "PSF Method Option",
        "Debug option for PSF main function: Spencer or Moffat."
    };

    constexpr openspace::properties::Property::PropertyInfo SizeCompositionOptionInfo = {
        "SizeComposition",
        "Size Composition Option",
        "Base multiplyer for the final stars' sizes."
    };

    constexpr openspace::properties::Property::PropertyInfo LumPercentInfo = {
        "LumPercent",
        "Luminosity Contribution",
        "Luminosity Contribution."        
    };

    constexpr openspace::properties::Property::PropertyInfo RadiusPercentInfo = {
        "RadiusPercent",
        "Radius Contribution",
        "Radius Contribution."
    };

    constexpr openspace::properties::Property::PropertyInfo BrightnessPercentInfo = {
        "BrightnessPercen",
        "App Brightness Contribution",
        "App Brightness Contribution."
    };

    openspace::properties::PropertyOwner::PropertyOwnerInfo SpencerPSFParamOwnerInfo = {
        "SpencerPSFParamOwner",
        "Spencer PSF Paramameters",
        "PSF parameters for Spencer"
    };

    constexpr openspace::properties::Property::PropertyInfo P0ParamInfo = {
        "P0Param",
        "P0",
        "P0 parameter contribution."
    };

    constexpr openspace::properties::Property::PropertyInfo P1ParamInfo = {
        "P1Param",
        "P1",
        "P1 parameter contribution."
    };

    constexpr openspace::properties::Property::PropertyInfo P2ParamInfo = {
        "P2Param",
        "P2",
        "P2 parameter contribution."
    };

    constexpr openspace::properties::Property::PropertyInfo AlphaConstInfo = {
        "AlphaConst",
        "Alpha",
        "Empirical Alpha Constant."
    };

    openspace::properties::PropertyOwner::PropertyOwnerInfo MoffatPSFParamOwnerInfo = {
        "MoffatPSFParam",
        "Moffat PSF Parameters",
        "PSF parameters for Moffat"
    };

    constexpr openspace::properties::Property::PropertyInfo FWHMInfo = {
        "FWHM",
        "FWHM",
        "Moffat's FWHM"
    };

    constexpr openspace::properties::Property::PropertyInfo BetaInfo = {
        "Beta",
        "Beta",
        "Moffat's Beta Constant."
    };
}  // namespace

namespace openspace {

documentation::Documentation RenderableStars::Documentation() {
    using namespace documentation;
    return {
        "RenderableStars",
        "space_renderablestars",
        {
            {
                "Type",
                new StringEqualVerifier("RenderableStars"),
                Optional::No
            },
            {
                KeyFile,
                new StringVerifier,
                Optional::No,
                "The path to the SPECK file that contains information about the stars "
                "being rendered."
            },
            {
                ColorTextureInfo.identifier,
                new StringVerifier,
                Optional::No,
                ColorTextureInfo.description
            },
            {
                ColorOptionInfo.identifier,
                new StringInListVerifier({ "Color", "Velocity", "Speed", "Other Data" }),
                Optional::Yes,
                ColorOptionInfo.description
            },
            {
                OtherDataOptionInfo.identifier,
                new StringVerifier,
                Optional::Yes,
                OtherDataOptionInfo.description
            },
            {
                OtherDataColorMapInfo.identifier,
                new StringVerifier,
                Optional::Yes,
                OtherDataColorMapInfo.description
            },
            {
                FilterOutOfRangeInfo.identifier,
                new BoolVerifier,
                Optional::Yes,
                FilterOutOfRangeInfo.description
            },
            {
                KeyStaticFilterValue,
                new DoubleVerifier,
                Optional::Yes,
                "This value specifies a value that is always filtered out of the value "
                "ranges on loading. This can be used to trim the dataset's automatic "
                "value range."
            },
            {
                KeyStaticFilterReplacement,
                new DoubleVerifier,
                Optional::Yes,
                "This is the value that is used to replace statically filtered values. "
                "Setting this value only makes sense if 'StaticFilter' is 'true', as "
                "well."
            },
            {
                MagnitudeExponentInfo.identifier,
                new DoubleVerifier,
                Optional::Yes,
                MagnitudeExponentInfo.description
            },
            {
                EnableTestGridInfo.identifier,
                new BoolVerifier,
                Optional::Yes,
                EnableTestGridInfo.description
            },
            {
                RenderMethodOptionInfo.identifier,
                new StringVerifier,
                Optional::No,
                RenderMethodOptionInfo.description
            },
            {
                SizeCompositionOptionInfo.identifier,
                new StringVerifier,
                Optional::No,
                SizeCompositionOptionInfo.description
            },
        }
    };
}

RenderableStars::RenderableStars(const ghoul::Dictionary& dictionary)
    : Renderable(dictionary)
    , _speckFile(SpeckFileInfo)
    , _colorTexturePath(ColorTextureInfo)
    , _colorOption(ColorOptionInfo, properties::OptionProperty::DisplayType::Dropdown)
    , _otherDataOption(
        OtherDataOptionInfo,
        properties::OptionProperty::DisplayType::Dropdown
    )
    , _otherDataColorMapPath(OtherDataColorMapInfo)
    , _otherDataRange(
        OtherDataValueRangeInfo,
        glm::vec2(0.f, 1.f),
        glm::vec2(-10.f, -10.f),
        glm::vec2(10.f, 10.f)
    )
    , _filterOutOfRange(FilterOutOfRangeInfo, false)
    , _pointSpreadFunctionTexturePath(PsfTextureInfo)
    , _alphaValue(TransparencyInfo, 1.f, 0.f, 1.f)
    , _psfMethodOption(PSFMethodOptionInfo, properties::OptionProperty::DisplayType::Dropdown)
    , _psfMultiplyOption(SizeCompositionOptionInfo, properties::OptionProperty::DisplayType::Dropdown)
    , _lumCent(LumPercentInfo, 0.5f, 0.f, 3.f)
    , _radiusCent(RadiusPercentInfo, 0.5f, 0.f, 3.f)
    , _brightnessCent(BrightnessPercentInfo, 0.5f, 0.f, 3.f)
    , _magnitudeExponent(MagnitudeExponentInfo, 4.f, 0.f, 8.f)
    , _spencerPSFParamOwner(SpencerPSFParamOwnerInfo)
    , _p0Param(P0ParamInfo, 0.384f, 0.f, 1.f)
    , _p1Param(P1ParamInfo, 0.478f, 0.f, 1.f)
    , _p2Param(P2ParamInfo, 0.138f, 0.f, 1.f)
    , _spencerAlphaConst(AlphaConstInfo, 0.02f, 0.000001f, 5.f)
    , _moffatPSFParamOwner(MoffatPSFParamOwnerInfo)
    , _FWHMConst(FWHMInfo, 10.4f, -100.f, 1000.f)
    , _moffatBetaConst(BetaInfo, 4.765f, 0.f, 100.f)
    , _renderingMethodOption(RenderMethodOptionInfo, properties::OptionProperty::DisplayType::Dropdown)
    , _userProvidedTextureOwner(UserProvidedTextureOptionInfo)
    , _parametersOwner(ParametersOwnerOptionInfo)
    , _moffatMethodOwner(MoffatMethodOptionInfo)
{
    using File = ghoul::filesystem::File;

    documentation::testSpecificationAndThrow(
        Documentation(),
        dictionary,
        "RenderableStars"
    );

    _speckFile = absPath(dictionary.value<std::string>(KeyFile));
    _speckFile.onChange([&]() { _speckFileIsDirty = true; });
    addProperty(_speckFile);

    _colorTexturePath = absPath(dictionary.value<std::string>(
        ColorTextureInfo.identifier
        ));
    _colorTextureFile = std::make_unique<File>(_colorTexturePath);

    if (dictionary.hasKey(OtherDataColorMapInfo.identifier)) {
        _otherDataColorMapPath = absPath(dictionary.value<std::string>(
            OtherDataColorMapInfo.identifier
        ));
    }
        
    _colorOption.addOptions({
        { ColorOption::Color, "Color" },
        { ColorOption::Velocity, "Velocity" },
        { ColorOption::Speed, "Speed" },
        { ColorOption::OtherData, "Other Data" }
    });
    if (dictionary.hasKey(ColorOptionInfo.identifier)) {
        const std::string colorOption = dictionary.value<std::string>(
            ColorOptionInfo.identifier
        );
        if (colorOption == "Color") {
            _colorOption = ColorOption::Color;
        }
        else if (colorOption == "Velocity") {
            _colorOption = ColorOption::Velocity;
        }
        else if (colorOption == "Speed") {
            _colorOption = ColorOption::Speed;
        }
        else {
            _colorOption = ColorOption::OtherData;
        }
    }
    _colorOption.onChange([&] { _dataIsDirty = true; });
    addProperty(_colorOption);

    _colorTexturePath.onChange([&] { _colorTextureIsDirty = true; });
    _colorTextureFile->setCallback([&](const File&) { 
        _colorTextureIsDirty = true;
    });
    addProperty(_colorTexturePath);

    if (dictionary.hasKey(EnableTestGridInfo.identifier)) {
        _enableTestGrid = dictionary.value<bool>(EnableTestGridInfo.identifier);
    }

    if (dictionary.hasKey(OtherDataOptionInfo.identifier)) {
        _queuedOtherData = dictionary.value<std::string>(OtherDataOptionInfo.identifier);
    }

    _otherDataOption.onChange([&]() { _dataIsDirty = true; });
    addProperty(_otherDataOption);

    addProperty(_otherDataRange);

    addProperty(_otherDataColorMapPath);
    _otherDataColorMapPath.onChange([&]() { _otherDataColorMapIsDirty = true; });

    if (dictionary.hasKey(KeyStaticFilterValue)) {
        _staticFilterValue = static_cast<float>(
            dictionary.value<double>(KeyStaticFilterValue)
        );
    }
    if (dictionary.hasKey(KeyStaticFilterReplacement)) {
        _staticFilterReplacementValue = static_cast<float>(
            dictionary.value<double>(KeyStaticFilterReplacement)
        );
    }

    addProperty(_filterOutOfRange);

    _renderingMethodOption.addOption(0, "Point Spread Function Based");
    _renderingMethodOption.addOption(1, "Textured Based");
    addProperty(_renderingMethodOption);     

    if (dictionary.hasKey(RenderMethodOptionInfo.identifier)) {
        std::string renderingMethod = 
            dictionary.value<std::string>(RenderMethodOptionInfo.identifier);
        if (renderingMethod == "PSF") {
            _renderingMethodOption = 0;
        }
        else if (renderingMethod == "Texture Based") {
            _renderingMethodOption = 1;
        }
    }
    else {
        _renderingMethodOption = 1;
    }

    _pointSpreadFunctionTexturePath = absPath(dictionary.value<std::string>(
        PsfTextureInfo.identifier
        ));
    _pointSpreadFunctionFile = std::make_unique<File>(_pointSpreadFunctionTexturePath);
    _pointSpreadFunctionTexturePath.onChange([&] { 
        _pointSpreadFunctionTextureIsDirty = true; 
    });
    _pointSpreadFunctionFile->setCallback([&](const File&) { 
        _pointSpreadFunctionTextureIsDirty = true;
    });
    _userProvidedTextureOwner.addProperty(_pointSpreadFunctionTexturePath);
        
    if (dictionary.hasKey(TransparencyInfo.identifier)) {
        _alphaValue = static_cast<float>(
            dictionary.value<double>(TransparencyInfo.identifier)
        );
    }
    _parametersOwner.addProperty(_alphaValue);

    _psfMethodOption.addOption(0, "Spencer's Function");
    _psfMethodOption.addOption(1, "Moffat's Function");
    _psfMethodOption = 0;
    _psfMethodOption.onChange([&] { renderPSFToTexture(); });
    _parametersOwner.addProperty(_psfMethodOption);

    _psfMultiplyOption.addOption(0, "Use Star's Apparent Brightness");
    _psfMultiplyOption.addOption(1, "Use Star's Luminosity and Size");
    _psfMultiplyOption.addOption(2, "Luminosity, Size, App Brightness");
    _psfMultiplyOption.addOption(3, "Absolute Magnitude");
    _psfMultiplyOption.addOption(4, "Apparent Magnitude");
    _psfMultiplyOption.addOption(5, "Distance Modulus");

    if (dictionary.hasKey(MagnitudeExponentInfo.identifier)) {
        std::string sizeCompositionOption = 
            dictionary.value<std::string>(SizeCompositionOptionInfo.identifier);
        
        if (sizeCompositionOption == "App Brightness") {
            _psfMultiplyOption = 0;
        } else if (sizeCompositionOption == "Lum and Size") {
            _psfMultiplyOption = 1;
        }
        else if (sizeCompositionOption == "Lum, Size and App Brightness") {
            _psfMultiplyOption = 2;
        }
        else if (sizeCompositionOption == "Abs Magnitude") {
            _psfMultiplyOption = 3;
        }
        else if (sizeCompositionOption == "App Maginitude") {
            _psfMultiplyOption = 4;
        }
        else if (sizeCompositionOption == "Distance Modulus") {
            _psfMultiplyOption = 5;
        }
    }
    else {
        _psfMultiplyOption = 5;
    }

    _parametersOwner.addProperty(_psfMultiplyOption);
    _parametersOwner.addProperty(_lumCent);
    _parametersOwner.addProperty(_radiusCent);
    _parametersOwner.addProperty(_brightnessCent);

    if (dictionary.hasKey(MagnitudeExponentInfo.identifier)) {
        _magnitudeExponent = static_cast<float>(
            dictionary.value<double>(MagnitudeExponentInfo.identifier)
        );
    }
    _parametersOwner.addProperty(_magnitudeExponent);

    _spencerPSFParamOwner.addProperty(_p0Param);
    _p0Param.onChange([&] { renderPSFToTexture(); });
    _spencerPSFParamOwner.addProperty(_p1Param);
    _p1Param.onChange([&] { renderPSFToTexture(); });
    _spencerPSFParamOwner.addProperty(_p2Param);
    _p2Param.onChange([&] { renderPSFToTexture(); });
    _spencerPSFParamOwner.addProperty(_spencerAlphaConst);
    _spencerAlphaConst.onChange([&] { renderPSFToTexture(); });

    _moffatPSFParamOwner.addProperty(_FWHMConst);
    _FWHMConst.onChange([&] { renderPSFToTexture(); });
    _moffatPSFParamOwner.addProperty(_moffatBetaConst);
    _moffatBetaConst.onChange([&] { renderPSFToTexture(); });

    _parametersOwner.addPropertySubOwner(_spencerPSFParamOwner);
    _parametersOwner.addPropertySubOwner(_moffatPSFParamOwner);

    this->addPropertySubOwner(_userProvidedTextureOwner);
    this->addPropertySubOwner(_parametersOwner);
    this->addPropertySubOwner(_moffatMethodOwner);
}

RenderableStars::~RenderableStars() {}

bool RenderableStars::isReady() const {
    return _program != nullptr;
}

void RenderableStars::initializeGL() {
    _program = global::renderEngine.buildRenderProgram("Star",
        absPath("${MODULE_SPACE}/shaders/star_vs.glsl"),
        absPath("${MODULE_SPACE}/shaders/star_fs.glsl"),
        absPath("${MODULE_SPACE}/shaders/star_ge.glsl")
    );

    ghoul::opengl::updateUniformLocations(*_program, _uniformCache, UniformNames);

    loadData();

    if (!_queuedOtherData.empty()) {
        auto it = std::find(_dataNames.begin(), _dataNames.end(), _queuedOtherData);
        if (it == _dataNames.end()) {
            LERROR(fmt::format("Could not find other data column {}", _queuedOtherData));
        }
        else {
            _otherDataOption = static_cast<int>(std::distance(_dataNames.begin(), it));
            _queuedOtherData.clear();
        }
    }
    _speckFileIsDirty = false;

    LDEBUG("Creating Polygon Texture");

    glGenVertexArrays(1, &_psfVao);
    glGenBuffers(1, &_psfVbo);
    glBindVertexArray(_psfVao);
    glBindBuffer(GL_ARRAY_BUFFER, _psfVbo);

    const GLfloat vertex_data[] = {
        //x      y     z     w
        -1.0f, -1.0f, 0.0f, 1.0f,
        1.0f,  1.0f, 0.0f, 1.0f,
        -1.0f,  1.0f, 0.0f, 1.0f,
        -1.0f, -1.0f, 0.0f, 1.0f,
        1.0f, -1.0f, 0.0f, 1.0f,
        1.0f,  1.0f, 0.0f, 1.0f
    };

    glBufferData(GL_ARRAY_BUFFER, sizeof(vertex_data), vertex_data, GL_STATIC_DRAW);
    glVertexAttribPointer(
        0,
        4,
        GL_FLOAT,
        GL_FALSE,
        sizeof(GLfloat) * 4,
        nullptr
    );
    glEnableVertexAttribArray(0);
    glBindVertexArray(0);

    glGenTextures(1, &_psfTexture);
    glBindTexture(GL_TEXTURE_2D, _psfTexture);
    glTexParameteri(GL_TEXTURE_2D, GL_TEXTURE_MIN_FILTER, GL_LINEAR);
    glTexParameteri(GL_TEXTURE_2D, GL_TEXTURE_MAG_FILTER, GL_LINEAR);
    glTexParameteri(GL_TEXTURE_2D, GL_TEXTURE_WRAP_S, GL_CLAMP_TO_EDGE);
    glTexParameteri(GL_TEXTURE_2D, GL_TEXTURE_WRAP_T, GL_CLAMP_TO_EDGE);
    // Stopped using a buffer object for GL_PIXEL_UNPACK_BUFFER
    glBindBuffer(GL_PIXEL_UNPACK_BUFFER, 0);
    glTexImage2D(
        GL_TEXTURE_2D, 0, GL_RGBA8, _psfTextureSize,
        _psfTextureSize, 0, GL_RGBA, GL_BYTE, nullptr
    );

    renderPSFToTexture();
}

void RenderableStars::deinitializeGL() {
    glDeleteBuffers(1, &_vbo);
    _vbo = 0;
    glDeleteVertexArrays(1, &_vao);
    _vao = 0;

    _colorTexture = nullptr;

    if (_program) {
        global::renderEngine.removeRenderProgram(_program.get());
        _program = nullptr;
    }
}

void RenderableStars::renderPSFToTexture() {
    // Saves current FBO first
    GLint defaultFBO;
    glGetIntegerv(GL_FRAMEBUFFER_BINDING, &defaultFBO);

    GLint m_viewport[4];
    glGetIntegerv(GL_VIEWPORT, m_viewport);

    // Saving current OpenGL state
    GLenum blendEquationRGB;
    GLenum blendEquationAlpha;
    GLenum blendDestAlpha;
    GLenum blendDestRGB;
    GLenum blendSrcAlpha;
    GLenum blendSrcRGB;
    GLboolean depthMask;

    glGetIntegerv(GL_BLEND_EQUATION_RGB, &blendEquationRGB);
    glGetIntegerv(GL_BLEND_EQUATION_ALPHA, &blendEquationAlpha);
    glGetIntegerv(GL_BLEND_DST_ALPHA, &blendDestAlpha);
    glGetIntegerv(GL_BLEND_DST_RGB, &blendDestRGB);
    glGetIntegerv(GL_BLEND_SRC_ALPHA, &blendSrcAlpha);
    glGetIntegerv(GL_BLEND_SRC_RGB, &blendSrcRGB);

    // Creates the FBO for the calculations
    GLuint psfFBO;
    glGenFramebuffers(1, &psfFBO);
    glBindFramebuffer(GL_FRAMEBUFFER, psfFBO);
    GLenum drawBuffers[1] = { GL_COLOR_ATTACHMENT0 };
    glDrawBuffers(1, drawBuffers);
        
    glFramebufferTexture(GL_FRAMEBUFFER, GL_COLOR_ATTACHMENT0, _psfTexture, 0);
        
    glViewport(0, 0, _psfTextureSize, _psfTextureSize);

    glBlendFunc(GL_SRC_ALPHA, GL_ONE_MINUS_SRC_ALPHA);

    std::unique_ptr<ghoul::opengl::ProgramObject> program =
        ghoul::opengl::ProgramObject::Build("RenderStarPSFToTexture",
            absPath("${MODULE_SPACE}/shaders/psfToTexture_vs.glsl"),
            absPath("${MODULE_SPACE}/shaders/psfToTexture_fs.glsl")
        );

    program->activate();
    static const float black[] = { 0.0f, 0.0f, 0.0f, 0.0f };
    glClearBufferfv(GL_COLOR, 0, black);

    program->setUniform("psfMethod", _psfMethodOption.value());
    program->setUniform("p0Param", _p0Param);
    program->setUniform("p1Param", _p1Param);
    program->setUniform("p2Param", _p2Param);
    program->setUniform("alphaConst", _spencerAlphaConst);
    program->setUniform("FWHM", _FWHMConst);
    program->setUniform("betaConstant", _moffatBetaConst);

    glBindVertexArray(_psfVao);
    glDrawArrays(GL_TRIANGLES, 0, 6);
    glBindVertexArray(0);
        
    program->deactivate();

    // Restores system state
    glBindFramebuffer(GL_FRAMEBUFFER, defaultFBO);
    glViewport(
        m_viewport[0],
        m_viewport[1],
        m_viewport[2],
        m_viewport[3]
    );
    glDeleteFramebuffers(1, &psfFBO);

    // Restores OpenGL blending state
    glBlendEquationSeparate(blendEquationRGB, blendEquationAlpha);
    glBlendFuncSeparate(blendSrcRGB, blendDestRGB, blendSrcAlpha, blendDestAlpha);
}

void RenderableStars::render(const RenderData& data, RendererTasks&) {
    if (_fullData.empty()) {
        return;
    }
        
    // Saving current OpenGL state
    GLenum blendEquationRGB;
    GLenum blendEquationAlpha;
    GLenum blendDestAlpha;
    GLenum blendDestRGB;
    GLenum blendSrcAlpha;
    GLenum blendSrcRGB;
    GLboolean depthMask;

    glGetIntegerv(GL_BLEND_EQUATION_RGB, &blendEquationRGB);
    glGetIntegerv(GL_BLEND_EQUATION_ALPHA, &blendEquationAlpha);
    glGetIntegerv(GL_BLEND_DST_ALPHA, &blendDestAlpha);
    glGetIntegerv(GL_BLEND_DST_RGB, &blendDestRGB);
    glGetIntegerv(GL_BLEND_SRC_ALPHA, &blendSrcAlpha);
    glGetIntegerv(GL_BLEND_SRC_RGB, &blendSrcRGB);

    glGetBooleanv(GL_DEPTH_WRITEMASK, &depthMask);

    glBlendFunc(GL_SRC_ALPHA, GL_ONE);
    glDepthMask(false);

    _program->activate();

    glm::dvec3 eyePosition = glm::dvec3(
        glm::inverse(data.camera.combinedViewMatrix()) * glm::dvec4(0.0, 0.0, 0.0, 1.0)
    );
    _program->setUniform(_uniformCache.eyePosition, eyePosition);

    glm::dvec3 cameraUp = data.camera.lookUpVectorWorldSpace();
    _program->setUniform(_uniformCache.cameraUp, cameraUp);

    glm::dmat4 modelMatrix =
        glm::translate(glm::dmat4(1.0), data.modelTransform.translation) *
        glm::dmat4(data.modelTransform.rotation) *
        glm::dmat4(glm::scale(glm::dmat4(1.0), glm::dvec3(data.modelTransform.scale)));

    glm::dmat4 modelViewMatrix = data.camera.combinedViewMatrix() * modelMatrix;
    glm::dmat4 projectionMatrix = glm::dmat4(data.camera.projectionMatrix());

    glm::dmat4 cameraViewProjectionMatrix = projectionMatrix * data.camera.combinedViewMatrix();

    _program->setUniform(_uniformCache.modelMatrix, modelMatrix);
    _program->setUniform(_uniformCache.cameraViewProjectionMatrix, cameraViewProjectionMatrix);
    _program->setUniform(_uniformCache.colorOption, _colorOption);
    _program->setUniform(_uniformCache.magnitudeExponent, _magnitudeExponent);
        
    _program->setUniform(_uniformCache.psfParamConf, _psfMultiplyOption.value());
    _program->setUniform(_uniformCache.lumCent, _lumCent);
    _program->setUniform(_uniformCache.radiusCent, _radiusCent);
    _program->setUniform(_uniformCache.brightnessCent, _brightnessCent);

    _program->setUniform(_uniformCache.alphaValue, _alphaValue);

    ghoul::opengl::TextureUnit psfUnit;
    psfUnit.activate();

    if (_renderingMethodOption.value() == 0) { // PSF Based Methods
        glBindTexture(GL_TEXTURE_2D, _psfTexture);
    }
    else if (_renderingMethodOption.value() == 1) { // Textured based Method
        _pointSpreadFunctionTexture->bind();
    }

    _program->setUniform(_uniformCache.psfTexture, psfUnit);

    ghoul::opengl::TextureUnit colorUnit;
    if (_colorTexture) {
        colorUnit.activate();
        _colorTexture->bind();
        _program->setUniform(_uniformCache.colorTexture, colorUnit);
    }

    ghoul::opengl::TextureUnit otherDataUnit;
    if (_colorOption == ColorOption::OtherData && _otherDataColorMapTexture) {
        otherDataUnit.activate();
        _otherDataColorMapTexture->bind();
        _program->setUniform(_uniformCache.otherDataTexture, otherDataUnit);
    }
    else {
        // We need to set the uniform to something, or the shader doesn't work
        _program->setUniform(_uniformCache.otherDataTexture, colorUnit);
    }
    // Same here, if we don't set this value, the rendering disappears even if we don't
    // use this color mode --- abock 2018-11-19
    _program->setUniform(_uniformCache.otherDataRange, _otherDataRange);
    _program->setUniform(_uniformCache.filterOutOfRange, _filterOutOfRange);


    glBindVertexArray(_vao);
    const GLsizei nStars = static_cast<GLsizei>(_fullData.size() / _nValuesPerStar);
    glDrawArrays(GL_POINTS, 0, nStars);

    glBindVertexArray(0);
    _program->deactivate();

    glDepthMask(true);
    glBlendFunc(GL_SRC_ALPHA, GL_ONE_MINUS_SRC_ALPHA);

    // Restores OpenGL blending state
    glBlendEquationSeparate(blendEquationRGB, blendEquationAlpha);
    glBlendFuncSeparate(blendSrcRGB, blendDestRGB, blendSrcAlpha, blendDestAlpha);
    glDepthMask(depthMask);
}

void RenderableStars::update(const UpdateData&) {
    if (_speckFileIsDirty) {
        loadData();
        _speckFileIsDirty = false;
        _dataIsDirty = true;
    }

    if (_fullData.empty()) {
        return;
    }

    if (_dataIsDirty) {
        const int value = _colorOption;
        LDEBUG("Regenerating data");

        createDataSlice(ColorOption(value));

        int size = static_cast<int>(_slicedData.size());

        if (_vao == 0) {
            glGenVertexArrays(1, &_vao);
        }
        if (_vbo == 0) {
            glGenBuffers(1, &_vbo);
        }
        glBindVertexArray(_vao);
        glBindBuffer(GL_ARRAY_BUFFER, _vbo);
        glBufferData(
            GL_ARRAY_BUFFER,
            size * sizeof(GLfloat),
            _slicedData.data(),
            GL_STATIC_DRAW
        );

        GLint positionAttrib = _program->attributeLocation("in_position");
        // bvLumAbsMagAppMag = bv color, luminosity, abs magnitude and app magnitude
        GLint bvLumAbsMagAppMagAttrib = _program->attributeLocation("in_bvLumAbsMagAppMag");

        const size_t nStars = _fullData.size() / _nValuesPerStar;
        const size_t nValues = _slicedData.size() / nStars;

        GLsizei stride = static_cast<GLsizei>(sizeof(GLfloat) * nValues);

        glEnableVertexAttribArray(positionAttrib);
        glEnableVertexAttribArray(bvLumAbsMagAppMagAttrib);
        const int colorOption = _colorOption;
        switch (colorOption) {
            case ColorOption::Color:
                glVertexAttribPointer(
                    positionAttrib,
                    3,
                    GL_FLOAT,
                    GL_FALSE,
                    stride,
                    nullptr // = offsetof(ColorVBOLayout, position)
                );
                glVertexAttribPointer(
                    bvLumAbsMagAppMagAttrib,
                    4,
                    GL_FLOAT,
                    GL_FALSE,
                    stride,
                    reinterpret_cast<void*>(offsetof(ColorVBOLayout, value))
                );

                break;
            case ColorOption::Velocity:
            {
                glVertexAttribPointer(
                    positionAttrib,
                    3,
                    GL_FLOAT,
                    GL_FALSE,
                    stride,
                    nullptr // = offsetof(VelocityVBOLayout, position)
                );
                glVertexAttribPointer(
                    bvLumAbsMagAppMagAttrib,
                    4,
                    GL_FLOAT,
                    GL_FALSE,
                    stride,
                    reinterpret_cast<void*>(offsetof(VelocityVBOLayout, value))
                );

                GLint velocityAttrib = _program->attributeLocation("in_velocity");
                glEnableVertexAttribArray(velocityAttrib);
                glVertexAttribPointer(
                    velocityAttrib,
                    3,
                    GL_FLOAT,
                    GL_TRUE,
                    stride,
                    reinterpret_cast<void*>(offsetof(VelocityVBOLayout, vx)) // NOLINT
                );

                break;
            }
            case ColorOption::Speed:
            {
                glVertexAttribPointer(
                    positionAttrib,
                    3,
                    GL_FLOAT,
                    GL_FALSE,
                    stride,
                    nullptr // = offsetof(SpeedVBOLayout, position)
                );
                glVertexAttribPointer(
                    bvLumAbsMagAppMagAttrib,
                    4,
                    GL_FLOAT,
                    GL_FALSE,
                    stride,
                    reinterpret_cast<void*>(offsetof(SpeedVBOLayout, value))
                );

                GLint speedAttrib = _program->attributeLocation("in_speed");
                glEnableVertexAttribArray(speedAttrib);
                glVertexAttribPointer(
                    speedAttrib,
                    1,
                    GL_FLOAT,
                    GL_TRUE,
                    stride,
                    reinterpret_cast<void*>(offsetof(SpeedVBOLayout, speed))
                );
                break;
            }
            case ColorOption::OtherData:
            {
                glVertexAttribPointer(
                    positionAttrib,
                    3,
                    GL_FLOAT,
                    GL_FALSE,
                    stride,
                    nullptr // = offsetof(OtherDataLayout, position)
                );
                glVertexAttribPointer(
                    bvLumAbsMagAppMagAttrib,
                    4,
                    GL_FLOAT,
                    GL_FALSE,
                    stride,
                    reinterpret_cast<void*>(offsetof(OtherDataLayout, value)) // NOLINT
                );
            }
        }

        glBindBuffer(GL_ARRAY_BUFFER, 0);
        glBindVertexArray(0);

        _dataIsDirty = false;
    }

    if (_pointSpreadFunctionTextureIsDirty) {
        LDEBUG("Reloading Point Spread Function texture");
        _pointSpreadFunctionTexture = nullptr;
        if (!_pointSpreadFunctionTexturePath.value().empty()) {
            _pointSpreadFunctionTexture = ghoul::io::TextureReader::ref().loadTexture(
                absPath(_pointSpreadFunctionTexturePath)
            );

            if (_pointSpreadFunctionTexture) {
                LDEBUG(fmt::format(
                    "Loaded texture from '{}'",
                    absPath(_pointSpreadFunctionTexturePath)
                ));
                _pointSpreadFunctionTexture->uploadTexture();
            }
            _pointSpreadFunctionTexture->setFilter(
                ghoul::opengl::Texture::FilterMode::AnisotropicMipMap
            );

            _pointSpreadFunctionFile = std::make_unique<ghoul::filesystem::File>(
                _pointSpreadFunctionTexturePath
                );
            _pointSpreadFunctionFile->setCallback(
                [&](const ghoul::filesystem::File&) {
                _pointSpreadFunctionTextureIsDirty = true;
            }
            );
        }
        _pointSpreadFunctionTextureIsDirty = false;
    }

    if (_colorTextureIsDirty) {
        LDEBUG("Reloading Color Texture");
        _colorTexture = nullptr;
        if (_colorTexturePath.value() != "") {
            _colorTexture = ghoul::io::TextureReader::ref().loadTexture(
                absPath(_colorTexturePath)
            );
            if (_colorTexture) {
                LDEBUG(fmt::format(
                    "Loaded texture from '{}'",
                    absPath(_colorTexturePath)
                ));
                _colorTexture->uploadTexture();
            }

            _colorTextureFile = std::make_unique<ghoul::filesystem::File>(
                _colorTexturePath
                );
            _colorTextureFile->setCallback(
                [&](const ghoul::filesystem::File&) { _colorTextureIsDirty = true; }
            );
        }
        _colorTextureIsDirty = false;
    }

    if (_otherDataColorMapIsDirty) {
        LDEBUG("Reloading Color Texture");
        _otherDataColorMapTexture = nullptr;
        if (!_otherDataColorMapPath.value().empty()) {
            _otherDataColorMapTexture = ghoul::io::TextureReader::ref().loadTexture(
                absPath(_otherDataColorMapPath)
            );
            if (_otherDataColorMapTexture) {
                LDEBUG(fmt::format(
                    "Loaded texture from '{}'",
                    absPath(_otherDataColorMapPath)
                ));
                _otherDataColorMapTexture->uploadTexture();
            }
        }
        _otherDataColorMapIsDirty = false;

    }

    if (_program->isDirty()) {
        _program->rebuildFromFile();
        ghoul::opengl::updateUniformLocations(*_program, _uniformCache, UniformNames);
    }
}

void RenderableStars::loadData() {
    std::string _file = _speckFile;
    if (!FileSys.fileExists(absPath(_file))) {
        return;
    }

    std::string cachedFile = FileSys.cacheManager()->cachedFilename(
        _file,
        ghoul::filesystem::CacheManager::Persistent::Yes
    );

    _nValuesPerStar = 0;
    _slicedData.clear();
    _fullData.clear();
    _dataNames.clear();

    bool hasCachedFile = FileSys.fileExists(cachedFile);
    if (hasCachedFile) {
        LINFO(fmt::format(
            "Cached file '{}' used for Speck file '{}'",
            cachedFile,
            _file
        ));

        bool success = loadCachedFile(cachedFile);
        if (success) {
            return;
        }
        else {
            FileSys.cacheManager()->removeCacheFile(_file);
            // Intentional fall-through to the 'else' computation to generate the cache
            // file for the next run
        }
    }
    else {
        LINFO(fmt::format("Cache for Speck file '{}' not found", _file));
    }
    LINFO(fmt::format("Loading Speck file '{}'", _file));

    readSpeckFile();

    LINFO("Saving cache");
    saveCachedFile(cachedFile);
}

void RenderableStars::readSpeckFile() {
    std::string _file = _speckFile;
    std::ifstream file(_file);
    if (!file.good()) {
        LERROR(fmt::format("Failed to open Speck file '{}'", _file));
        return;
    }

    // The beginning of the speck file has a header that either contains comments
    // (signaled by a preceding '#') or information about the structure of the file
    // (signaled by the keywords 'datavar', 'texturevar', and 'texture')
    std::string line = "";
    while (true) {
        std::streampos position = file.tellg();
        std::getline(file, line);

        if (line[0] == '#' || line.empty()) {
            continue;
        }

        if (line.substr(0, 7) != "datavar" &&
            line.substr(0, 10) != "texturevar" &&
            line.substr(0, 7) != "texture")
        {
            // we read a line that doesn't belong to the header, so we have to jump back
            // before the beginning of the current line
            if (_enableTestGrid) {
                file.seekg(position - static_cast<long long>(8));
            }
            else {
                file.seekg(position);
            }
            break;
        }

        if (line.substr(0, 7) == "datavar") {
            // datavar lines are structured as follows:
            // datavar # description
            // where # is the index of the data variable; so if we repeatedly overwrite
            // the 'nValues' variable with the latest index, we will end up with the total
            // number of values (+3 since X Y Z are not counted in the Speck file index)
            std::stringstream str(line);

            std::string dummy;
            str >> dummy;
            str >> _nValuesPerStar;

            std::string name;
            str >> name;
            _dataNames.push_back(name);

            if (name.compare("lum") == 0) {
                _lumArrayPos = _nValuesPerStar + 3; // +3 because the position x, y, z
            }
            else if (name.compare("absmag") == 0) {
                _absMagArrayPos = _nValuesPerStar + 3; // +3 because the position x, y, z
            }
            else if (name.compare("appmag") == 0) {
                _appMagArrayPos = _nValuesPerStar + 3; // +3 because the position x, y, z
            }
            else if (name.compare("colorb_v") == 0) {
                _bvColorArrayPos = _nValuesPerStar + 3; // +3 because the position x, y, z
            }
            else if (name.compare("vx") == 0) {
                _velocityArrayPos = _nValuesPerStar + 3; // +3 because the position x, y, z
            }
            else if (name.compare("speed") == 0) {
                _speedArrayPos = _nValuesPerStar + 3; // +3 because the position x, y, z
            }
            _nValuesPerStar += 1; // We want the number, but the index is 0 based
        }
    }

    _nValuesPerStar += 3; // X Y Z are not counted in the Speck file indices
    _otherDataOption.addOptions(_dataNames);

    float minLumValue = std::numeric_limits<float>::max();
    float maxLumValue = std::numeric_limits<float>::min();

    do {
        std::vector<float> values(_nValuesPerStar);

        std::getline(file, line);
        std::stringstream str(line);

        for (int i = 0; i < _nValuesPerStar; ++i) {
            str >> values[i];
        }
        bool nullArray = true;
        for (float v : values) {
            if (v != 0.0) {
                nullArray = false;
                break;
            }
        }
        minLumValue = values[_lumArrayPos] < minLumValue ? 
            values[_lumArrayPos] : minLumValue;
        maxLumValue = values[_lumArrayPos] > maxLumValue ? 
            values[_lumArrayPos] : maxLumValue;
        if (!nullArray) {
            _fullData.insert(_fullData.end(), values.begin(), values.end());
        }
    } while (!file.eof());

    // Normalize Luminosity:
    for (size_t i = 0; i < _fullData.size(); i += _nValuesPerStar) {
        _fullData[i + _lumArrayPos] = 
            (_fullData[i + _lumArrayPos] - minLumValue) / (maxLumValue - minLumValue);
    }
}

bool RenderableStars::loadCachedFile(const std::string& file) {
    std::ifstream fileStream(file, std::ifstream::binary);
    if (fileStream.good()) {
        int8_t version = 0;
        fileStream.read(reinterpret_cast<char*>(&version), sizeof(int8_t));
        if (version != CurrentCacheVersion) {
            LINFO("The format of the cached file has changed: deleting old cache");
            fileStream.close();
            FileSys.deleteFile(file);
            return false;
        }

        int32_t nValues = 0;
        fileStream.read(reinterpret_cast<char*>(&nValues), sizeof(int32_t));
        fileStream.read(reinterpret_cast<char*>(&_nValuesPerStar), sizeof(int32_t));

        fileStream.read(reinterpret_cast<char*>(&_lumArrayPos), sizeof(int32_t));
        fileStream.read(reinterpret_cast<char*>(&_absMagArrayPos), sizeof(int32_t));
        fileStream.read(reinterpret_cast<char*>(&_appMagArrayPos), sizeof(int32_t));
        fileStream.read(reinterpret_cast<char*>(&_bvColorArrayPos), sizeof(int32_t));
        fileStream.read(reinterpret_cast<char*>(&_velocityArrayPos), sizeof(int32_t));
        fileStream.read(reinterpret_cast<char*>(&_speedArrayPos), sizeof(int32_t));

        for (int i = 0; i < _nValuesPerStar - 3; ++i) {
            uint16_t len;
            fileStream.read(reinterpret_cast<char*>(&len), sizeof(uint16_t));
            std::vector<char> buffer(len);
            fileStream.read(buffer.data(), len);
            std::string value(buffer.begin(), buffer.end());
            _dataNames.push_back(value);
        }
        _otherDataOption.addOptions(_dataNames);

        _fullData.resize(nValues);
        fileStream.read(reinterpret_cast<char*>(_fullData.data()),
            nValues * sizeof(_fullData[0]));

        bool success = fileStream.good();
        return success;
    }
    else {
        LERROR(fmt::format("Error opening file '{}' for loading cache file", file));
        return false;
    }
}

void RenderableStars::saveCachedFile(const std::string& file) const {
    std::ofstream fileStream(file, std::ofstream::binary);

    if (!fileStream.good()) {
        LERROR(fmt::format("Error opening file '{}' for save cache file", file));
        return;
    }

    fileStream.write(reinterpret_cast<const char*>(&CurrentCacheVersion),
        sizeof(int8_t));

    int32_t nValues = static_cast<int32_t>(_fullData.size());
    if (nValues == 0) {
        throw ghoul::RuntimeError("Error writing cache: No values were loaded");
    }
    fileStream.write(reinterpret_cast<const char*>(&nValues), sizeof(int32_t));

    int32_t nValuesPerStar = static_cast<int32_t>(_nValuesPerStar);
    fileStream.write(reinterpret_cast<const char*>(&nValuesPerStar), sizeof(int32_t));
        
    fileStream.write(reinterpret_cast<const char*>(&_lumArrayPos),
        sizeof(int32_t));

    fileStream.write(reinterpret_cast<const char*>(&_absMagArrayPos),
        sizeof(int32_t));

    fileStream.write(reinterpret_cast<const char*>(&_appMagArrayPos),
        sizeof(int32_t));

    fileStream.write(reinterpret_cast<const char*>(&_bvColorArrayPos),
        sizeof(int32_t));

    fileStream.write(reinterpret_cast<const char*>(&_velocityArrayPos),
        sizeof(int32_t));

    fileStream.write(reinterpret_cast<const char*>(&_speedArrayPos),
        sizeof(int32_t));        

    // -3 as we don't want to save the xyz values that are in the beginning of the file
    for (int i = 0; i < _nValuesPerStar - 3; ++i) {
        uint16_t len = _dataNames[i].size();
        fileStream.write(reinterpret_cast<const char*>(&len), sizeof(uint16_t));
        fileStream.write(_dataNames[i].c_str(), len);
    }

    size_t nBytes = nValues * sizeof(_fullData[0]);
    fileStream.write(reinterpret_cast<const char*>(_fullData.data()), nBytes);
}

void RenderableStars::createDataSlice(ColorOption option) {
    _slicedData.clear();

    _otherDataRange = glm::vec2(
        std::numeric_limits<float>::max(),
        -std::numeric_limits<float>::max()
    );

    for (size_t i = 0; i < _fullData.size(); i += _nValuesPerStar) {
        glm::vec3 position = glm::vec3(_fullData[i + 0], _fullData[i + 1], _fullData[i + 2]);
        position *= openspace::distanceconstants::Parsec;

        switch (option) {
            case ColorOption::Color:
            {
                union {
                    ColorVBOLayout value;
                    std::array<float, sizeof(ColorVBOLayout) / sizeof(float)> data;
                } layout;

                layout.value.position = { {
                        position[0], position[1], position[2]
                    } };

                if (_enableTestGrid) {
                    float sunColor = 0.650f;
                    layout.value.value = sunColor;// _fullData[i + 3];
                }
                else {
                    layout.value.value = _fullData[i + _bvColorArrayPos];
                }

                layout.value.luminance = _fullData[i + _lumArrayPos];
                layout.value.absoluteMagnitude = _fullData[i + _absMagArrayPos];
                layout.value.apparentMagnitude = _fullData[i + _appMagArrayPos];

                _slicedData.insert(_slicedData.end(),
                    layout.data.begin(),
                    layout.data.end());

                break;
            }
            case ColorOption::Velocity:
            {
                union {
                    VelocityVBOLayout value;
                    std::array<float, sizeof(VelocityVBOLayout) / sizeof(float)> data;
                } layout;

                layout.value.position = { {
                        position[0], position[1], position[2]
                    } };

                layout.value.value = _fullData[i + _bvColorArrayPos];
                layout.value.luminance = _fullData[i + _lumArrayPos];
                layout.value.absoluteMagnitude = _fullData[i + _absMagArrayPos];
                layout.value.apparentMagnitude = _fullData[i + _appMagArrayPos];

                layout.value.vx = _fullData[i + _velocityArrayPos];
                layout.value.vy = _fullData[i + _velocityArrayPos + 1];
                layout.value.vz = _fullData[i + _velocityArrayPos + 2];

                _slicedData.insert(_slicedData.end(),
                    layout.data.begin(),
                    layout.data.end());
                break;
            }
            case ColorOption::Speed:
            {
                union {
                    SpeedVBOLayout value;
                    std::array<float, sizeof(SpeedVBOLayout) / sizeof(float)> data;
                } layout;

                layout.value.position = { {
                        position[0], position[1], position[2]
                    } };

                layout.value.value = _fullData[i + _bvColorArrayPos];
                layout.value.luminance = _fullData[i + _lumArrayPos];
                layout.value.absoluteMagnitude = _fullData[i + _absMagArrayPos];
                layout.value.apparentMagnitude = _fullData[i + _appMagArrayPos];

                layout.value.speed = _fullData[i + _speedArrayPos];

                _slicedData.insert(_slicedData.end(),
                    layout.data.begin(),
                    layout.data.end());
                break;
            }
            case ColorOption::OtherData:
            {
                union {
                    OtherDataLayout value;
                    std::array<float, sizeof(OtherDataLayout)> data;
                } layout = {};

                layout.value.position = {
                    { position[0], position[1], position[2] }
                };

                int index = _otherDataOption.value();
                layout.value.value = _fullData[i + index + 3]; // plus 3 because of the position 

                if (_staticFilterValue.has_value() &&
                    layout.value.value == _staticFilterValue)
                {
                    layout.value.value = _staticFilterReplacementValue;
                }

                glm::vec2 range = _otherDataRange.value();
                range.x = std::min(range.x, layout.value.value);
                range.y = std::max(range.y, layout.value.value);
                _otherDataRange = range;
                _otherDataRange.setMinValue(glm::vec2(range.x));
                _otherDataRange.setMaxValue(glm::vec2(range.y));

                layout.value.luminance = _fullData[i + _lumArrayPos];
                layout.value.absoluteMagnitude = _fullData[i + _absMagArrayPos];
                layout.value.apparentMagnitude = _fullData[i + _appMagArrayPos];

                _slicedData.insert(
                    _slicedData.end(),
                    layout.data.begin(),
                    layout.data.end()
                );

                break;
            }
        }
    }
}

} // namespace openspace<|MERGE_RESOLUTION|>--- conflicted
+++ resolved
@@ -64,20 +64,12 @@
 
     constexpr int8_t CurrentCacheVersion = 3;
 
-<<<<<<< HEAD
     struct CommonDataLayout {
         std::array<float, 3> position;
         float value;
         float luminance;
         float absoluteMagnitude;
         float apparentMagnitude;
-=======
-    struct ColorVBOLayout {
-        std::array<float, 4> position; // (x,y,z,e)
-        float value;
-        float luminance;
-        float absoluteMagnitude;
->>>>>>> f49202c3
     };
 
     struct VelocityVBOLayout {
@@ -99,18 +91,8 @@
 
         float speed;
     };
-<<<<<<< HEAD
     
     struct OtherDataLayout : public CommonDataLayout {};
-=======
-
-    struct OtherDataLayout {
-        std::array<float, 4> position; // (x,y,z,e)
-        float value;
-        float luminance;
-        float absoluteMagnitude;
-    };
->>>>>>> f49202c3
 
     constexpr openspace::properties::Property::PropertyInfo SpeckFileInfo = {
         "SpeckFile",
