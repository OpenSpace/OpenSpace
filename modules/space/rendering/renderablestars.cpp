--- conflicted
+++ resolved
@@ -752,19 +752,10 @@
         );
 
         _pointSpreadFunctionFile = std::make_unique<ghoul::filesystem::File>(
-<<<<<<< HEAD
-            _pointSpreadFunctionTexturePath
-        );
-        _pointSpreadFunctionFile->setCallback(
-            [&](const ghoul::filesystem::File&) {
-                _pointSpreadFunctionTextureIsDirty = true;
-            }
-=======
             _pointSpreadFunctionTexturePath.value()
         );
         _pointSpreadFunctionFile->setCallback(
-            [this]() { _pointSpreadFunctionTextureIsDirty = true; }
->>>>>>> 92432cae
+            [&]() { _pointSpreadFunctionTextureIsDirty = true; }
         );
     }
     _pointSpreadFunctionTextureIsDirty = false;
@@ -1202,49 +1193,8 @@
         return;
     }
 
-<<<<<<< HEAD
     _dataset = speck::data::loadFileWithCache(file);
     if (_dataset.entries.empty()) {
-=======
-    _nValuesPerStar = 0;
-    _slicedData.clear();
-    _fullData.clear();
-    _dataNames.clear();
-
-    std::string cachedFile = FileSys.cacheManager()->cachedFilename(file);
-    bool hasCachedFile = std::filesystem::is_regular_file(cachedFile);
-    if (hasCachedFile) {
-        LINFO(fmt::format("Cached file '{}' used for Speck file {}",
-            cachedFile, file
-        ));
-
-        bool success = loadCachedFile(cachedFile);
-        if (success) {
-            return;
-        }
-        else {
-            FileSys.cacheManager()->removeCacheFile(file);
-            // Intentional fall-through to the 'else' computation to generate the cache
-            // file for the next run
-        }
-    }
-    else {
-        LINFO(fmt::format("Cache for Speck file {} not found", file));
-    }
-    LINFO(fmt::format("Loading Speck file {}", file));
-
-    readSpeckFile();
-
-    LINFO("Saving cache");
-    saveCachedFile(cachedFile);
-}
-
-void RenderableStars::readSpeckFile() {
-    std::filesystem::path filename = _speckFile.value();
-    std::ifstream file(filename);
-    if (!file.good()) {
-        LERROR(fmt::format("Failed to open Speck file {}", filename));
->>>>>>> 92432cae
         return;
     }
 
@@ -1261,7 +1211,6 @@
     }
 }
 
-<<<<<<< HEAD
 std::vector<float> RenderableStars::createDataSlice(ColorOption option) {
     const int bvIdx = std::max(_dataset.index("colorb_v"), 0);
     const int lumIdx = std::max(_dataset.index("lum"), 0);
@@ -1271,99 +1220,6 @@
     const int vyIdx = std::max(_dataset.index("vy"), 0);
     const int vzIdx = std::max(_dataset.index("vz"), 0);
     const int speedIdx = std::max(_dataset.index("speed"), 0);
-=======
-bool RenderableStars::loadCachedFile(const std::string& file) {
-    std::ifstream fileStream(file, std::ifstream::binary);
-    if (fileStream.good()) {
-        int8_t version = 0;
-        fileStream.read(reinterpret_cast<char*>(&version), sizeof(int8_t));
-        if (version != CurrentCacheVersion) {
-            LINFO("The format of the cached file has changed: deleting old cache");
-            fileStream.close();
-            if (std::filesystem::is_regular_file(file)) {
-                std::filesystem::remove(file);
-            }
-            return false;
-        }
-
-        int32_t nValues = 0;
-        fileStream.read(reinterpret_cast<char*>(&nValues), sizeof(int32_t));
-        fileStream.read(reinterpret_cast<char*>(&_nValuesPerStar), sizeof(int32_t));
-
-        fileStream.read(reinterpret_cast<char*>(&_lumArrayPos), sizeof(int32_t));
-        fileStream.read(reinterpret_cast<char*>(&_absMagArrayPos), sizeof(int32_t));
-        fileStream.read(reinterpret_cast<char*>(&_appMagArrayPos), sizeof(int32_t));
-        fileStream.read(reinterpret_cast<char*>(&_bvColorArrayPos), sizeof(int32_t));
-        fileStream.read(reinterpret_cast<char*>(&_velocityArrayPos), sizeof(int32_t));
-        fileStream.read(reinterpret_cast<char*>(&_speedArrayPos), sizeof(int32_t));
-
-        for (int i = 0; i < _nValuesPerStar - 3; ++i) {
-            uint16_t len;
-            fileStream.read(reinterpret_cast<char*>(&len), sizeof(uint16_t));
-            std::vector<char> buffer(len);
-            fileStream.read(buffer.data(), len);
-            std::string value(buffer.begin(), buffer.end());
-            _dataNames.push_back(value);
-        }
-        _otherDataOption.addOptions(_dataNames);
-
-        _fullData.resize(nValues);
-        fileStream.read(reinterpret_cast<char*>(
-            _fullData.data()),
-            nValues * sizeof(_fullData[0])
-        );
-
-        bool success = fileStream.good();
-        return success;
-    }
-    else {
-        LERROR(fmt::format("Error opening file '{}' for loading cache file", file));
-        return false;
-    }
-}
-
-void RenderableStars::saveCachedFile(const std::string& file) const {
-    std::ofstream fileStream(file, std::ofstream::binary);
-
-    if (!fileStream.good()) {
-        LERROR(fmt::format("Error opening file '{}' for save cache file", file));
-        return;
-    }
-
-    fileStream.write(
-        reinterpret_cast<const char*>(&CurrentCacheVersion),
-        sizeof(int8_t)
-    );
-
-    int32_t nValues = static_cast<int32_t>(_fullData.size());
-    if (nValues == 0) {
-        throw ghoul::RuntimeError("Error writing cache: No values were loaded");
-    }
-    fileStream.write(reinterpret_cast<const char*>(&nValues), sizeof(int32_t));
-
-    int32_t nValuesPerStar = static_cast<int32_t>(_nValuesPerStar);
-    fileStream.write(reinterpret_cast<const char*>(&nValuesPerStar), sizeof(int32_t));
-    fileStream.write(reinterpret_cast<const char*>(&_lumArrayPos), sizeof(int32_t));
-    fileStream.write(reinterpret_cast<const char*>(&_absMagArrayPos), sizeof(int32_t));
-    fileStream.write(reinterpret_cast<const char*>(&_appMagArrayPos), sizeof(int32_t));
-    fileStream.write(reinterpret_cast<const char*>(&_bvColorArrayPos), sizeof(int32_t));
-    fileStream.write(reinterpret_cast<const char*>(&_velocityArrayPos), sizeof(int32_t));
-    fileStream.write(reinterpret_cast<const char*>(&_speedArrayPos), sizeof(int32_t));
-
-    // -3 as we don't want to save the xyz values that are in the beginning of the file
-    for (int i = 0; i < _nValuesPerStar - 3; ++i) {
-        uint16_t len = static_cast<uint16_t>(_dataNames[i].size());
-        fileStream.write(reinterpret_cast<const char*>(&len), sizeof(uint16_t));
-        fileStream.write(_dataNames[i].c_str(), len);
-    }
-
-    size_t nBytes = nValues * sizeof(_fullData[0]);
-    fileStream.write(reinterpret_cast<const char*>(_fullData.data()), nBytes);
-}
-
-void RenderableStars::createDataSlice(ColorOption option) {
-    _slicedData.clear();
->>>>>>> 92432cae
 
     _otherDataRange = glm::vec2(
         std::numeric_limits<float>::max(),
