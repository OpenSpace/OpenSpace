/*****************************************************************************************
*                                                                                       *
* OpenSpace                                                                             *
*                                                                                       *
* Copyright (c) 2014-2018                                                               *
*                                                                                       *
* Permission is hereby granted, free of charge, to any person obtaining a copy of this  *
* software and associated documentation files (the "Software"), to deal in the Software *
* without restriction, including without limitation the rights to use, copy, modify,    *
* merge, publish, distribute, sublicense, and/or sell copies of the Software, and to    *
* permit persons to whom the Software is furnished to do so, subject to the following   *
* conditions:                                                                           *
*                                                                                       *
* The above copyright notice and this permission notice shall be included in all copies *
* or substantial portions of the Software.                                              *
*                                                                                       *
* THE SOFTWARE IS PROVIDED "AS IS", WITHOUT WARRANTY OF ANY KIND, EXPRESS OR IMPLIED,   *
* INCLUDING BUT NOT LIMITED TO THE WARRANTIES OF MERCHANTABILITY, FITNESS FOR A         *
* PARTICULAR PURPOSE AND NONINFRINGEMENT. IN NO EVENT SHALL THE AUTHORS OR COPYRIGHT    *
* HOLDERS BE LIABLE FOR ANY CLAIM, DAMAGES OR OTHER LIABILITY, WHETHER IN AN ACTION OF  *
* CONTRACT, TORT OR OTHERWISE, ARISING FROM, OUT OF OR IN CONNECTION WITH THE SOFTWARE  *
* OR THE USE OR OTHER DEALINGS IN THE SOFTWARE.                                         *
****************************************************************************************/

#include <modules/space/rendering/renderablestars.h>

#include <openspace/documentation/documentation.h>
#include <openspace/documentation/verifier.h>
#include <openspace/util/updatestructures.h>
#include <openspace/util/distanceconstants.h>
#include <openspace/engine/openspaceengine.h>
#include <openspace/rendering/renderengine.h>
#include <openspace/engine/wrapper/windowwrapper.h>

#include <ghoul/filesystem/cachemanager.h>
#include <ghoul/filesystem/filesystem.h>
#include <ghoul/misc/templatefactory.h>
#include <ghoul/io/texture/texturereader.h>
#include <ghoul/opengl/programobject.h>
#include <ghoul/opengl/texture.h>
#include <ghoul/opengl/textureunit.h>

#include <array>
#include <fstream>
#include <stdint.h>
#include <limits>

//#define USING_STELLAR_TEST_GRID

namespace {
    constexpr const char* _loggerCat = "RenderableStars";

    constexpr const char* KeyFile = "File";

    constexpr int8_t CurrentCacheVersion = 1;

    struct ColorVBOLayout {
        std::array<float, 4> position; // (x,y,z,e)

        float bvColor; // B-V color value
        float luminance;
        float absoluteMagnitude;
    };

    struct VelocityVBOLayout {
        std::array<float, 4> position; // (x,y,z,e)

        float bvColor; // B-V color value
        float luminance;
        float absoluteMagnitude;

        float vx; // v_x
        float vy; // v_y
        float vz; // v_z
    };

    struct SpeedVBOLayout {
        std::array<float, 4> position; // (x,y,z,e)

        float bvColor; // B-V color value
        float luminance;
        float absoluteMagnitude;

        float speed;
    };

    static const openspace::properties::Property::PropertyInfo ColorTextureInfo = {
        "ColorMap",
        "ColorBV Texture",
        "The path to the texture that is used to convert from the B-V value of the star "
        "to its color. The texture is used as a one dimensional lookup function."
    };

    static const openspace::properties::Property::PropertyInfo ColorOptionInfo = {
        "ColorOption",
        "Color Option",
        "This value determines which quantity is used for determining the color of the "
        "stars."
    };

    static const openspace::properties::Property::PropertyInfo MagnitudeExponentInfo = {
        "MagnitudeExponent",
        "MagnitudeExponent",
        "Adjust star magnitude by 10^MagnitudeExponent. "
        "Stars closer than this distance are given full opacity. "
        "Farther away, stars dim proportionally to the logarithm of their distance."
    };

    static const openspace::properties::Property::PropertyInfo ColorContributionInfo = {
        "ColorContribution",
        "Color Contribution",
        "Adjust the color intensity of the stars"
    };

    static const openspace::properties::Property::PropertyInfo BillboardSizeInfo = {
        "BillboardSize",
        "Billboard Size",
        "Set the billboard size of all stars"
    };
}  // namespace

namespace openspace {

    documentation::Documentation RenderableStars::Documentation() {
        using namespace documentation;
        return {
            "RenderableStars",
            "space_renderablestars",
        {
            {
                "Type",
                new StringEqualVerifier("RenderableStars"),
                Optional::No
            },
            {
                KeyFile,
                new StringVerifier,
                Optional::No,
                "The path to the SPECK file that contains information about the stars "
                "being rendered."
            },
            {
                ColorTextureInfo.identifier,
                new StringVerifier,
                Optional::No,
                ColorTextureInfo.description
            },
            {
                ColorOptionInfo.identifier,
                new StringInListVerifier({
            "Color", "Velocity", "Speed"
                    }),
            Optional::Yes,
            ColorOptionInfo.description
            },
            {
                MagnitudeExponentInfo.identifier,
                new DoubleVerifier,
                Optional::Yes,
                MagnitudeExponentInfo.description
            },
            {
                ColorContributionInfo.identifier,
                new DoubleVerifier,
                Optional::Yes,
                ColorContributionInfo.description
            },
            {
                BillboardSizeInfo.identifier,
                new DoubleVerifier,
                Optional::Yes,
                BillboardSizeInfo.description
            }
        }
        };
    }

    RenderableStars::RenderableStars(const ghoul::Dictionary& dictionary)
        : Renderable(dictionary)
        , _colorTexturePath(ColorTextureInfo)
        , _colorTexture(nullptr)
        , _colorTextureIsDirty(true)
        , _colorOption(ColorOptionInfo, properties::OptionProperty::DisplayType::Dropdown)
        , _dataIsDirty(true)
        , _magnitudeExponent(MagnitudeExponentInfo, 4.f, 0.f, 12.f)
        , _colorContribution(ColorContributionInfo, 2.f, 0.f, 10.f)
        , _billboardSize(BillboardSizeInfo, 30.f, 1.f, 500.f)
        , _program(nullptr)
        , _speckFile("")
        , _nValuesPerStar(0)
        , _vao(0)
        , _vbo(0)
    {
        using File = ghoul::filesystem::File;

        documentation::testSpecificationAndThrow(
            Documentation(),
            dictionary,
            "RenderableStars"
        );

        _colorTexturePath = absPath(dictionary.value<std::string>(
            ColorTextureInfo.identifier
            ));
        _colorTextureFile = std::make_unique<File>(_colorTexturePath);

        _speckFile = absPath(dictionary.value<std::string>(KeyFile));

        _colorOption.addOptions({
            { ColorOption::Color, "Color" },
            { ColorOption::Velocity, "Velocity" },
            { ColorOption::Speed, "Speed" }
            });
        if (dictionary.hasKey(ColorOptionInfo.identifier)) {
            const std::string colorOption = dictionary.value<std::string>(
                ColorOptionInfo.identifier
                );
            if (colorOption == "Color") {
                _colorOption = ColorOption::Color;
            }
            else if (colorOption == "Velocity") {
                _colorOption = ColorOption::Velocity;
            }
            else {
                _colorOption = ColorOption::Speed;
            }
        }
        _colorOption.onChange([&] { _dataIsDirty = true; });
        addProperty(_colorOption);

        _colorTexturePath.onChange([&] { _colorTextureIsDirty = true; });
        _colorTextureFile->setCallback(
            [&](const File&) { _colorTextureIsDirty = true; }
        );
        addProperty(_colorTexturePath);

        if (dictionary.hasKey(MagnitudeExponentInfo.identifier)) {
            _magnitudeExponent = static_cast<float>(
                dictionary.value<double>(MagnitudeExponentInfo.identifier)
                );
        }
        addProperty(_magnitudeExponent);

        if (dictionary.hasKey(ColorContributionInfo.identifier)) {
            _colorContribution = static_cast<float>(
                dictionary.value<double>(ColorContributionInfo.identifier)
                );
        }
        addProperty(_colorContribution);

        if (dictionary.hasKey(BillboardSizeInfo.identifier)) {
            _billboardSize = static_cast<float>(
                dictionary.value<double>(BillboardSizeInfo.identifier)
                );
        }
        addProperty(_billboardSize);
    }

    RenderableStars::~RenderableStars() {}

    bool RenderableStars::isReady() const {
        return (_program != nullptr) && (!_fullData.empty());
    }

    void RenderableStars::initializeGL() {
        RenderEngine& renderEngine = OsEng.renderEngine();
        _program = renderEngine.buildRenderProgram("Star",
            absPath("${MODULE_SPACE}/shaders/star_vs.glsl"),
            absPath("${MODULE_SPACE}/shaders/star_fs.glsl"),
            absPath("${MODULE_SPACE}/shaders/star_ge.glsl")
        );

        _uniformCache.modelMatrix = _program->uniformLocation("modelMatrix");
        _uniformCache.eyePosition = _program->uniformLocation("eyePosition");
        _uniformCache.cameraUp = _program->uniformLocation("cameraUp");
        _uniformCache.cameraViewProjectionMatrix = _program->uniformLocation("cameraViewProjectionMatrix");
        _uniformCache.colorOption = _program->uniformLocation("colorOption");
        _uniformCache.magnitudeExponent = _program->uniformLocation("magnitudeExponent");
        _uniformCache.colorContribution = _program->uniformLocation("colorContribution");
        _uniformCache.billboardSize = _program->uniformLocation("billboardSize");
        _uniformCache.screenSize = _program->uniformLocation("screenSize");
        _uniformCache.colorTexture = _program->uniformLocation("colorTexture");
        
        bool success = loadData();
        if (!success) {
            throw ghoul::RuntimeError("Error loading data");
        }
    }

    void RenderableStars::deinitializeGL() {
        glDeleteBuffers(1, &_vbo);
        _vbo = 0;
        glDeleteVertexArrays(1, &_vao);
        _vao = 0;

        _colorTexture = nullptr;

<<<<<<< HEAD
        RenderEngine& renderEngine = OsEng.renderEngine();
        if (_program) {
            renderEngine.removeRenderProgram(_program);
            _program = nullptr;
        }
=======
    RenderEngine& renderEngine = OsEng.renderEngine();
    if (_program) {
        renderEngine.removeRenderProgram(_program.get());
        _program = nullptr;
>>>>>>> a1e1c384
    }

    void RenderableStars::render(const RenderData& data, RendererTasks&) {
        glBlendFunc(GL_SRC_ALPHA, GL_ONE);
        glDepthMask(false);

        _program->activate();

        glm::dmat4 modelMatrix =
            glm::translate(glm::dmat4(1.0), data.modelTransform.translation) *
            glm::dmat4(data.modelTransform.rotation) *
            glm::dmat4(glm::scale(glm::dmat4(1.0), glm::dvec3(data.modelTransform.scale)));

        glm::dmat4 modelViewMatrix  = data.camera.combinedViewMatrix() * modelMatrix;
        glm::dmat4 projectionMatrix = glm::dmat4(data.camera.projectionMatrix());

        glm::dmat4 cameraViewProjectionMatrix = projectionMatrix * data.camera.combinedViewMatrix();

        glm::dvec3 cameraUp = data.camera.lookUpVectorWorldSpace();
        
        _program->setUniform(_uniformCache.modelMatrix, modelMatrix);
        _program->setUniform(_uniformCache.cameraViewProjectionMatrix, cameraViewProjectionMatrix);
        _program->setUniform(_uniformCache.cameraUp, cameraUp);
        _program->setUniform(_uniformCache.colorOption, _colorOption);
        _program->setUniform(_uniformCache.magnitudeExponent, _magnitudeExponent);
        _program->setUniform(_uniformCache.colorContribution, _colorContribution);
        _program->setUniform(_uniformCache.billboardSize, _billboardSize);
        _program->setUniform(
            _uniformCache.screenSize,
            glm::vec2(OsEng.windowWrapper().getCurrentViewportSize())
        );
        
        // Correct code to be used when stereo correction being added into master.
        //_program->setUniform(_uniformCache.eyePosition, data.camera.eyePositionVec3());
        _program->setUniform(_uniformCache.eyePosition, data.camera.positionVec3());

        ghoul::opengl::TextureUnit colorUnit;
        colorUnit.activate();
        _colorTexture->bind();
        _program->setUniform(_uniformCache.colorTexture, colorUnit);

        glBindVertexArray(_vao);
        const GLsizei nStars = static_cast<GLsizei>(_fullData.size() / _nValuesPerStar);
        glDrawArrays(GL_POINTS, 0, nStars);

        glBindVertexArray(0);
        _program->deactivate();

        glDepthMask(true);
        glBlendFunc(GL_SRC_ALPHA, GL_ONE_MINUS_SRC_ALPHA);
    }

    void RenderableStars::update(const UpdateData&) {
        if (_dataIsDirty) {
            const int value = _colorOption;
            LDEBUG("Regenerating data");

            createDataSlice(ColorOption(value));

            int size = static_cast<int>(_slicedData.size());

            if (_vao == 0) {
                glGenVertexArrays(1, &_vao);
            }
            if (_vbo == 0) {
                glGenBuffers(1, &_vbo);
            }
            glBindVertexArray(_vao);
            glBindBuffer(GL_ARRAY_BUFFER, _vbo);
            glBufferData(
                GL_ARRAY_BUFFER,
                size * sizeof(GLfloat),
                &_slicedData[0],
                GL_STATIC_DRAW
            );

            GLint positionAttrib = _program->attributeLocation("in_position");
            GLint brightnessDataAttrib = _program->attributeLocation("in_brightness");

            const size_t nStars = _fullData.size() / _nValuesPerStar;
            const size_t nValues = _slicedData.size() / nStars;

            GLsizei stride = static_cast<GLsizei>(sizeof(GLfloat) * nValues);

            glEnableVertexAttribArray(positionAttrib);
            glEnableVertexAttribArray(brightnessDataAttrib);
            const int colorOption = _colorOption;
            switch (colorOption) {
            case ColorOption::Color:
                glVertexAttribPointer(
                    positionAttrib,
                    4,
                    GL_FLOAT,
                    GL_FALSE,
                    stride,
                    nullptr // = offsetof(ColorVBOLayout, position)
                );
                glVertexAttribPointer(
                    brightnessDataAttrib,
                    3,
                    GL_FLOAT,
                    GL_FALSE,
                    stride,
                    reinterpret_cast<void*>(offsetof(ColorVBOLayout, bvColor))
                );

                break;
            case ColorOption::Velocity:
            {
                glVertexAttribPointer(
                    positionAttrib,
                    4,
                    GL_FLOAT,
                    GL_FALSE,
                    stride,
                    nullptr // = offsetof(VelocityVBOLayout, position)
                );
                glVertexAttribPointer(
                    brightnessDataAttrib,
                    3,
                    GL_FLOAT,
                    GL_FALSE,
                    stride,
                    reinterpret_cast<void*>(offsetof(VelocityVBOLayout, bvColor))
                );

                GLint velocityAttrib = _program->attributeLocation("in_velocity");
                glEnableVertexAttribArray(velocityAttrib);
                glVertexAttribPointer(
                    velocityAttrib,
                    3,
                    GL_FLOAT,
                    GL_TRUE,
                    stride,
                    reinterpret_cast<void*>(offsetof(VelocityVBOLayout, vx))
                );

                break;
            }
            case ColorOption::Speed:
            {
                glVertexAttribPointer(
                    positionAttrib,
                    4,
                    GL_FLOAT,
                    GL_FALSE,
                    stride,
                    nullptr // = offsetof(SpeedVBOLayout, position)
                );
                glVertexAttribPointer(
                    brightnessDataAttrib,
                    3,
                    GL_FLOAT,
                    GL_FALSE,
                    stride,
                    reinterpret_cast<void*>(offsetof(SpeedVBOLayout, bvColor))
                );

                GLint speedAttrib = _program->attributeLocation("in_speed");
                glEnableVertexAttribArray(speedAttrib);
                glVertexAttribPointer(
                    speedAttrib,
                    1,
                    GL_FLOAT,
                    GL_TRUE,
                    stride,
                    reinterpret_cast<void*>(offsetof(SpeedVBOLayout, speed))
                );
            }
            }

            glBindBuffer(GL_ARRAY_BUFFER, 0);
            glBindVertexArray(0);

            _dataIsDirty = false;
        }

        if (_colorTextureIsDirty) {
            LDEBUG("Reloading Color Texture");
            _colorTexture = nullptr;
            if (_colorTexturePath.value() != "") {
                _colorTexture = ghoul::io::TextureReader::ref().loadTexture(
                    absPath(_colorTexturePath)
                );
                if (_colorTexture) {
                    LDEBUG(fmt::format(
                        "Loaded texture from '{}'",
                        absPath(_colorTexturePath)
                    ));
                    _colorTexture->uploadTexture();
                }

                _colorTextureFile = std::make_unique<ghoul::filesystem::File>(
                    _colorTexturePath
                    );
                _colorTextureFile->setCallback(
                    [&](const ghoul::filesystem::File&) { _colorTextureIsDirty = true; }
                );
            }
            _colorTextureIsDirty = false;
        }

        if (_program->isDirty()) {
            _program->rebuildFromFile();
            _uniformCache.modelMatrix = _program->uniformLocation("modelMatrix");
            _uniformCache.eyePosition = _program->uniformLocation("eyePosition");
            _uniformCache.cameraUp = _program->uniformLocation("cameraUp");
            _uniformCache.cameraViewProjectionMatrix = _program->uniformLocation("cameraViewProjectionMatrix");
            _uniformCache.colorOption = _program->uniformLocation("colorOption");
            _uniformCache.magnitudeExponent = _program->uniformLocation("magnitudeExponent");
            _uniformCache.colorContribution = _program->uniformLocation("colorContribution");
            _uniformCache.billboardSize = _program->uniformLocation("billboardSize");
            _uniformCache.screenSize = _program->uniformLocation("screenSize");
            _uniformCache.colorTexture = _program->uniformLocation("colorTexture");
        }
    }

    bool RenderableStars::loadData() {
        std::string _file = _speckFile;
        std::string cachedFile = FileSys.cacheManager()->cachedFilename(
            _file,
            ghoul::filesystem::CacheManager::Persistent::Yes
        );

        bool hasCachedFile = FileSys.fileExists(cachedFile);
        if (hasCachedFile) {
            LINFO(fmt::format(
                "Cached file '{}' used for Speck file '{}'",
                cachedFile,
                _file
            ));

            bool success = loadCachedFile(cachedFile);
            if (success) {
                return true;
            }
            else {
                FileSys.cacheManager()->removeCacheFile(_file);
                // Intentional fall-through to the 'else' computation to generate the cache
                // file for the next run
            }
        }
        else {
            LINFO(fmt::format("Cache for Speck file '{}' not found", _file));
        }
        LINFO(fmt::format("Loading Speck file '{}'", _file));

        bool success = readSpeckFile();
        if (!success) {
            return false;
        }

        LINFO("Saving cache");
        success = saveCachedFile(cachedFile);

        return success;
    }

    bool RenderableStars::readSpeckFile() {
        std::string _file = _speckFile;
        std::ifstream file(_file);
        if (!file.good()) {
            LERROR(fmt::format("Failed to open Speck file '{}'", _file));
            return false;
        }

        _nValuesPerStar = 0;

        // The beginning of the speck file has a header that either contains comments
        // (signaled by a preceding '#') or information about the structure of the file
        // (signaled by the keywords 'datavar', 'texturevar', and 'texture')
        std::string line = "";
        while (true) {
            std::streampos position = file.tellg();
            std::getline(file, line);

            if (line[0] == '#' || line.empty()) {
                continue;
            }

            if (line.substr(0, 7) != "datavar" &&
                line.substr(0, 10) != "texturevar" &&
                line.substr(0, 7) != "texture")
            {
                // we read a line that doesn't belong to the header, so we have to jump back
                // before the beginning of the current line
                file.seekg(position);
                break;
            }

            if (line.substr(0, 7) == "datavar") {
                // datavar lines are structured as follows:
                // datavar # description
                // where # is the index of the data variable; so if we repeatedly overwrite
                // the 'nValues' variable with the latest index, we will end up with the total
                // number of values (+3 since X Y Z are not counted in the Speck file index)
                std::stringstream str(line);

                std::string dummy;
                str >> dummy;
                str >> _nValuesPerStar;
                _nValuesPerStar += 1; // We want the number, but the index is 0 based
            }
        }

        _nValuesPerStar += 3; // X Y Z are not counted in the Speck file indices

        float minLumValue = std::numeric_limits<float>::max();
        float maxLumValue = std::numeric_limits<float>::min();

        do {
            std::vector<float> values(_nValuesPerStar);

            std::getline(file, line);
            std::stringstream str(line);

            for (int i = 0; i < _nValuesPerStar; ++i) {
                str >> values[i];
            }
            bool nullArray = true;
            for (size_t i = 0; i < values.size(); ++i) {
                if (values[i] != 0.0) {
                    nullArray = false;
                    break;
                }
            }
            minLumValue = values[4] < minLumValue ? values[4] : minLumValue;
            maxLumValue = values[4] > maxLumValue ? values[4] : maxLumValue;
            if (!nullArray) {
                _fullData.insert(_fullData.end(), values.begin(), values.end());
            }
        } while (!file.eof());

        // Normalize Luminosity:
        for (size_t i = 0; i < _fullData.size(); i += _nValuesPerStar) {
            _fullData[i + 4] = (_fullData[i + 4] - minLumValue) / (maxLumValue - minLumValue);
        }

        return true;
    }

    bool RenderableStars::loadCachedFile(const std::string& file) {
        std::ifstream fileStream(file, std::ifstream::binary);
        if (fileStream.good()) {
            int8_t version = 0;
            fileStream.read(reinterpret_cast<char*>(&version), sizeof(int8_t));
            if (version != CurrentCacheVersion) {
                LINFO("The format of the cached file has changed: deleting old cache");
                fileStream.close();
                FileSys.deleteFile(file);
                return false;
            }

            int32_t nValues = 0;
            fileStream.read(reinterpret_cast<char*>(&nValues), sizeof(int32_t));
            fileStream.read(reinterpret_cast<char*>(&_nValuesPerStar), sizeof(int32_t));

            _fullData.resize(nValues);
            fileStream.read(reinterpret_cast<char*>(&_fullData[0]),
                nValues * sizeof(_fullData[0]));

            bool success = fileStream.good();
            return success;
        }
        else {
            LERROR(fmt::format("Error opening file '{}' for loading cache file", file));
            return false;
        }
    }

    bool RenderableStars::saveCachedFile(const std::string& file) const {
        std::ofstream fileStream(file, std::ofstream::binary);
        if (fileStream.good()) {
            fileStream.write(reinterpret_cast<const char*>(&CurrentCacheVersion),
                sizeof(int8_t));

            int32_t nValues = static_cast<int32_t>(_fullData.size());
            if (nValues == 0) {
                LERROR("Error writing cache: No values were loaded");
                return false;
            }
            fileStream.write(reinterpret_cast<const char*>(&nValues), sizeof(int32_t));

            int32_t nValuesPerStar = static_cast<int32_t>(_nValuesPerStar);
            fileStream.write(reinterpret_cast<const char*>(&nValuesPerStar), sizeof(int32_t));

            size_t nBytes = nValues * sizeof(_fullData[0]);
            fileStream.write(reinterpret_cast<const char*>(&_fullData[0]), nBytes);

            bool success = fileStream.good();
            return success;
        }
        else {
            LERROR(fmt::format("Error opening file '{}' for save cache file", file));
            return false;
        }
    }

    void RenderableStars::createDataSlice(ColorOption option) {
        _slicedData.clear();

        for (size_t i = 0; i < _fullData.size(); i += _nValuesPerStar) {
            glm::vec3 p = glm::vec3(_fullData[i + 0], _fullData[i + 1], _fullData[i + 2]);
            p *= openspace::distanceconstants::Parsec;

            switch (option) {
            case ColorOption::Color:
            {
                union {
                    ColorVBOLayout value;
                    std::array<float, sizeof(ColorVBOLayout) / sizeof(float)> data;
                } layout;

                layout.value.position = { {
                        p[0], p[1], p[2], 1.0
                    } };

#ifdef USING_STELLAR_TEST_GRID
                layout.value.bvColor = 0.650;// _fullData[i + 3];
                layout.value.luminance = _fullData[i + 4];
                layout.value.absoluteMagnitude = _fullData[i + 3];
#else
                layout.value.bvColor = _fullData[i + 3];
                layout.value.luminance = _fullData[i + 4];
                layout.value.absoluteMagnitude = _fullData[i + 5];
#endif

                _slicedData.insert(_slicedData.end(),
                    layout.data.begin(),
                    layout.data.end());

                break;
            }
            case ColorOption::Velocity:
            {
                union {
                    VelocityVBOLayout value;
                    std::array<float, sizeof(VelocityVBOLayout) / sizeof(float)> data;
                } layout;

                layout.value.position = { {
                        p[0], p[1], p[2], 1.0
                    } };

                layout.value.bvColor = _fullData[i + 3];
                layout.value.luminance = _fullData[i + 4];
                layout.value.absoluteMagnitude = _fullData[i + 5];

                layout.value.vx = _fullData[i + 12];
                layout.value.vy = _fullData[i + 13];
                layout.value.vz = _fullData[i + 14];

                _slicedData.insert(_slicedData.end(),
                    layout.data.begin(),
                    layout.data.end());
                break;
            }
            case ColorOption::Speed:
            {
                union {
                    SpeedVBOLayout value;
                    std::array<float, sizeof(SpeedVBOLayout) / sizeof(float)> data;
                } layout;

                layout.value.position = { {
                        p[0], p[1], p[2], 1.0
                    } };

                layout.value.bvColor = _fullData[i + 3];
                layout.value.luminance = _fullData[i + 4];
                layout.value.absoluteMagnitude = _fullData[i + 5];

                layout.value.speed = _fullData[i + 15];

                _slicedData.insert(_slicedData.end(),
                    layout.data.begin(),
                    layout.data.end());
                break;
            }
            }
        }
    }

} // namespace openspace<|MERGE_RESOLUTION|>--- conflicted
+++ resolved
@@ -295,18 +295,11 @@
 
         _colorTexture = nullptr;
 
-<<<<<<< HEAD
         RenderEngine& renderEngine = OsEng.renderEngine();
         if (_program) {
-            renderEngine.removeRenderProgram(_program);
+            renderEngine.removeRenderProgram(_program.get());
             _program = nullptr;
         }
-=======
-    RenderEngine& renderEngine = OsEng.renderEngine();
-    if (_program) {
-        renderEngine.removeRenderProgram(_program.get());
-        _program = nullptr;
->>>>>>> a1e1c384
     }
 
     void RenderableStars::render(const RenderData& data, RendererTasks&) {
