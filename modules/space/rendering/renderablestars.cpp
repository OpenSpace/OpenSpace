/*****************************************************************************************
 *                                                                                       *
 * OpenSpace                                                                             *
 *                                                                                       *
 * Copyright (c) 2014-2018                                                               *
 *                                                                                       *
 * Permission is hereby granted, free of charge, to any person obtaining a copy of this  *
 * software and associated documentation files (the "Software"), to deal in the Software *
 * without restriction, including without limitation the rights to use, copy, modify,    *
 * merge, publish, distribute, sublicense, and/or sell copies of the Software, and to    *
 * permit persons to whom the Software is furnished to do so, subject to the following   *
 * conditions:                                                                           *
 *                                                                                       *
 * The above copyright notice and this permission notice shall be included in all copies *
 * or substantial portions of the Software.                                              *
 *                                                                                       *
 * THE SOFTWARE IS PROVIDED "AS IS", WITHOUT WARRANTY OF ANY KIND, EXPRESS OR IMPLIED,   *
 * INCLUDING BUT NOT LIMITED TO THE WARRANTIES OF MERCHANTABILITY, FITNESS FOR A         *
 * PARTICULAR PURPOSE AND NONINFRINGEMENT. IN NO EVENT SHALL THE AUTHORS OR COPYRIGHT    *
 * HOLDERS BE LIABLE FOR ANY CLAIM, DAMAGES OR OTHER LIABILITY, WHETHER IN AN ACTION OF  *
 * CONTRACT, TORT OR OTHERWISE, ARISING FROM, OUT OF OR IN CONNECTION WITH THE SOFTWARE  *
 * OR THE USE OR OTHER DEALINGS IN THE SOFTWARE.                                         *
 ****************************************************************************************/

#include <modules/space/rendering/renderablestars.h>

#include <openspace/documentation/documentation.h>
#include <openspace/documentation/verifier.h>
#include <openspace/util/updatestructures.h>
#include <openspace/util/distanceconstants.h>
#include <openspace/engine/openspaceengine.h>
#include <openspace/rendering/renderengine.h>

#include <ghoul/filesystem/cachemanager.h>
#include <ghoul/filesystem/filesystem.h>
#include <ghoul/misc/templatefactory.h>
#include <ghoul/io/texture/texturereader.h>
#include <ghoul/opengl/programobject.h>
#include <ghoul/opengl/texture.h>
#include <ghoul/opengl/textureunit.h>

#include <array>
#include <fstream>
#include <stdint.h>
#include <limits>

//#define USING_STELLAR_TEST_GRID

namespace {
    constexpr const char* _loggerCat = "RenderableStars";

    constexpr const char* KeyFile = "File";

    constexpr int8_t CurrentCacheVersion = 1;

    struct ColorVBOLayout {
        std::array<float, 4> position; // (x,y,z,e)

        float bvColor; // B-V color value
        float luminance;
        float absoluteMagnitude;
    };

    struct VelocityVBOLayout {
        std::array<float, 4> position; // (x,y,z,e)

        float bvColor; // B-V color value
        float luminance;
        float absoluteMagnitude;

        float vx; // v_x
        float vy; // v_y
        float vz; // v_z
    };

    struct SpeedVBOLayout {
        std::array<float, 4> position; // (x,y,z,e)

        float bvColor; // B-V color value
        float luminance;
        float absoluteMagnitude;

        float speed;
    };

    static const openspace::properties::Property::PropertyInfo PsfTextureInfo = {
        "Texture",
        "Point Spread Function Texture",
        "The path to the texture that should be used as a point spread function for the "
        "stars."
    };

    static const openspace::properties::Property::PropertyInfo ColorTextureInfo = {
        "ColorMap",
        "ColorBV Texture",
        "The path to the texture that is used to convert from the B-V value of the star "
        "to its color. The texture is used as a one dimensional lookup function."
    };

    static const openspace::properties::Property::PropertyInfo ColorOptionInfo = {
        "ColorOption",
        "Color Option",
        "This value determines which quantity is used for determining the color of the "
        "stars."
    };

    static const openspace::properties::Property::PropertyInfo MagnitudeExponentInfo = {
        "MagnitudeExponent",
        "MagnitudeExponent",
        "Adjust star magnitude by 10^MagnitudeExponent. "
        "Stars closer than this distance are given full opacity. "
        "Farther away, stars dim proportionally to the logarithm of their distance."
    };

    static const openspace::properties::Property::PropertyInfo SharpnessInfo = {
        "Sharpness",
        "Sharpness",
        "Adjust star sharpness"
    };

    static const openspace::properties::Property::PropertyInfo BillboardSizeInfo = {
        "BillboardSize",
        "Billboard Size",
        "Set the billboard size of all stars"
    };
}  // namespace

namespace openspace {

documentation::Documentation RenderableStars::Documentation() {
    using namespace documentation;
    return {
        "RenderableStars",
        "space_renderablestars",
        {
            {
                "Type",
                new StringEqualVerifier("RenderableStars"),
                Optional::No
            },
            {
                KeyFile,
                new StringVerifier,
                Optional::No,
                "The path to the SPECK file that contains information about the stars "
                "being rendered."
            },
            {
                PsfTextureInfo.identifier,
                new StringVerifier,
                Optional::No,
                PsfTextureInfo.description
            },
            {
                ColorTextureInfo.identifier,
                new StringVerifier,
                Optional::No,
                ColorTextureInfo.description
            },
            {
                ColorOptionInfo.identifier,
                new StringInListVerifier({
                    "Color", "Velocity", "Speed"
                }),
                Optional::Yes,
                ColorOptionInfo.description
            },
            {
                MagnitudeExponentInfo.identifier,
                new DoubleVerifier,
                Optional::Yes,
                MagnitudeExponentInfo.description
            },
            {
                SharpnessInfo.identifier,
                new DoubleVerifier,
                Optional::Yes,
                SharpnessInfo.description
            },
            {
                BillboardSizeInfo.identifier,
                new DoubleVerifier,
                Optional::Yes,
                BillboardSizeInfo.description
            }
        }
    };
}

RenderableStars::RenderableStars(const ghoul::Dictionary& dictionary)
    : Renderable(dictionary)
    , _pointSpreadFunctionTexturePath(PsfTextureInfo)
    , _pointSpreadFunctionTexture(nullptr)
    , _pointSpreadFunctionTextureIsDirty(true)
    , _colorTexturePath(ColorTextureInfo)
    , _colorTexture(nullptr)
    , _colorTextureIsDirty(true)
    , _colorOption(ColorOptionInfo, properties::OptionProperty::DisplayType::Dropdown)
    , _dataIsDirty(true)
    , _magnitudeExponent(MagnitudeExponentInfo, 19.f, 0.f, 30.f)
    , _sharpness(SharpnessInfo, 1.f, 0.f, 5.f)
    , _billboardSize(BillboardSizeInfo, 30.f, 1.f, 100.f)
    , _program(nullptr)
    , _speckFile("")
    , _nValuesPerStar(0)
    , _vao(0)
    , _vbo(0)
{
    using File = ghoul::filesystem::File;

    documentation::testSpecificationAndThrow(
        Documentation(),
        dictionary,
        "RenderableStars"
    );

    _pointSpreadFunctionTexturePath = absPath(dictionary.value<std::string>(
        PsfTextureInfo.identifier
    ));
    _pointSpreadFunctionFile = std::make_unique<File>(_pointSpreadFunctionTexturePath);

    _colorTexturePath = absPath(dictionary.value<std::string>(
        ColorTextureInfo.identifier
    ));
    _colorTextureFile = std::make_unique<File>(_colorTexturePath);

    _speckFile = absPath(dictionary.value<std::string>(KeyFile));

    _colorOption.addOptions({
        { ColorOption::Color, "Color" },
        { ColorOption::Velocity, "Velocity" },
        { ColorOption::Speed, "Speed" }
    });
    if (dictionary.hasKey(ColorOptionInfo.identifier)) {
        const std::string colorOption = dictionary.value<std::string>(
            ColorOptionInfo.identifier
        );
        if (colorOption == "Color") {
            _colorOption = ColorOption::Color;
        }
        else if (colorOption == "Velocity") {
            _colorOption = ColorOption::Velocity;
        }
        else {
            _colorOption = ColorOption::Speed;
        }
    }
    _colorOption.onChange([&] { _dataIsDirty = true; });
    addProperty(_colorOption);

    _pointSpreadFunctionTexturePath.onChange(
        [&]{ _pointSpreadFunctionTextureIsDirty = true; }
    );
    _pointSpreadFunctionFile->setCallback(
        [&](const File&) { _pointSpreadFunctionTextureIsDirty = true; }
    );
    addProperty(_pointSpreadFunctionTexturePath);

    _colorTexturePath.onChange([&]{ _colorTextureIsDirty = true; });
    _colorTextureFile->setCallback(
        [&](const File&) { _colorTextureIsDirty = true; }
    );
    addProperty(_colorTexturePath);

    if (dictionary.hasKey(MagnitudeExponentInfo.identifier)) {
        _magnitudeExponent = static_cast<float>(
            dictionary.value<double>(MagnitudeExponentInfo.identifier)
        );
    }
    addProperty(_magnitudeExponent);

    if (dictionary.hasKey(SharpnessInfo.identifier)) {
        _sharpness = static_cast<float>(
            dictionary.value<double>(SharpnessInfo.identifier)
            );
    }
    addProperty(_sharpness);

    if (dictionary.hasKey(BillboardSizeInfo.identifier)) {
        _billboardSize = static_cast<float>(
            dictionary.value<double>(BillboardSizeInfo.identifier)
        );
    }
    addProperty(_billboardSize);
}

RenderableStars::~RenderableStars() {}

bool RenderableStars::isReady() const {
    return (_program != nullptr) && (!_fullData.empty());
}

void RenderableStars::initializeGL() {
    RenderEngine& renderEngine = OsEng.renderEngine();
    _program = renderEngine.buildRenderProgram("Star",
        absPath("${MODULE_SPACE}/shaders/star_vs.glsl"),
        absPath("${MODULE_SPACE}/shaders/star_fs.glsl"),
        absPath("${MODULE_SPACE}/shaders/star_ge.glsl")
    );

    _uniformCache.model = _program->uniformLocation("model");
    _uniformCache.view = _program->uniformLocation("view");
    _uniformCache.viewScaling = _program->uniformLocation("viewScaling");
    _uniformCache.projection = _program->uniformLocation("projection");
    _uniformCache.colorOption = _program->uniformLocation("colorOption");
    _uniformCache.magnitudeExponent = _program->uniformLocation("magnitudeExponent");
    _uniformCache.sharpness = _program->uniformLocation("sharpness");
    _uniformCache.billboardSize = _program->uniformLocation("billboardSize");
    _uniformCache.screenSize = _program->uniformLocation("screenSize");
    _uniformCache.psfTexture = _program->uniformLocation("psfTexture");
    _uniformCache.colorTexture = _program->uniformLocation("colorTexture");

    bool success = loadData();
    if (!success) {
        throw ghoul::RuntimeError("Error loading data");
    }
}

void RenderableStars::deinitializeGL() {
    glDeleteBuffers(1, &_vbo);
    _vbo = 0;
    glDeleteVertexArrays(1, &_vao);
    _vao = 0;

    _pointSpreadFunctionTexture = nullptr;
    _colorTexture = nullptr;

    RenderEngine& renderEngine = OsEng.renderEngine();
    if (_program) {
        renderEngine.removeRenderProgram(_program);
        _program = nullptr;
    }
}

void RenderableStars::render(const RenderData& data, RendererTasks&) {
    glBlendFunc(GL_SRC_ALPHA, GL_ONE);
    glDepthMask(false);

    _program->activate();

    glm::mat4 model =
        glm::translate(glm::dmat4(1.0), data.modelTransform.translation) *
        glm::dmat4(data.modelTransform.rotation) *
        glm::dmat4(glm::scale(glm::dmat4(1.0), glm::dvec3(data.modelTransform.scale)));

    glm::mat4 view = data.camera.combinedViewMatrix();
    glm::mat4 projection = data.camera.projectionMatrix();
    float viewScaling = data.camera.scaling();

    _program->setUniform(_uniformCache.model, model);
    _program->setUniform(_uniformCache.view, view);
    _program->setUniform(_uniformCache.projection, projection);
    _program->setUniform(_uniformCache.viewScaling, viewScaling);

    _program->setUniform(_uniformCache.colorOption, _colorOption);
    _program->setUniform(_uniformCache.magnitudeExponent, _magnitudeExponent);
    _program->setUniform(_uniformCache.sharpness, _sharpness);
    _program->setUniform(_uniformCache.billboardSize, _billboardSize);
    _program->setUniform(
        _uniformCache.screenSize,
        glm::vec2(OsEng.renderEngine().renderingResolution())
    );

<<<<<<< HEAD
=======
    _program->setUniform("eyePosition", glm::vec3(data.camera.eyePositionVec3()));

>>>>>>> 75835861
    ghoul::opengl::TextureUnit psfUnit;
    psfUnit.activate();
    _pointSpreadFunctionTexture->bind();
    _program->setUniform(_uniformCache.psfTexture, psfUnit);

    ghoul::opengl::TextureUnit colorUnit;
    colorUnit.activate();
    _colorTexture->bind();
    _program->setUniform(_uniformCache.colorTexture, colorUnit);

    glBindVertexArray(_vao);
    const GLsizei nStars = static_cast<GLsizei>(_fullData.size() / _nValuesPerStar);
    glDrawArrays(GL_POINTS, 0, nStars);

    glBindVertexArray(0);
    _program->deactivate();

    glDepthMask(true);
    glBlendFunc(GL_SRC_ALPHA, GL_ONE_MINUS_SRC_ALPHA);
}

void RenderableStars::update(const UpdateData&) {
    if (_dataIsDirty) {
        const int value = _colorOption;
        LDEBUG("Regenerating data");

        createDataSlice(ColorOption(value));

        int size = static_cast<int>(_slicedData.size());

        if (_vao == 0) {
            glGenVertexArrays(1, &_vao);
        }
        if (_vbo == 0) {
            glGenBuffers(1, &_vbo);
        }
        glBindVertexArray(_vao);
        glBindBuffer(GL_ARRAY_BUFFER, _vbo);
        glBufferData(
            GL_ARRAY_BUFFER,
            size * sizeof(GLfloat),
            &_slicedData[0],
            GL_STATIC_DRAW
        );

        GLint positionAttrib = _program->attributeLocation("in_position");
        GLint brightnessDataAttrib = _program->attributeLocation("in_brightness");

        const size_t nStars = _fullData.size() / _nValuesPerStar;
        const size_t nValues = _slicedData.size() / nStars;

        GLsizei stride = static_cast<GLsizei>(sizeof(GLfloat) * nValues);

        glEnableVertexAttribArray(positionAttrib);
        glEnableVertexAttribArray(brightnessDataAttrib);
        const int colorOption = _colorOption;
        switch (colorOption) {
        case ColorOption::Color:
            glVertexAttribPointer(
                positionAttrib,
                4,
                GL_FLOAT,
                GL_FALSE,
                stride,
                nullptr // = offsetof(ColorVBOLayout, position)
            );
            glVertexAttribPointer(
                brightnessDataAttrib,
                3,
                GL_FLOAT,
                GL_FALSE,
                stride,
                reinterpret_cast<void*>(offsetof(ColorVBOLayout, bvColor))
            );

            break;
        case ColorOption::Velocity:
            {
                glVertexAttribPointer(
                    positionAttrib,
                    4,
                    GL_FLOAT,
                    GL_FALSE,
                    stride,
                    nullptr // = offsetof(VelocityVBOLayout, position)
                );
                glVertexAttribPointer(
                    brightnessDataAttrib,
                    3,
                    GL_FLOAT,
                    GL_FALSE,
                    stride,
                    reinterpret_cast<void*>(offsetof(VelocityVBOLayout, bvColor))
                );

                GLint velocityAttrib = _program->attributeLocation("in_velocity");
                glEnableVertexAttribArray(velocityAttrib);
                glVertexAttribPointer(
                    velocityAttrib,
                    3,
                    GL_FLOAT,
                    GL_TRUE,
                    stride,
                    reinterpret_cast<void*>(offsetof(VelocityVBOLayout, vx))
                );

                break;
            }
        case ColorOption::Speed:
            {
                glVertexAttribPointer(
                    positionAttrib,
                    4,
                    GL_FLOAT,
                    GL_FALSE,
                    stride,
                    nullptr // = offsetof(SpeedVBOLayout, position)
                );
                glVertexAttribPointer(
                    brightnessDataAttrib,
                    3,
                    GL_FLOAT,
                    GL_FALSE,
                    stride,
                    reinterpret_cast<void*>(offsetof(SpeedVBOLayout, bvColor))
                );

                GLint speedAttrib = _program->attributeLocation("in_speed");
                glEnableVertexAttribArray(speedAttrib);
                glVertexAttribPointer(
                    speedAttrib,
                    1,
                    GL_FLOAT,
                    GL_TRUE,
                    stride,
                    reinterpret_cast<void*>(offsetof(SpeedVBOLayout, speed))
                );
            }
        }

        glBindBuffer(GL_ARRAY_BUFFER, 0);
        glBindVertexArray(0);

        _dataIsDirty = false;
    }

    if (_pointSpreadFunctionTextureIsDirty) {
        LDEBUG("Reloading Point Spread Function texture");
        _pointSpreadFunctionTexture = nullptr;
        if (_pointSpreadFunctionTexturePath.value() != "") {
            _pointSpreadFunctionTexture = ghoul::io::TextureReader::ref().loadTexture(
                absPath(_pointSpreadFunctionTexturePath)
            );

            if (_pointSpreadFunctionTexture) {
                LDEBUG(fmt::format(
                    "Loaded texture from '{}'",
                    absPath(_pointSpreadFunctionTexturePath)
                ));
                _pointSpreadFunctionTexture->uploadTexture();
            }
            _pointSpreadFunctionTexture->setFilter(
                ghoul::opengl::Texture::FilterMode::AnisotropicMipMap
            );

            _pointSpreadFunctionFile = std::make_unique<ghoul::filesystem::File>(
                _pointSpreadFunctionTexturePath
            );
            _pointSpreadFunctionFile->setCallback(
                [&](const ghoul::filesystem::File&) {
                    _pointSpreadFunctionTextureIsDirty = true;
                }
            );
        }
        _pointSpreadFunctionTextureIsDirty = false;
    }

    if (_colorTextureIsDirty) {
        LDEBUG("Reloading Color Texture");
        _colorTexture = nullptr;
        if (_colorTexturePath.value() != "") {
            _colorTexture = ghoul::io::TextureReader::ref().loadTexture(
                absPath(_colorTexturePath)
            );
            if (_colorTexture) {
                LDEBUG(fmt::format(
                    "Loaded texture from '{}'",
                    absPath(_colorTexturePath)
                ));
                _colorTexture->uploadTexture();
            }

            _colorTextureFile = std::make_unique<ghoul::filesystem::File>(
                _colorTexturePath
            );
            _colorTextureFile->setCallback(
                [&](const ghoul::filesystem::File&) { _colorTextureIsDirty = true; }
            );
        }
        _colorTextureIsDirty = false;
    }

    if (_program->isDirty()) {
        _program->rebuildFromFile();

        _uniformCache.model = _program->uniformLocation("model");
        _uniformCache.view = _program->uniformLocation("view");
        _uniformCache.viewScaling = _program->uniformLocation("viewScaling");
        _uniformCache.projection = _program->uniformLocation("projection");
        _uniformCache.colorOption = _program->uniformLocation("colorOption");
        _uniformCache.magnitudeExponent = _program->uniformLocation("magnitudeExponent");
        _uniformCache.sharpness = _program->uniformLocation("sharpness");
        _uniformCache.billboardSize = _program->uniformLocation("billboardSize");
        _uniformCache.screenSize = _program->uniformLocation("screenSize");
        _uniformCache.psfTexture = _program->uniformLocation("psfTexture");
        _uniformCache.colorTexture = _program->uniformLocation("colorTexture");
    }
}

bool RenderableStars::loadData() {
    std::string _file = _speckFile;
    std::string cachedFile = FileSys.cacheManager()->cachedFilename(
        _file,
        ghoul::filesystem::CacheManager::Persistent::Yes
    );

    bool hasCachedFile = FileSys.fileExists(cachedFile);
    if (hasCachedFile) {
        LINFO(fmt::format(
            "Cached file '{}' used for Speck file '{}'",
            cachedFile,
            _file
        ));

        bool success = loadCachedFile(cachedFile);
        if (success) {
            return true;
        }
        else {
            FileSys.cacheManager()->removeCacheFile(_file);
            // Intentional fall-through to the 'else' computation to generate the cache
            // file for the next run
        }
    }
    else {
        LINFO(fmt::format("Cache for Speck file '{}' not found", _file));
    }
    LINFO(fmt::format("Loading Speck file '{}'", _file));

    bool success = readSpeckFile();
    if (!success) {
        return false;
    }

    LINFO("Saving cache");
    success = saveCachedFile(cachedFile);

    return success;
}

bool RenderableStars::readSpeckFile() {
    std::string _file = _speckFile;
    std::ifstream file(_file);
    if (!file.good()) {
        LERROR(fmt::format("Failed to open Speck file '{}'", _file));
        return false;
    }

    _nValuesPerStar = 0;

    // The beginning of the speck file has a header that either contains comments
    // (signaled by a preceding '#') or information about the structure of the file
    // (signaled by the keywords 'datavar', 'texturevar', and 'texture')
    std::string line = "";
    while (true) {
        std::streampos position = file.tellg();
        std::getline(file, line);

        if (line[0] == '#' || line.empty()) {
            continue;
        }

        if (line.substr(0, 7) != "datavar" &&
            line.substr(0, 10) != "texturevar" &&
            line.substr(0, 7) != "texture")
        {
            // we read a line that doesn't belong to the header, so we have to jump back
            // before the beginning of the current line
            file.seekg(position);
            break;
        }
        
        if (line.substr(0, 7) == "datavar") {
            // datavar lines are structured as follows:
            // datavar # description
            // where # is the index of the data variable; so if we repeatedly overwrite
            // the 'nValues' variable with the latest index, we will end up with the total
            // number of values (+3 since X Y Z are not counted in the Speck file index)
            std::stringstream str(line);

            std::string dummy;
            str >> dummy;
            str >> _nValuesPerStar;
            _nValuesPerStar += 1; // We want the number, but the index is 0 based
        }
    }

    _nValuesPerStar += 3; // X Y Z are not counted in the Speck file indices

    float minLumValue = std::numeric_limits<float>::max();
    float maxLumValue = std::numeric_limits<float>::min();

    do {
        std::vector<float> values(_nValuesPerStar);

        std::getline(file, line);
        std::stringstream str(line);

        for (int i = 0; i < _nValuesPerStar; ++i) {
            str >> values[i];
        }
        bool nullArray = true;
        for (size_t i = 0; i < values.size(); ++i) {
            if (values[i] != 0.0) {
                nullArray = false;
                break;
            }
        }
        minLumValue = values[4] < minLumValue ? values[4] : minLumValue;
        maxLumValue = values[4] > maxLumValue ? values[4] : maxLumValue;
        if (!nullArray) {
            _fullData.insert(_fullData.end(), values.begin(), values.end());
        }
    } while (!file.eof());

    // Normalize Luminosity:
    for (size_t i = 0; i < _fullData.size(); i += _nValuesPerStar) {
        _fullData[i + 4] = (_fullData[i + 4] - minLumValue) / (maxLumValue - minLumValue);
    }

    return true;
}

bool RenderableStars::loadCachedFile(const std::string& file) {
    std::ifstream fileStream(file, std::ifstream::binary);
    if (fileStream.good()) {
        int8_t version = 0;
        fileStream.read(reinterpret_cast<char*>(&version), sizeof(int8_t));
        if (version != CurrentCacheVersion) {
            LINFO("The format of the cached file has changed: deleting old cache");
            fileStream.close();
            FileSys.deleteFile(file);
            return false;
        }

        int32_t nValues = 0;
        fileStream.read(reinterpret_cast<char*>(&nValues), sizeof(int32_t));
        fileStream.read(reinterpret_cast<char*>(&_nValuesPerStar), sizeof(int32_t));

        _fullData.resize(nValues);
        fileStream.read(reinterpret_cast<char*>(&_fullData[0]),
            nValues * sizeof(_fullData[0]));

        bool success = fileStream.good();
        return success;
    }
    else {
        LERROR(fmt::format("Error opening file '{}' for loading cache file", file));
        return false;
    }
}

bool RenderableStars::saveCachedFile(const std::string& file) const {
    std::ofstream fileStream(file, std::ofstream::binary);
    if (fileStream.good()) {
        fileStream.write(reinterpret_cast<const char*>(&CurrentCacheVersion),
            sizeof(int8_t));

        int32_t nValues = static_cast<int32_t>(_fullData.size());
        if (nValues == 0) {
            LERROR("Error writing cache: No values were loaded");
            return false;
        }
        fileStream.write(reinterpret_cast<const char*>(&nValues), sizeof(int32_t));

        int32_t nValuesPerStar = static_cast<int32_t>(_nValuesPerStar);
        fileStream.write(reinterpret_cast<const char*>(&nValuesPerStar), sizeof(int32_t));

        size_t nBytes = nValues * sizeof(_fullData[0]);
        fileStream.write(reinterpret_cast<const char*>(&_fullData[0]), nBytes);

        bool success = fileStream.good();
        return success;
    }
    else {
        LERROR(fmt::format("Error opening file '{}' for save cache file", file));
        return false;
    }
}

void RenderableStars::createDataSlice(ColorOption option) {
    _slicedData.clear();

    for (size_t i = 0; i < _fullData.size(); i+=_nValuesPerStar) {
        glm::vec3 p = glm::vec3(_fullData[i + 0], _fullData[i + 1], _fullData[i + 2]);
        p *= openspace::distanceconstants::Parsec;

        switch (option) {
        case ColorOption::Color:
            {
                union {
                    ColorVBOLayout value;
                    std::array<float, sizeof(ColorVBOLayout) / sizeof(float)> data;
                } layout;

                layout.value.position = { {
                    p[0], p[1], p[2], 1.0
                } };

#ifdef USING_STELLAR_TEST_GRID
                layout.value.bvColor = 0.650;// _fullData[i + 3];
                layout.value.luminance = _fullData[i + 4];
                layout.value.absoluteMagnitude = _fullData[i + 3];
#else
                layout.value.bvColor = _fullData[i + 3];
                layout.value.luminance = _fullData[i + 4];
                layout.value.absoluteMagnitude = _fullData[i + 5];
#endif

                _slicedData.insert(_slicedData.end(),
                                   layout.data.begin(),
                                   layout.data.end());

                break;
            }
        case ColorOption::Velocity:
            {
                union {
                    VelocityVBOLayout value;
                    std::array<float, sizeof(VelocityVBOLayout) / sizeof(float)> data;
                } layout;

                layout.value.position = { {
                        p[0], p[1], p[2], 1.0
                    } };

                layout.value.bvColor = _fullData[i + 3];
                layout.value.luminance = _fullData[i + 4];
                layout.value.absoluteMagnitude = _fullData[i + 5];

                layout.value.vx = _fullData[i + 12];
                layout.value.vy = _fullData[i + 13];
                layout.value.vz = _fullData[i + 14];

                _slicedData.insert(_slicedData.end(),
                                   layout.data.begin(),
                                   layout.data.end());
                break;
            }
        case ColorOption::Speed:
            {
                union {
                    SpeedVBOLayout value;
                    std::array<float, sizeof(SpeedVBOLayout) / sizeof(float)> data;
                } layout;

                layout.value.position = { {
                        p[0], p[1], p[2], 1.0
                    } };

                layout.value.bvColor = _fullData[i + 3];
                layout.value.luminance = _fullData[i + 4];
                layout.value.absoluteMagnitude = _fullData[i + 5];

                layout.value.speed = _fullData[i + 15];

                _slicedData.insert(_slicedData.end(),
                                   layout.data.begin(),
                                   layout.data.end());
                break;
            }
        }
    }
}

} // namespace openspace<|MERGE_RESOLUTION|>--- conflicted
+++ resolved
@@ -361,11 +361,8 @@
         glm::vec2(OsEng.renderEngine().renderingResolution())
     );
 
-<<<<<<< HEAD
-=======
     _program->setUniform("eyePosition", glm::vec3(data.camera.eyePositionVec3()));
 
->>>>>>> 75835861
     ghoul::opengl::TextureUnit psfUnit;
     psfUnit.activate();
     _pointSpreadFunctionTexture->bind();
