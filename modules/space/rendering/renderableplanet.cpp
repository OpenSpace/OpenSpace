--- conflicted
+++ resolved
@@ -49,23 +49,13 @@
 #include <math.h>
 
 namespace {
-<<<<<<< HEAD
-    const char* KeyGeometry      = "Geometry";
-    const char* KeyRadius        = "Radius";
-    const char* KeyColorTexture  = "Textures.Color";
-    const char* KeyNightTexture  = "Textures.Night";
-    const char* KeyHeightTexture = "Textures.Height";
-    const char* KeyShading       = "PerformShading";
-=======
-    constexpr const char* KeyGeometry = "Geometry";
-    constexpr const char* KeyRadius = "Radius";
->>>>>>> 91c7395a
-
-    constexpr const char* _loggerCat = "RenderablePlanet";
-
-    constexpr const char* keyShadowGroup                   = "Shadow_Group";
-    constexpr const char* keyShadowSource                  = "Source";
-    constexpr const char* keyShadowCaster                  = "Caster";
+    constexpr const char* KeyGeometry     = "Geometry";
+    constexpr const char* KeyRadius       = "Radius";
+    constexpr const char* _loggerCat      = "RenderablePlanet";
+
+    constexpr const char* keyShadowGroup  = "Shadow_Group";
+    constexpr const char* keyShadowSource = "Source";
+    constexpr const char* keyShadowCaster = "Caster";
 
     static const openspace::properties::Property::PropertyInfo ColorTextureInfo = {
         "ColorTexture",
