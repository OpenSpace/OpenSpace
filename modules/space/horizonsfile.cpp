--- conflicted
+++ resolved
@@ -777,14 +777,9 @@
 
     // In the first file parse both start and end time
     // From the first line get the start time
-<<<<<<< HEAD
-    std::string startTime, endTime;
-    ghoul::getline(fileStream, line);
-=======
     std::string startTime;
     std::string endTime;
-    std::getline(fileStream, line);
->>>>>>> 49fc538c
+    ghoul::getline(fileStream, line);
     if (fileStream.good()) {
         std::stringstream str(line);
 
