--- conflicted
+++ resolved
@@ -26,44 +26,16 @@
 #include "floatoperations.glsl"
 
 // keep in sync with renderablestars.h:ColorOption enum
-<<<<<<< HEAD
-const int COLOROPTION_COLOR    = 0;
-const int COLOROPTION_VELOCITY = 1; 
-const int COLOROPTION_SPEED    = 2;
+const int COLOROPTION_COLOR     = 0;
+const int COLOROPTION_VELOCITY  = 1; 
+const int COLOROPTION_SPEED     = 2;
 const int COLOROPTION_OTHERDATA = 3;
-=======
-const int COLOROPTION_COLOR = 0;
-const int COLOROPTION_VELOCITY = 1;
-const int COLOROPTION_SPEED = 2;
-const int COLOROPTION_OTHERDATA = 3;
-
-uniform sampler2D psfTexture;
-uniform sampler1D colorTexture;
-uniform float minBillboardSize;
->>>>>>> 09fcbd05
 
 uniform sampler1D colorTexture;
 uniform sampler2D psfTexture;
 uniform float alphaValue;
 
-<<<<<<< HEAD
 uniform int colorOption;
-=======
-uniform sampler1D otherDataTexture;
-uniform vec2 otherDataRange;
-uniform bool filterOutOfRange;
-
-in vec4 vs_position;
-in vec4 ge_gPosition;
-in vec3 ge_brightness;
-in vec3 ge_velocity;
-in float ge_speed;
-in vec2 texCoord;
-in float billboardSize;
-
-#include "fragment.glsl"
-//#include "PowerScaling/powerScaling_fs.hglsl"
->>>>>>> 09fcbd05
 
 uniform sampler1D otherDataTexture;
 uniform vec2 otherDataRange;
@@ -84,19 +56,11 @@
 }
 
 bool isOtherDataValueInRange() {
-<<<<<<< HEAD
     float t = (ge_bvLumAbsMagAppMag.x - otherDataRange.x) / (otherDataRange.y - otherDataRange.x);
     return t >= 0.0 && t <= 1.0;
 }
 vec4 otherDataValue() {
     float t = (ge_bvLumAbsMagAppMag.x - otherDataRange.x) / (otherDataRange.y - otherDataRange.x);
-=======
-    float t = (ge_brightness.x - otherDataRange.x) / (otherDataRange.y - otherDataRange.x);
-    return t >= 0.0 && t <= 1.0;
-}
-vec4 otherDataValue() {
-    float t = (ge_brightness.x - otherDataRange.x) / (otherDataRange.y - otherDataRange.x);
->>>>>>> 09fcbd05
     t = clamp(t, 0.0, 1.0);
     return texture(otherDataTexture, t);
 }
@@ -107,13 +71,8 @@
 
     vec4 color = vec4(0.0);
     switch (colorOption) {
-<<<<<<< HEAD
         case COLOROPTION_COLOR: 
             color = bv2rgb(ge_bvLumAbsMagAppMag.x);
-=======
-        case COLOROPTION_COLOR:
-            color = bv2rgb(ge_brightness.x);
->>>>>>> 09fcbd05
             break;
         case COLOROPTION_VELOCITY:
             color = vec4(abs(ge_velocity), 0.5);
