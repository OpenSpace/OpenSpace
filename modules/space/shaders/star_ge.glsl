--- conflicted
+++ resolved
@@ -33,18 +33,16 @@
 in vec4 vs_gPosition[];
 in float vs_speed[];
 in vec4 cam_position[];
-<<<<<<< HEAD
-               
-=======
 
 layout(triangle_strip, max_vertices = 4) out;
->>>>>>> 3c213fae
+
 out vec4 vs_position;
 out vec4 ge_gPosition;               
 out vec3 ge_brightness;
 out vec3 ge_velocity;
 out float ge_speed;
 out vec2 texCoord;
+out float billboardSize;
 
 uniform mat4 projection;
 
@@ -97,15 +95,13 @@
     for (int i = 0; i < 4; i++) {
         vs_position = gl_in[0].gl_Position;
         gl_Position = projPos[i];
-<<<<<<< HEAD
-        // gl_Position = z_normalization(projPos[i]);
         texCoord    = corners[i];
-        ge_gPosition = vs_gPosition[0];
-=======
-        texCoord = corners[i];
+
+        // G-Buffer
+        ge_gPosition  = vs_gPosition[0];
         billboardSize = sizeInPixels;
->>>>>>> 3c213fae
-      EmitVertex();
+        EmitVertex();
     }
+
     EndPrimitive();
 }