/*****************************************************************************************
 *                                                                                       *
 * OpenSpace                                                                             *
 *                                                                                       *
 * Copyright (c) 2014-2025                                                               *
 *                                                                                       *
 * Permission is hereby granted, free of charge, to any person obtaining a copy of this  *
 * software and associated documentation files (the "Software"), to deal in the Software *
 * without restriction, including without limitation the rights to use, copy, modify,    *
 * merge, publish, distribute, sublicense, and/or sell copies of the Software, and to    *
 * permit persons to whom the Software is furnished to do so, subject to the following   *
 * conditions:                                                                           *
 *                                                                                       *
 * The above copyright notice and this permission notice shall be included in all copies *
 * or substantial portions of the Software.                                              *
 *                                                                                       *
 * THE SOFTWARE IS PROVIDED "AS IS", WITHOUT WARRANTY OF ANY KIND, EXPRESS OR IMPLIED,   *
 * INCLUDING BUT NOT LIMITED TO THE WARRANTIES OF MERCHANTABILITY, FITNESS FOR A         *
 * PARTICULAR PURPOSE AND NONINFRINGEMENT. IN NO EVENT SHALL THE AUTHORS OR COPYRIGHT    *
 * HOLDERS BE LIABLE FOR ANY CLAIM, DAMAGES OR OTHER LIABILITY, WHETHER IN AN ACTION OF  *
 * CONTRACT, TORT OR OTHERWISE, ARISING FROM, OUT OF OR IN CONNECTION WITH THE SOFTWARE  *
 * OR THE USE OR OTHER DEALINGS IN THE SOFTWARE.                                         *
 ****************************************************************************************/

#include <glm/gtx/euler_angles.hpp>

#include <modules/base/rotation/staticrotation.h>

#include <openspace/documentation/documentation.h>
#include <openspace/documentation/verifier.h>

namespace {
    constexpr openspace::properties::Property::PropertyInfo RotationInfo = {
        "Rotation",
        "Rotation",
        "This value is the used as a 3x3 rotation matrix that is applied to the scene "
        "graph node that this transformation is attached to relative to its parent.",
        openspace::properties::Property::Visibility::AdvancedUser
    };

    constexpr openspace::properties::Property::PropertyInfo EulerSequenceInfo = {
        "EulerSequence",
        "Euler Sequence",
        "This value specifies in which order the rotations should be applied to "
        "compose the final rotation matrix.",
        openspace::properties::Property::Visibility::AdvancedUser
    };

    // Conversion from rotation matrix to euler angles, given that the rotation is a pure
    // rotation matrix.
    // Inspired by: https://www.learnopencv.com/rotation-matrix-to-euler-angles/
    glm::dvec3 rotationMatrixToEulerAngles(glm::dmat4 mat) {
        const double sy = glm::sqrt(mat[0][0] * mat[0][0] + mat[0][1] * mat[0][1]);
        const bool singular = (sy < 1e-6);

        glm::dvec3 res;
        if (singular) {
            res.x = glm::atan(-mat[2][1], mat[1][1]);
            res.y = glm::atan(-mat[0][2], sy);
            res.z = 0;
        }
        else {
            res.x = glm::atan(mat[1][2], mat[2][2]);
            res.y = glm::atan(-mat[0][2], sy);
            res.z = glm::atan(mat[0][1], mat[0][0]);
        }
        return res;
    }

    // A StaticRotation is using a fixed and constant rotation factor that does not change
    // over time. The rotation value is provided as a property that can be changed at
    // runtime, but it will not change automatically over time.
    struct [[codegen::Dictionary(StaticRotation)]] Parameters {
        // Stores the static rotation as a vector containing Euler angles, a quaternion
        // representation, or a rotation matrix.
        //
        // For the Euler angles, the values have to be provided in radians. To convert
        // degres to radians, you can use the `math.rad` function.
        //
        // For the Quaternion representation, the values have to be provided in the order
        // (w, x, y, z).
        //
        // For the matrix form, the provided matrix will be converted into Euler angles,
        // an operation which might fail if the matrix is not a true rotation matrix. The
        // values are assumed to be in row-major order.
        std::variant<glm::dvec3, glm::dvec4, glm::dmat3x3> rotation;

        enum class EulerSequence {
            XYZ,
            XZY,
            YXZ,
            YZX,
            ZXY,
            ZYX,
            Default
        };

        std::optional<EulerSequence> eulerSequence;
    };
#include "staticrotation_codegen.cpp"
} // namespace

namespace openspace {

documentation::Documentation StaticRotation::Documentation() {
    return codegen::doc<Parameters>("base_transform_rotation_static");
}

StaticRotation::StaticRotation(const ghoul::Dictionary& dictionary)
    : Rotation(dictionary)
    , _eulerRotation(
        RotationInfo,
        glm::vec3(0.f),
        glm::vec3(-glm::pi<float>()),
        glm::vec3(glm::pi<float>())
    ),
    _eulerSequence(
        EulerSequenceInfo,
        properties::OptionProperty::DisplayType::Dropdown
    )
{
    const Parameters p = codegen::bake<Parameters>(dictionary);

    _eulerRotation.onChange([this]() {
        _matrixIsDirty = true;
        requireUpdate();
    });
<<<<<<< HEAD

    _eulerSequence.addOptions(
        {
            { static_cast<int>(Parameters::EulerSequence::XYZ), "XYZ" },
            { static_cast<int>(Parameters::EulerSequence::XZY), "XZY" },
            { static_cast<int>(Parameters::EulerSequence::YXZ), "YXZ" },
            { static_cast<int>(Parameters::EulerSequence::YZX), "YZX" },
            { static_cast<int>(Parameters::EulerSequence::ZXY), "ZXY" },
            { static_cast<int>(Parameters::EulerSequence::ZYX), "ZYX" },
            { static_cast<int>(Parameters::EulerSequence::Default), "Default" },
        }
    );

    addProperty(_eulerSequence);
    _eulerSequence.onChange([this]() {
        _matrixIsDirty = true;
        requireUpdate();
    });

    _type = "StaticRotation";
}

StaticRotation::StaticRotation(const ghoul::Dictionary& dictionary) : StaticRotation() {
    const Parameters p = codegen::bake<Parameters>(dictionary);
=======
    addProperty(_eulerRotation);
>>>>>>> 97135002

    if (std::holds_alternative<glm::dvec3>(p.rotation)) {
        _eulerRotation = std::get<glm::dvec3>(p.rotation);
    }
    else if (std::holds_alternative<glm::dvec4>(p.rotation)) {
        const glm::dvec4 data = std::get<glm::dvec4>(p.rotation);
        _eulerRotation = rotationMatrixToEulerAngles(
            glm::mat3_cast(glm::dquat(data.w, data.x, data.y, data.z))
        );
    }
    else if (std::holds_alternative<glm::dmat3>(p.rotation)) {
        _eulerRotation = rotationMatrixToEulerAngles(std::get<glm::dmat3>(p.rotation));
    }

    if (p.eulerSequence.has_value()) {
        _eulerSequence = static_cast<int>(p.eulerSequence.value());
    }
    else {
        _eulerSequence = static_cast<int>(Parameters::EulerSequence::Default);
    }

    _matrixIsDirty = true;
}

glm::dmat3 StaticRotation::matrix(const UpdateData&) const {
<<<<<<< HEAD
    if (_matrixIsDirty) {
        // Correct for pauls @ XZY
        /*switch (_eulerSequence.value()) {
        case static_cast<int>(Parameters::EulerSequence::XYZ):
            _cachedMatrix = glm::mat3(
                glm::eulerAngleX(_eulerRotation.value().x) *
                glm::eulerAngleY(_eulerRotation.value().y) *
                glm::eulerAngleZ(_eulerRotation.value().z)
            );
            break;
        case static_cast<int>(Parameters::EulerSequence::XZY):
            _cachedMatrix = glm::mat3(
                glm::eulerAngleX(_eulerRotation.value().x) *
                glm::eulerAngleZ(_eulerRotation.value().y) *
                glm::eulerAngleY(_eulerRotation.value().z)
            );
            break;
        case static_cast<int>(Parameters::EulerSequence::YXZ):
            _cachedMatrix = glm::mat3(
                glm::eulerAngleY(_eulerRotation.value().x) *
                glm::eulerAngleX(_eulerRotation.value().y) *
                glm::eulerAngleZ(_eulerRotation.value().z)
            );
            break;
        case static_cast<int>(Parameters::EulerSequence::YZX):
            _cachedMatrix = glm::mat3(
                glm::eulerAngleY(_eulerRotation.value().x) *
                glm::eulerAngleZ(_eulerRotation.value().y) *
                glm::eulerAngleX(_eulerRotation.value().z)
            );
            break;
        case static_cast<int>(Parameters::EulerSequence::ZXY):
            _cachedMatrix = glm::mat3(
                glm::eulerAngleZ(_eulerRotation.value().x) *
                glm::eulerAngleX(_eulerRotation.value().y) *
                glm::eulerAngleY(_eulerRotation.value().z)
            );
            break;
        case static_cast<int>(Parameters::EulerSequence::ZYX):
            _cachedMatrix = glm::mat3(
                glm::eulerAngleZ(_eulerRotation.value().x) *
                glm::eulerAngleY(_eulerRotation.value().y) *
                glm::eulerAngleX(_eulerRotation.value().z)
            );
            break;
        }
        //_cachedMatrix = glm::mat3_cast(glm::quat(_eulerRotation.value()));
        _matrixIsDirty = false;
        */
        auto x = glm::eulerAngleX(_eulerRotation.value().x);
        auto y = glm::eulerAngleY(_eulerRotation.value().y);
        auto z = glm::eulerAngleZ(_eulerRotation.value().z);
        switch (_eulerSequence.value()) {
        case static_cast<int>(Parameters::EulerSequence::XYZ):
            _cachedMatrix = glm::mat3(
                x * y * z
            );
            break;
        case static_cast<int>(Parameters::EulerSequence::XZY):
            _cachedMatrix = glm::mat3(
                x * z * y
            );
            break;
        case static_cast<int>(Parameters::EulerSequence::YXZ):
            _cachedMatrix = glm::mat3(
                y * x * z
            );
            break;
        case static_cast<int>(Parameters::EulerSequence::YZX):
            _cachedMatrix = glm::mat3(
                y * z * x
            );
            break;
        case static_cast<int>(Parameters::EulerSequence::ZXY):
            _cachedMatrix = glm::mat3(
                z * x * y
            );
            break;
        case static_cast<int>(Parameters::EulerSequence::ZYX):
            _cachedMatrix = glm::mat3(
                z * y * x
            );
            break;
        case static_cast<int>(Parameters::EulerSequence::Default):
            _cachedMatrix = glm::mat3_cast(glm::quat(_eulerRotation.value()));
            break;
        }

=======
    if (_matrixIsDirty) [[unlikely]] {
        _cachedMatrix = glm::mat3_cast(glm::quat(_eulerRotation.value()));
>>>>>>> 97135002
        _matrixIsDirty = false;
    }
    return _cachedMatrix;
}

} // namespace openspace<|MERGE_RESOLUTION|>--- conflicted
+++ resolved
@@ -22,8 +22,6 @@
  * OR THE USE OR OTHER DEALINGS IN THE SOFTWARE.                                         *
  ****************************************************************************************/
 
-#include <glm/gtx/euler_angles.hpp>
-
 #include <modules/base/rotation/staticrotation.h>
 
 #include <openspace/documentation/documentation.h>
@@ -35,14 +33,6 @@
         "Rotation",
         "This value is the used as a 3x3 rotation matrix that is applied to the scene "
         "graph node that this transformation is attached to relative to its parent.",
-        openspace::properties::Property::Visibility::AdvancedUser
-    };
-
-    constexpr openspace::properties::Property::PropertyInfo EulerSequenceInfo = {
-        "EulerSequence",
-        "Euler Sequence",
-        "This value specifies in which order the rotations should be applied to "
-        "compose the final rotation matrix.",
         openspace::properties::Property::Visibility::AdvancedUser
     };
 
@@ -84,18 +74,6 @@
         // an operation which might fail if the matrix is not a true rotation matrix. The
         // values are assumed to be in row-major order.
         std::variant<glm::dvec3, glm::dvec4, glm::dmat3x3> rotation;
-
-        enum class EulerSequence {
-            XYZ,
-            XZY,
-            YXZ,
-            YZX,
-            ZXY,
-            ZYX,
-            Default
-        };
-
-        std::optional<EulerSequence> eulerSequence;
     };
 #include "staticrotation_codegen.cpp"
 } // namespace
@@ -113,10 +91,6 @@
         glm::vec3(0.f),
         glm::vec3(-glm::pi<float>()),
         glm::vec3(glm::pi<float>())
-    ),
-    _eulerSequence(
-        EulerSequenceInfo,
-        properties::OptionProperty::DisplayType::Dropdown
     )
 {
     const Parameters p = codegen::bake<Parameters>(dictionary);
@@ -125,34 +99,7 @@
         _matrixIsDirty = true;
         requireUpdate();
     });
-<<<<<<< HEAD
-
-    _eulerSequence.addOptions(
-        {
-            { static_cast<int>(Parameters::EulerSequence::XYZ), "XYZ" },
-            { static_cast<int>(Parameters::EulerSequence::XZY), "XZY" },
-            { static_cast<int>(Parameters::EulerSequence::YXZ), "YXZ" },
-            { static_cast<int>(Parameters::EulerSequence::YZX), "YZX" },
-            { static_cast<int>(Parameters::EulerSequence::ZXY), "ZXY" },
-            { static_cast<int>(Parameters::EulerSequence::ZYX), "ZYX" },
-            { static_cast<int>(Parameters::EulerSequence::Default), "Default" },
-        }
-    );
-
-    addProperty(_eulerSequence);
-    _eulerSequence.onChange([this]() {
-        _matrixIsDirty = true;
-        requireUpdate();
-    });
-
-    _type = "StaticRotation";
-}
-
-StaticRotation::StaticRotation(const ghoul::Dictionary& dictionary) : StaticRotation() {
-    const Parameters p = codegen::bake<Parameters>(dictionary);
-=======
     addProperty(_eulerRotation);
->>>>>>> 97135002
 
     if (std::holds_alternative<glm::dvec3>(p.rotation)) {
         _eulerRotation = std::get<glm::dvec3>(p.rotation);
@@ -166,111 +113,12 @@
     else if (std::holds_alternative<glm::dmat3>(p.rotation)) {
         _eulerRotation = rotationMatrixToEulerAngles(std::get<glm::dmat3>(p.rotation));
     }
-
-    if (p.eulerSequence.has_value()) {
-        _eulerSequence = static_cast<int>(p.eulerSequence.value());
-    }
-    else {
-        _eulerSequence = static_cast<int>(Parameters::EulerSequence::Default);
-    }
-
     _matrixIsDirty = true;
 }
 
 glm::dmat3 StaticRotation::matrix(const UpdateData&) const {
-<<<<<<< HEAD
-    if (_matrixIsDirty) {
-        // Correct for pauls @ XZY
-        /*switch (_eulerSequence.value()) {
-        case static_cast<int>(Parameters::EulerSequence::XYZ):
-            _cachedMatrix = glm::mat3(
-                glm::eulerAngleX(_eulerRotation.value().x) *
-                glm::eulerAngleY(_eulerRotation.value().y) *
-                glm::eulerAngleZ(_eulerRotation.value().z)
-            );
-            break;
-        case static_cast<int>(Parameters::EulerSequence::XZY):
-            _cachedMatrix = glm::mat3(
-                glm::eulerAngleX(_eulerRotation.value().x) *
-                glm::eulerAngleZ(_eulerRotation.value().y) *
-                glm::eulerAngleY(_eulerRotation.value().z)
-            );
-            break;
-        case static_cast<int>(Parameters::EulerSequence::YXZ):
-            _cachedMatrix = glm::mat3(
-                glm::eulerAngleY(_eulerRotation.value().x) *
-                glm::eulerAngleX(_eulerRotation.value().y) *
-                glm::eulerAngleZ(_eulerRotation.value().z)
-            );
-            break;
-        case static_cast<int>(Parameters::EulerSequence::YZX):
-            _cachedMatrix = glm::mat3(
-                glm::eulerAngleY(_eulerRotation.value().x) *
-                glm::eulerAngleZ(_eulerRotation.value().y) *
-                glm::eulerAngleX(_eulerRotation.value().z)
-            );
-            break;
-        case static_cast<int>(Parameters::EulerSequence::ZXY):
-            _cachedMatrix = glm::mat3(
-                glm::eulerAngleZ(_eulerRotation.value().x) *
-                glm::eulerAngleX(_eulerRotation.value().y) *
-                glm::eulerAngleY(_eulerRotation.value().z)
-            );
-            break;
-        case static_cast<int>(Parameters::EulerSequence::ZYX):
-            _cachedMatrix = glm::mat3(
-                glm::eulerAngleZ(_eulerRotation.value().x) *
-                glm::eulerAngleY(_eulerRotation.value().y) *
-                glm::eulerAngleX(_eulerRotation.value().z)
-            );
-            break;
-        }
-        //_cachedMatrix = glm::mat3_cast(glm::quat(_eulerRotation.value()));
-        _matrixIsDirty = false;
-        */
-        auto x = glm::eulerAngleX(_eulerRotation.value().x);
-        auto y = glm::eulerAngleY(_eulerRotation.value().y);
-        auto z = glm::eulerAngleZ(_eulerRotation.value().z);
-        switch (_eulerSequence.value()) {
-        case static_cast<int>(Parameters::EulerSequence::XYZ):
-            _cachedMatrix = glm::mat3(
-                x * y * z
-            );
-            break;
-        case static_cast<int>(Parameters::EulerSequence::XZY):
-            _cachedMatrix = glm::mat3(
-                x * z * y
-            );
-            break;
-        case static_cast<int>(Parameters::EulerSequence::YXZ):
-            _cachedMatrix = glm::mat3(
-                y * x * z
-            );
-            break;
-        case static_cast<int>(Parameters::EulerSequence::YZX):
-            _cachedMatrix = glm::mat3(
-                y * z * x
-            );
-            break;
-        case static_cast<int>(Parameters::EulerSequence::ZXY):
-            _cachedMatrix = glm::mat3(
-                z * x * y
-            );
-            break;
-        case static_cast<int>(Parameters::EulerSequence::ZYX):
-            _cachedMatrix = glm::mat3(
-                z * y * x
-            );
-            break;
-        case static_cast<int>(Parameters::EulerSequence::Default):
-            _cachedMatrix = glm::mat3_cast(glm::quat(_eulerRotation.value()));
-            break;
-        }
-
-=======
     if (_matrixIsDirty) [[unlikely]] {
         _cachedMatrix = glm::mat3_cast(glm::quat(_eulerRotation.value()));
->>>>>>> 97135002
         _matrixIsDirty = false;
     }
     return _cachedMatrix;
