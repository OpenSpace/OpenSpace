--- conflicted
+++ resolved
@@ -259,21 +259,12 @@
     const GLfloat w = _size.value()[1];
     const GLfloat vertex_data[] = { // square of two triangles (sigh)
         //      x      y     z     w     s     t
-<<<<<<< HEAD
-        -size, -size, 0.0f, w, 0, 1,
-        size, size, 0.0f, w, 1, 0,
-        -size, size, 0.0f, w, 0, 0,
-        -size, -size, 0.0f, w, 0, 1,
-        size, -size, 0.0f, w, 1, 1,
-        size, size, 0.0f, w, 1, 0,
-=======
         -size, -size, 0.f, w, 0.f, 0.f,
         size, size, 0.f, w, 1.f, 1.f,
         -size, size, 0.f, w, 0.f, 1.f,
         -size, -size, 0.f, w, 0.f, 0.f,
         size, -size, 0.f, w, 1.f, 0.f,
         size, size, 0.f, w, 1.f, 1.f,
->>>>>>> 48a9aa3b
     };
 
     glBindVertexArray(_quad); // bind array
