--- conflicted
+++ resolved
@@ -205,16 +205,9 @@
     , _disableFadeInDistance(DisableFadeInOutInfo, false)
     , _fadeInThreshold(FadeInThresholdInfo, 0.f, 0.f, 1.f, 0.001f)
     , _fadeOutThreshold(FadeOutThresholdInfo, 0.f, 0.f, 1.f, 0.001f)
-<<<<<<< HEAD
     , _isUsingColorMap(IsUsingColorMapInfo, false)
     , _transferFunctionPath(TransferFunctionPathInfo)
-    , _blendingFuncOption(
-        BlendingOptionInfo,
-        properties::OptionProperty::DisplayType::Dropdown
-    )
-=======
     , _blendingFuncOption(BlendingOptionInfo)
->>>>>>> c8cb49f7
     , _disableDepth(DisableDepthInfo, false)
 {
     const Parameters p = codegen::bake<Parameters>(dictionary);
