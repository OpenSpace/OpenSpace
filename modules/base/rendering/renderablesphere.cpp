/*****************************************************************************************
 *                                                                                       *
 * OpenSpace                                                                             *
 *                                                                                       *
 * Copyright (c) 2014-2021                                                               *
 *                                                                                       *
 * Permission is hereby granted, free of charge, to any person obtaining a copy of this  *
 * software and associated documentation files (the "Software"), to deal in the Software *
 * without restriction, including without limitation the rights to use, copy, modify,    *
 * merge, publish, distribute, sublicense, and/or sell copies of the Software, and to    *
 * permit persons to whom the Software is furnished to do so, subject to the following   *
 * conditions:                                                                           *
 *                                                                                       *
 * The above copyright notice and this permission notice shall be included in all copies *
 * or substantial portions of the Software.                                              *
 *                                                                                       *
 * THE SOFTWARE IS PROVIDED "AS IS", WITHOUT WARRANTY OF ANY KIND, EXPRESS OR IMPLIED,   *
 * INCLUDING BUT NOT LIMITED TO THE WARRANTIES OF MERCHANTABILITY, FITNESS FOR A         *
 * PARTICULAR PURPOSE AND NONINFRINGEMENT. IN NO EVENT SHALL THE AUTHORS OR COPYRIGHT    *
 * HOLDERS BE LIABLE FOR ANY CLAIM, DAMAGES OR OTHER LIABILITY, WHETHER IN AN ACTION OF  *
 * CONTRACT, TORT OR OTHERWISE, ARISING FROM, OUT OF OR IN CONNECTION WITH THE SOFTWARE  *
 * OR THE USE OR OTHER DEALINGS IN THE SOFTWARE.                                         *
 ****************************************************************************************/

#include <modules/base/rendering/renderablesphere.h>

#include <modules/base/basemodule.h>
#include <openspace/documentation/documentation.h>
#include <openspace/documentation/verifier.h>
#include <openspace/engine/globals.h>
#include <openspace/rendering/renderengine.h>
#include <openspace/util/sphere.h>
#include <openspace/util/updatestructures.h>
#include <ghoul/glm.h>
#include <ghoul/filesystem/filesystem.h>
#include <ghoul/logging/logmanager.h>
#include <ghoul/io/texture/texturereader.h>
#include <ghoul/opengl/texture.h>
#include <ghoul/opengl/textureunit.h>
#include <ghoul/opengl/programobject.h>
#include <optional>

namespace {
    constexpr const char* ProgramName = "Sphere";

    constexpr const std::array<const char*, 5> UniformNames = {
        "opacity", "modelViewProjection", "modelViewRotation", "colorTexture",
        "mirrorTexture"
    };

    enum class Orientation : int {
        Outside = 0,
        Inside,
        Both
    };

    constexpr openspace::properties::Property::PropertyInfo TextureInfo = {
        "Texture",
        "Texture",
        "This value specifies an image that is loaded from disk and is used as a texture "
        "that is applied to this sphere. This image is expected to be an equirectangular "
        "projection."
    };

    constexpr openspace::properties::Property::PropertyInfo MirrorTextureInfo = {
        "MirrorTexture",
        "Mirror Texture",
        "Mirror the texture along the x-axis."
    };

    constexpr openspace::properties::Property::PropertyInfo OrientationInfo = {
        "Orientation",
        "Orientation",
        "Specifies whether the texture is applied to the inside of the sphere, the "
        "outside of the sphere, or both."
    };

    constexpr openspace::properties::Property::PropertyInfo UseAdditiveBlendingInfo = {
        "UseAdditiveBlending",
        "Use Additive Blending",
        "Render the object using additive blending."
    };

    constexpr openspace::properties::Property::PropertyInfo SegmentsInfo = {
        "Segments",
        "Number of Segments",
        "This value specifies the number of segments that the sphere is separated in."
    };

    constexpr openspace::properties::Property::PropertyInfo SizeInfo = {
        "Size",
        "Size (in meters)",
        "This value specifies the radius of the sphere in meters."
    };

    constexpr openspace::properties::Property::PropertyInfo FadeOutThresholdInfo = {
        "FadeOutThreshold",
        "Fade-Out Threshold",
        "This value determines percentage of the sphere is visible before starting "
        "fading-out it."
    };

    constexpr openspace::properties::Property::PropertyInfo FadeInThresholdInfo = {
        "FadeInThreshold",
        "Fade-In Threshold",
        "Distance from center of MilkyWay from where the astronomical object starts to "
        "fade in."
    };

    constexpr openspace::properties::Property::PropertyInfo DisableFadeInOutInfo = {
        "DisableFadeInOut",
        "Disable Fade-In/Fade-Out effects",
        "Enables/Disables the Fade-In/Out effects."
    };

    constexpr openspace::properties::Property::PropertyInfo BackgroundInfo = {
        "Background",
        "Sets the current sphere rendering as a background rendering type",
        "Enables/Disables background rendering."
    };

    struct [[codegen::Dictionary(RenderableSphere)]] Parameters {
        // [[codegen::verbatim(SizeInfo.description)]]
        float size;

        // [[codegen::verbatim(SegmentsInfo.description)]]
        int segments;

        // [[codegen::verbatim(TextureInfo.description)]]
        std::string texture;

        enum class Orientation {
            Outside,
            Inside,
            Both
        };

        // [[codegen::verbatim(OrientationInfo.description)]]
        std::optional<Orientation> orientation;

        // [[codegen::verbatim(UseAdditiveBlendingInfo.description)]]
        std::optional<bool> useAdditiveBlending;

        // [[codegen::verbatim(MirrorTextureInfo.description)]]
        std::optional<bool> mirrorTexture;

        // [[codegen::verbatim(FadeOutThresholdInfo.description)]]
        std::optional<float> fadeOutThreshold [[codegen::inrange(0.0, 1.0)]];

        // [[codegen::verbatim(FadeInThresholdInfo.description)]]
        std::optional<float> fadeInThreshold;

        // [[codegen::verbatim(DisableFadeInOutInfo.description)]]
        std::optional<bool> disableFadeInOut;

        // [[codegen::verbatim(BackgroundInfo.description)]]
        std::optional<bool> background;
    };
#include "renderablesphere_codegen.cpp"
} // namespace

namespace openspace {

documentation::Documentation RenderableSphere::Documentation() {
    documentation::Documentation doc = codegen::doc<Parameters>();
    doc.id = "base_renderable_sphere";
    return doc;
}

RenderableSphere::RenderableSphere(const ghoul::Dictionary& dictionary)
    : Renderable(dictionary)
    , _texturePath(TextureInfo)
    , _orientation(OrientationInfo, properties::OptionProperty::DisplayType::Dropdown)
    , _size(SizeInfo, 1.f, 0.f, 1e35f)
    , _segments(SegmentsInfo, 8, 4, 1000)
    , _mirrorTexture(MirrorTextureInfo, false)
    , _useAdditiveBlending(UseAdditiveBlendingInfo, false)
    , _disableFadeInDistance(DisableFadeInOutInfo, true)
    , _backgroundRendering(BackgroundInfo, false)
    , _fadeInThreshold(FadeInThresholdInfo, -1.f, 0.f, 1.f)
    , _fadeOutThreshold(FadeOutThresholdInfo, -1.f, 0.f, 1.f)
{
    const Parameters p = codegen::bake<Parameters>(dictionary);

    addProperty(_opacity);
    registerUpdateRenderBinFromOpacity();

    _size = p.size;
    _segments = p.segments;
    _texturePath = p.texture;

    _orientation.addOptions({
        { static_cast<int>(Orientation::Outside), "Outside" },
        { static_cast<int>(Orientation::Inside), "Inside" },
        { static_cast<int>(Orientation::Both), "Both" }
    });

    if (p.orientation.has_value()) {
        switch (*p.orientation) {
            case Parameters::Orientation::Inside:
                _orientation = static_cast<int>(Orientation::Inside);
                break;
            case Parameters::Orientation::Outside:
                _orientation = static_cast<int>(Orientation::Outside);
                break;
            case Parameters::Orientation::Both:
                _orientation = static_cast<int>(Orientation::Both);
                break;
            default:
                throw ghoul::MissingCaseException();
        }
    }
    else {
        _orientation = static_cast<int>(Orientation::Outside);
    }
    addProperty(_orientation);

<<<<<<< HEAD
    _size.setViewOption(properties::Property::ViewOptions::Logarithmic);
=======
    _size.onChange([this]() {
        setBoundingSphere(_size);
        _sphereIsDirty = true;
    });
>>>>>>> 4353741c
    addProperty(_size);

    addProperty(_segments);
    _segments.onChange([this]() { _sphereIsDirty = true; });

    addProperty(_texturePath);
    _texturePath.onChange([this]() { loadTexture(); });

    addProperty(_mirrorTexture);
    addProperty(_useAdditiveBlending);

    _mirrorTexture = p.mirrorTexture.value_or(_mirrorTexture);
    _useAdditiveBlending = p.useAdditiveBlending.value_or(_useAdditiveBlending);

    if (_useAdditiveBlending) {
        setRenderBin(Renderable::RenderBin::PreDeferredTransparent);
    }

    bool hasGivenFadeOut = p.fadeOutThreshold.has_value();
    if (hasGivenFadeOut) {
        _fadeOutThreshold = *p.fadeOutThreshold;
        addProperty(_fadeOutThreshold);
    }

    bool hasGivenFadeIn = p.fadeInThreshold.has_value();
    if (hasGivenFadeIn) {
        _fadeInThreshold = *p.fadeInThreshold;
        addProperty(_fadeInThreshold);
    }

    if (hasGivenFadeIn || hasGivenFadeOut) {
        _disableFadeInDistance = false;
        addProperty(_disableFadeInDistance);
    }

    _backgroundRendering = p.background.value_or(_backgroundRendering);

    if (_backgroundRendering) {
        setRenderBin(Renderable::RenderBin::Background);
    }

    setBoundingSphere(_size);
    setRenderBinFromOpacity();
}

bool RenderableSphere::isReady() const {
    return _shader && _texture;
}

void RenderableSphere::initializeGL() {
    _sphere = std::make_unique<Sphere>(_size, _segments);
    _sphere->initialize();

    _shader = BaseModule::ProgramObjectManager.request(
        ProgramName,
        []() -> std::unique_ptr<ghoul::opengl::ProgramObject> {
            return global::renderEngine->buildRenderProgram(
                ProgramName,
                absPath("${MODULE_BASE}/shaders/sphere_vs.glsl"),
                absPath("${MODULE_BASE}/shaders/sphere_fs.glsl")
            );
        }
    );

    ghoul::opengl::updateUniformLocations(*_shader, _uniformCache, UniformNames);

    loadTexture();
}

void RenderableSphere::deinitializeGL() {
    _texture = nullptr;

    BaseModule::ProgramObjectManager.release(
        ProgramName,
        [](ghoul::opengl::ProgramObject* p) {
            global::renderEngine->removeRenderProgram(p);
        }
    );
    _shader = nullptr;
}

void RenderableSphere::render(const RenderData& data, RendererTasks&) {
    Orientation orientation = static_cast<Orientation>(_orientation.value());

    glm::dmat4 modelTransform =
        glm::translate(glm::dmat4(1.0), data.modelTransform.translation) *
        glm::dmat4(data.modelTransform.rotation) *
        glm::scale(glm::dmat4(1.0), glm::dvec3(data.modelTransform.scale));

    glm::dmat3 modelRotation =
        glm::dmat3(data.modelTransform.rotation);

    // Activate shader
    using IgnoreError = ghoul::opengl::ProgramObject::IgnoreError;
    _shader->activate();
    _shader->setIgnoreUniformLocationError(IgnoreError::Yes);

    glm::mat4 modelViewProjection = data.camera.projectionMatrix() *
                             glm::mat4(data.camera.combinedViewMatrix() * modelTransform);
    _shader->setUniform(_uniformCache.modelViewProjection, modelViewProjection);

    glm::mat3 modelViewRotation = glm::mat3(
        glm::dmat3(data.camera.viewRotationMatrix()) * modelRotation
    );
    _shader->setUniform(_uniformCache.modelViewRotation, modelViewRotation);

    float adjustedOpacity = _opacity;

    if (!_disableFadeInDistance) {
        if (_fadeInThreshold > -1.0) {
            const float logDistCamera = glm::log(static_cast<float>(
                glm::distance(data.camera.positionVec3(), data.modelTransform.translation)
                ));
            const float startLogFadeDistance = glm::log(_size * _fadeInThreshold);
            const float stopLogFadeDistance = startLogFadeDistance + 1.f;

            if (logDistCamera > startLogFadeDistance && logDistCamera <
                stopLogFadeDistance)
            {
                const float fadeFactor = glm::clamp(
                    (logDistCamera - startLogFadeDistance) /
                    (stopLogFadeDistance - startLogFadeDistance),
                    0.f,
                    1.f
                );
                adjustedOpacity *= fadeFactor;
            }
            else if (logDistCamera <= startLogFadeDistance) {
                adjustedOpacity = 0.f;
            }
        }

        if (_fadeOutThreshold > -1.0) {
            const float logDistCamera = glm::log(static_cast<float>(
                glm::distance(data.camera.positionVec3(), data.modelTransform.translation)
                ));
            const float startLogFadeDistance = glm::log(_size * _fadeOutThreshold);
            const float stopLogFadeDistance = startLogFadeDistance + 1.f;

            if (logDistCamera > startLogFadeDistance && logDistCamera <
                stopLogFadeDistance)
            {
                const float fadeFactor = glm::clamp(
                    (logDistCamera - startLogFadeDistance) /
                    (stopLogFadeDistance - startLogFadeDistance),
                    0.f,
                    1.f
                );
                adjustedOpacity *= (1.f - fadeFactor);
            }
            else if (logDistCamera >= stopLogFadeDistance) {
                adjustedOpacity = 0.f;
            }
        }
    }
    // Performance wise
    if (adjustedOpacity < 0.01f) {
        return;
    }

    _shader->setUniform(_uniformCache.opacity, adjustedOpacity);
    _shader->setUniform(_uniformCache._mirrorTexture, _mirrorTexture.value());

    ghoul::opengl::TextureUnit unit;
    unit.activate();
    _texture->bind();
    _shader->setUniform(_uniformCache.colorTexture, unit);

    // Setting these states should not be necessary,
    // since they are the default state in OpenSpace.
    glEnable(GL_CULL_FACE);
    glCullFace(GL_BACK);

    if (orientation == Orientation::Inside) {
        glCullFace(GL_FRONT);
    }
    else if (orientation == Orientation::Both) {
        glDisable(GL_CULL_FACE);
    }

    bool usingFramebufferRenderer = global::renderEngine->rendererImplementation() ==
                                    RenderEngine::RendererImplementation::Framebuffer;

    bool usingABufferRenderer = global::renderEngine->rendererImplementation() ==
                                RenderEngine::RendererImplementation::ABuffer;

    if (usingABufferRenderer && _useAdditiveBlending) {
        _shader->setUniform("additiveBlending", true);
    }

    if (usingFramebufferRenderer && _useAdditiveBlending) {
        glBlendFunc(GL_SRC_ALPHA, GL_ONE);
        glDepthMask(false);
    }

    _sphere->render();

    if (usingFramebufferRenderer && _useAdditiveBlending) {
        glBlendFunc(GL_SRC_ALPHA, GL_ONE_MINUS_SRC_ALPHA);
        glDepthMask(true);
    }

    _shader->setIgnoreUniformLocationError(IgnoreError::No);
    _shader->deactivate();

    if (orientation == Orientation::Inside) {
        glCullFace(GL_BACK);
    }
    else if (orientation == Orientation::Both) {
        glEnable(GL_CULL_FACE);
    }
}

void RenderableSphere::update(const UpdateData&) {
    if (_shader->isDirty()) {
        _shader->rebuildFromFile();
        ghoul::opengl::updateUniformLocations(*_shader, _uniformCache, UniformNames);
    }

    if (_sphereIsDirty) {
        _sphere = std::make_unique<Sphere>(_size, _segments);
        _sphere->initialize();
        _sphereIsDirty = false;
    }
}

void RenderableSphere::loadTexture() {
    if (!_texturePath.value().empty()) {
        std::unique_ptr<ghoul::opengl::Texture> texture =
            ghoul::io::TextureReader::ref().loadTexture(_texturePath);

        if (texture) {
            LDEBUGC(
                "RenderableSphere",
                fmt::format("Loaded texture from '{}'", absPath(_texturePath))
            );
            texture->uploadTexture();
            texture->setFilter(ghoul::opengl::Texture::FilterMode::LinearMipMap);
            texture->purgeFromRAM();
            _texture = std::move(texture);
        }
    }
}

} // namespace openspace<|MERGE_RESOLUTION|>--- conflicted
+++ resolved
@@ -215,14 +215,11 @@
     }
     addProperty(_orientation);
 
-<<<<<<< HEAD
     _size.setViewOption(properties::Property::ViewOptions::Logarithmic);
-=======
     _size.onChange([this]() {
         setBoundingSphere(_size);
         _sphereIsDirty = true;
     });
->>>>>>> 4353741c
     addProperty(_size);
 
     addProperty(_segments);
