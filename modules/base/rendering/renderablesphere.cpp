--- conflicted
+++ resolved
@@ -388,10 +388,6 @@
         glDisable(GL_CULL_FACE);
     }
 
-<<<<<<< HEAD
-    if (_renderBin != Renderable::RenderBin::Opaque) {
-        glBlendFunc(GL_SRC_ALPHA, GL_ONE);
-=======
     // Configure blending
     glEnablei(GL_BLEND, 0);
     switch (_blendingFuncOption) {
@@ -411,7 +407,6 @@
 
     if (_disableDepth) {
         glDepthMask(GL_FALSE);
->>>>>>> e93ad791
     }
 
     _sphere->render();
