/*****************************************************************************************
 *                                                                                       *
 * OpenSpace                                                                             *
 *                                                                                       *
 * Copyright (c) 2014-2023                                                               *
 *                                                                                       *
 * Permission is hereby granted, free of charge, to any person obtaining a copy of this  *
 * software and associated documentation files (the "Software"), to deal in the Software *
 * without restriction, including without limitation the rights to use, copy, modify,    *
 * merge, publish, distribute, sublicense, and/or sell copies of the Software, and to    *
 * permit persons to whom the Software is furnished to do so, subject to the following   *
 * conditions:                                                                           *
 *                                                                                       *
 * The above copyright notice and this permission notice shall be included in all copies *
 * or substantial portions of the Software.                                              *
 *                                                                                       *
 * THE SOFTWARE IS PROVIDED "AS IS", WITHOUT WARRANTY OF ANY KIND, EXPRESS OR IMPLIED,   *
 * INCLUDING BUT NOT LIMITED TO THE WARRANTIES OF MERCHANTABILITY, FITNESS FOR A         *
 * PARTICULAR PURPOSE AND NONINFRINGEMENT. IN NO EVENT SHALL THE AUTHORS OR COPYRIGHT    *
 * HOLDERS BE LIABLE FOR ANY CLAIM, DAMAGES OR OTHER LIABILITY, WHETHER IN AN ACTION OF  *
 * CONTRACT, TORT OR OTHERWISE, ARISING FROM, OUT OF OR IN CONNECTION WITH THE SOFTWARE  *
 * OR THE USE OR OTHER DEALINGS IN THE SOFTWARE.                                         *
 ****************************************************************************************/

#include <modules/base/rendering/renderabletrail.h>

#include <modules/base/basemodule.h>
#include <openspace/documentation/documentation.h>
#include <openspace/documentation/verifier.h>
#include <openspace/engine/globals.h>
#include <openspace/rendering/renderengine.h>
#include <openspace/scene/translation.h>
#include <openspace/util/updatestructures.h>
#include <ghoul/filesystem/filesystem.h>
#include <ghoul/misc/profiling.h>
#include <ghoul/opengl/openglstatecache.h>
#include <ghoul/opengl/programobject.h>
#include <cmath>
#include <optional>

namespace {
#ifdef __APPLE__
    constexpr std::array<const char*, 12> UniformNames = {
        "opacity", "modelViewTransform", "projectionTransform", "color", "useLineFade",
        "lineFade", "vertexSortingMethod", "idOffset", "nVertices", "stride", "pointSize",
        "renderPhase"
    };
#else
    constexpr std::array<const char*, 14> UniformNames = {
        "opacity", "modelViewTransform", "projectionTransform", "color", "useLineFade",
        "lineFade", "vertexSortingMethod", "idOffset", "nVertices", "stride", "pointSize",
        "renderPhase", "viewport", "lineWidth"
    };
#endif

    // The possible values for the _renderingModes property
    enum RenderingMode {
        RenderingModeLines = 0,
        RenderingModePoints,
        RenderingModeLinesPoints
    };

    // Fragile! Keep in sync with documentation
    const std::map<std::string, RenderingMode> RenderingModeConversion = {
        { "Lines", RenderingModeLines },
        { "Points", RenderingModePoints },
        { "Lines+Points", RenderingModeLinesPoints },
        { "Points+Lines", RenderingModeLinesPoints }
    };

    constexpr openspace::properties::Property::PropertyInfo LineColorInfo = {
        "Color",
        "Color",
        "This value determines the RGB main color for the lines and points of the trail"
    };

    constexpr openspace::properties::Property::PropertyInfo EnableFadeInfo = {
        "EnableFade",
        "Enable line fading of old points",
        "Toggles whether the trail should fade older points out. If this value is "
        "'true', the 'Fade' parameter determines the speed of fading. If this value is "
        "'false', the entire trail is rendered at full opacity and color"
    };

    constexpr openspace::properties::Property::PropertyInfo FadeInfo = {
        "Fade",
        "Line fade",
        "The fading factor that is applied to the trail if the 'EnableFade' value is "
        "'true'. If it is 'false', this setting has no effect. The higher the number, "
        "the less fading is applied"
    };

    constexpr openspace::properties::Property::PropertyInfo LineWidthInfo = {
        "LineWidth",
        "Line Width",
        "This value specifies the line width of the trail if the selected rendering "
        "method includes lines. If the rendering mode is set to Points, this value is "
        "ignored"
    };

    constexpr openspace::properties::Property::PropertyInfo PointSizeInfo = {
        "PointSize",
        "Point Size",
        "This value specifies the base size of the points along the line if the selected "
        "rendering method includes points. If the rendering mode is set the Lines, this "
        "value is ignored. If a subsampling of the values is performed, the subsampled "
        "values are half this size"
    };

    constexpr openspace::properties::Property::PropertyInfo RenderingModeInfo = {
        "Rendering",
        "Rendering Mode",
        "Determines how the trail should be rendered to the screen. If 'Lines' is "
        "selected, only the line part is visible, if 'Points' is selected, only the "
        "corresponding points (and subpoints) are shown. 'Lines+Points' shows both parts"
    };

    struct [[codegen::Dictionary(RenderableTrail)]] Parameters {
        // This object is used to compute locations along the path. Any Translation object
        // can be used here
        ghoul::Dictionary translation
            [[codegen::reference("core_transform_translation")]];

        // [[codegen::verbatim(LineColorInfo.description)]]
        glm::vec3 color [[codegen::color()]];

        // [[codegen::verbatim(EnableFadeInfo.description)]]
        std::optional<bool> enableFade;

        // [[codegen::verbatim(FadeInfo.description)]]
        std::optional<float> fade;

        // [[codegen::verbatim(LineWidthInfo.description)]]
        std::optional<float> lineWidth;

        // [[codegen::verbatim(PointSizeInfo.description)]]
        std::optional<int> pointSize;

        enum class RenderingMode {
            Lines,
            Points,
            LinesPoints [[codegen::key("Lines+Points")]],
            PointsLines [[codegen::key("Lines+Points")]]
        };
        // [[codegen::verbatim(RenderingModeInfo.description)]]
        std::optional<RenderingMode> renderingMode [[codegen::key("Rendering")]];
    };
#include "renderabletrail_codegen.cpp"
} // namespace

namespace openspace {

documentation::Documentation RenderableTrail::Documentation() {
    return codegen::doc<Parameters>("base_renderable_renderabletrail");
}

RenderableTrail::Appearance::Appearance()
    : properties::PropertyOwner({
        "Appearance",
        "Appearance",
        "The appearance of the trail"
    })
    , lineColor(LineColorInfo, glm::vec3(1.f), glm::vec3(0.f), glm::vec3(1.f))
    , useLineFade(EnableFadeInfo, true)
    , lineFade(FadeInfo, 1.f, 0.f, 30.f)
    , lineWidth(LineWidthInfo, 10.f, 1.f, 20.f)
    , pointSize(PointSizeInfo, 1, 1, 64)
    , renderingModes(
          RenderingModeInfo,
          properties::OptionProperty::DisplayType::Dropdown
    )
{
    renderingModes.addOptions({
        { RenderingModeLines, "Lines" },
        { RenderingModePoints, "Points" },
        { RenderingModeLinesPoints, "Lines+Points" }
    });

    lineColor.setViewOption(properties::Property::ViewOptions::Color);
    addProperty(lineColor);
    addProperty(useLineFade);
    addProperty(lineFade);
    addProperty(lineWidth);
    addProperty(pointSize);
    addProperty(renderingModes);
}

RenderableTrail::RenderableTrail(const ghoul::Dictionary& dictionary)
    : Renderable(dictionary)
{
    const Parameters p = codegen::bake<Parameters>(dictionary);

    setRenderBin(RenderBin::Overlay);
    addProperty(_opacity);

    _translation = Translation::createFromDictionary(
        dictionary.value<ghoul::Dictionary>("Translation")
    );
    addPropertySubOwner(_translation.get());

    _appearance.lineColor = p.color;
    _appearance.useLineFade = p.enableFade.value_or(_appearance.useLineFade);
    _appearance.lineFade = p.fade.value_or(_appearance.lineFade);
    _appearance.lineWidth = p.lineWidth.value_or(_appearance.lineWidth);
    _appearance.pointSize = p.pointSize.value_or(_appearance.pointSize);

    if (p.renderingMode.has_value()) {
        switch (*p.renderingMode) {
            case Parameters::RenderingMode::Lines:
                _appearance.renderingModes = RenderingModeLines;
                break;
            case Parameters::RenderingMode::Points:
                _appearance.renderingModes = RenderingModePoints;
                break;
            case Parameters::RenderingMode::LinesPoints:
            case Parameters::RenderingMode::PointsLines:
                _appearance.renderingModes = RenderingModeLinesPoints;
                break;
        }
    }
    else {
        _appearance.renderingModes = RenderingModeLines;
    }

    addPropertySubOwner(_appearance);

}

void RenderableTrail::initializeGL() {
    ZoneScoped;

#ifdef __APPLE__
    _programObject = BaseModule::ProgramObjectManager.request(
        ProgramName,
        []() -> std::unique_ptr<ghoul::opengl::ProgramObject> {
            return global::renderEngine->buildRenderProgram(
                ProgramName,
                absPath("${MODULE_BASE}/shaders/renderabletrail_apple_vs.glsl"),
                absPath("${MODULE_BASE}/shaders/renderabletrail_apple_fs.glsl")
            );
        }
    );
#else
    _programObject = BaseModule::ProgramObjectManager.request(
        "EphemerisProgram",
        []() -> std::unique_ptr<ghoul::opengl::ProgramObject> {
            return global::renderEngine->buildRenderProgram(
                "EphemerisProgram",
                absPath("${MODULE_BASE}/shaders/renderabletrail_vs.glsl"),
                absPath("${MODULE_BASE}/shaders/renderabletrail_fs.glsl")
            );
        }
    );
#endif

    ghoul::opengl::updateUniformLocations(*_programObject, _uniformCache, UniformNames);
}

void RenderableTrail::deinitializeGL() {
    BaseModule::ProgramObjectManager.release(
        "EphemerisProgram",
        [](ghoul::opengl::ProgramObject* p) {
            global::renderEngine->removeRenderProgram(p);
        }
    );
    _programObject = nullptr;
}

bool RenderableTrail::isReady() const {
    return _programObject != nullptr;
}

void RenderableTrail::internalRender(bool renderLines, bool renderPoints,
                                     const RenderData& data,
                                     const glm::dmat4& modelTransform,
                                     RenderInformation& info, int nVertices, int offset)
{
    ZoneScoped;

    // We pass in the model view transformation matrix as double in order to maintain
    // high precision for vertices; especially for the trails, a high vertex precision
    // is necessary as they are usually far away from their reference
    _programObject->setUniform(
        _uniformCache.modelView,
        data.camera.combinedViewMatrix() * modelTransform * info._localTransform
    );

    const int sorting = [](RenderInformation::VertexSorting s) {
        switch (s) {
            case RenderInformation::VertexSorting::NewestFirst: return 0;
            case RenderInformation::VertexSorting::OldestFirst: return 1;
            case RenderInformation::VertexSorting::NoSorting:   return 2;
            default:                                  throw ghoul::MissingCaseException();
        }
    }(info.sorting);

    // The vertex sorting method is used to tweak the fading along the trajectory
    _programObject->setUniform(_uniformCache.vertexSorting, sorting);

    // This value is subtracted from the vertex id in the case of a potential ring
    // buffer (as used in RenderableTrailOrbit) to keep the first vertex at its
    // brightest
    _programObject->setUniform(_uniformCache.idOffset, offset);

    _programObject->setUniform(_uniformCache.nVertices, nVertices);

#if !defined(__APPLE__)
    GLint viewport[4];
    global::renderEngine->openglStateCache().viewport(viewport);
    _programObject->setUniform(
        _uniformCache.viewport,
        static_cast<float>(viewport[0]),
        static_cast<float>(viewport[1]),
        static_cast<float>(viewport[2]),
        static_cast<float>(viewport[3])
    );
    _programObject->setUniform(
        _uniformCache.lineWidth,
        std::ceil((2.f * 1.f + _appearance.lineWidth) * std::sqrt(2.f))
    );
#endif // !defined(__APPLE__)

    if (renderPoints) {
        // The stride parameter determines the distance between larger points and
        // smaller ones
        _programObject->setUniform(_uniformCache.stride, info.stride);
        _programObject->setUniform(_uniformCache.pointSize, _appearance.pointSize);
    }

    // Fragile! Keep in sync with fragment shader
    enum RenderPhase {
        RenderPhaseLines = 0,
        RenderPhasePoints
    };

    glBindVertexArray(info._vaoID);
    if (renderLines) {
        _programObject->setUniform(_uniformCache.renderPhase, RenderPhaseLines);
        // Subclasses of this renderer might be using the index array or might now be
        // so we check if there is data available and if there isn't, we use the
        // glDrawArrays draw call; otherwise the glDrawElements
        if (info._iBufferID == 0) {
            glDrawArrays(
                GL_LINE_STRIP,
                info.first,
                info.count
            );
        }
        else {
            glDrawElements(
                GL_LINE_STRIP,
                info.count,
                GL_UNSIGNED_INT,
                reinterpret_cast<void*>(info.first * sizeof(unsigned int))
            );
        }
    }
    if (renderPoints) {
        // Subclasses of this renderer might be using the index array or might now be
        // so we check if there is data available and if there isn't, we use the
        // glDrawArrays draw call; otherwise the glDrawElements
        _programObject->setUniform(_uniformCache.renderPhase, RenderPhasePoints);
        if (info._iBufferID == 0) {
            glDrawArrays(GL_POINTS, info.first, info.count);
        }
        else {
            glDrawElements(
                GL_POINTS,
                info.count,
                GL_UNSIGNED_INT,
                reinterpret_cast<void*>(info.first * sizeof(unsigned int))
            );
        }
    }
}

void RenderableTrail::render(const RenderData& data, RendererTasks&) {
    ZoneScoped;

    _programObject->activate();
    _programObject->setUniform(_uniformCache.opacity, opacity());

    glm::dmat4 modelTransform =
        glm::translate(glm::dmat4(1.0), data.modelTransform.translation) *
        glm::dmat4(data.modelTransform.rotation) *
        glm::scale(glm::dmat4(1.0), glm::dvec3(data.modelTransform.scale));

    _programObject->setUniform(_uniformCache.projection, data.camera.projectionMatrix());

    _programObject->setUniform(_uniformCache.color, _appearance.lineColor);
    _programObject->setUniform(_uniformCache.useLineFade, _appearance.useLineFade);
    if (_appearance.useLineFade) {
        _programObject->setUniform(_uniformCache.lineFade, _appearance.lineFade);
    }

    /*glm::ivec2 resolution = global::renderEngine.renderingResolution();
    _programObject->setUniform(_uniformCache.resolution, resolution);*/

    glDepthMask(false);
    glBlendFunc(GL_SRC_ALPHA, GL_ONE);

    const bool renderLines = (_appearance.renderingModes == RenderingModeLines) ||
                             (_appearance.renderingModes == RenderingModeLinesPoints);

    const bool renderPoints = (_appearance.renderingModes == RenderingModePoints) ||
                              (_appearance.renderingModes == RenderingModeLinesPoints);

    if (renderLines) {
#ifdef __APPLE__
        glLineWidth(1);
#else
        glLineWidth(ceil((2.f * 1.f + _appearance.lineWidth) * std::sqrt(2.f)));
#endif
    }
    if (renderPoints) {
        glEnable(GL_PROGRAM_POINT_SIZE);
    }

    // The combined size of vertices; -1 because we duplicate the penultimate point
    const int totalNumber = _primaryRenderInformation.count +
                            _floatingRenderInformation.count - 1;

    // The primary information might use an index buffer, so we might need to start at an
    // offset
    const int primaryOffset = (_primaryRenderInformation._iBufferID == 0) ?
        0 :
        _primaryRenderInformation.first;

    // Culling
    const glm::dvec3 trailPosWorld = glm::dvec3(
        modelTransform * _primaryRenderInformation._localTransform *
        glm::dvec4(0.0, 0.0, 0.0, 1.0)
    );
    const double distance = glm::distance(trailPosWorld, data.camera.eyePositionVec3());

<<<<<<< HEAD
    if (distance > _boundingSphere * DISTANCE_CULLING_RADII) {
        // Reset
        global::renderEngine->openglStateCache().resetBlendState();
        global::renderEngine->openglStateCache().resetDepthState();
=======
    if (distance > boundingSphere() * DISTANCE_CULLING_RADII) {
>>>>>>> 649442ac
        return;
    }

    // Render the primary batch of vertices
    internalRender(
        renderLines,
        renderPoints,
        data,
        modelTransform,
        _primaryRenderInformation,
        totalNumber,
        primaryOffset
    );

    // The secondary batch is optional, so we need to check whether we have any data here
    if (_floatingRenderInformation._vaoID != 0 && _floatingRenderInformation.count != 0) {
        internalRender(
            renderLines,
            renderPoints,
            data,
            modelTransform,
            _floatingRenderInformation,
            totalNumber,
            // -1 because we duplicate the penultimate point between the vertices
            -(primaryOffset + _primaryRenderInformation.count - 1)
        );
    }

    if (renderPoints) {
        glDisable(GL_PROGRAM_POINT_SIZE);
    }

    glBindVertexArray(0);

    // Reset
    global::renderEngine->openglStateCache().resetBlendState();
    global::renderEngine->openglStateCache().resetDepthState();

    _programObject->deactivate();
}

} // namespace openspace<|MERGE_RESOLUTION|>--- conflicted
+++ resolved
@@ -433,14 +433,10 @@
     );
     const double distance = glm::distance(trailPosWorld, data.camera.eyePositionVec3());
 
-<<<<<<< HEAD
-    if (distance > _boundingSphere * DISTANCE_CULLING_RADII) {
+    if (distance > boundingSphere() * DISTANCE_CULLING_RADII) {
         // Reset
         global::renderEngine->openglStateCache().resetBlendState();
         global::renderEngine->openglStateCache().resetDepthState();
-=======
-    if (distance > boundingSphere() * DISTANCE_CULLING_RADII) {
->>>>>>> 649442ac
         return;
     }
 
