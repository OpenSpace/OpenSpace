--- conflicted
+++ resolved
@@ -64,8 +64,8 @@
     };
 
     struct [[codegen::Dictionary(RenderableGrid)]] Parameters {
-        // [[codegen::verbatim(GridColorInfo.description)]]
-        std::optional<glm::vec3> gridColor;
+        // [[codegen::verbatim(ColorInfo.description)]]
+        std::optional<glm::vec3> color;
 
         // [[codegen::verbatim(SegmentsInfo.description)]]
         std::optional<glm::ivec2> segments;
@@ -82,44 +82,9 @@
 namespace openspace {
 
 documentation::Documentation RenderableGrid::Documentation() {
-<<<<<<< HEAD
     documentation::Documentation doc = codegen::doc<Parameters>();
     doc.id = "base_renderable_grid";
     return doc;
-=======
-    using namespace documentation;
-    return {
-        "RenderableGrid",
-        "base_renderable_grid",
-        {
-            {
-                ColorInfo.identifier,
-                new DoubleVector3Verifier,
-                Optional::Yes,
-                ColorInfo.description
-            },
-            {
-                SegmentsInfo.identifier,
-                // @TODO (emmbr 2020-07-07): should be Int, but specification test fails..
-                new DoubleVector2Verifier,
-                Optional::Yes,
-                SegmentsInfo.description
-            },
-            {
-                LineWidthInfo.identifier,
-                new DoubleVerifier,
-                Optional::Yes,
-                LineWidthInfo.description
-            },
-            {
-                SizeInfo.identifier,
-                new DoubleVector2Verifier,
-                Optional::Yes,
-                SizeInfo.description
-            }
-        }
-    };
->>>>>>> 06787e4f
 }
 
 RenderableGrid::RenderableGrid(const ghoul::Dictionary& dictionary)
@@ -134,17 +99,9 @@
     addProperty(_opacity);
     registerUpdateRenderBinFromOpacity();
 
-<<<<<<< HEAD
-    _gridColor = p.gridColor.value_or(_gridColor);
-    _gridColor.setViewOption(properties::Property::ViewOptions::Color);
-    addProperty(_gridColor);
-=======
-    if (dictionary.hasKey(ColorInfo.identifier)) {
-        _color = dictionary.value<glm::dvec3>(ColorInfo.identifier);
-    }
+    _color = p.color.value_or(_color);
     _color.setViewOption(properties::Property::ViewOptions::Color);
     addProperty(_color);
->>>>>>> 06787e4f
 
     _segments = p.segments.value_or(_segments);
     _segments.onChange([&]() { _gridIsDirty = true; });
