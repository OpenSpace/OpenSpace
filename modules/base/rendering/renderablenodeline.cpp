--- conflicted
+++ resolved
@@ -159,21 +159,6 @@
     addProperty(_opacity);
 }
 
-<<<<<<< HEAD
-double RenderableNodeLine::getDistance()
-{
-    return glm::distance(_startPos, _endPos);
-}
-
-const std::string RenderableNodeLine::getStart()
-{
-    return _start.value();
-}
-
-const std::string RenderableNodeLine::getEnd()
-{
-    return _end.value();
-=======
 double RenderableNodeLine::distance() const {
     return glm::distance(_startPos, _endPos);
 }
@@ -184,7 +169,6 @@
 
 std::string RenderableNodeLine::end() const {
     return _end;
->>>>>>> 9c34a55e
 }
 
 void RenderableNodeLine::initializeGL() {
@@ -347,30 +331,6 @@
     }
 }
 
-<<<<<<< HEAD
-void RenderableNodeLine::validateNodes()
-{
-    if (!global::renderEngine.scene()->sceneGraphNode(_start)) {
-        LERROR(fmt::format("There is no scenegraph node with id {}, defaults to 'Root'", _start));
-        _start = Root;
-    }
-    if (!global::renderEngine.scene()->sceneGraphNode(_end)) {
-        LERROR(fmt::format("There is no scenegraph node with id {}, defaults to 'Root'", _end));
-        _end = Root;
-    }
-}
-
-
-/*  Returns a position that is relative to the current
-    anchor node. This is a method to handle precision
-    problems that occur when approaching a line end point */
-glm::dvec3 RenderableNodeLine::getCoordinatePosFromAnchorNode(glm::dvec3 worldPos) {
-
-    glm::dvec3 anchorNodePos(0);
-
-    if (global::navigationHandler.orbitalNavigator().anchorNode()) {
-        anchorNodePos = global::navigationHandler.orbitalNavigator().anchorNode()->worldPosition();
-=======
 void RenderableNodeLine::validateNodes() {
     if (!global::renderEngine.scene()->sceneGraphNode(_start)) {
         LERROR(fmt::format(
@@ -383,7 +343,18 @@
             "There is no scenegraph node with id {}, defaults to 'Root'", _end
         ));
         _end = Root;
->>>>>>> 9c34a55e
+    }
+}
+
+/*  Returns a position that is relative to the current
+    anchor node. This is a method to handle precision
+    problems that occur when approaching a line end point */
+glm::dvec3 RenderableNodeLine::getCoordinatePosFromAnchorNode(glm::dvec3 worldPos) {
+
+    glm::dvec3 anchorNodePos(0);
+
+    if (global::navigationHandler.orbitalNavigator().anchorNode()) {
+        anchorNodePos = global::navigationHandler.orbitalNavigator().anchorNode()->worldPosition();
     }
 }
 
