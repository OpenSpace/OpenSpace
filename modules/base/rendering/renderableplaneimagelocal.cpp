/*****************************************************************************************
 *                                                                                       *
 * OpenSpace                                                                             *
 *                                                                                       *
 * Copyright (c) 2014-2019                                                               *
 *                                                                                       *
 * Permission is hereby granted, free of charge, to any person obtaining a copy of this  *
 * software and associated documentation files (the "Software"), to deal in the Software *
 * without restriction, including without limitation the rights to use, copy, modify,    *
 * merge, publish, distribute, sublicense, and/or sell copies of the Software, and to    *
 * permit persons to whom the Software is furnished to do so, subject to the following   *
 * conditions:                                                                           *
 *                                                                                       *
 * The above copyright notice and this permission notice shall be included in all copies *
 * or substantial portions of the Software.                                              *
 *                                                                                       *
 * THE SOFTWARE IS PROVIDED "AS IS", WITHOUT WARRANTY OF ANY KIND, EXPRESS OR IMPLIED,   *
 * INCLUDING BUT NOT LIMITED TO THE WARRANTIES OF MERCHANTABILITY, FITNESS FOR A         *
 * PARTICULAR PURPOSE AND NONINFRINGEMENT. IN NO EVENT SHALL THE AUTHORS OR COPYRIGHT    *
 * HOLDERS BE LIABLE FOR ANY CLAIM, DAMAGES OR OTHER LIABILITY, WHETHER IN AN ACTION OF  *
 * CONTRACT, TORT OR OTHERWISE, ARISING FROM, OUT OF OR IN CONNECTION WITH THE SOFTWARE  *
 * OR THE USE OR OTHER DEALINGS IN THE SOFTWARE.                                         *
 ****************************************************************************************/

#include <modules/base/rendering/renderableplaneimagelocal.h>

#include <modules/base/basemodule.h>
#include <openspace/documentation/documentation.h>
#include <openspace/documentation/verifier.h>
#include <ghoul/filesystem/file.h>
#include <ghoul/filesystem/filesystem.h>
#include <ghoul/io/texture/texturereader.h>
#include <ghoul/logging/logmanager.h>
#include <ghoul/misc/crc32.h>
#include <ghoul/opengl/texture.h>
#include <fstream>

namespace {
    constexpr openspace::properties::Property::PropertyInfo TextureInfo = {
        "Texture",
        "Texture",
        "This value specifies an image that is loaded from disk and is used as a texture "
        "that is applied to this plane. This image has to be square."
    };

    constexpr openspace::properties::Property::PropertyInfo RenderableTypeInfo = {
        "RenderableType",
        "RenderableType",
        "This value specifies if the plane should be rendered in the Background,"
        "Opaque, Transparent, or Overlay rendering step."
    };
} // namespace

namespace openspace {
    
    documentation::Documentation RenderablePlaneImageLocal::Documentation() {
        using namespace documentation;
        return {
            "Renderable Plane Image Local",
            "base_renderable_plane_image_local",
            {
                {
                    TextureInfo.identifier,
                    new StringVerifier,
                    Optional::No,
                    TextureInfo.description
                },
                {
                    RenderableTypeInfo.identifier,
                    new StringVerifier,
                    Optional::Yes,
                    RenderableTypeInfo.description
                }
            }
        };
    }
    
    RenderablePlaneImageLocal::RenderablePlaneImageLocal(const ghoul::Dictionary& dictionary)
    : RenderablePlane(dictionary)
    , _texturePath(TextureInfo)
<<<<<<< HEAD
    {
        documentation::testSpecificationAndThrow(
                                                 Documentation(),
                                                 dictionary,
                                                 "RenderablePlaneImageLocal"
                                                 );
        
        _texturePath = absPath(dictionary.value<std::string>(TextureInfo.identifier));
        _textureFile = std::make_unique<ghoul::filesystem::File>(_texturePath);
        
        addProperty(_texturePath);
        _texturePath.onChange([this]() {loadTexture(); });
        _textureFile->setCallback(
                                  [this](const ghoul::filesystem::File&) { _textureIsDirty = true; }
                                  );
        
        if (dictionary.hasKey(RenderableTypeInfo.identifier)) {
            std::string renderType = dictionary.value<std::string>(
                                                                   RenderableTypeInfo.identifier
                                                                   );
            if (renderType == "Background") {
                setRenderBin(Renderable::RenderBin::Background);
            } else if (renderType == "Opaque") {
                setRenderBin(Renderable::RenderBin::Opaque);
            }
            else if (renderType == "Transparent") {
                setRenderBin(Renderable::RenderBin::Transparent);
            }
            else if (renderType == "Overlay") {
                setRenderBin(Renderable::RenderBin::Overlay);
            }
=======
{
    documentation::testSpecificationAndThrow(
        Documentation(),
        dictionary,
        "RenderablePlaneImageLocal"
    );

    addProperty(_blendMode);

    _texturePath = absPath(dictionary.value<std::string>(TextureInfo.identifier));
    _textureFile = std::make_unique<ghoul::filesystem::File>(_texturePath);

    addProperty(_texturePath);
    _texturePath.onChange([this]() {loadTexture(); });
    _textureFile->setCallback(
        [this](const ghoul::filesystem::File&) { _textureIsDirty = true; }
    );

    if (dictionary.hasKey(RenderableTypeInfo.identifier)) {
        std::string renderType = dictionary.value<std::string>(
            RenderableTypeInfo.identifier
        );
        if (renderType == "Background") {
            setRenderBin(Renderable::RenderBin::Background);
        } else if (renderType == "Opaque") {
            setRenderBin(Renderable::RenderBin::Opaque);
        }
        else if (renderType == "Transparent") {
            setRenderBin(Renderable::RenderBin::Transparent);
>>>>>>> 56a6ed62
        }
        else {
            setRenderBin(Renderable::RenderBin::Opaque);
        }
    }
    
    bool RenderablePlaneImageLocal::isReady() const {
        return RenderablePlane::isReady() && (_texture != nullptr);
    }
    
    void RenderablePlaneImageLocal::initializeGL() {
        RenderablePlane::initializeGL();
        
        loadTexture();
    }
    
    void RenderablePlaneImageLocal::deinitializeGL() {
        _textureFile = nullptr;
        
        BaseModule::TextureManager.release(_texture);
        RenderablePlane::deinitializeGL();
    }
    
    void RenderablePlaneImageLocal::bindTexture() {
        _texture->bind();
    }
    
    void RenderablePlaneImageLocal::update(const UpdateData& data) {
        RenderablePlane::update(data);
        
        if (_textureIsDirty) {
            loadTexture();
            _textureIsDirty = false;
        }
    }
    
    void RenderablePlaneImageLocal::loadTexture() {
        if (!_texturePath.value().empty()) {
            ghoul::opengl::Texture* t = _texture;
            
            unsigned int hash = ghoul::hashCRC32File(_texturePath);
            
            _texture = BaseModule::TextureManager.request(
                                                          std::to_string(hash),
                                                          [path = _texturePath]() -> std::unique_ptr<ghoul::opengl::Texture> {
                                                              std::unique_ptr<ghoul::opengl::Texture> texture =
                                                              ghoul::io::TextureReader::ref().loadTexture(absPath(path));
                                                              
                                                              LDEBUGC(
                                                                      "RenderablePlaneImageLocal",
                                                                      fmt::format("Loaded texture from '{}'", absPath(path))
                                                                      );
                                                              texture->uploadTexture();
                                                              
                                                              texture->setFilter(ghoul::opengl::Texture::FilterMode::LinearMipMap);
                                                              
                                                              return texture;
                                                          }
                                                          );
            
            BaseModule::TextureManager.release(t);
            
            _textureFile = std::make_unique<ghoul::filesystem::File>(_texturePath);
            _textureFile->setCallback(
                                      [&](const ghoul::filesystem::File&) { _textureIsDirty = true; }
                                      );
        }
    }
    
} // namespace openspace<|MERGE_RESOLUTION|>--- conflicted
+++ resolved
@@ -76,74 +76,42 @@
     }
     
     RenderablePlaneImageLocal::RenderablePlaneImageLocal(const ghoul::Dictionary& dictionary)
-    : RenderablePlane(dictionary)
-    , _texturePath(TextureInfo)
-<<<<<<< HEAD
+        : RenderablePlane(dictionary)
+        , _texturePath(TextureInfo)
     {
         documentation::testSpecificationAndThrow(
-                                                 Documentation(),
-                                                 dictionary,
-                                                 "RenderablePlaneImageLocal"
-                                                 );
-        
+            Documentation(),
+            dictionary,
+            "RenderablePlaneImageLocal"
+        );
+
+        addProperty(_blendMode);
+
         _texturePath = absPath(dictionary.value<std::string>(TextureInfo.identifier));
         _textureFile = std::make_unique<ghoul::filesystem::File>(_texturePath);
-        
+
         addProperty(_texturePath);
         _texturePath.onChange([this]() {loadTexture(); });
         _textureFile->setCallback(
-                                  [this](const ghoul::filesystem::File&) { _textureIsDirty = true; }
-                                  );
-        
+            [this](const ghoul::filesystem::File&) { _textureIsDirty = true; }
+        );
+
         if (dictionary.hasKey(RenderableTypeInfo.identifier)) {
             std::string renderType = dictionary.value<std::string>(
-                                                                   RenderableTypeInfo.identifier
-                                                                   );
+                RenderableTypeInfo.identifier
+                );
             if (renderType == "Background") {
                 setRenderBin(Renderable::RenderBin::Background);
-            } else if (renderType == "Opaque") {
+            }
+            else if (renderType == "Opaque") {
                 setRenderBin(Renderable::RenderBin::Opaque);
             }
             else if (renderType == "Transparent") {
                 setRenderBin(Renderable::RenderBin::Transparent);
             }
-            else if (renderType == "Overlay") {
-                setRenderBin(Renderable::RenderBin::Overlay);
+            else {
+                setRenderBin(Renderable::RenderBin::Opaque);
             }
-=======
-{
-    documentation::testSpecificationAndThrow(
-        Documentation(),
-        dictionary,
-        "RenderablePlaneImageLocal"
-    );
-
-    addProperty(_blendMode);
-
-    _texturePath = absPath(dictionary.value<std::string>(TextureInfo.identifier));
-    _textureFile = std::make_unique<ghoul::filesystem::File>(_texturePath);
-
-    addProperty(_texturePath);
-    _texturePath.onChange([this]() {loadTexture(); });
-    _textureFile->setCallback(
-        [this](const ghoul::filesystem::File&) { _textureIsDirty = true; }
-    );
-
-    if (dictionary.hasKey(RenderableTypeInfo.identifier)) {
-        std::string renderType = dictionary.value<std::string>(
-            RenderableTypeInfo.identifier
-        );
-        if (renderType == "Background") {
-            setRenderBin(Renderable::RenderBin::Background);
-        } else if (renderType == "Opaque") {
-            setRenderBin(Renderable::RenderBin::Opaque);
-        }
-        else if (renderType == "Transparent") {
-            setRenderBin(Renderable::RenderBin::Transparent);
->>>>>>> 56a6ed62
-        }
-        else {
-            setRenderBin(Renderable::RenderBin::Opaque);
         }
     }
     
