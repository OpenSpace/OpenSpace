/*****************************************************************************************
 *                                                                                       *
 * OpenSpace                                                                             *
 *                                                                                       *
 * Copyright (c) 2014-2025                                                               *
 *                                                                                       *
 * Permission is hereby granted, free of charge, to any person obtaining a copy of this  *
 * software and associated documentation files (the "Software"), to deal in the Software *
 * without restriction, including without limitation the rights to use, copy, modify,    *
 * merge, publish, distribute, sublicense, and/or sell copies of the Software, and to    *
 * permit persons to whom the Software is furnished to do so, subject to the following   *
 * conditions:                                                                           *
 *                                                                                       *
 * The above copyright notice and this permission notice shall be included in all copies *
 * or substantial portions of the Software.                                              *
 *                                                                                       *
 * THE SOFTWARE IS PROVIDED "AS IS", WITHOUT WARRANTY OF ANY KIND, EXPRESS OR IMPLIED,   *
 * INCLUDING BUT NOT LIMITED TO THE WARRANTIES OF MERCHANTABILITY, FITNESS FOR A         *
 * PARTICULAR PURPOSE AND NONINFRINGEMENT. IN NO EVENT SHALL THE AUTHORS OR COPYRIGHT    *
 * HOLDERS BE LIABLE FOR ANY CLAIM, DAMAGES OR OTHER LIABILITY, WHETHER IN AN ACTION OF  *
 * CONTRACT, TORT OR OTHERWISE, ARISING FROM, OUT OF OR IN CONNECTION WITH THE SOFTWARE  *
 * OR THE USE OR OTHER DEALINGS IN THE SOFTWARE.                                         *
 ****************************************************************************************/

#ifndef __OPENSPACE_MODULE_BASE___RENDERABLETIMEVARYINGSPHERE___H__
#define __OPENSPACE_MODULE_BASE___RENDERABLETIMEVARYINGSPHERE___H__

#include <modules/base/rendering/renderablesphere.h>

#include <openspace/properties/optionproperty.h>
#include <openspace/util/dynamicfilesequencedownloader.h>

//namespace ghoul::opengl { class Texture; }

namespace openspace {

struct RenderData;
struct UpdateData;

namespace documentation { struct Documentation; }

class RenderableTimeVaryingSphere : public RenderableSphere {
public:
<<<<<<< HEAD
    //0: static loading and static downloading
    //1: dynamic loading and static downloading
    //2: dynamic loading and dynamic downloading
    enum class LoadingType {
        StaticLoading = 0,
        DynamicLoading = 1,
        DynamicDownloading = 2
    };
    enum class TextureFilter {
        NearestNeighbor = 0,
        Linear = 1,
        Unspecified =2
    };

    RenderableTimeVaryingSphere(const ghoul::Dictionary& dictionary);
=======
    explicit RenderableTimeVaryingSphere(const ghoul::Dictionary& dictionary);
>>>>>>> b5e6a0f1

    void initializeGL() override;
    void deinitializeGL() override;

    bool isReady() const override;

    void update(const UpdateData& data) override;
    void render(const RenderData& data, RendererTasks& rendererTask) override;

    static documentation::Documentation Documentation();
    struct File {
        enum class FileStatus {
            Downloaded,
            Loaded
        };
        FileStatus status;
        std::filesystem::path path;
        double time;
        std::unique_ptr<ghoul::opengl::Texture> texture;
        glm::vec2 dataMinMax;

        bool operator< (const File& other) const {
            return time < other.time;
        }
    };
protected:
    void bindTexture() override;

private:
    void loadTexture();
    void showCorrectFileName();
    void extractMandatoryInfoFromSourceFolder();
    void readFileFromImage(std::filesystem::path path);
    void readFileFromFits(std::filesystem::path path);
    void setMinMaxValues(std::unique_ptr<ghoul::opengl::Texture>& t, File& file);
    void updateActiveTriggerTimeIndex(double currenttime);
    void computeSequenceEndTime();
    void setupDynamicDownloading(const std::optional<int>& dataID,
        const std::optional<int>& numberOfFiles,
        const std::optional<std::string>& infoURL,
        const std::optional<std::string>& dataURL);
    void updateDynamicDownloading(const double currentTime, const double deltaTime);
    void definePropertyCallbackFunctions();

    // If there's just one state it should never disappear!
    double _sequenceEndTime = std::numeric_limits<double>::max();
    // Static Loading on default / if not specified
    LoadingType _loadingType = LoadingType::StaticLoading;
    // dataID that corresponds to what dataset to use if using DynamicDownloading
    int _dataID;
    // number of files to queue up at a time
    int _nOfFilesToQueue = 10;
    std::string _infoURL = "";
    std::string _dataURL = "";
    properties::OptionProperty _fitsLayer;
    int _fitsLayerTemp;
    // An option to keep or delete the downloads from dynamic downloader on shutdown
    // Deletes on default
    properties::BoolProperty _deleteDownloadsOnShutdown;
    bool _isLoadingStateFromDisk = false;
    //  DynamicFileSequenceDownloader downloads and updates the renderable with
    //  data downloaded from the web.
    std::unique_ptr<DynamicFileSequenceDownloader> _dynamicFileDownloader;
    properties::OptionProperty _textureFilterProperty;
    TextureFilter _textureFilter;

    std::vector<File> _files;
    int _activeTriggerTimeIndex = 0;

    properties::StringProperty _textureSourcePath;
    bool _isFitsFormat = false;
    bool _firstUpdate = true;
    bool _layerOptionsAdded = false;
    ghoul::opengl::Texture* _texture = nullptr;
    bool _textureIsDirty = false;

};

} // namespace openspace

#endif // __OPENSPACE_MODULE_BASE___RENDERABLETIMEVARYINGSPHERE___H__<|MERGE_RESOLUTION|>--- conflicted
+++ resolved
@@ -27,7 +27,7 @@
 
 #include <modules/base/rendering/renderablesphere.h>
 
-#include <openspace/properties/optionproperty.h>
+#include <openspace/properties/misc/optionproperty.h>
 #include <openspace/util/dynamicfilesequencedownloader.h>
 
 //namespace ghoul::opengl { class Texture; }
@@ -41,7 +41,6 @@
 
 class RenderableTimeVaryingSphere : public RenderableSphere {
 public:
-<<<<<<< HEAD
     //0: static loading and static downloading
     //1: dynamic loading and static downloading
     //2: dynamic loading and dynamic downloading
@@ -57,9 +56,6 @@
     };
 
     RenderableTimeVaryingSphere(const ghoul::Dictionary& dictionary);
-=======
-    explicit RenderableTimeVaryingSphere(const ghoul::Dictionary& dictionary);
->>>>>>> b5e6a0f1
 
     void initializeGL() override;
     void deinitializeGL() override;
