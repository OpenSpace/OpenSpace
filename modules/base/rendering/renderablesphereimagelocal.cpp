/*****************************************************************************************
 *                                                                                       *
 * OpenSpace                                                                             *
 *                                                                                       *
 * Copyright (c) 2014-2024                                                               *
 *                                                                                       *
 * Permission is hereby granted, free of charge, to any person obtaining a copy of this  *
 * software and associated documentation files (the "Software"), to deal in the Software *
 * without restriction, including without limitation the rights to use, copy, modify,    *
 * merge, publish, distribute, sublicense, and/or sell copies of the Software, and to    *
 * permit persons to whom the Software is furnished to do so, subject to the following   *
 * conditions:                                                                           *
 *                                                                                       *
 * The above copyright notice and this permission notice shall be included in all copies *
 * or substantial portions of the Software.                                              *
 *                                                                                       *
 * THE SOFTWARE IS PROVIDED "AS IS", WITHOUT WARRANTY OF ANY KIND, EXPRESS OR IMPLIED,   *
 * INCLUDING BUT NOT LIMITED TO THE WARRANTIES OF MERCHANTABILITY, FITNESS FOR A         *
 * PARTICULAR PURPOSE AND NONINFRINGEMENT. IN NO EVENT SHALL THE AUTHORS OR COPYRIGHT    *
 * HOLDERS BE LIABLE FOR ANY CLAIM, DAMAGES OR OTHER LIABILITY, WHETHER IN AN ACTION OF  *
 * CONTRACT, TORT OR OTHERWISE, ARISING FROM, OUT OF OR IN CONNECTION WITH THE SOFTWARE  *
 * OR THE USE OR OTHER DEALINGS IN THE SOFTWARE.                                         *
 ****************************************************************************************/

#include <modules/base/rendering/renderablesphereimagelocal.h>

#include <openspace/documentation/documentation.h>
#include <openspace/documentation/verifier.h>
#include <openspace/util/sphere.h>
#include <ghoul/filesystem/filesystem.h>
#include <ghoul/io/texture/texturereader.h>
#include <ghoul/opengl/texture.h>
#include <optional>

namespace {
    constexpr openspace::properties::Property::PropertyInfo TextureInfo = {
        "Texture",
        "Texture",
        "The path to an image on disk to use as a texture for this sphere. The image is "
        "expected to be an equirectangular projection.",
        openspace::properties::Property::Visibility::User
    };

    struct [[codegen::Dictionary(RenderableSphereImageLocal)]] Parameters {
        // [[codegen::verbatim(TextureInfo.description)]]
        std::filesystem::path texture;

        // If true, the image for this sphere will not be loaded at startup but rather
        // when the image is shown for the first time. Additionally, if the sphere is
        // disabled, the image will automatically be unloaded.
        std::optional<bool> lazyLoading;
    };
#include "renderablesphereimagelocal_codegen.cpp"
} // namespace

namespace openspace {

documentation::Documentation RenderableSphereImageLocal::Documentation() {
    return codegen::doc<Parameters>(
        "base_renderable_sphere_image_local",
        RenderableSphere::Documentation()
    );
}

RenderableSphereImageLocal::RenderableSphereImageLocal(
                                                      const ghoul::Dictionary& dictionary)
    : RenderableSphere(dictionary)
    , _texturePath(TextureInfo)
{
    const Parameters p = codegen::bake<Parameters>(dictionary);

<<<<<<< HEAD
    _texturePath = p.texture.string();
=======
    _texturePath = p.texture;
    _textureFile = std::make_unique<ghoul::filesystem::File>(_texturePath.value());
>>>>>>> a9567db7
    _texturePath.onChange([this]() {
        loadTexture();
    });
    addProperty(_texturePath);
    _textureFile->setCallback([this]() { _textureIsDirty = true; });
}

bool RenderableSphereImageLocal::isReady() const {
    return RenderableSphere::isReady() && _texture;
}

void RenderableSphereImageLocal::initializeGL() {
    RenderableSphere::initializeGL();

    if (!_isLoadingLazily) {
        loadTexture();
    }
}

void RenderableSphereImageLocal::deinitializeGL() {
    _texture = nullptr;

    RenderableSphere::deinitializeGL();
}

void RenderableSphereImageLocal::update(const UpdateData& data) {
    RenderableSphere::update(data);

    if (_textureIsDirty) {
        loadTexture();
        _textureIsDirty = false;
    }
}

void RenderableSphereImageLocal::bindTexture() {
    _texture->bind();
}

void RenderableSphereImageLocal::loadTexture() {
    if (_texturePath.value().empty()) {
        return;
    }

    std::unique_ptr<ghoul::opengl::Texture> texture =
        ghoul::io::TextureReader::ref().loadTexture(_texturePath.value(), 2);

    if (!texture) {
        LWARNINGC(
            "RenderableSphereImageLocal",
            std::format("Could not load texture from '{}'", absPath(_texturePath))
        );
        return;
    }

    LDEBUGC(
        "RenderableSphereImageLocal",
        std::format("Loaded texture from '{}'", absPath(_texturePath))
    );
    texture->uploadTexture();
    texture->setFilter(ghoul::opengl::Texture::FilterMode::LinearMipMap);
    texture->purgeFromRAM();
    _texture = std::move(texture);
}

} // namespace openspace<|MERGE_RESOLUTION|>--- conflicted
+++ resolved
@@ -69,12 +69,8 @@
 {
     const Parameters p = codegen::bake<Parameters>(dictionary);
 
-<<<<<<< HEAD
     _texturePath = p.texture.string();
-=======
-    _texturePath = p.texture;
     _textureFile = std::make_unique<ghoul::filesystem::File>(_texturePath.value());
->>>>>>> a9567db7
     _texturePath.onChange([this]() {
         loadTexture();
     });
