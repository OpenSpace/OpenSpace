/*****************************************************************************************
 *                                                                                       *
 * OpenSpace                                                                             *
 *                                                                                       *
 * Copyright (c) 2014-2020                                                               *
 *                                                                                       *
 * Permission is hereby granted, free of charge, to any person obtaining a copy of this  *
 * software and associated documentation files (the "Software"), to deal in the Software *
 * without restriction, including without limitation the rights to use, copy, modify,    *
 * merge, publish, distribute, sublicense, and/or sell copies of the Software, and to    *
 * permit persons to whom the Software is furnished to do so, subject to the following   *
 * conditions:                                                                           *
 *                                                                                       *
 * The above copyright notice and this permission notice shall be included in all copies *
 * or substantial portions of the Software.                                              *
 *                                                                                       *
 * THE SOFTWARE IS PROVIDED "AS IS", WITHOUT WARRANTY OF ANY KIND, EXPRESS OR IMPLIED,   *
 * INCLUDING BUT NOT LIMITED TO THE WARRANTIES OF MERCHANTABILITY, FITNESS FOR A         *
 * PARTICULAR PURPOSE AND NONINFRINGEMENT. IN NO EVENT SHALL THE AUTHORS OR COPYRIGHT    *
 * HOLDERS BE LIABLE FOR ANY CLAIM, DAMAGES OR OTHER LIABILITY, WHETHER IN AN ACTION OF  *
 * CONTRACT, TORT OR OTHERWISE, ARISING FROM, OUT OF OR IN CONNECTION WITH THE SOFTWARE  *
 * OR THE USE OR OTHER DEALINGS IN THE SOFTWARE.                                         *
 ****************************************************************************************/

#include <modules/base/rendering/renderablemodel.h>

#include <modules/base/basemodule.h>
#include <modules/base/rendering/modelgeometry.h>
#include <openspace/documentation/documentation.h>
#include <openspace/documentation/verifier.h>
#include <openspace/engine/globals.h>
#include <openspace/rendering/renderengine.h>
#include <openspace/util/time.h>
#include <openspace/util/updatestructures.h>
#include <openspace/scene/scene.h>
#include <openspace/scene/lightsource.h>

#include <ghoul/filesystem/filesystem.h>
#include <ghoul/logging/logmanager.h>
#include <ghoul/misc/invariants.h>
#include <ghoul/misc/profiling.h>
#include <ghoul/opengl/programobject.h>
#include <ghoul/opengl/textureunit.h>

namespace {
    constexpr const char* ProgramName = "ModelProgram";
    constexpr const char* KeyGeometry = "Geometry";

    constexpr const std::array<const char*, 12> UniformNames = {
        "opacity", "nLightSources", "lightDirectionsViewSpace", "lightIntensities",
        "modelViewTransform", "normalTransform", "projectionTransform", 
        "performShading", "texture1", "ambientIntensity", "diffuseIntensity", 
        "specularIntensity"
    };

    constexpr openspace::properties::Property::PropertyInfo AmbientIntensityInfo = {
        "AmbientIntensity",
        "Ambient Intensity",
        "A multiplier for ambient lighting."
    };

    constexpr openspace::properties::Property::PropertyInfo DiffuseIntensityInfo = {
        "DiffuseIntensity",
        "Diffuse Intensity",
        "A multiplier for diffuse lighting."
    };

    constexpr openspace::properties::Property::PropertyInfo SpecularIntensityInfo = {
        "SpecularIntensity",
        "Specular Intensity",
        "A multiplier for specular lighting."
    };

    constexpr openspace::properties::Property::PropertyInfo ShadingInfo = {
        "PerformShading",
        "Perform Shading",
        "This value determines whether this model should be shaded by using the position "
        "of the Sun."
    };

    constexpr openspace::properties::Property::PropertyInfo DisableFaceCullingInfo = {
        "DisableFaceCulling",
        "Disable Face Culling",
        "Disable OpenGL automatic face culling optimization."
    };

    constexpr openspace::properties::Property::PropertyInfo ModelTransformInfo = {
        "ModelTransform",
        "Model Transform",
        "This value specifies the model transform that is applied to the model before "
        "all other transformations are applied."
    };

    constexpr openspace::properties::Property::PropertyInfo RotationVecInfo = {
        "RotationVector",
        "Rotation Vector",
        "Rotation Vector using degrees"
    };

    constexpr openspace::properties::Property::PropertyInfo LightSourcesInfo = {
        "LightSources",
        "Light Sources",
        "A list of light sources that this model should accept light from."
    };
} // namespace

namespace openspace {

documentation::Documentation RenderableModel::Documentation() {
    using namespace documentation;
    return {
        "RenderableModel",
        "base_renderable_model",
        {
            {
                KeyGeometry,
                new TableVerifier({
                    {
                        "*",
                        new ReferencingVerifier("base_geometry_model"),
                        Optional::Yes
                    }
                }),
                Optional::No,
                "This specifies the model that is rendered by the Renderable."
            },
            {
                AmbientIntensityInfo.identifier,
                new DoubleVerifier,
                Optional::Yes,
                AmbientIntensityInfo.description
            },
            {
                DiffuseIntensityInfo.identifier,
                new DoubleVerifier,
                Optional::Yes,
                DiffuseIntensityInfo.description
            },
            {
                SpecularIntensityInfo.identifier,
                new DoubleVerifier,
                Optional::Yes,
                SpecularIntensityInfo.description
            },
            {
                ShadingInfo.identifier,
                new BoolVerifier,
                Optional::Yes,
                ShadingInfo.description
            },
            {
                DisableFaceCullingInfo.identifier,
                new BoolVerifier,
                Optional::Yes,
                DisableFaceCullingInfo.description
            },
            {
                ModelTransformInfo.identifier,
                new DoubleMatrix3Verifier,
                Optional::Yes,
                ModelTransformInfo.description
            },
           {
                RotationVecInfo.identifier,
                new DoubleVector3Verifier,
                Optional::Yes,
                RotationVecInfo.description
            },
            {
                LightSourcesInfo.identifier,
                new TableVerifier({
                    {
                        "*",
                        new ReferencingVerifier("core_light_source"),
                        Optional::Yes
                    }
                }),
                Optional::Yes,
                LightSourcesInfo.description
            }
        }
    };
}

RenderableModel::RenderableModel(const ghoul::Dictionary& dictionary)
    : Renderable(dictionary)
    , _ambientIntensity(AmbientIntensityInfo, 0.2f, 0.f, 1.f)
    , _diffuseIntensity(DiffuseIntensityInfo, 1.f, 0.f, 1.f)
    , _specularIntensity(SpecularIntensityInfo, 1.f, 0.f, 1.f)
    , _performShading(ShadingInfo, true)
    , _disableFaceCulling(DisableFaceCullingInfo, false)
    , _modelTransform(
        ModelTransformInfo,
        glm::dmat3(1.0),
        glm::dmat3(-1.0),
        glm::dmat3(1.0)
    )
    , _rotationVec(RotationVecInfo, glm::dvec3(0.0), glm::dvec3(0.0), glm::dvec3(360.0))
    , _lightSourcePropertyOwner({ "LightSources", "Light Sources" })
{
    documentation::testSpecificationAndThrow(
        Documentation(),
        dictionary,
        "RenderableModel"
    );

    addProperty(_opacity);
    registerUpdateRenderBinFromOpacity();


    if (dictionary.hasKey(KeyGeometry)) {
        ghoul::Dictionary dict = dictionary.value<ghoul::Dictionary>(KeyGeometry);
        for (int i = 1; i <= dict.size(); ++i) {
            std::string key = std::to_string(i);
            ghoul::Dictionary geom = dict.value<ghoul::Dictionary>(key);
            _geometry.push_back(modelgeometry::ModelGeometry::createFromDictionary(geom));
        }
    }

    if (dictionary.hasKey(ModelTransformInfo.identifier)) {
        _modelTransform = dictionary.value<glm::dmat3>(ModelTransformInfo.identifier);
    }

    if (dictionary.hasKey(AmbientIntensityInfo.identifier)) {
        _ambientIntensity = dictionary.value<float>(AmbientIntensityInfo.identifier);
    }
    if (dictionary.hasKey(DiffuseIntensityInfo.identifier)) {
        _diffuseIntensity = dictionary.value<float>(DiffuseIntensityInfo.identifier);
    }
    if (dictionary.hasKey(SpecularIntensityInfo.identifier)) {
        _specularIntensity = dictionary.value<float>(SpecularIntensityInfo.identifier);
    }

    if (dictionary.hasKey(ShadingInfo.identifier)) {
        _performShading = dictionary.value<bool>(ShadingInfo.identifier);
    }

    if (dictionary.hasKey(DisableFaceCullingInfo.identifier)) {
        _disableFaceCulling = dictionary.value<bool>(DisableFaceCullingInfo.identifier);
    }

    if (dictionary.hasKey(LightSourcesInfo.identifier)) {
        const ghoul::Dictionary& lsDictionary =
            dictionary.value<ghoul::Dictionary>(LightSourcesInfo.identifier);

        for (const std::string& k : lsDictionary.keys()) {
            std::unique_ptr<LightSource> lightSource = LightSource::createFromDictionary(
                lsDictionary.value<ghoul::Dictionary>(k)
            );
            _lightSourcePropertyOwner.addPropertySubOwner(lightSource.get());
            _lightSources.push_back(std::move(lightSource));
        }
    }


    addPropertySubOwner(_lightSourcePropertyOwner);

    addProperty(_ambientIntensity);
    addProperty(_diffuseIntensity);
    addProperty(_specularIntensity);
    addProperty(_performShading);
    addProperty(_disableFaceCulling);
    addProperty(_modelTransform);
    addProperty(_rotationVec);

    _rotationVec.onChange([this]() {
        _modelTransform = glm::mat4_cast(glm::quat(glm::radians(_rotationVec.value())));
    });


    if (dictionary.hasKey(RotationVecInfo.identifier)) {
        _rotationVec = dictionary.value<glm::vec3>(RotationVecInfo.identifier);
    }
}

bool RenderableModel::isReady() const {
    return _program;
}

void RenderableModel::initialize() {
    ZoneScoped

    for (const std::unique_ptr<LightSource>& ls : _lightSources) {
        ls->initialize();
    }
}

void RenderableModel::initializeGL() {
    ZoneScoped

    _program = BaseModule::ProgramObjectManager.request(
        ProgramName,
        []() -> std::unique_ptr<ghoul::opengl::ProgramObject> {
            return global::renderEngine.buildRenderProgram(
                ProgramName,
                absPath("${MODULE_BASE}/shaders/model_vs.glsl"),
                absPath("${MODULE_BASE}/shaders/model_fs.glsl")
            );
        }
    );

    ghoul::opengl::updateUniformLocations(*_program, _uniformCache, UniformNames);

    for (const ghoul::mm_unique_ptr<modelgeometry::ModelGeometry>& geom : _geometry) {
        geom->initialize(this);
    }
}

void RenderableModel::deinitializeGL() {
    for (const ghoul::mm_unique_ptr<modelgeometry::ModelGeometry>& geom : _geometry) {
        geom->deinitialize();
    }
    _geometry.clear();

    BaseModule::ProgramObjectManager.release(
        ProgramName,
        [](ghoul::opengl::ProgramObject* p) {
            global::renderEngine.removeRenderProgram(p);
        }
    );
    _program = nullptr;
}

void RenderableModel::render(const RenderData& data, RendererTasks&) {
    _program->activate();

    _program->setUniform(_uniformCache.opacity, _opacity);

    // Model transform and view transform needs to be in double precision
    const glm::dmat4 modelTransform =
        glm::translate(glm::dmat4(1.0), data.modelTransform.translation) * // Translation
        glm::dmat4(data.modelTransform.rotation) *  // Spice rotation
        glm::scale(
            glm::dmat4(_modelTransform.value()), glm::dvec3(data.modelTransform.scale)
        );
    const glm::dmat4 modelViewTransform = data.camera.combinedViewMatrix() *
                                          modelTransform;

    int nLightSources = 0;
    _lightIntensitiesBuffer.resize(_lightSources.size());
    _lightDirectionsViewSpaceBuffer.resize(_lightSources.size());
    for (const std::unique_ptr<LightSource>& lightSource : _lightSources) {
        if (!lightSource->isEnabled()) {
            continue;
        }
        _lightIntensitiesBuffer[nLightSources] = lightSource->intensity();
        _lightDirectionsViewSpaceBuffer[nLightSources] =
            lightSource->directionViewSpace(data);

        ++nLightSources;
    }

    _program->setUniform(
        _uniformCache.nLightSources,
        nLightSources
    );
    _program->setUniform(
        _uniformCache.lightIntensities,
        _lightIntensitiesBuffer.data(),
        nLightSources
    );
    _program->setUniform(
        _uniformCache.lightDirectionsViewSpace,
        _lightDirectionsViewSpaceBuffer.data(),
        nLightSources
    );
    _program->setUniform(
        _uniformCache.modelViewTransform,
        glm::mat4(modelViewTransform)
    );

<<<<<<< HEAD
    glm::dmat4 normalTransform = glm::transpose(glm::inverse(modelViewTransform));
=======
    glm::dmat4 crippedModelViewTransform = glm::transpose(glm::inverse(
        glm::dmat4(glm::inverse(data.camera.sgctInternal.viewMatrix())) * modelViewTransform
    ));
>>>>>>> 3310d954

    _program->setUniform(
        _uniformCache.normalTransform,
        glm::mat4(normalTransform)
    );

    _program->setUniform(
        _uniformCache.projectionTransform,
        data.camera.projectionMatrix()
    );
    _program->setUniform(_uniformCache.ambientIntensity, _ambientIntensity);
    _program->setUniform(_uniformCache.diffuseIntensity, _diffuseIntensity);
    _program->setUniform(_uniformCache.specularIntensity, _specularIntensity);
    _program->setUniform(_uniformCache.performShading, _performShading);

    if (_disableFaceCulling) {
        glDisable(GL_CULL_FACE);
    }

    ghoul::opengl::TextureUnit unit;
    unit.activate();
    _program->setUniform(_uniformCache.texture, unit);
    for (const ghoul::mm_unique_ptr<modelgeometry::ModelGeometry>& geom : _geometry) {
        geom->setUniforms(*_program);
        geom->bindTexture();
        geom->render();
    }
    if (_disableFaceCulling) {
        glEnable(GL_CULL_FACE);
    }

    _program->deactivate();
}

void RenderableModel::update(const UpdateData&) {
    if (_program->isDirty()) {
        _program->rebuildFromFile();
        ghoul::opengl::updateUniformLocations(*_program, _uniformCache, UniformNames);
    }
}

}  // namespace openspace<|MERGE_RESOLUTION|>--- conflicted
+++ resolved
@@ -369,13 +369,7 @@
         glm::mat4(modelViewTransform)
     );
 
-<<<<<<< HEAD
     glm::dmat4 normalTransform = glm::transpose(glm::inverse(modelViewTransform));
-=======
-    glm::dmat4 crippedModelViewTransform = glm::transpose(glm::inverse(
-        glm::dmat4(glm::inverse(data.camera.sgctInternal.viewMatrix())) * modelViewTransform
-    ));
->>>>>>> 3310d954
 
     _program->setUniform(
         _uniformCache.normalTransform,
