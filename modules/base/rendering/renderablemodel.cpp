--- conflicted
+++ resolved
@@ -352,25 +352,9 @@
         else if (std::holds_alternative<std::string>(*p.animationTimeScale)) {
             const std::string stringUnit = std::get<std::string>(*p.animationTimeScale);
 
-<<<<<<< HEAD
             if (isValidTimeUnitName(stringUnit)) {
                 TimeUnit timeUnit = timeUnitFromString(stringUnit);
-                _animationTimeScale =
-                    static_cast<double>(convertTime(1.0, timeUnit, TimeUnit::Second));
-=======
-            // Find matching unit name in list of supported unit names
-            TimeUnit timeUnit;
-            bool wasFound = false;
-            for (int i = 0; i < TimeUnitNamesSingular.size(); ++i) {
-                if (stringUnit == TimeUnitNamesSingular[i]) {
-                    wasFound = true;
-                    timeUnit = TimeUnits[i];
-                }
-            }
-
-            if (wasFound) {
                 _animationTimeScale = convertTime(1.0, timeUnit, TimeUnit::Second);
->>>>>>> 3c811a48
             }
             else {
                 LERROR(std::format(
