--- conflicted
+++ resolved
@@ -769,21 +769,6 @@
         ++nLightSources;
     }
 
-<<<<<<< HEAD
-    _program->setUniform(
-        _uniformCache.nLightSources,
-        nLightSources
-    );
-    _program->setUniform(
-        _uniformCache.lightIntensities,
-        _lightIntensitiesBuffer
-    );
-
-    _program->setUniform(
-        _uniformCache.lightDirectionsViewSpace,
-        _lightDirectionsViewSpaceBuffer
-    );
-=======
     if (_uniformCache.performShading != -1) {
         _program->setUniform(_uniformCache.performShading, _performShading);
     }
@@ -806,7 +791,6 @@
         _program->setUniform(_uniformCache.diffuseIntensity, _diffuseIntensity);
         _program->setUniform(_uniformCache.specularIntensity, _specularIntensity);
     }
->>>>>>> 24f9acf9
 
     _program->setUniform(
         _uniformCache.modelViewTransform,
