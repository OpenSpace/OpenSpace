/*****************************************************************************************
 *                                                                                       *
 * OpenSpace                                                                             *
 *                                                                                       *
 * Copyright (c) 2014-2023                                                               *
 *                                                                                       *
 * Permission is hereby granted, free of charge, to any person obtaining a copy of this  *
 * software and associated documentation files (the "Software"), to deal in the Software *
 * without restriction, including without limitation the rights to use, copy, modify,    *
 * merge, publish, distribute, sublicense, and/or sell copies of the Software, and to    *
 * permit persons to whom the Software is furnished to do so, subject to the following   *
 * conditions:                                                                           *
 *                                                                                       *
 * The above copyright notice and this permission notice shall be included in all copies *
 * or substantial portions of the Software.                                              *
 *                                                                                       *
 * THE SOFTWARE IS PROVIDED "AS IS", WITHOUT WARRANTY OF ANY KIND, EXPRESS OR IMPLIED,   *
 * INCLUDING BUT NOT LIMITED TO THE WARRANTIES OF MERCHANTABILITY, FITNESS FOR A         *
 * PARTICULAR PURPOSE AND NONINFRINGEMENT. IN NO EVENT SHALL THE AUTHORS OR COPYRIGHT    *
 * HOLDERS BE LIABLE FOR ANY CLAIM, DAMAGES OR OTHER LIABILITY, WHETHER IN AN ACTION OF  *
 * CONTRACT, TORT OR OTHERWISE, ARISING FROM, OUT OF OR IN CONNECTION WITH THE SOFTWARE  *
 * OR THE USE OR OTHER DEALINGS IN THE SOFTWARE.                                         *
 ****************************************************************************************/

#include <modules/base/rendering/renderablemodel.h>

#include <modules/base/basemodule.h>
#include <openspace/documentation/documentation.h>
#include <openspace/documentation/verifier.h>
#include <openspace/engine/globals.h>
#include <openspace/engine/windowdelegate.h>
#include <openspace/rendering/framebufferrenderer.h>
#include <openspace/rendering/renderengine.h>
#include <openspace/util/distanceconversion.h>
#include <openspace/util/time.h>
#include <openspace/util/timeconversion.h>
#include <openspace/util/updatestructures.h>
#include <openspace/scene/scene.h>
#include <openspace/scene/lightsource.h>
#include <ghoul/io/model/modelgeometry.h>
#include <ghoul/filesystem/filesystem.h>
#include <ghoul/logging/logmanager.h>
#include <ghoul/misc/invariants.h>
#include <ghoul/misc/profiling.h>
#include <ghoul/opengl/framebufferobject.h>
#include <ghoul/opengl/openglstatecache.h>
#include <ghoul/opengl/programobject.h>
#include <ghoul/opengl/textureunit.h>
#include <filesystem>
#include <optional>

namespace {
    constexpr std::string_view _loggerCat = "RenderableModel";
    constexpr std::string_view ProgramName = "ModelProgram";

    constexpr int DefaultBlending = 0;
    constexpr int AdditiveBlending = 1;
    constexpr int PointsAndLinesBlending = 2;
    constexpr int PolygonBlending = 3;
    constexpr int ColorAddingBlending = 4;

    std::map<std::string, int> BlendingMapping = {
        { "Default", DefaultBlending },
        { "Additive", AdditiveBlending },
        { "Points and Lines", PointsAndLinesBlending },
        { "Polygon", PolygonBlending },
        { "Color Adding", ColorAddingBlending }
    };

    constexpr glm::vec4 PosBufferClearVal = glm::vec4(1e32, 1e32, 1e32, 1.f);

    const GLenum ColorAttachmentArray[3] = {
       GL_COLOR_ATTACHMENT0,
       GL_COLOR_ATTACHMENT1,
       GL_COLOR_ATTACHMENT2,
    };

    constexpr std::array<const char*, 26> UniformNames = {
        "modelViewTransform", "projectionTransform", "normalTransform", "meshTransform",
        "meshNormalTransform", "ambientIntensity", "diffuseIntensity",
        "specularIntensity", "performShading", "use_forced_color", "has_texture_diffuse",
        "has_texture_normal", "has_texture_specular", "has_color_specular",
        "texture_diffuse", "texture_normal", "texture_specular", "color_diffuse",
        "color_specular", "opacity", "nLightSources", "lightDirectionsViewSpace",
        "lightIntensities", "performManualDepthTest", "gBufferDepthTexture", "resolution"
    };

    constexpr std::array<const char*, 5> UniformOpacityNames = {
        "opacity", "colorTexture", "depthTexture", "viewport", "resolution"
    };

    constexpr openspace::properties::Property::PropertyInfo EnableAnimationInfo = {
        "EnableAnimation",
        "Enable Animation",
        "Enable or disable the animation for the model if it has any",
        openspace::properties::Property::Visibility::User
    };

    constexpr openspace::properties::Property::PropertyInfo AmbientIntensityInfo = {
        "AmbientIntensity",
        "Ambient Intensity",
        "A multiplier for ambient lighting",
        // @VISIBILITY(2.4)
        openspace::properties::Property::Visibility::User
    };

    constexpr openspace::properties::Property::PropertyInfo DiffuseIntensityInfo = {
        "DiffuseIntensity",
        "Diffuse Intensity",
        "A multiplier for diffuse lighting",
        // @VISIBILITY(2.4)
        openspace::properties::Property::Visibility::User
    };

    constexpr openspace::properties::Property::PropertyInfo SpecularIntensityInfo = {
        "SpecularIntensity",
        "Specular Intensity",
        "A multiplier for specular lighting",
        // @VISIBILITY(2.4)
        openspace::properties::Property::Visibility::User
    };

    constexpr openspace::properties::Property::PropertyInfo ShadingInfo = {
        "PerformShading",
        "Perform Shading",
        "This value determines whether this model should be shaded by using the position "
        "of the Sun",
        openspace::properties::Property::Visibility::User
    };

    constexpr openspace::properties::Property::PropertyInfo EnableFaceCullingInfo = {
        "EnableFaceCulling",
        "Enable Face Culling",
        "Enable OpenGL automatic face culling optimization",
        openspace::properties::Property::Visibility::AdvancedUser
    };

    constexpr openspace::properties::Property::PropertyInfo ModelTransformInfo = {
        "ModelTransform",
        "Model Transform",
        "This value specifies the model transform that is applied to the model before "
        "all other transformations are applied",
        openspace::properties::Property::Visibility::Developer
    };

    constexpr openspace::properties::Property::PropertyInfo PivotInfo = {
        "Pivot",
        "Pivot",
        "A vector that moves the place of origin for the model",
        openspace::properties::Property::Visibility::AdvancedUser
    };

    constexpr openspace::properties::Property::PropertyInfo ModelScaleInfo = {
        "ModelScale",
        "Model Scale",
        "This value specifies the scale for the model. If a value for the ModelScale was "
        "provided in the asset file, you can see and change it here. If instead a unit "
        "name was provided in the asset, this is the value that that name represents. "
        "For example 'Centimeter' becomes 0.01. For more information see "
        "http://wiki.openspaceproject.com/docs/builders/models/model-scale.html",
        openspace::properties::Property::Visibility::AdvancedUser
    };

    constexpr openspace::properties::Property::PropertyInfo RotationVecInfo = {
        "RotationVector",
        "Rotation Vector",
        "Rotation Vector using degrees",
        // @VISIBILITY(3.75)
        openspace::properties::Property::Visibility::AdvancedUser
    };

    constexpr openspace::properties::Property::PropertyInfo LightSourcesInfo = {
        "LightSources",
        "Light Sources",
        "A list of light sources that this model should accept light from",
        openspace::properties::Property::Visibility::AdvancedUser
    };

    constexpr openspace::properties::Property::PropertyInfo EnableDepthTestInfo = {
        "EnableDepthTest",
        "Enable Depth Test",
        "Enable Depth Testing for the Model",
        openspace::properties::Property::Visibility::AdvancedUser
    };

    constexpr openspace::properties::Property::PropertyInfo BlendingOptionInfo = {
        "BlendingOption",
        "Blending Options",
        "Changes the blending function used to calculate the colors of the model with "
        "respect to the opacity",
        openspace::properties::Property::Visibility::AdvancedUser
    };

    struct [[codegen::Dictionary(RenderableModel)]] Parameters {
        // The file or files that should be loaded in this RenderableModel. The file can
        // contain filesystem tokens. This specifies the model that is rendered by
        // the Renderable.
        std::filesystem::path geometryFile;

        enum class [[codegen::map(openspace::DistanceUnit)]] ScaleUnit {
            Nanometer,
            Micrometer,
            Millimeter,
            Centimeter,
            Decimeter,
            Meter,
            Kilometer,
            Thou,
            Inch,
            Foot,
            Yard,
            Chain,
            Furlong,
            Mile
        };

        // The scale of the model. For example, if the model is in centimeters
        // then <code>ModelScale = 'Centimeter'</code> or <code>ModelScale = 0.01</code>.
        // The value that this needs to be in order for the model to be in the correct
        // scale relative to the rest of OpenSpace can be tricky to find.
        // Essentially it depends on the model software that the model was created
        // with and the original intention of the modeler. For more information see
        // our wiki page for this parameter:
        // http://wiki.openspaceproject.com/docs/builders/models/model-scale.html
        std::optional<std::variant<ScaleUnit, double>> modelScale;

        // By default the given ModelScale is used to scale the model down,
        // by setting this setting to true the model is instead scaled up with the
        // given ModelScale
        std::optional<bool> invertModelScale;

        // Set if invisible parts (parts with no textures or materials) of the model
        // should be forced to render or not.
        std::optional<bool> forceRenderInvisible;

        // [[codegen::verbatim(EnableAnimationInfo.description)]]
        std::optional<bool> enableAnimation;

        // The date and time that the model animation should start.
        // In format 'YYYY MM DD hh:mm:ss'.
        std::optional<std::string> animationStartTime [[codegen::datetime()]];

        enum class [[codegen::map(openspace::TimeUnit)]] AnimationTimeUnit {
            Nanosecond,
            Microsecond,
            Millisecond,
            Second,
            Minute
        };

        // The time scale for the animation relative to seconds.
        // Ex, if animation is in milliseconds then AnimationTimeScale = 0.001 or
        // AnimationTimeScale = Millisecond, default is Second
        std::optional<std::variant<AnimationTimeUnit, float>> animationTimeScale;

        enum class AnimationMode {
            Once,
            LoopFromStart,
            LoopInfinitely,
            BounceFromStart,
            BounceInfinitely
        };

        // The mode of how the animation should be played back.
        // Default is animation is played back once at the start time.
        // For a more detailed description see:
        // http://wiki.openspaceproject.com/docs/builders/model-animation
        std::optional<AnimationMode> animationMode;

        // [[codegen::verbatim(AmbientIntensityInfo.description)]]
        std::optional<float> ambientIntensity;

        // [[codegen::verbatim(DiffuseIntensityInfo.description)]]
        std::optional<float> diffuseIntensity;

        // [[codegen::verbatim(SpecularIntensityInfo.description)]]
        std::optional<float> specularIntensity;

        // [[codegen::verbatim(ShadingInfo.description)]]
        std::optional<bool> performShading;

        // [[codegen::verbatim(EnableFaceCullingInfo.description)]]
        std::optional<bool> enableFaceCulling;

        // [[codegen::verbatim(ModelTransformInfo.description)]]
        std::optional<glm::dmat4x4> modelTransform;

        // [[codegen::verbatim(PivotInfo.description)]]
        std::optional<glm::vec3> pivot;

        // [[codegen::verbatim(RotationVecInfo.description)]]
        std::optional<glm::dvec3> rotationVector;

        // [[codegen::verbatim(LightSourcesInfo.description)]]
        std::optional<std::vector<ghoul::Dictionary>> lightSources
            [[codegen::reference("core_light_source")]];

        // [[codegen::verbatim(EnableDepthTestInfo.description)]]
        std::optional<bool> enableDepthTest;

        // [[codegen::verbatim(BlendingOptionInfo.description)]]
        std::optional<std::string> blendingOption;

        // The path to the vertex shader program that is used instead of the default
        // shader.
        std::optional<std::filesystem::path> vertexShader;

        // The path to the fragment shader program that is used instead of the default
        // shader.
        std::optional<std::filesystem::path> fragmentShader;
    };
#include "renderablemodel_codegen.cpp"
} // namespace

namespace openspace {

documentation::Documentation RenderableModel::Documentation() {
    return codegen::doc<Parameters>("base_renderable_model");
}

RenderableModel::RenderableModel(const ghoul::Dictionary& dictionary)
    : Renderable(dictionary, { .automaticallyUpdateRenderBin = false })
    , _enableAnimation(EnableAnimationInfo, false)
    , _ambientIntensity(AmbientIntensityInfo, 0.2f, 0.f, 1.f)
    , _diffuseIntensity(DiffuseIntensityInfo, 1.f, 0.f, 1.f)
    , _specularIntensity(SpecularIntensityInfo, 1.f, 0.f, 1.f)
    , _performShading(ShadingInfo, true)
    , _enableFaceCulling(EnableFaceCullingInfo, true)
    , _modelTransform(
        ModelTransformInfo,
        glm::dmat4(1.0),
        glm::dmat4(-1.0),
        glm::dmat4(1.0)
    )
    , _pivot(
        PivotInfo,
        glm::vec3(0.f),
        glm::vec3(-std::numeric_limits<float>::max()),
        glm::vec3(std::numeric_limits<float>::max())
    )
    , _modelScale(ModelScaleInfo, 1.0, std::numeric_limits<double>::epsilon(), 4e+27)
    , _rotationVec(RotationVecInfo, glm::dvec3(0.0), glm::dvec3(0.0), glm::dvec3(360.0))
    , _enableDepthTest(EnableDepthTestInfo, true)
    , _blendingFuncOption(
        BlendingOptionInfo,
        properties::OptionProperty::DisplayType::Dropdown
    )
    , _lightSourcePropertyOwner({ "LightSources", "Light Sources" })
{
    const Parameters p = codegen::bake<Parameters>(dictionary);

    addProperty(Fadeable::_opacity);

    if (p.forceRenderInvisible.has_value()) {
        _forceRenderInvisible = *p.forceRenderInvisible;

        if (!_forceRenderInvisible) {
            // Asset file have specifically said to not render invisible parts,
            // do not notify in the log if invisible parts are detected and dropped
            _notifyInvisibleDropped = false;
        }
    }

    _file = absPath(p.geometryFile.string());
    if (!std::filesystem::exists(_file)) {
        throw ghoul::RuntimeError(fmt::format("Cannot find model file {}", _file));
    }

    _invertModelScale = p.invertModelScale.value_or(_invertModelScale);

    if (p.modelScale.has_value()) {
        if (std::holds_alternative<Parameters::ScaleUnit>(*p.modelScale)) {
            Parameters::ScaleUnit scaleUnit =
                std::get<Parameters::ScaleUnit>(*p.modelScale);
            DistanceUnit distanceUnit = codegen::map<DistanceUnit>(scaleUnit);
            _modelScale = toMeter(distanceUnit);
        }
        else if (std::holds_alternative<double>(*p.modelScale)) {
            _modelScale = std::get<double>(*p.modelScale);
        }
        else {
            throw ghoul::MissingCaseException();
        }

        if (_invertModelScale) {
            _modelScale = 1.0 / _modelScale;
        }
    }

    _modelTransform = p.modelTransform.value_or(_modelTransform);
    _pivot = p.pivot.value_or(_pivot);
    _animationStart = p.animationStartTime.value_or(_animationStart);
    _enableAnimation = p.enableAnimation.value_or(_enableAnimation);

    if (p.animationTimeScale.has_value()) {
        if (std::holds_alternative<float>(*p.animationTimeScale)) {
            _animationTimeScale = std::get<float>(*p.animationTimeScale);
        }
        else if (std::holds_alternative<Parameters::AnimationTimeUnit>(
                *p.animationTimeScale
            ))
        {
            Parameters::AnimationTimeUnit animationTimeUnit =
                std::get<Parameters::AnimationTimeUnit>(*p.animationTimeScale);
            TimeUnit timeUnit = codegen::map<TimeUnit>(animationTimeUnit);

            _animationTimeScale = static_cast<double>(
                convertTime(1.0, timeUnit, TimeUnit::Second)
            );
        }
        else {
            throw ghoul::MissingCaseException();
        }
    }

    if (p.animationMode.has_value()) {
        switch (*p.animationMode) {
            case Parameters::AnimationMode::LoopFromStart:
                _animationMode = AnimationMode::LoopFromStart;
                break;
            case Parameters::AnimationMode::LoopInfinitely:
                _animationMode = AnimationMode::LoopInfinitely;
                break;
            case Parameters::AnimationMode::BounceFromStart:
                _animationMode = AnimationMode::BounceFromStart;
                break;
            case Parameters::AnimationMode::BounceInfinitely:
                _animationMode = AnimationMode::BounceInfinitely;
                break;
            case Parameters::AnimationMode::Once:
                _animationMode = AnimationMode::Once;
                break;
            default:
                throw ghoul::MissingCaseException();
        }
    }

    _ambientIntensity = p.ambientIntensity.value_or(_ambientIntensity);
    _diffuseIntensity = p.diffuseIntensity.value_or(_diffuseIntensity);
    _specularIntensity = p.specularIntensity.value_or(_specularIntensity);
    _performShading = p.performShading.value_or(_performShading);
    _enableDepthTest = p.enableDepthTest.value_or(_enableDepthTest);
    _enableFaceCulling = p.enableFaceCulling.value_or(_enableFaceCulling);

    if (p.vertexShader.has_value()) {
        _vertexShaderPath = p.vertexShader->string();
    }
    if (p.fragmentShader.has_value()) {
        _fragmentShaderPath = p.fragmentShader->string();
    }

    if (p.lightSources.has_value()) {
        std::vector<ghoul::Dictionary> lightsources = *p.lightSources;

        for (const ghoul::Dictionary& lsDictionary : lightsources) {
            std::unique_ptr<LightSource> lightSource =
                LightSource::createFromDictionary(lsDictionary);
            _lightSourcePropertyOwner.addPropertySubOwner(lightSource.get());
            _lightSources.push_back(std::move(lightSource));
        }
    }

    addProperty(_enableAnimation);
    addPropertySubOwner(_lightSourcePropertyOwner);
    addProperty(_ambientIntensity);
    addProperty(_diffuseIntensity);
    addProperty(_specularIntensity);
    addProperty(_performShading);
    addProperty(_enableFaceCulling);
    addProperty(_enableDepthTest);
    addProperty(_modelTransform);
    addProperty(_pivot);
    addProperty(_rotationVec);

    addProperty(_modelScale);
    _modelScale.setExponent(20.f);

    _modelScale.onChange([this]() {
        if (!_geometry) {
            LWARNING(fmt::format("Cannot set scale for model {}; not loaded yet", _file));
            return;
        }

        setBoundingSphere(_geometry->boundingRadius() * _modelScale);

        // Set Interaction sphere size to be 10% of the bounding sphere
        setInteractionSphere(boundingSphere() * 0.1);
    });

    _rotationVec.onChange([this]() {
        _modelTransform = glm::mat4_cast(glm::quat(glm::radians(_rotationVec.value())));
    });

    _enableAnimation.onChange([this]() {
        if (!_modelHasAnimation) {
            LWARNING(fmt::format(
                "Cannot enable animation for model {}; it does not have any", _file
            ));
        }
        else if (_enableAnimation && _animationStart.empty()) {
            LWARNING(fmt::format(
                "Cannot enable animation for model {}; it does not have a start time",
                _file
            ));
            _enableAnimation = false;
        }
        else {
            if (!_geometry) {
                LWARNING(fmt::format(
                    "Cannot enable animation for model {}; not loaded yet", _file
                ));
                return;
            }
            _geometry->enableAnimation(_enableAnimation);
        }
    });

    if (p.rotationVector.has_value()) {
        _rotationVec = *p.rotationVector;
    }

    _blendingFuncOption.addOption(DefaultBlending, "Default");
    _blendingFuncOption.addOption(AdditiveBlending, "Additive");
    _blendingFuncOption.addOption(PolygonBlending, "Polygon");
    _blendingFuncOption.addOption(ColorAddingBlending, "Color Adding");

    addProperty(_blendingFuncOption);

    if (p.blendingOption.has_value()) {
        const std::string blendingOpt = *p.blendingOption;
        _blendingFuncOption.set(BlendingMapping[blendingOpt]);
    }

    _originalRenderBin = renderBin();
}

bool RenderableModel::isReady() const {
    return _program && _quadProgram;
}

void RenderableModel::initialize() {
    ZoneScoped;

    for (const std::unique_ptr<LightSource>& ls : _lightSources) {
        ls->initialize();
    }
}

void RenderableModel::initializeGL() {
    ZoneScoped;

    // Load model
    _geometry = ghoul::io::ModelReader::ref().loadModel(
        _file,
        ghoul::io::ModelReader::ForceRenderInvisible(_forceRenderInvisible),
        ghoul::io::ModelReader::NotifyInvisibleDropped(_notifyInvisibleDropped)
    );
    _modelHasAnimation = _geometry->hasAnimation();

    // @TODO (abock, 2023-06-03) Leaving this here to address issue #2731. The
    // _modelHasAnimation has not been set to true in the constructor causing the
    // `enableAnimation` function not to be called
    if (_enableAnimation) {
        _geometry->enableAnimation(true);
    }

    if (!_modelHasAnimation) {
        if (!_animationStart.empty()) {
            LWARNING(fmt::format(
                "Animation start time given to model {} without animation", _file
            ));
        }

        if (_enableAnimation) {
            LWARNING(fmt::format(
                "Cannot enable animation for model {}; it does not have any", _file
            ));
            _enableAnimation = false;
        }

        _enableAnimation.setReadOnly(true);
    }
    else {
        if (_enableAnimation && _animationStart.empty()) {
            LWARNING(fmt::format(
                "Cannot enable animation for model {}; it does not have a start time",
                _file
            ));
        }
        else if (!_enableAnimation) {
            LINFO(fmt::format(
                "Model {} with deactivated animation was found. The animation can be "
                "activated by entering a start time in the asset file", _file
            ));
        }

        // Set animation settings
        _geometry->setTimeScale(_animationTimeScale);
    }

    // Initialize shaders
    std::string program = std::string(ProgramName);
    if (!_vertexShaderPath.empty()) {
        program += "|vs=" + _vertexShaderPath;
    }
    if (!_fragmentShaderPath.empty()) {
        program += "|fs=" + _fragmentShaderPath;
    }
    _program = BaseModule::ProgramObjectManager.request(
        program,
        [this, program]() -> std::unique_ptr<ghoul::opengl::ProgramObject> {
            std::filesystem::path vs =
                _vertexShaderPath.empty() ?
                absPath("${MODULE_BASE}/shaders/model_vs.glsl") :
                std::filesystem::path(_vertexShaderPath);
            std::filesystem::path fs =
                _fragmentShaderPath.empty() ?
                absPath("${MODULE_BASE}/shaders/model_fs.glsl") :
                std::filesystem::path(_fragmentShaderPath);

            return global::renderEngine->buildRenderProgram(program, vs, fs);
        }
    );
    // We don't really know what kind of shader the user provides us with, so we can't
    // make the assumption that we are going to use all uniforms
    _program->setIgnoreUniformLocationError(
        ghoul::opengl::ProgramObject::IgnoreError::Yes
    );

    ghoul::opengl::updateUniformLocations(*_program, _uniformCache, UniformNames);

    _quadProgram = BaseModule::ProgramObjectManager.request(
        "ModelOpacityProgram",
        [&]() -> std::unique_ptr<ghoul::opengl::ProgramObject> {
            std::filesystem::path vs =
                absPath("${MODULE_BASE}/shaders/modelOpacity_vs.glsl");
            std::filesystem::path fs =
                absPath("${MODULE_BASE}/shaders/modelOpacity_fs.glsl");

            return global::renderEngine->buildRenderProgram(
                "ModelOpacityProgram",
                vs,
                fs
            );
        }
    );
    ghoul::opengl::updateUniformLocations(
        *_quadProgram,
        _uniformOpacityCache,
        UniformOpacityNames
    );

    // Screen quad VAO
    const GLfloat quadVertices[] = {
        // x     y     s     t
        -1.f, -1.f,  0.f,  0.f,
         1.f,  1.f,  1.f,  1.f,
        -1.f,  1.f,  0.f,  1.f,
        -1.f, -1.f,  0.f,  0.f,
         1.f, -1.f,  1.f,  0.f,
         1.f,  1.f,  1.f,  1.f
    };

    glGenVertexArrays(1, &_quadVao);
    glBindVertexArray(_quadVao);

    glGenBuffers(1, &_quadVbo);
    glBindBuffer(GL_ARRAY_BUFFER, _quadVbo);

    glBufferData(GL_ARRAY_BUFFER, sizeof(quadVertices), &quadVertices, GL_STATIC_DRAW);
    glEnableVertexAttribArray(0);
    glVertexAttribPointer(0, 2, GL_FLOAT, GL_FALSE, 4 * sizeof(GLfloat), nullptr);
    glEnableVertexAttribArray(1);
    glVertexAttribPointer(
        1,
        2,
        GL_FLOAT,
        GL_FALSE,
        4 * sizeof(GLfloat),
        reinterpret_cast<void*>(2 * sizeof(GLfloat))
    );

    // Generate textures and the frame buffer
    glGenFramebuffers(1, &_framebuffer);

    // Bind textures to the framebuffer
    glBindFramebuffer(GL_FRAMEBUFFER, _framebuffer);
    glFramebufferTexture(
        GL_FRAMEBUFFER,
        GL_COLOR_ATTACHMENT0,
        global::renderEngine->renderer().additionalColorTexture1(),
        0
    );
    glFramebufferTexture(
        GL_FRAMEBUFFER,
        GL_COLOR_ATTACHMENT1,
        global::renderEngine->renderer().additionalColorTexture2(),
        0
    );
    glFramebufferTexture(
        GL_FRAMEBUFFER,
        GL_COLOR_ATTACHMENT2,
        global::renderEngine->renderer().additionalColorTexture3(),
        0
    );
    glFramebufferTexture(
        GL_FRAMEBUFFER,
        GL_DEPTH_ATTACHMENT,
        global::renderEngine->renderer().additionalDepthTexture(),
        0
    );

    if (glbinding::Binding::ObjectLabel.isResolved()) {
        glObjectLabel(GL_FRAMEBUFFER, _framebuffer, -1, "RenderableModel Framebuffer");
    }

    // Check status
    GLenum status = glCheckFramebufferStatus(GL_FRAMEBUFFER);
    if (status != GL_FRAMEBUFFER_COMPLETE) {
        LERROR("Framebuffer is not complete");
    }
    glBindFramebuffer(GL_FRAMEBUFFER, 0);

    // Initialize geometry
    _geometry->initialize();
    _geometry->calculateBoundingRadius();
    setBoundingSphere(_geometry->boundingRadius() * _modelScale);

    // Set Interaction sphere size to be 10% of the bounding sphere
    setInteractionSphere(boundingSphere() * 0.1);
}

void RenderableModel::deinitializeGL() {
    _geometry->deinitialize();
    _geometry.reset();

    glDeleteFramebuffers(1, &_framebuffer);

    glDeleteBuffers(1, &_quadVbo);
    glDeleteVertexArrays(1, &_quadVao);

    std::string program = std::string(ProgramName);
    if (!_vertexShaderPath.empty()) {
        program += "|vs=" + _vertexShaderPath;
    }
    if (!_fragmentShaderPath.empty()) {
        program += "|fs=" + _fragmentShaderPath;
    }
    BaseModule::ProgramObjectManager.release(
        program,
        [](ghoul::opengl::ProgramObject* p) {
            global::renderEngine->removeRenderProgram(p);
        }
    );

    BaseModule::ProgramObjectManager.release(
        "ModelOpacityProgram",
        [](ghoul::opengl::ProgramObject* p) {
            global::renderEngine->removeRenderProgram(p);
        }
    );

    _program = nullptr;
    _quadProgram = nullptr;
    ghoul::opengl::FramebufferObject::deactivate();
}

void RenderableModel::render(const RenderData& data, RendererTasks&) {
    const double distanceToCamera = glm::distance(
        data.camera.positionVec3(),
        data.modelTransform.translation
    );

    // This distance will be enough to render the model as one pixel if the field of
    // view is 'fov' radians and the screen resolution is 'res' pixels.
    // Formula from RenderableGlobe
    constexpr double tfov = 0.5773502691896257;
    constexpr int res = 2880;

    // @TODO (malej 13-APR-23): This should only use the boundingSphere function once
    // that takes the gui scale into account too for all renderables
    const double maxDistance =
        res * boundingSphere() * glm::compMax(data.modelTransform.scale) / tfov;

    // Don't render if model is too far away
    if (distanceToCamera >= maxDistance) {
        return;
    }

    _program->activate();

    // Model transform and view transform needs to be in double precision
    const glm::dmat4 modelTransform =
<<<<<<< HEAD
        glm::scale(calcModelTransform(data), glm::dvec3(_modelScale));
    const glm::dmat4 modelViewTransform = calcModelViewTransform(data, modelTransform);
=======
        glm::translate(glm::dmat4(1.0), glm::dvec3(_pivot.value())) *
        glm::translate(glm::dmat4(1.0), data.modelTransform.translation) *
        glm::dmat4(data.modelTransform.rotation) *
        glm::scale(glm::dmat4(1.0), glm::dvec3(data.modelTransform.scale)) *
        glm::scale(_modelTransform.value(), glm::dvec3(_modelScale));
    const glm::dmat4 modelViewTransform = data.camera.combinedViewMatrix() *
        modelTransform;
>>>>>>> 2d9932e3

    int nLightSources = 0;
    _lightIntensitiesBuffer.resize(_lightSources.size());
    _lightDirectionsViewSpaceBuffer.resize(_lightSources.size());
    for (const std::unique_ptr<LightSource>& lightSource : _lightSources) {
        if (!lightSource->isEnabled()) {
            continue;
        }
        _lightIntensitiesBuffer[nLightSources] = lightSource->intensity();
        _lightDirectionsViewSpaceBuffer[nLightSources] =
            lightSource->directionViewSpace(data);

        ++nLightSources;
    }

    if (_uniformCache.performShading != -1) {
        _program->setUniform(_uniformCache.performShading, _performShading);
    }

    if (_performShading) {
        _program->setUniform(
            _uniformCache.nLightSources,
            nLightSources
        );
        _program->setUniform(
            _uniformCache.lightIntensities,
            _lightIntensitiesBuffer
        );
        _program->setUniform(
            _uniformCache.lightDirectionsViewSpace,
            _lightDirectionsViewSpaceBuffer
        );

        _program->setUniform(_uniformCache.ambientIntensity, _ambientIntensity);
        _program->setUniform(_uniformCache.diffuseIntensity, _diffuseIntensity);
        _program->setUniform(_uniformCache.specularIntensity, _specularIntensity);
    }

    _program->setUniform(
        _uniformCache.modelViewTransform,
        glm::mat4(modelViewTransform)
    );

    glm::dmat4 normalTransform = glm::transpose(glm::inverse(modelViewTransform));

    _program->setUniform(
        _uniformCache.normalTransform,
        glm::mat4(normalTransform)
    );

    _program->setUniform(
        _uniformCache.projectionTransform,
        data.camera.projectionMatrix()
    );

    if (!_enableFaceCulling) {
        glDisable(GL_CULL_FACE);
    }

    // Configure blending
    glEnablei(GL_BLEND, 0);
    switch (_blendingFuncOption) {
        case DefaultBlending:
            glBlendFunc(GL_SRC_ALPHA, GL_ONE_MINUS_SRC_ALPHA);
            break;
        case AdditiveBlending:
            glBlendFunc(GL_ONE, GL_ONE);
            break;
        case PolygonBlending:
            glBlendFunc(GL_SRC_ALPHA_SATURATE, GL_ONE);
            break;
        case ColorAddingBlending:
            glBlendFunc(GL_SRC_COLOR, GL_DST_COLOR);
            break;
    };

    if (!_enableDepthTest) {
        glDisable(GL_DEPTH_TEST);
    }


    if (!_shouldRenderTwice) {
        // Reset manual depth test
        _program->setUniform(
            _uniformCache.performManualDepthTest,
            false
        );

        if (hasOverrideRenderBin()) {
            // If override render bin is set then use the opacity values as normal
            _program->setUniform(_uniformCache.opacity, opacity());
        }
        else {
            // Otherwise reset to 1
            _program->setUniform(_uniformCache.opacity, 1.f);
        }

        _geometry->render(*_program);
    }
    else {
        // Prepare framebuffer
        GLint defaultFBO = ghoul::opengl::FramebufferObject::getActiveObject();
        glBindFramebuffer(GL_FRAMEBUFFER, _framebuffer);

        // Re-bind first texture to use the currently not used Ping-Pong texture in the
        // FramebufferRenderer
        glFramebufferTexture(
            GL_FRAMEBUFFER,
            GL_COLOR_ATTACHMENT0,
            global::renderEngine->renderer().additionalColorTexture1(),
            0
        );
        // Check status
        GLenum status = glCheckFramebufferStatus(GL_FRAMEBUFFER);
        if (status != GL_FRAMEBUFFER_COMPLETE) {
            LERROR("Framebuffer is not complete");
        }

        glDrawBuffers(3, ColorAttachmentArray);
        glClearColor(0.f, 0.f, 0.f, 0.f);
        glClear(GL_COLOR_BUFFER_BIT | GL_DEPTH_BUFFER_BIT);
        glClearBufferfv(GL_COLOR, 1, glm::value_ptr(PosBufferClearVal));

        // Use a manuel depth test to make the models aware of the rest of the scene
        _program->setUniform(
            _uniformCache.performManualDepthTest,
            _enableDepthTest
        );

        // Bind the G-buffer depth texture for a manual depth test towards the rest
        // of the scene
        ghoul::opengl::TextureUnit gBufferDepthTextureUnit;
        gBufferDepthTextureUnit.activate();
        glBindTexture(
            GL_TEXTURE_2D,
            global::renderEngine->renderer().gBufferDepthTexture()
        );
        _program->setUniform(
            _uniformCache.gBufferDepthTexture,
            gBufferDepthTextureUnit
        );

        // Will also need the resolution to get a texture coordinate for the G-buffer
        // depth texture
        _program->setUniform(
            _uniformCache.resolution,
            glm::vec2(global::windowDelegate->currentDrawBufferResolution())
        );

        // Make sure opacity in first pass is always 1
        _program->setUniform(_uniformCache.opacity, 1.f);

        // Render Pass 1
        // Render all parts of the model into the new framebuffer without opacity
        _geometry->render(*_program);
        _program->deactivate();

        // Render pass 2
        // Render the whole model into the G-buffer with the correct opacity
        glBindFramebuffer(GL_FRAMEBUFFER, defaultFBO);

        // Screen-space quad should not be discarded due to depth test,
        // but we still want to be able to write to the depth buffer -> GL_ALWAYS
        glEnable(GL_DEPTH_TEST);
        glDepthFunc(GL_ALWAYS);

        _quadProgram->activate();

        _quadProgram->setUniform(_uniformOpacityCache.opacity, opacity());

        // Bind textures
        ghoul::opengl::TextureUnit colorTextureUnit;
        colorTextureUnit.activate();
        glBindTexture(
            GL_TEXTURE_2D,
            global::renderEngine->renderer().additionalColorTexture1()
        );
        _quadProgram->setUniform(_uniformOpacityCache.colorTexture, colorTextureUnit);

        ghoul::opengl::TextureUnit depthTextureUnit;
        depthTextureUnit.activate();
        glBindTexture(
            GL_TEXTURE_2D,
            global::renderEngine->renderer().additionalDepthTexture()
        );
        _quadProgram->setUniform(_uniformOpacityCache.depthTexture, depthTextureUnit);

        // Will also need the resolution and viewport to get a texture coordinate
        _quadProgram->setUniform(
            _uniformOpacityCache.resolution,
            glm::vec2(global::windowDelegate->currentDrawBufferResolution())
        );

        GLint vp[4] = { 0 };
        global::renderEngine->openglStateCache().viewport(vp);
        glm::ivec4 viewport = glm::ivec4(vp[0], vp[1], vp[2], vp[3]);
        _quadProgram->setUniform(
            _uniformOpacityCache.viewport,
            viewport[0],
            viewport[1],
            viewport[2],
            viewport[3]
        );

        // Draw
        glBindVertexArray(_quadVao);
        glDrawArrays(GL_TRIANGLES, 0, 6);
        _quadProgram->deactivate();
    }

    // Reset
    if (!_enableFaceCulling) {
        glEnable(GL_CULL_FACE);
    }

    if (!_enableDepthTest) {
        glEnable(GL_DEPTH_TEST);
    }

    global::renderEngine->openglStateCache().resetBlendState();
    global::renderEngine->openglStateCache().resetDepthState();
    glActiveTexture(GL_TEXTURE0);
}

void RenderableModel::update(const UpdateData& data) {
    if (_program->isDirty()) {
        _program->rebuildFromFile();
        ghoul::opengl::updateUniformLocations(*_program, _uniformCache, UniformNames);
    }

    if (_quadProgram->isDirty()) {
        _quadProgram->rebuildFromFile();
        ghoul::opengl::updateUniformLocations(
            *_quadProgram,
            _uniformOpacityCache,
            UniformOpacityNames
        );
    }

    if (!hasOverrideRenderBin()) {
        // Only render two pass if the model is in any way transparent
        const float o = opacity();
        if ((o >= 0.f && o < 1.f) || _geometry->isTransparent()) {
            setRenderBin(Renderable::RenderBin::PostDeferredTransparent);
            _shouldRenderTwice = true;
        }
        else {
            setRenderBin(_originalRenderBin);
            _shouldRenderTwice = false;
        }
    }


    if (_geometry->hasAnimation() && !_animationStart.empty()) {
        double relativeTime;
        double now = data.time.j2000Seconds();
        double startTime = data.time.convertTime(_animationStart);
        double duration = _geometry->animationDuration();

        // The animation works in a time range 0 to duration where 0 in the animation is
        // the given _animationStart time in OpenSpace. The time in OpenSpace then has to
        // be converted to the animation time range, so the animation knows which
        // keyframes it should interpolate between for each frame. The conversion is
        // done in different ways depending on the animation mode.
        // Explanation: s indicates start time, / indicates animation is played once
        // forwards, \ indicates animation is played once backwards, time moves to the
        // right.
        switch (_animationMode) {
            case AnimationMode::LoopFromStart:
                // Start looping from the start time
                // s//// ...
                relativeTime = std::fmod(now - startTime, duration);
                break;
            case AnimationMode::LoopInfinitely:
                // Loop both before and after the start time where the model is
                // in the initial position at the start time. std::fmod is not a
                // true modulo function, it just calculates the remainder of the division
                // which can be negative. To make it true modulo it is bumped up to
                // positive values when it is negative
                // //s// ...
                relativeTime = std::fmod(now - startTime, duration);
                if (relativeTime < 0.0) {
                    relativeTime += duration;
                }
                break;
            case AnimationMode::BounceFromStart:
                // Bounce from the start position. Bounce means to do the animation
                // and when it ends, play the animation in reverse to make sure the model
                // goes back to its initial position before starting again. Avoids a
                // visible jump from the last position to the first position when loop
                // starts again
                // s/\/\/\/\ ...
                relativeTime =
                    duration - std::abs(fmod(now - startTime, 2 * duration) - duration);
                break;
            case AnimationMode::BounceInfinitely: {
                // Bounce both before and after the start time where the model is
                // in the initial position at the start time
                // /\/\s/\/\ ...
                double modulo = fmod(now - startTime, 2 * duration);
                if (modulo < 0.0) {
                    modulo += 2 * duration;
                }
                relativeTime = duration - std::abs(modulo - duration);
                break;
            }
            case AnimationMode::Once:
                // Play animation once starting from the start time and stay at the
                // animation's last position when animation is over
                // s/
                relativeTime = now - startTime;
                if (relativeTime > duration) {
                    relativeTime = duration;
                }
                break;
            default:
                throw ghoul::MissingCaseException();
        }
        _geometry->update(relativeTime);
    }
}

}  // namespace openspace<|MERGE_RESOLUTION|>--- conflicted
+++ resolved
@@ -791,10 +791,6 @@
 
     // Model transform and view transform needs to be in double precision
     const glm::dmat4 modelTransform =
-<<<<<<< HEAD
-        glm::scale(calcModelTransform(data), glm::dvec3(_modelScale));
-    const glm::dmat4 modelViewTransform = calcModelViewTransform(data, modelTransform);
-=======
         glm::translate(glm::dmat4(1.0), glm::dvec3(_pivot.value())) *
         glm::translate(glm::dmat4(1.0), data.modelTransform.translation) *
         glm::dmat4(data.modelTransform.rotation) *
@@ -802,7 +798,6 @@
         glm::scale(_modelTransform.value(), glm::dvec3(_modelScale));
     const glm::dmat4 modelViewTransform = data.camera.combinedViewMatrix() *
         modelTransform;
->>>>>>> 2d9932e3
 
     int nLightSources = 0;
     _lightIntensitiesBuffer.resize(_lightSources.size());
