/*****************************************************************************************
 *                                                                                       *
 * OpenSpace                                                                             *
 *                                                                                       *
 * Copyright (c) 2014-2021                                                               *
 *                                                                                       *
 * Permission is hereby granted, free of charge, to any person obtaining a copy of this  *
 * software and associated documentation files (the "Software"), to deal in the Software *
 * without restriction, including without limitation the rights to use, copy, modify,    *
 * merge, publish, distribute, sublicense, and/or sell copies of the Software, and to    *
 * permit persons to whom the Software is furnished to do so, subject to the following   *
 * conditions:                                                                           *
 *                                                                                       *
 * The above copyright notice and this permission notice shall be included in all copies *
 * or substantial portions of the Software.                                              *
 *                                                                                       *
 * THE SOFTWARE IS PROVIDED "AS IS", WITHOUT WARRANTY OF ANY KIND, EXPRESS OR IMPLIED,   *
 * INCLUDING BUT NOT LIMITED TO THE WARRANTIES OF MERCHANTABILITY, FITNESS FOR A         *
 * PARTICULAR PURPOSE AND NONINFRINGEMENT. IN NO EVENT SHALL THE AUTHORS OR COPYRIGHT    *
 * HOLDERS BE LIABLE FOR ANY CLAIM, DAMAGES OR OTHER LIABILITY, WHETHER IN AN ACTION OF  *
 * CONTRACT, TORT OR OTHERWISE, ARISING FROM, OUT OF OR IN CONNECTION WITH THE SOFTWARE  *
 * OR THE USE OR OTHER DEALINGS IN THE SOFTWARE.                                         *
 ****************************************************************************************/

#include <modules/base/rendering/renderablemodel.h>

#include <modules/base/basemodule.h>
#include <openspace/documentation/documentation.h>
#include <openspace/documentation/verifier.h>
#include <openspace/engine/globals.h>
#include <openspace/rendering/renderengine.h>
#include <openspace/util/time.h>
#include <openspace/util/timeconversion.h>
#include <openspace/util/updatestructures.h>
#include <openspace/scene/scene.h>
#include <openspace/scene/lightsource.h>
#include <ghoul/io/model/modelgeometry.h>
#include <ghoul/filesystem/filesystem.h>
#include <ghoul/logging/logmanager.h>
#include <ghoul/misc/invariants.h>
#include <ghoul/misc/profiling.h>
#include <ghoul/opengl/openglstatecache.h>
#include <ghoul/opengl/programobject.h>
#include <filesystem>
#include <optional>

namespace {
    constexpr const char* _loggerCat = "RenderableModel";
    constexpr const char* ProgramName = "ModelProgram";

    constexpr const int DefaultBlending = 0;
    constexpr const int AdditiveBlending = 1;
    constexpr const int PointsAndLinesBlending = 2;
    constexpr const int PolygonBlending = 3;
    constexpr const int ColorAddingBlending = 4;

    std::map<std::string, int> BlendingMapping = {
        { "Default", DefaultBlending },
        { "Additive", AdditiveBlending },
        { "Points and Lines", PointsAndLinesBlending },
        { "Polygon", PolygonBlending },
        { "Color Adding", ColorAddingBlending }
    };

    constexpr openspace::properties::Property::PropertyInfo EnableAnimationInfo = {
        "EnableAnimation",
        "Enable Animation",
        "Enable or disable the animation for the model if it has any"
    };

    constexpr const std::array<const char*, 12> UniformNames = {
        "opacity", "nLightSources", "lightDirectionsViewSpace", "lightIntensities",
        "modelViewTransform", "normalTransform", "projectionTransform",
        "performShading", "ambientIntensity", "diffuseIntensity",
        "specularIntensity", "opacityBlending"
    };

    constexpr openspace::properties::Property::PropertyInfo AmbientIntensityInfo = {
        "AmbientIntensity",
        "Ambient Intensity",
        "A multiplier for ambient lighting."
    };

    constexpr openspace::properties::Property::PropertyInfo DiffuseIntensityInfo = {
        "DiffuseIntensity",
        "Diffuse Intensity",
        "A multiplier for diffuse lighting."
    };

    constexpr openspace::properties::Property::PropertyInfo SpecularIntensityInfo = {
        "SpecularIntensity",
        "Specular Intensity",
        "A multiplier for specular lighting."
    };

    constexpr openspace::properties::Property::PropertyInfo ShadingInfo = {
        "PerformShading",
        "Perform Shading",
        "This value determines whether this model should be shaded by using the position "
        "of the Sun."
    };

    constexpr openspace::properties::Property::PropertyInfo DisableFaceCullingInfo = {
        "DisableFaceCulling",
        "Disable Face Culling",
        "Disable OpenGL automatic face culling optimization."
    };

    constexpr openspace::properties::Property::PropertyInfo ModelTransformInfo = {
        "ModelTransform",
        "Model Transform",
        "This value specifies the model transform that is applied to the model before "
        "all other transformations are applied."
    };

    constexpr openspace::properties::Property::PropertyInfo RotationVecInfo = {
        "RotationVector",
        "Rotation Vector",
        "Rotation Vector using degrees"
    };

    constexpr openspace::properties::Property::PropertyInfo LightSourcesInfo = {
        "LightSources",
        "Light Sources",
        "A list of light sources that this model should accept light from."
    };

    constexpr openspace::properties::Property::PropertyInfo DisableDepthTestInfo = {
        "DisableDepthTest",
        "Disable Depth Test",
        "Disable Depth Testing for the Model."
    };

    constexpr openspace::properties::Property::PropertyInfo BlendingOptionInfo = {
        "BlendingOption",
        "Blending Options",
        "Changes the blending function used to calculate the colors of the model with "
        "respect to the opacity."
    };

    constexpr openspace::properties::Property::PropertyInfo EnableOpacityBlendingInfo = {
        "EnableOpacityBlending",
        "Enable Opacity Blending",
        "Enable Opacity Blending."
    };

    struct [[codegen::Dictionary(RenderableModel)]] Parameters {
        // The file or files that should be loaded in this RenderableModel. The file can
        // contain filesystem tokens. This specifies the model that is rendered by
        // the Renderable.
        std::filesystem::path geometryFile;

        enum class ScaleUnit {
            Nanometer,
            Micrometer,
            Millimeter,
            Centimeter,
            Decimeter,
            Meter,
            Kilometer
        };

        // The scale of the model. For example if the model is in centimeters
        // then ModelScale = Centimeter or ModelScale = 0.01
        std::optional<std::variant<ScaleUnit, double>> modelScale;

        // Set if invisible parts (parts with no textures or materials) of the model
        // should be forced to render or not.
        std::optional<bool> forceRenderInvisible;

        // [[codegen::verbatim(EnableAnimationInfo.description)]]
        std::optional<bool> enableAnimation;

        // The date and time that the model animation should start.
        // In format 'YYYY MM DD hh:mm:ss'.
        std::optional<std::string> animationStartTime [[codegen::datetime()]];

        enum class AnimationTimeUnit {
            Nanosecond,
            Microsecond,
            Millisecond,
            Second,
            Minute
        };

        // The time scale for the animation relative to seconds.
        // Ex, if animation is in milliseconds then AnimationTimeScale = 0.001 or
        // AnimationTimeScale = Millisecond, default is Second
        std::optional<std::variant<AnimationTimeUnit, float>> animationTimeScale;

        enum class AnimationMode {
            Once,
            LoopFromStart,
            LoopInfinitely,
            BounceFromStart,
            BounceInfinitely
        };

        // The mode of how the animation should be played back.
        // Default is animation is played back once at the start time.
        // For a more detailed description see:
        // http://wiki.openspaceproject.com/docs/builders/model-animation
        std::optional<AnimationMode> animationMode;

        // [[codegen::verbatim(AmbientIntensityInfo.description)]]
        std::optional<double> ambientIntensity;

        // [[codegen::verbatim(DiffuseIntensityInfo.description)]]
        std::optional<double> diffuseIntensity;

        // [[codegen::verbatim(SpecularIntensityInfo.description)]]
        std::optional<double> specularIntensity;

        // [[codegen::verbatim(ShadingInfo.description)]]
        std::optional<bool> performShading;

        // [[codegen::verbatim(DisableFaceCullingInfo.description)]]
        std::optional<bool> disableFaceCulling;

        // [[codegen::verbatim(ModelTransformInfo.description)]]
        std::optional<glm::dmat3x3> modelTransform;

        // [[codegen::verbatim(RotationVecInfo.description)]]
        std::optional<glm::dvec3> rotationVector;

        // [[codegen::verbatim(LightSourcesInfo.description)]]
        std::optional<std::vector<ghoul::Dictionary>> lightSources
            [[codegen::reference("core_light_source")]];

        // [[codegen::verbatim(DisableDepthTestInfo.description)]]
        std::optional<bool> disableDepthTest;

        // [[codegen::verbatim(BlendingOptionInfo.description)]]
        std::optional<std::string> blendingOption;

        // [[codegen::verbatim(EnableOpacityBlendingInfo.description)]]
        std::optional<bool> enableOpacityBlending;
    };
#include "renderablemodel_codegen.cpp"
} // namespace

namespace openspace {

documentation::Documentation RenderableModel::Documentation() {
    documentation::Documentation doc = codegen::doc<Parameters>();
    doc.id = "base_renderable_model";
    return doc;
}

RenderableModel::RenderableModel(const ghoul::Dictionary& dictionary)
    : Renderable(dictionary)
    , _enableAnimation(EnableAnimationInfo, false)
    , _ambientIntensity(AmbientIntensityInfo, 0.2f, 0.f, 1.f)
    , _diffuseIntensity(DiffuseIntensityInfo, 1.f, 0.f, 1.f)
    , _specularIntensity(SpecularIntensityInfo, 1.f, 0.f, 1.f)
    , _performShading(ShadingInfo, true)
    , _disableFaceCulling(DisableFaceCullingInfo, false)
    , _modelTransform(
        ModelTransformInfo,
        glm::dmat3(1.0),
        glm::dmat3(-1.0),
        glm::dmat3(1.0)
    )
    , _rotationVec(RotationVecInfo, glm::dvec3(0.0), glm::dvec3(0.0), glm::dvec3(360.0))
    , _enableOpacityBlending(EnableOpacityBlendingInfo, false)
    , _disableDepthTest(DisableDepthTestInfo, false)
    , _blendingFuncOption(
        BlendingOptionInfo,
        properties::OptionProperty::DisplayType::Dropdown
    )
    , _lightSourcePropertyOwner({ "LightSources", "Light Sources" })
{
    const Parameters p = codegen::bake<Parameters>(dictionary);

    addProperty(_opacity);
    registerUpdateRenderBinFromOpacity();

    if (p.forceRenderInvisible.has_value()) {
        _forceRenderInvisible = *p.forceRenderInvisible;

        if (!_forceRenderInvisible) {
            // Asset file have specifically said to not render invisible parts,
            // do not notify in the log if invisible parts are detected and dropped
            _notifyInvisibleDropped = false;
        }
    }

    std::string file = absPath(p.geometryFile.string());
    _geometry = ghoul::io::ModelReader::ref().loadModel(
        file,
        ghoul::io::ModelReader::ForceRenderInvisible(_forceRenderInvisible),
        ghoul::io::ModelReader::NotifyInvisibleDropped(_notifyInvisibleDropped)
    );

    if (p.modelScale.has_value()) {
        if (std::holds_alternative<Parameters::ScaleUnit>(*p.modelScale)) {
            Parameters::ScaleUnit scaleUnit =
                std::get<Parameters::ScaleUnit>(*p.modelScale);
            DistanceUnit distanceUnit;

            switch (scaleUnit) {
                case Parameters::ScaleUnit::Nanometer:
                    distanceUnit = DistanceUnit::Nanometer;
                    break;
                case Parameters::ScaleUnit::Micrometer:
                    distanceUnit = DistanceUnit::Micrometer;
                    break;
                case Parameters::ScaleUnit::Millimeter:
                    distanceUnit = DistanceUnit::Millimeter;
                    break;
                case Parameters::ScaleUnit::Centimeter:
                    distanceUnit = DistanceUnit::Centimeter;
                    break;
                case Parameters::ScaleUnit::Decimeter:
                    distanceUnit = DistanceUnit::Decimeter;
                    break;
                case Parameters::ScaleUnit::Meter:
                    distanceUnit = DistanceUnit::Meter;
                    break;
                case Parameters::ScaleUnit::Kilometer:
                    distanceUnit = DistanceUnit::Kilometer;
                    break;
                default:
                    throw ghoul::MissingCaseException();
            }
            _modelScale = convertUnit(distanceUnit, DistanceUnit::Meter);
        }
        else if (std::holds_alternative<double>(*p.modelScale)) {
            _modelScale = std::get<double>(*p.modelScale);
        }
        else {
            throw ghoul::MissingCaseException();
        }
    }

    if (p.animationStartTime.has_value()) {
        if (!_geometry->hasAnimation()) {
            LWARNING("Animation start time given to model without animation");
        }
        _animationStart = *p.animationStartTime;
    }

    if (p.enableAnimation.has_value()) {
        if (!_geometry->hasAnimation()) {
            LWARNING("Attempting to enable animation for a model that does not have any");
        }
        else if (*p.enableAnimation && _animationStart.empty()) {
            LWARNING("Cannot enable animation without a given start time");
        }
        else {
            _enableAnimation = *p.enableAnimation;
            _geometry->enableAnimation(_enableAnimation);
        }
    }

    if (p.animationTimeScale.has_value()) {
        if (!_geometry->hasAnimation()) {
            LWARNING("Animation time scale given to model without animation");
        }
        else if (std::holds_alternative<float>(*p.animationTimeScale)) {
            _geometry->setTimeScale(std::get<float>(*p.animationTimeScale));
        }
        else if (std::holds_alternative<Parameters::AnimationTimeUnit>(*p.animationTimeScale)) {
            Parameters::AnimationTimeUnit animationTimeUnit =
                std::get<Parameters::AnimationTimeUnit>(*p.animationTimeScale);
            TimeUnit timeUnit;

            switch (animationTimeUnit) {
                case Parameters::AnimationTimeUnit::Nanosecond:
                    timeUnit = TimeUnit::Nanosecond;
                    break;
                case Parameters::AnimationTimeUnit::Microsecond:
                    timeUnit = TimeUnit::Microsecond;
                    break;
                case Parameters::AnimationTimeUnit::Millisecond:
                    timeUnit = TimeUnit::Millisecond;
                    break;
                case Parameters::AnimationTimeUnit::Second:
                    timeUnit = TimeUnit::Second;
                    break;
                case Parameters::AnimationTimeUnit::Minute:
                    timeUnit = TimeUnit::Minute;
                    break;
                default:
                    throw ghoul::MissingCaseException();
            }

            _geometry->setTimeScale(convertTime(1.0, timeUnit, TimeUnit::Second));
        }
        else {
            throw ghoul::MissingCaseException();
        }
    }

    if (p.animationMode.has_value()) {
        if (!_geometry->hasAnimation()) {
            LWARNING("Animation mode given to model without animation");
        }

        switch (*p.animationMode) {
            case Parameters::AnimationMode::LoopFromStart:
                _animationMode = AnimationMode::LoopFromStart;
                break;
            case Parameters::AnimationMode::LoopInfinitely:
                _animationMode = AnimationMode::LoopInfinitely;
                break;
            case Parameters::AnimationMode::BounceFromStart:
                _animationMode = AnimationMode::BounceFromStart;
                break;
            case Parameters::AnimationMode::BounceInfinitely:
                _animationMode = AnimationMode::BounceInfinitely;
                break;
            case Parameters::AnimationMode::Once:
                _animationMode = AnimationMode::Once;
                break;
            default:
                throw ghoul::MissingCaseException();
        }
    }

    if (p.modelTransform.has_value()) {
        _modelTransform = *p.modelTransform;
    }

    _ambientIntensity = p.ambientIntensity.value_or(_ambientIntensity);
    _diffuseIntensity = p.diffuseIntensity.value_or(_diffuseIntensity);
    _specularIntensity = p.specularIntensity.value_or(_specularIntensity);
    _performShading = p.performShading.value_or(_performShading);
    _disableDepthTest = p.disableDepthTest.value_or(_disableDepthTest);
    _disableFaceCulling = p.disableFaceCulling.value_or(_disableFaceCulling);

    if (p.lightSources.has_value()) {
        std::vector<ghoul::Dictionary> lightsources = *p.lightSources;

        for (const ghoul::Dictionary& lsDictionary : lightsources) {
            std::unique_ptr<LightSource> lightSource =
                LightSource::createFromDictionary(lsDictionary);
            _lightSourcePropertyOwner.addPropertySubOwner(lightSource.get());
            _lightSources.push_back(std::move(lightSource));
        }
    }

    if (_geometry->hasAnimation()) {
        addProperty(_enableAnimation);
    }

    addPropertySubOwner(_lightSourcePropertyOwner);
    addProperty(_ambientIntensity);
    addProperty(_diffuseIntensity);
    addProperty(_specularIntensity);
    addProperty(_performShading);
    addProperty(_disableFaceCulling);
    addProperty(_disableDepthTest);
    addProperty(_modelTransform);
    addProperty(_rotationVec);

    _rotationVec.onChange([this]() {
        _modelTransform = glm::mat4_cast(glm::quat(glm::radians(_rotationVec.value())));
    });

    _enableAnimation.onChange([this]() {
        if (!_geometry->hasAnimation()) {
            LWARNING("Attempting to enable animation for a model that does not have any");
        }
        else if (_enableAnimation && _animationStart.empty()) {
            LWARNING("Cannot enable animation without a given start time");
            _enableAnimation = false;
        }
        else {
            _geometry->enableAnimation(_enableAnimation);
        }
    });

    if (p.rotationVector.has_value()) {
        _rotationVec = *p.rotationVector;
    }

    _blendingFuncOption.addOption(DefaultBlending, "Default");
    _blendingFuncOption.addOption(AdditiveBlending, "Additive");
    _blendingFuncOption.addOption(PointsAndLinesBlending, "Points and Lines");
    _blendingFuncOption.addOption(PolygonBlending, "Polygon");
    _blendingFuncOption.addOption(ColorAddingBlending, "Color Adding");

    addProperty(_blendingFuncOption);

    if (p.blendingOption.has_value()) {
        const std::string blendingOpt = *p.blendingOption;
        _blendingFuncOption.set(BlendingMapping[blendingOpt]);
    }

    _enableOpacityBlending = p.enableOpacityBlending.value_or(_enableOpacityBlending);

    addProperty(_enableOpacityBlending);
}

bool RenderableModel::isReady() const {
    return _program;
}

void RenderableModel::initialize() {
    ZoneScoped

    if (_geometry->hasAnimation() && _enableAnimation && _animationStart.empty()) {
        LWARNING("Model with animation not given any start time");
    }
    else if (_geometry->hasAnimation() && !_enableAnimation) {
        LINFO("Model with deactivated animation was found. "
            "The animation can be activated by entering a start time in the asset file"
        );
    }

    for (const std::unique_ptr<LightSource>& ls : _lightSources) {
        ls->initialize();
    }
}

void RenderableModel::initializeGL() {
    ZoneScoped

    _program = BaseModule::ProgramObjectManager.request(
        ProgramName,
        []() -> std::unique_ptr<ghoul::opengl::ProgramObject> {
            return global::renderEngine->buildRenderProgram(
                ProgramName,
                absPath("${MODULE_BASE}/shaders/model_vs.glsl"),
                absPath("${MODULE_BASE}/shaders/model_fs.glsl")
            );
        }
    );

    ghoul::opengl::updateUniformLocations(*_program, _uniformCache, UniformNames);

    _geometry->initialize();
    _geometry->calculateBoundingRadius();
<<<<<<< HEAD
    setBoundingSphere(_geometry->boundingRadius());
=======
    setBoundingSphere(_geometry->boundingRadius() * _modelScale);
>>>>>>> 32b6a699
}

void RenderableModel::deinitializeGL() {
    _geometry->deinitialize();
    _geometry.reset();

    BaseModule::ProgramObjectManager.release(
        ProgramName,
        [](ghoul::opengl::ProgramObject* p) {
            global::renderEngine->removeRenderProgram(p);
        }
    );
    _program = nullptr;
}

void RenderableModel::render(const RenderData& data, RendererTasks&) {
    const double distanceToCamera = glm::distance(
        data.camera.positionVec3(),
        data.modelTransform.translation
    );

    // This distance will be enough to render the model as one pixel if the field of
    // view is 'fov' radians and the screen resolution is 'res' pixels.
    // Formula from RenderableGlobe
    constexpr double tfov = 0.5773502691896257;
    constexpr int res = 2880;
    const double maxDistance = res * boundingSphere() / tfov;

    if (distanceToCamera < maxDistance) {
        _program->activate();

        _program->setUniform(_uniformCache.opacity, _opacity);

        // Model transform and view transform needs to be in double precision
        const glm::dmat4 modelTransform =
            glm::translate(glm::dmat4(1.0), data.modelTransform.translation) * // Translation
            glm::dmat4(data.modelTransform.rotation) *  // Spice rotation
            glm::scale(glm::dmat4(1.0), glm::dvec3(data.modelTransform.scale)) *
            glm::scale(
                glm::dmat4(_modelTransform.value()),
                glm::dvec3(_modelScale) // Model scale unit
            );
        const glm::dmat4 modelViewTransform = data.camera.combinedViewMatrix() *
            modelTransform;

        int nLightSources = 0;
        _lightIntensitiesBuffer.resize(_lightSources.size());
        _lightDirectionsViewSpaceBuffer.resize(_lightSources.size());
        for (const std::unique_ptr<LightSource>& lightSource : _lightSources) {
            if (!lightSource->isEnabled()) {
                continue;
            }
            _lightIntensitiesBuffer[nLightSources] = lightSource->intensity();
            _lightDirectionsViewSpaceBuffer[nLightSources] =
                lightSource->directionViewSpace(data);

            ++nLightSources;
        }

        _program->setUniform(
            _uniformCache.nLightSources,
            nLightSources
        );
        _program->setUniform(
            _uniformCache.lightIntensities,
            _lightIntensitiesBuffer
        );
        _program->setUniform(
            _uniformCache.lightDirectionsViewSpace,
            _lightDirectionsViewSpaceBuffer
        );
        _program->setUniform(
            _uniformCache.modelViewTransform,
            glm::mat4(modelViewTransform)
        );

        glm::dmat4 normalTransform = glm::transpose(glm::inverse(modelViewTransform));

        _program->setUniform(
            _uniformCache.normalTransform,
            glm::mat4(normalTransform)
        );

        _program->setUniform(
            _uniformCache.projectionTransform,
            data.camera.projectionMatrix()
        );
        _program->setUniform(_uniformCache.ambientIntensity, _ambientIntensity);
        _program->setUniform(_uniformCache.diffuseIntensity, _diffuseIntensity);
        _program->setUniform(_uniformCache.specularIntensity, _specularIntensity);
        _program->setUniform(_uniformCache.performShading, _performShading);
        _program->setUniform(_uniformCache.opacityBlending, _enableOpacityBlending);

        if (_disableFaceCulling) {
            glDisable(GL_CULL_FACE);
        }

        glEnablei(GL_BLEND, 0);
        switch (_blendingFuncOption) {
            case DefaultBlending:
                glBlendFunc(GL_SRC_ALPHA, GL_ONE_MINUS_SRC_ALPHA);
                break;
            case AdditiveBlending:
                glBlendFunc(GL_ONE, GL_ONE);
                break;
            case PointsAndLinesBlending:
                glBlendFunc(GL_SRC_ALPHA, GL_ONE_MINUS_SRC_ALPHA);
                break;
            case PolygonBlending:
                glBlendFunc(GL_SRC_ALPHA_SATURATE, GL_ONE);
                break;
            case ColorAddingBlending:
                glBlendFunc(GL_SRC_COLOR, GL_DST_COLOR);
                break;
        };

        if (_disableDepthTest) {
            glDisable(GL_DEPTH_TEST);
        }

        _geometry->render(*_program);
        if (_disableFaceCulling) {
            glEnable(GL_CULL_FACE);
        }

        global::renderEngine->openglStateCache().resetBlendState();

        if (_disableDepthTest) {
            glEnable(GL_DEPTH_TEST);
        }

        _program->deactivate();
    }
}

void RenderableModel::update(const UpdateData& data) {
    if (_program->isDirty()) {
        _program->rebuildFromFile();
        ghoul::opengl::updateUniformLocations(*_program, _uniformCache, UniformNames);
    }

    if (_geometry->hasAnimation() && !_animationStart.empty()) {
        double relativeTime;
        double now = data.time.j2000Seconds();
        double startTime = data.time.convertTime(_animationStart);
        double duration = _geometry->animationDuration();

        // The animation works in a time range 0 to duration where 0 in the animation is
        // the given _animationStart time in OpenSpace. The time in OpenSpace then has to
        // be converted to the animation time range, so the animation knows which
        // keyframes it should interpolate between for each frame. The conversion is
        // done in different ways depending on the animation mode.
        // Explanation: s indicates start time, / indicates animation is played once forwards,
        // \ indicates animation is played once backwards, time moves to the right.
        switch (_animationMode) {
            case AnimationMode::LoopFromStart:
                // Start looping from the start time
                // s////
                relativeTime = std::fmod(now - startTime, duration);
                break;
            case AnimationMode::LoopInfinitely:
                // Loop both before and after the start time where the model is
                // in the initial position at the start time. std::fmod is not a
                // true modulo function, it just calculates the remainder of the division
                // which can be negative. To make it true modulo it is bumped up to
                // positive values when it is negative
                // //s//
                relativeTime = std::fmod(now - startTime, duration);
                if (relativeTime < 0.0) {
                    relativeTime += duration;
                }
                break;
            case AnimationMode::BounceFromStart:
                // Bounce from the start position. Bounce means to do the animation
                // and when it ends, play the animation in reverse to make sure the model
                // goes back to its initial position before starting again. Avoids a
                // visible jump from the last position to the first position when loop
                // starts again
                // s/\/\/\/\ 
                relativeTime =
                    duration - abs(fmod(now - startTime, 2 * duration) - duration);
                break;
            case AnimationMode::BounceInfinitely: {
                // Bounce both before and after the start time where the model is
                // in the initial position at the start time
                // /\/\s/\/\ 
                double modulo = fmod(now - startTime, 2 * duration);
                if (modulo < 0.0) {
                    modulo += 2 * duration;
                }
                relativeTime = duration - abs(modulo - duration);
                break;
            }
            case AnimationMode::Once:
                // Play animation once starting from the start time and stay at the
                // animation's last position when animation is over
                // s/
                relativeTime = now - startTime;
                if (relativeTime > duration) {
                    relativeTime = duration;
                }
                break;
            default:
                throw ghoul::MissingCaseException();
        }
        _geometry->update(relativeTime);
    }
}

}  // namespace openspace<|MERGE_RESOLUTION|>--- conflicted
+++ resolved
@@ -532,11 +532,7 @@
 
     _geometry->initialize();
     _geometry->calculateBoundingRadius();
-<<<<<<< HEAD
-    setBoundingSphere(_geometry->boundingRadius());
-=======
     setBoundingSphere(_geometry->boundingRadius() * _modelScale);
->>>>>>> 32b6a699
 }
 
 void RenderableModel::deinitializeGL() {
