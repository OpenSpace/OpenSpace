/*****************************************************************************************
 *                                                                                       *
 * OpenSpace                                                                             *
 *                                                                                       *
 * Copyright (c) 2014-2025                                                               *
 *                                                                                       *
 * Permission is hereby granted, free of charge, to any person obtaining a copy of this  *
 * software and associated documentation files (the "Software"), to deal in the Software *
 * without restriction, including without limitation the rights to use, copy, modify,    *
 * merge, publish, distribute, sublicense, and/or sell copies of the Software, and to    *
 * permit persons to whom the Software is furnished to do so, subject to the following   *
 * conditions:                                                                           *
 *                                                                                       *
 * The above copyright notice and this permission notice shall be included in all copies *
 * or substantial portions of the Software.                                              *
 *                                                                                       *
 * THE SOFTWARE IS PROVIDED "AS IS", WITHOUT WARRANTY OF ANY KIND, EXPRESS OR IMPLIED,   *
 * INCLUDING BUT NOT LIMITED TO THE WARRANTIES OF MERCHANTABILITY, FITNESS FOR A         *
 * PARTICULAR PURPOSE AND NONINFRINGEMENT. IN NO EVENT SHALL THE AUTHORS OR COPYRIGHT    *
 * HOLDERS BE LIABLE FOR ANY CLAIM, DAMAGES OR OTHER LIABILITY, WHETHER IN AN ACTION OF  *
 * CONTRACT, TORT OR OTHERWISE, ARISING FROM, OUT OF OR IN CONNECTION WITH THE SOFTWARE  *
 * OR THE USE OR OTHER DEALINGS IN THE SOFTWARE.                                         *
 ****************************************************************************************/

#include <modules/base/rendering/renderablemodel.h>

#include <modules/base/basemodule.h>
#include <modules/base/lightsource/scenegraphlightsource.h>
#include <modules/base/rendering/directionallightsource.h>
#include <openspace/documentation/documentation.h>
#include <openspace/documentation/verifier.h>
#include <openspace/engine/globals.h>
#include <openspace/engine/windowdelegate.h>
#include <openspace/events/event.h>
#include <openspace/events/eventengine.h>
#include <openspace/rendering/framebufferrenderer.h>
#include <openspace/rendering/renderengine.h>
#include <openspace/util/distanceconversion.h>
#include <openspace/util/time.h>
#include <openspace/util/timeconversion.h>
#include <openspace/util/updatestructures.h>
#include <openspace/scene/scene.h>
#include <openspace/scene/lightsource.h>
#include <ghoul/io/model/modelgeometry.h>

#include <ghoul/filesystem/filesystem.h>
#include <ghoul/logging/logmanager.h>
#include <ghoul/misc/invariants.h>
#include <ghoul/misc/profiling.h>
#include <ghoul/opengl/framebufferobject.h>
#include <ghoul/opengl/openglstatecache.h>
#include <ghoul/opengl/programobject.h>
#include <ghoul/opengl/textureunit.h>
#include <filesystem>
#include <optional>

namespace {
    constexpr std::string_view _loggerCat = "RenderableModel";
    constexpr std::string_view ProgramName = "ModelProgram";

    constexpr int DefaultBlending = 0;
    constexpr int AdditiveBlending = 1;
    constexpr int PointsAndLinesBlending = 2;
    constexpr int PolygonBlending = 3;
    constexpr int ColorAddingBlending = 4;

    std::map<std::string, int> BlendingMapping = {
        { "Default", DefaultBlending },
        { "Additive", AdditiveBlending },
        { "Points and Lines", PointsAndLinesBlending },
        { "Polygon", PolygonBlending },
        { "Color Adding", ColorAddingBlending }
    };

    constexpr glm::vec4 PosBufferClearVal = glm::vec4(1e32, 1e32, 1e32, 1.f);

    constexpr std::array<const char*, 27> UniformNames = {
        "modelViewTransform", "projectionTransform", "normalTransform", "meshTransform",
        "meshNormalTransform", "ambientIntensity", "diffuseIntensity",
        "specularIntensity", "specularPower", "performShading", "use_forced_color", "has_texture_diffuse",
        "has_texture_normal", "has_texture_specular", "has_color_specular",
        "texture_diffuse", "texture_normal", "texture_specular", "color_diffuse",
        "color_specular", "opacity", "nLightSources", "lightDirectionsViewSpace",
        "lightIntensities", "performManualDepthTest", "gBufferDepthTexture", "resolution"
    };

    constexpr std::array<const char*, 5> UniformOpacityNames = {
        "opacity", "colorTexture", "depthTexture", "viewport", "resolution"
    };

    constexpr openspace::properties::Property::PropertyInfo EnableAnimationInfo = {
        "EnableAnimation",
        "Enable animation",
        "Enable or disable the animation for the model if it has any.",
        openspace::properties::Property::Visibility::User
    };

    constexpr openspace::properties::Property::PropertyInfo AmbientIntensityInfo = {
        "AmbientIntensity",
        "Ambient intensity",
        "A multiplier for ambient lighting.",
        openspace::properties::Property::Visibility::User
    };

    constexpr openspace::properties::Property::PropertyInfo DiffuseIntensityInfo = {
        "DiffuseIntensity",
        "Diffuse intensity",
        "A multiplier for diffuse lighting.",
        openspace::properties::Property::Visibility::User
    };

    constexpr openspace::properties::Property::PropertyInfo SpecularIntensityInfo = {
        "SpecularIntensity",
        "Specular intensity",
        "A multiplier for specular lighting.",
        openspace::properties::Property::Visibility::User
    };

    constexpr openspace::properties::Property::PropertyInfo SpecularPowerInfo = {
        "SpecularPower",
        "Specular Power",
        "Power factor for specular component, higher value gives narrower specularity",
        // @VISIBILITY(2.4)
        openspace::properties::Property::Visibility::User
    };

    constexpr openspace::properties::Property::PropertyInfo ShadingInfo = {
        "PerformShading",
        "Perform shading",
        "Determines whether shading should be applied to this model, based on the "
        "provided list of light sources. If false, the model will be fully illuminated.",
        openspace::properties::Property::Visibility::User
    };

    constexpr openspace::properties::Property::PropertyInfo EnableFaceCullingInfo = {
        "EnableFaceCulling",
        "Enable face culling",
        "Enable OpenGL automatic face culling optimization.",
        openspace::properties::Property::Visibility::AdvancedUser
    };

    constexpr openspace::properties::Property::PropertyInfo ModelTransformInfo = {
        "ModelTransform",
        "Model transform",
        "An extra model transform matrix that is applied to the model before all other "
        "transformations are applied.",
        openspace::properties::Property::Visibility::Developer
    };

    constexpr openspace::properties::Property::PropertyInfo PivotInfo = {
        "Pivot",
        "Pivot",
        "A vector that moves the place of origin for the model.",
        openspace::properties::Property::Visibility::AdvancedUser
    };

    constexpr openspace::properties::Property::PropertyInfo ModelScaleInfo = {
        "ModelScale",
        "Model scale",
        "The scale of the model. If a numeric value is provided in the asset file, the "
        "scale will be that exact value. If instead a unit name is provided, this is the "
        "value that that name represents. For example 'Centimeter' becomes 0.01.",
        openspace::properties::Property::Visibility::AdvancedUser
    };

    constexpr openspace::properties::Property::PropertyInfo RotationVecInfo = {
        "RotationVector",
        "Rotation vector",
        "A rotation vector with Euler angles, specified in degrees.",
        openspace::properties::Property::Visibility::AdvancedUser
    };

    constexpr openspace::properties::Property::PropertyInfo LightSourcesInfo = {
        "LightSources",
        "Light sources",
        "A list of light sources that this model should accept light from.",
        openspace::properties::Property::Visibility::AdvancedUser
    };

    constexpr openspace::properties::Property::PropertyInfo EnableDepthTestInfo = {
        "EnableDepthTest",
        "Enable depth test",
        "If true, depth testing is enabled for the model. This means that parts of the "
        "model that are occluded by other parts will not be rendered. If disabled, the "
        "depth of the model part will not be taken into account in rendering and some "
        "parts that should be hidden behind a model might be rendered in front.",
        openspace::properties::Property::Visibility::AdvancedUser
    };

    constexpr openspace::properties::Property::PropertyInfo RenderWireframeInfo = {
        "RenderWireframe",
        "Enable Wireframe Rendering",
        "Enable Wireframe rendering for the Model",
        openspace::properties::Property::Visibility::AdvancedUser
    };

    constexpr openspace::properties::Property::PropertyInfo UseCacheInfo = {
        "UseCache",
        "Enable model caching",
        "Enable cache for the Model",
        openspace::properties::Property::Visibility::AdvancedUser
    };

    constexpr openspace::properties::Property::PropertyInfo CastShadowInfo = {
        "CastShadow",
        "Cast shadow",
        "Enable model to cast shadow on its parent renderable",
    };

    constexpr openspace::properties::Property::PropertyInfo FrustumSizeInfo = {
        "FrustumSize",
        "Size of the depth-pass view frustum",
        "Sets the width & height (effectively left/right & top/bottom)"
        " of the depth-pass view frustum, z-near & z-far are calculated.",
        openspace::properties::Property::Visibility::AdvancedUser
    };

    constexpr openspace::properties::Property::PropertyInfo BlendingOptionInfo = {
        "BlendingOption",
        "Blending options",
        "Controls the blending function used to calculate the colors of the model with "
        "respect to the opacity.",
        openspace::properties::Property::Visibility::AdvancedUser
    };

<<<<<<< HEAD
    constexpr openspace::properties::Property::PropertyInfo UseOverrideColorInfo = {
        "UseOverrideColor",
        "Use Override Color",
        "Wether or not to render model with a single color.",
        openspace::properties::Property::Visibility::AdvancedUser
    };

    constexpr openspace::properties::Property::PropertyInfo OverrideColorInfo = {
        "OverrideColor",
        "Override Color",
        "The single color to use for entire model (RGBA).",
        openspace::properties::Property::Visibility::AdvancedUser
    };

=======
    // This `Renderable` shows a three-dimensional model. The provided model may contain
    // textures and animations and is affected by the optionally-provided light sources.
    // Each model's scale can be adapted by the `ModelScale` and `InvertModelScale`
    // parameters to account for discrepancies in the units that a model was created in.
    // See the Documentation page "Scaling of models" for more detailed information.
    //
    // Limitation: At the time, only animations of the "Keyframe" type are supported. See
    // each specific model format to see if it supports that type of animation.
>>>>>>> 97135002
    struct [[codegen::Dictionary(RenderableModel)]] Parameters {
        // The file or files that should be loaded in this RenderableModel. Most common
        // model formats, such as .obj, .fbx, or .gltf. For a full list of supported file
        // formats, see https://github.com/assimp/assimp/blob/master/doc/Fileformats.md
        std::filesystem::path geometryFile;

        // The scale of the model. For example, if the model is in centimeters then
        // `ModelScale = 'Centimeter'` or `ModelScale = 0.01`. The value that this needs
        // to be in order for the model to be in the correct scale relative to the rest
        // of OpenSpace can be tricky to find. Essentially, it depends on the model
        // software that the model was created with and the original intention of the
        // modeler.
        std::optional<std::variant<std::string, double>> modelScale;

        // By default the given `ModelScale` is used to scale down the model. By setting
        // this setting to true the scaling is inverted to that the model is instead
        // scaled up with the given `ModelScale`.
        std::optional<bool> invertModelScale;

        // Set if invisible parts (parts with no textures or materials) of the model
        // should be forced to render or not.
        std::optional<bool> forceRenderInvisible;

        // [[codegen::verbatim(EnableAnimationInfo.description)]]
        std::optional<bool> enableAnimation;

        // The date and time that the model animation should start.
        // In format `'YYYY MM DD hh:mm:ss'`.
        std::optional<std::string> animationStartTime [[codegen::datetime()]];

        // The time scale for the animation relative to seconds. For example, if the
        // animation is in milliseconds then `AnimationTimeScale = 0.001` or
        // `AnimationTimeScale = \"Millisecond\"`.
        std::optional<std::variant<std::string, float>> animationTimeScale;

        enum class AnimationMode {
            Once,
            LoopFromStart,
            LoopInfinitely,
            BounceFromStart,
            BounceInfinitely
        };

        // The mode of how the animation should be played back. Default is that the
        // animation is played back once at the start time.
        std::optional<AnimationMode> animationMode;

        // [[codegen::verbatim(AmbientIntensityInfo.description)]]
        std::optional<float> ambientIntensity;

        // [[codegen::verbatim(DiffuseIntensityInfo.description)]]
        std::optional<float> diffuseIntensity;

        // [[codegen::verbatim(SpecularIntensityInfo.description)]]
        std::optional<float> specularIntensity;

        // [[codegen::verbatim(SpecularPowerInfo.description)]]
        std::optional<float> specularPower;

        // [[codegen::verbatim(ShadingInfo.description)]]
        std::optional<bool> performShading;

        // [[codegen::verbatim(EnableFaceCullingInfo.description)]]
        std::optional<bool> enableFaceCulling;

        // [[codegen::verbatim(ModelTransformInfo.description)]]
        std::optional<glm::dmat4x4> modelTransform;

        // [[codegen::verbatim(PivotInfo.description)]]
        std::optional<glm::vec3> pivot;

        // [[codegen::verbatim(RotationVecInfo.description)]]
        std::optional<glm::dvec3> rotationVector;

        // [[codegen::verbatim(LightSourcesInfo.description)]]
        std::optional<std::vector<ghoul::Dictionary>> lightSources
            [[codegen::reference("core_light_source")]];

        // [[codegen::verbatim(EnableDepthTestInfo.description)]]
        std::optional<bool> enableDepthTest;

        // [[codegen::verbatim(RenderWireframeInfo.description)]]
        std::optional<bool> renderWireframe;

        // [[codegen::verbatim(FrustumSizeInfo.description)]]
        std::optional<float> frustumSize;

        // [[codegen::verbatim(BlendingOptionInfo.description)]]
        std::optional<std::string> blendingOption;

        // The path to a vertex shader program to use instead of the default shader.
        std::optional<std::filesystem::path> vertexShader;

        // The path to a fragment shader program to use instead of the default shader.
        std::optional<std::filesystem::path> fragmentShader;

        // [[codegen::verbatim(UseCacheInfo.description)]]
        std::optional<bool> useCache;

        // [[codegen::verbatim(CastShadowInfo.description)]]
        std::optional<bool> castShadow;

        std::optional<std::string> lightSource;

        std::optional<std::string> shadowGroup;

        // [[codegen::verbatim(UseOverrideColorInfo.description)]]
        std::optional<bool> useOverrideColor;

        // [[codegen::verbatim(OverrideColorInfo.description)]]
        std::optional<glm::vec4> overrideColor;
    };
#include "renderablemodel_codegen.cpp"
} // namespace

namespace openspace {

documentation::Documentation RenderableModel::Documentation() {
    return codegen::doc<Parameters>("base_renderable_model");
}

RenderableModel::RenderableModel(const ghoul::Dictionary& dictionary)
    : Renderable(dictionary, { .automaticallyUpdateRenderBin = false })
    , _enableAnimation(EnableAnimationInfo, false)
    , _ambientIntensity(AmbientIntensityInfo, 0.2f, 0.f, 1.f)
    , _diffuseIntensity(DiffuseIntensityInfo, 1.f, 0.f, 1.f)
    , _specularIntensity(SpecularIntensityInfo, 1.f, 0.f, 1.f)
    , _specularPower(SpecularPowerInfo, 100.f, 0.5f, 100.f)
    , _performShading(ShadingInfo, true)
    , _enableFaceCulling(EnableFaceCullingInfo, true)
    , _modelTransform(
        ModelTransformInfo,
        glm::dmat4(1.0),
        glm::dmat4(
            -1.0, -1.0, -1.0, -1.0,
            -1.0, -1.0, -1.0, -1.0,
            -1.0, -1.0, -1.0, -1.0,
            -1.0, -1.0, -1.0, -1.0
        ),
        glm::dmat4(
            1.0, 1.0, 1.0, 1.0,
            1.0, 1.0, 1.0, 1.0,
            1.0, 1.0, 1.0, 1.0,
            1.0, 1.0, 1.0, 1.0
        )
    )
    , _pivot(
        PivotInfo,
        glm::vec3(0.f),
        glm::vec3(-std::numeric_limits<float>::max()),
        glm::vec3(std::numeric_limits<float>::max())
    )
    , _modelScale(ModelScaleInfo, 1.0, std::numeric_limits<double>::epsilon(), 4e+27)
    , _rotationVec(RotationVecInfo, glm::dvec3(0.0), glm::dvec3(0.0), glm::dvec3(360.0))
    , _enableDepthTest(EnableDepthTestInfo, true)
<<<<<<< HEAD
    , _renderWireframe(RenderWireframeInfo, false)
    , _frustumSize(FrustumSizeInfo, 1.f)
    , _useCache(UseCacheInfo, true)
    , _castShadow(CastShadowInfo, false)
    , _blendingFuncOption(
        BlendingOptionInfo,
        properties::OptionProperty::DisplayType::Dropdown
    )
=======
    , _blendingFuncOption(BlendingOptionInfo)
>>>>>>> 97135002
    , _lightSourcePropertyOwner({ "LightSources", "Light Sources" })
    , _useOverrideColor(UseOverrideColorInfo, false)
    , _overrideColor(OverrideColorInfo, glm::vec4(0, 0, 0, 1))
{
    const Parameters p = codegen::bake<Parameters>(dictionary);

    addProperty(Fadeable::_opacity);

    _forceRenderInvisible = p.forceRenderInvisible.value_or(_forceRenderInvisible);
    if (p.forceRenderInvisible.has_value() && !_forceRenderInvisible) {
        // Asset file have specifically said to not render invisible parts, do not notify
        // in the log if invisible parts are detected and dropped
        _notifyInvisibleDropped = false;
    }

    _file = p.geometryFile;
    if (!std::filesystem::exists(_file)) {
        throw ghoul::RuntimeError(std::format("Cannot find model file '{}'", _file));
    }

    _invertModelScale = p.invertModelScale.value_or(_invertModelScale);

    if (p.modelScale.has_value()) {
        if (std::holds_alternative<std::string>(*p.modelScale)) {
            const std::string stringUnit = std::get<std::string>(*p.modelScale);

            // Find matching unit name in list of supported unit names
            if (isValidDistanceUnitName(stringUnit)) {
                DistanceUnit distanceUnit = distanceUnitFromString(stringUnit);
                _modelScale = toMeter(distanceUnit);
            }
            else {
                LERROR(std::format(
                    "The given unit name '{}' does not match any currently supported "
                    "unit names", stringUnit
                ));
                _modelScale = 1.0;
            }
        }
        else if (std::holds_alternative<double>(*p.modelScale)) {
            _modelScale = std::get<double>(*p.modelScale);
        }
        else {
            throw ghoul::MissingCaseException();
        }

        if (_invertModelScale) {
            _modelScale = 1.0 / _modelScale;
        }
    }

    _modelTransform = p.modelTransform.value_or(_modelTransform);
    _pivot = p.pivot.value_or(_pivot);
    _animationStart = p.animationStartTime.value_or(_animationStart);
    _enableAnimation = p.enableAnimation.value_or(_enableAnimation);

    if (p.animationTimeScale.has_value()) {
        if (std::holds_alternative<float>(*p.animationTimeScale)) {
            _animationTimeScale = std::get<float>(*p.animationTimeScale);
        }
        else if (std::holds_alternative<std::string>(*p.animationTimeScale)) {
            const std::string stringUnit = std::get<std::string>(*p.animationTimeScale);

            if (isValidTimeUnitName(stringUnit)) {
                TimeUnit timeUnit = timeUnitFromString(stringUnit);
                _animationTimeScale = convertTime(1.0, timeUnit, TimeUnit::Second);
            }
            else {
                LERROR(std::format(
                    "The given unit name '{}' does not match any currently supported "
                    "unit names", stringUnit
                ));
                _animationTimeScale = 1.0;
            }
        }
        else {
            throw ghoul::MissingCaseException();
        }
    }

    if (p.animationMode.has_value()) {
        switch (*p.animationMode) {
            case Parameters::AnimationMode::LoopFromStart:
                _animationMode = AnimationMode::LoopFromStart;
                break;
            case Parameters::AnimationMode::LoopInfinitely:
                _animationMode = AnimationMode::LoopInfinitely;
                break;
            case Parameters::AnimationMode::BounceFromStart:
                _animationMode = AnimationMode::BounceFromStart;
                break;
            case Parameters::AnimationMode::BounceInfinitely:
                _animationMode = AnimationMode::BounceInfinitely;
                break;
            case Parameters::AnimationMode::Once:
                _animationMode = AnimationMode::Once;
                break;
        }
    }

    _ambientIntensity = p.ambientIntensity.value_or(_ambientIntensity);
    _diffuseIntensity = p.diffuseIntensity.value_or(_diffuseIntensity);
    _specularIntensity = p.specularIntensity.value_or(_specularIntensity);
    _specularPower = p.specularPower.value_or(_specularPower);
    _performShading = p.performShading.value_or(_performShading);
    _enableDepthTest = p.enableDepthTest.value_or(_enableDepthTest);
    _enableFaceCulling = p.enableFaceCulling.value_or(_enableFaceCulling);
    _renderWireframe = p.renderWireframe.value_or(_renderWireframe);
    _frustumSize = p.frustumSize.value_or(_frustumSize);

    _vertexShaderPath = p.vertexShader.value_or(_vertexShaderPath);
    _fragmentShaderPath = p.fragmentShader.value_or(_fragmentShaderPath);

    if (p.lightSources.has_value()) {
        const std::vector<ghoul::Dictionary> lightsources = *p.lightSources;

        for (const ghoul::Dictionary& lsDictionary : lightsources) {
            std::unique_ptr<LightSource> lightSource =
                LightSource::createFromDictionary(lsDictionary);
            _lightSourcePropertyOwner.addPropertySubOwner(lightSource.get());
            _lightSources.push_back(std::move(lightSource));
        }
    }

    _useCache = p.useCache.value_or(_useCache);
    _castShadow = p.castShadow.value_or(_castShadow);
    _lightSource = p.lightSource.value_or("");
    _shadowGroup = p.shadowGroup.value_or("");
    _useOverrideColor = p.useOverrideColor.value_or(_useOverrideColor);
    _overrideColor = p.overrideColor.value_or(_overrideColor);

    addProperty(_enableAnimation);
    addPropertySubOwner(_lightSourcePropertyOwner);
    addProperty(_ambientIntensity);
    addProperty(_diffuseIntensity);
    addProperty(_specularIntensity);
    addProperty(_specularPower);
    addProperty(_performShading);
    addProperty(_enableFaceCulling);
    addProperty(_enableDepthTest);
    addProperty(_renderWireframe);
    addProperty(_castShadow);
    addProperty(_frustumSize);
    addProperty(_modelTransform);
    addProperty(_pivot);
    addProperty(_rotationVec);
    addProperty(_useCache);
    addProperty(_useOverrideColor);
    addProperty(_overrideColor);

    addProperty(_modelScale);
    _modelScale.setExponent(20.f);

    _autoSizeFrustum = !p.frustumSize.has_value();

    _modelScale.onChange([this]() {
        if (!_geometry) {
            LWARNING(std::format(
                "Cannot set scale for model '{}': not loaded yet", _file
            ));
            return;
        }

        setBoundingSphere(_geometry->boundingRadius() * _modelScale);

        // Set Interaction sphere size to be 10% of the bounding sphere
        setInteractionSphere(boundingSphere() * 0.1);

        if (_autoSizeFrustum) {
            const float radius = _geometry->boundingRadius() * _modelScale;
            _frustumSize = radius;
            _frustumSize.setMinValue(radius * .1f);
            _frustumSize.setMaxValue(radius * 3.f);
        }
    });

    _rotationVec.onChange([this]() {
        _modelTransform = glm::mat4_cast(glm::quat(glm::radians(_rotationVec.value())));
    });

    _enableAnimation.onChange([this]() {
        if (!_modelHasAnimation) {
            LWARNING(std::format(
                "Cannot enable animation for model '{}': it does not have any", _file
            ));
        }
        else if (_enableAnimation && _animationStart.empty()) {
            LWARNING(std::format(
                "Cannot enable animation for model '{}': it does not have a start time",
                _file
            ));
            _enableAnimation = false;
        }
        else {
            if (!_geometry) {
                LWARNING(std::format(
                    "Cannot enable animation for model '{}': not loaded yet", _file
                ));
                return;
            }
            _geometry->enableAnimation(_enableAnimation);
        }
    });

    _castShadow.onChange([this]() {
        if (_castShadow) {
            createDepthMapResources();
        }
        else {
            releaseDepthMapResources();
        }

        // To update list of shadowers for our parent
        global::eventEngine->publishEvent<events::CustomEvent>("Cast Shadow Changed", "nada");
    });

    if (p.rotationVector.has_value()) {
        _rotationVec = *p.rotationVector;
    }

    _blendingFuncOption.addOption(DefaultBlending, "Default");
    _blendingFuncOption.addOption(AdditiveBlending, "Additive");
    _blendingFuncOption.addOption(PolygonBlending, "Polygon");
    _blendingFuncOption.addOption(ColorAddingBlending, "Color Adding");

    addProperty(_blendingFuncOption);

    if (p.blendingOption.has_value()) {
        const std::string blendingOpt = *p.blendingOption;
        _blendingFuncOption = BlendingMapping[blendingOpt];
    }

    _originalRenderBin = renderBin();
}

bool RenderableModel::isReady() const {
    return _program && _quadProgram && (!_castShadow || _depthMapProgram);
}

void RenderableModel::initialize() {
    ZoneScoped;

    for (const std::unique_ptr<LightSource>& ls : _lightSources) {
        ls->initialize();
    }

    if (_lightSource.size() > 0) {
        SceneGraphNode* node = global::renderEngine->scene()->sceneGraphNode(_lightSource);
        if (node != nullptr) {
            DirectionalLightSource* src = dynamic_cast<DirectionalLightSource*>(node->renderable());
            if (src != nullptr) {
                src->registerShadowCaster(_shadowGroup, parent()->identifier());
            }
        }
    }
}

void RenderableModel::initializeGL() {
    ZoneScoped;

    // Load model
    _geometry = ghoul::io::ModelReader::ref().loadModel(
        _file,
        ghoul::io::ModelReader::ForceRenderInvisible(_forceRenderInvisible),
        ghoul::io::ModelReader::NotifyInvisibleDropped(_notifyInvisibleDropped),
        _useCache
    );
    _modelHasAnimation = _geometry->hasAnimation();

    // @TODO (abock, 2023-06-03) Leaving this here to address issue #2731. The
    // _modelHasAnimation has not been set to true in the constructor causing the
    // `enableAnimation` function not to be called
    if (_enableAnimation) {
        _geometry->enableAnimation(true);
    }

    if (!_modelHasAnimation) {
        if (!_animationStart.empty()) {
            LWARNING(std::format(
                "Animation start time given to model '{}' without animation", _file
            ));
        }

        if (_enableAnimation) {
            LWARNING(std::format(
                "Cannot enable animation for model '{}': it does not have any", _file
            ));
            _enableAnimation = false;
        }

        _enableAnimation.setReadOnly(true);
    }
    else {
        if (_enableAnimation && _animationStart.empty()) {
            LWARNING(std::format(
                "Cannot enable animation for model '{}': it does not have a start time",
                _file
            ));
        }
        else if (!_enableAnimation) {
            LINFO(std::format(
                "Model '{}' with deactivated animation was found. The animation can be "
                "activated by entering a start time in the asset file", _file
            ));
        }

        // Set animation settings
        _geometry->setTimeScale(static_cast<float>(_animationTimeScale));
    }

    // Initialize shaders
    std::string program = std::string(ProgramName);
    if (!_vertexShaderPath.empty()) {
        program += "|vs=" + _vertexShaderPath.string();
    }
    if (!_fragmentShaderPath.empty()) {
        program += "|fs=" + _fragmentShaderPath.string();
    }
    _program = BaseModule::ProgramObjectManager.request(
        program,
        [this, program]() -> std::unique_ptr<ghoul::opengl::ProgramObject> {
            const std::filesystem::path vs =
                _vertexShaderPath.empty() ?
                absPath("${MODULE_BASE}/shaders/model_vs.glsl") :
                _vertexShaderPath;
            const std::filesystem::path fs =
                _fragmentShaderPath.empty() ?
                absPath("${MODULE_BASE}/shaders/model_fs.glsl") :
                _fragmentShaderPath;

            return global::renderEngine->buildRenderProgram(program, vs, fs);
        }
    );
    // We don't really know what kind of shader the user provides us with, so we can't
    // make the assumption that we are going to use all uniforms
    _program->setIgnoreUniformLocationError(
        ghoul::opengl::ProgramObject::IgnoreError::Yes
    );

    ghoul::opengl::updateUniformLocations(*_program, _uniformCache);

    _quadProgram = BaseModule::ProgramObjectManager.request(
        "ModelOpacityProgram",
        [&]() -> std::unique_ptr<ghoul::opengl::ProgramObject> {
            const std::filesystem::path vs =
                absPath("${MODULE_BASE}/shaders/modelOpacity_vs.glsl");
            const std::filesystem::path fs =
                absPath("${MODULE_BASE}/shaders/modelOpacity_fs.glsl");

            return global::renderEngine->buildRenderProgram(
                "ModelOpacityProgram",
                vs,
                fs
            );
        }
    );
    ghoul::opengl::updateUniformLocations(*_quadProgram, _uniformOpacityCache);

    // Screen quad VAO
    constexpr std::array<GLfloat, 24> QuadVtx = {
        // x     y     s     t
        -1.f, -1.f,  0.f,  0.f,
         1.f,  1.f,  1.f,  1.f,
        -1.f,  1.f,  0.f,  1.f,
        -1.f, -1.f,  0.f,  0.f,
         1.f, -1.f,  1.f,  0.f,
         1.f,  1.f,  1.f,  1.f
    };

    glGenVertexArrays(1, &_quadVao);
    glBindVertexArray(_quadVao);

    glGenBuffers(1, &_quadVbo);
    glBindBuffer(GL_ARRAY_BUFFER, _quadVbo);

    glBufferData(GL_ARRAY_BUFFER, sizeof(QuadVtx), QuadVtx.data(), GL_STATIC_DRAW);
    glEnableVertexAttribArray(0);
    glVertexAttribPointer(0, 2, GL_FLOAT, GL_FALSE, 4 * sizeof(GLfloat), nullptr);
    glEnableVertexAttribArray(1);
    glVertexAttribPointer(
        1,
        2,
        GL_FLOAT,
        GL_FALSE,
        4 * sizeof(GLfloat),
        reinterpret_cast<void*>(2 * sizeof(GLfloat))
    );

    // Generate textures and the frame buffer
    glGenFramebuffers(1, &_framebuffer);

    // Bind textures to the framebuffer
    glBindFramebuffer(GL_FRAMEBUFFER, _framebuffer);
    glFramebufferTexture(
        GL_FRAMEBUFFER,
        GL_COLOR_ATTACHMENT0,
        global::renderEngine->renderer().additionalColorTexture1(),
        0
    );
    glFramebufferTexture(
        GL_FRAMEBUFFER,
        GL_COLOR_ATTACHMENT1,
        global::renderEngine->renderer().additionalColorTexture2(),
        0
    );
    glFramebufferTexture(
        GL_FRAMEBUFFER,
        GL_COLOR_ATTACHMENT2,
        global::renderEngine->renderer().additionalColorTexture3(),
        0
    );
    glFramebufferTexture(
        GL_FRAMEBUFFER,
        GL_DEPTH_ATTACHMENT,
        global::renderEngine->renderer().additionalDepthTexture(),
        0
    );

    if (glbinding::Binding::ObjectLabel.isResolved()) {
        glObjectLabel(GL_FRAMEBUFFER, _framebuffer, -1, "RenderableModel Framebuffer");
    }

    // Check status
    const GLenum status = glCheckFramebufferStatus(GL_FRAMEBUFFER);
    if (status != GL_FRAMEBUFFER_COMPLETE) {
        LERROR("Framebuffer is not complete");
    }
    glBindFramebuffer(GL_FRAMEBUFFER, 0);

    // Initialize geometry
    _geometry->initialize();
    _geometry->calculateBoundingRadius();
    setBoundingSphere(_geometry->boundingRadius() * _modelScale);

    if (_autoSizeFrustum) {
        const float radius = _geometry->boundingRadius() * _modelScale;
        _frustumSize = radius;
        _frustumSize.setMinValue(radius * .1f);
        _frustumSize.setMaxValue(radius * 3.f);
    }

    // Set Interaction sphere size to be 10% of the bounding sphere
    setInteractionSphere(boundingSphere() * 0.1);

    if (_castShadow) {
        createDepthMapResources();
    }
}

void RenderableModel::deinitializeGL() {
    _geometry->deinitialize();
    _geometry.reset();

    glDeleteFramebuffers(1, &_framebuffer);

    glDeleteBuffers(1, &_quadVbo);
    glDeleteVertexArrays(1, &_quadVao);

    std::string program = std::string(ProgramName);
    if (!_vertexShaderPath.empty()) {
        program += "|vs=" + _vertexShaderPath.string();
    }
    if (!_fragmentShaderPath.empty()) {
        program += "|fs=" + _fragmentShaderPath.string();
    }
    BaseModule::ProgramObjectManager.release(
        program,
        [](ghoul::opengl::ProgramObject* p) {
            global::renderEngine->removeRenderProgram(p);
        }
    );

    BaseModule::ProgramObjectManager.release(
        "ModelOpacityProgram",
        [](ghoul::opengl::ProgramObject* p) {
            global::renderEngine->removeRenderProgram(p);
        }
    );

    _program = nullptr;
    _quadProgram = nullptr;
    ghoul::opengl::FramebufferObject::deactivate();

    if (_castShadow) {
        releaseDepthMapResources();
    }
}

void RenderableModel::createDepthMapResources() {
    _depthMapProgram = BaseModule::ProgramObjectManager.request(
        "ModelDepthMapProgram",
        [&]() -> std::unique_ptr<ghoul::opengl::ProgramObject> {
            std::filesystem::path vs =
                absPath("${MODULE_BASE}/shaders/model_depth_vs.glsl");
            std::filesystem::path fs =
                absPath("${MODULE_BASE}/shaders/model_depth_fs.glsl");

            std::unique_ptr<ghoul::opengl::ProgramObject> prog =
                global::renderEngine->buildRenderProgram(
                    "ModelDepthMapProgram",
                    vs,
                    fs
                );
            prog->setIgnoreAttributeLocationError(
                ghoul::opengl::ProgramObject::IgnoreError::Yes
            );
            prog->setIgnoreUniformLocationError(
                ghoul::opengl::ProgramObject::IgnoreError::Yes
            );
            return prog;
        }
    );
}

void RenderableModel::releaseDepthMapResources() {
    if (_depthMapProgram) {
        BaseModule::ProgramObjectManager.release(
            _depthMapProgram->name(),
            [](ghoul::opengl::ProgramObject* p) {
                global::renderEngine->removeRenderProgram(p);
            }
        );
    }
}

void RenderableModel::render(const RenderData& data, RendererTasks&) {
    const double distanceToCamera = glm::distance(
        data.camera.positionVec3(),
        data.modelTransform.translation
    );

    // This distance will be enough to render the model as one pixel if the field of
    // view is 'fov' radians and the screen resolution is 'res' pixels.
    // Formula from RenderableGlobe
    constexpr double tfov = 0.5773502691896257;
    constexpr int res = 2880;

    // @TODO (malej 13-APR-23): This should only use the boundingSphere function once
    // that takes the gui scale into account too for all renderables
    const double maxDistance =
        res * boundingSphere() * glm::compMax(data.modelTransform.scale) / tfov;

    // Don't render if model is too far away
    if (distanceToCamera >= maxDistance) {
        return;
    }

    _program->activate();

    // Model transform and view transform needs to be in double precision
    glm::dmat4 modelTransform = calcModelTransform(data);
    modelTransform = glm::translate(modelTransform, glm::dvec3(_pivot.value()));
    modelTransform *= glm::scale(_modelTransform.value(), glm::dvec3(_modelScale));
    const glm::dmat4 modelViewTransform = calcModelViewTransform(data, modelTransform);

    int nLightSources = 0;
    _lightIntensitiesBuffer.resize(_lightSources.size());
    _lightDirectionsViewSpaceBuffer.resize(_lightSources.size());
    for (const std::unique_ptr<LightSource>& lightSource : _lightSources) {
        if (!lightSource->isEnabled()) {
            continue;
        }
        _lightIntensitiesBuffer[nLightSources] = lightSource->intensity();
        _lightDirectionsViewSpaceBuffer[nLightSources] =
            lightSource->directionViewSpace(data);

        ++nLightSources;
    }

    if (_uniformCache.performShading != -1) {
        _program->setUniform(_uniformCache.performShading, _performShading);
    }

    if (_performShading) {
        _program->setUniform(
            _uniformCache.nLightSources,
            nLightSources
        );
        _program->setUniform(
            _uniformCache.lightIntensities,
            _lightIntensitiesBuffer
        );
        _program->setUniform(
            _uniformCache.lightDirectionsViewSpace,
            _lightDirectionsViewSpaceBuffer
        );

        _program->setUniform(_uniformCache.ambientIntensity, _ambientIntensity);
        _program->setUniform(_uniformCache.diffuseIntensity, _diffuseIntensity);
        _program->setUniform(_uniformCache.specularIntensity, _specularIntensity);
        _program->setUniform(_uniformCache.specularPower, _specularPower);
    }

    _program->setUniform(
        _uniformCache.modelViewTransform,
        glm::mat4(modelViewTransform)
    );

    const glm::dmat4 normalTransform = glm::transpose(glm::inverse(modelViewTransform));

    _program->setUniform(
        _uniformCache.normalTransform,
        glm::mat4(normalTransform)
    );

    _program->setUniform(
        _uniformCache.projectionTransform,
        data.camera.projectionMatrix()
    );

    if (!_enableFaceCulling) {
        glDisable(GL_CULL_FACE);
    }

    // Configure blending
    glEnablei(GL_BLEND, 0);
    switch (_blendingFuncOption) {
        case DefaultBlending:
            glBlendFunc(GL_SRC_ALPHA, GL_ONE_MINUS_SRC_ALPHA);
            break;
        case AdditiveBlending:
            glBlendFunc(GL_ONE, GL_ONE);
            break;
        case PolygonBlending:
            glBlendFunc(GL_SRC_ALPHA_SATURATE, GL_ONE);
            break;
        case ColorAddingBlending:
            glBlendFunc(GL_SRC_COLOR, GL_DST_COLOR);
            break;
    }

    if (!_enableDepthTest) {
        glDisable(GL_DEPTH_TEST);
    }

    // does only really need to be set when _castShadow changes
    _program->setUniform("has_shadow_depth_map", _castShadow);

    if (_castShadow) {
        /*_program->setUniform("model", modelTransform);
        _program->setUniform("light_vp", _lightVP);
        _program->setUniform("inv_vp", glm::inverse(data.camera.combinedViewMatrix()));

        _program->setUniform("shadow_depth_map", 13);
        glActiveTexture(GL_TEXTURE13);
        glBindTexture(
            GL_TEXTURE_2D,
            _depthMap
        );*/

        if (_lightSource.size() > 0) {
            SceneGraphNode* node = global::renderEngine->scene()->sceneGraphNode(_lightSource);
            if (node != nullptr) {
                DirectionalLightSource* src = dynamic_cast<DirectionalLightSource*>(node->renderable());
                if (src != nullptr) {
                    GLuint depthMap = src->depthMap(_shadowGroup);
                    glm::dmat4 vp = src->viewProjectionMatrix(_shadowGroup);

                    _program->setUniform("model", modelTransform);
                    _program->setUniform("light_vp", vp);
                    _program->setUniform("inv_vp", glm::inverse(data.camera.combinedViewMatrix()));

                    _program->setUniform("shadow_depth_map", 13);
                    glActiveTexture(GL_TEXTURE13);
                    glBindTexture(
                        GL_TEXTURE_2D,
                        depthMap
                    );
                }
            }
        }
    }

    _program->setUniform("has_override_color", _useOverrideColor);
    if (_useOverrideColor) {
        _program->setUniform("override_color", _overrideColor);
    }

    if (!_shouldRenderTwice) {
        // Reset manual depth test
        _program->setUniform(
            _uniformCache.performManualDepthTest,
            false
        );

        if (hasOverrideRenderBin()) {
            // If override render bin is set then use the opacity values as normal
            _program->setUniform(_uniformCache.opacity, opacity());
        }
        else {
            // Otherwise reset to 1
            _program->setUniform(_uniformCache.opacity, 1.f);
        }

        _geometry->render(*_program);
    }
    else {
        // Prepare framebuffer
        const GLint defaultFBO = ghoul::opengl::FramebufferObject::getActiveObject();
        glBindFramebuffer(GL_FRAMEBUFFER, _framebuffer);

        // Re-bind first texture to use the currently not used Ping-Pong texture in the
        // FramebufferRenderer
        glFramebufferTexture(
            GL_FRAMEBUFFER,
            GL_COLOR_ATTACHMENT0,
            global::renderEngine->renderer().additionalColorTexture1(),
            0
        );
        // Check status
        const GLenum status = glCheckFramebufferStatus(GL_FRAMEBUFFER);
        if (status != GL_FRAMEBUFFER_COMPLETE) {
            LERROR("Framebuffer is not complete");
        }

        constexpr std::array<GLenum, 3> ColorAttachmentArray = {
           GL_COLOR_ATTACHMENT0,
           GL_COLOR_ATTACHMENT1,
           GL_COLOR_ATTACHMENT2,
        };
        glDrawBuffers(3, ColorAttachmentArray.data());
        glClearColor(0.f, 0.f, 0.f, 0.f);
        glClear(GL_COLOR_BUFFER_BIT | GL_DEPTH_BUFFER_BIT);
        glClearBufferfv(GL_COLOR, 1, glm::value_ptr(PosBufferClearVal));

        // Use a manuel depth test to make the models aware of the rest of the scene
        _program->setUniform(
            _uniformCache.performManualDepthTest,
            _enableDepthTest
        );

        // Bind the G-buffer depth texture for a manual depth test towards the rest
        // of the scene
        ghoul::opengl::TextureUnit gBufferDepthTextureUnit;
        gBufferDepthTextureUnit.activate();
        glBindTexture(
            GL_TEXTURE_2D,
            global::renderEngine->renderer().gBufferDepthTexture()
        );
        _program->setUniform(
            _uniformCache.gBufferDepthTexture,
            gBufferDepthTextureUnit
        );

        // Will also need the resolution to get a texture coordinate for the G-buffer
        // depth texture
        _program->setUniform(
            _uniformCache.resolution,
            glm::vec2(global::windowDelegate->currentDrawBufferResolution())
        );

        // Make sure opacity in first pass is always 1
        _program->setUniform(_uniformCache.opacity, 1.f);

        // Render Pass 1
        // Render all parts of the model into the new framebuffer without opacity
        if (_renderWireframe) {
            glPolygonMode(GL_FRONT_AND_BACK, GL_LINE);
        }

        _geometry->render(*_program);
        _program->deactivate();

        if (_renderWireframe) {
            glPolygonMode(GL_FRONT_AND_BACK, GL_FILL);
        }

        // Render pass 2
        // Render the whole model into the G-buffer with the correct opacity
        glBindFramebuffer(GL_FRAMEBUFFER, defaultFBO);

        // Screen-space quad should not be discarded due to depth test,
        // but we still want to be able to write to the depth buffer -> GL_ALWAYS
        glEnable(GL_DEPTH_TEST);
        glDepthFunc(GL_ALWAYS);

        _quadProgram->activate();

        _quadProgram->setUniform(_uniformOpacityCache.opacity, opacity());

        // Bind textures
        ghoul::opengl::TextureUnit colorTextureUnit;
        colorTextureUnit.activate();
        glBindTexture(
            GL_TEXTURE_2D,
            global::renderEngine->renderer().additionalColorTexture1()
        );
        _quadProgram->setUniform(_uniformOpacityCache.colorTexture, colorTextureUnit);

        ghoul::opengl::TextureUnit depthTextureUnit;
        depthTextureUnit.activate();
        glBindTexture(
            GL_TEXTURE_2D,
            global::renderEngine->renderer().additionalDepthTexture()
        );
        _quadProgram->setUniform(_uniformOpacityCache.depthTexture, depthTextureUnit);

        // Will also need the resolution and viewport to get a texture coordinate
        _quadProgram->setUniform(
            _uniformOpacityCache.resolution,
            glm::vec2(global::windowDelegate->currentDrawBufferResolution())
        );

        std::array<GLint, 4> vp = {};
        global::renderEngine->openglStateCache().viewport(vp.data());
        glm::ivec4 viewport = glm::ivec4(vp[0], vp[1], vp[2], vp[3]);
        _quadProgram->setUniform(
            _uniformOpacityCache.viewport,
            viewport[0],
            viewport[1],
            viewport[2],
            viewport[3]
        );

        // Draw
        glBindVertexArray(_quadVao);
        glDrawArrays(GL_TRIANGLES, 0, 6);
        _quadProgram->deactivate();
    }

    // Reset
    if (!_enableFaceCulling) {
        glEnable(GL_CULL_FACE);
    }

    if (!_enableDepthTest) {
        glEnable(GL_DEPTH_TEST);
    }

    global::renderEngine->openglStateCache().resetBlendState();
    global::renderEngine->openglStateCache().resetDepthState();
    glActiveTexture(GL_TEXTURE0);
}

void RenderableModel::update(const UpdateData& data) {
    if (_program->isDirty()) [[unlikely]] {
        _program->rebuildFromFile();
        ghoul::opengl::updateUniformLocations(*_program, _uniformCache);
    }

    if (_quadProgram->isDirty()) [[unlikely]] {
        _quadProgram->rebuildFromFile();
        ghoul::opengl::updateUniformLocations(*_quadProgram, _uniformOpacityCache);
    }

    if (!hasOverrideRenderBin()) {
        // Only render two pass if the model is in any way transparent
        const float o = opacity();
        if ((o >= 0.f && o < 1.f) || _geometry->isTransparent()) {
            setRenderBin(Renderable::RenderBin::PostDeferredTransparent);
            _shouldRenderTwice = true;
        }
        else {
            setRenderBin(_originalRenderBin);
            _shouldRenderTwice = false;
        }
    }


    if (_geometry->hasAnimation() && !_animationStart.empty()) {
        double relativeTime = 0.0;
        const double now = data.time.j2000Seconds();
        const double startTime = Time::convertTime(_animationStart);
        const double duration = _geometry->animationDuration();

        // The animation works in a time range 0 to duration where 0 in the animation is
        // the given _animationStart time in OpenSpace. The time in OpenSpace then has to
        // be converted to the animation time range, so the animation knows which
        // keyframes it should interpolate between for each frame. The conversion is
        // done in different ways depending on the animation mode.
        // Explanation: s indicates start time, / indicates animation is played once
        // forwards, \ indicates animation is played once backwards, time moves to the
        // right.
        switch (_animationMode) {
            case AnimationMode::LoopFromStart:
                // Start looping from the start time
                // s//// ...
                relativeTime = std::fmod(now - startTime, duration);
                break;
            case AnimationMode::LoopInfinitely:
                // Loop both before and after the start time where the model is
                // in the initial position at the start time. std::fmod is not a
                // true modulo function, it just calculates the remainder of the division
                // which can be negative. To make it true modulo it is bumped up to
                // positive values when it is negative
                // //s// ...
                relativeTime = std::fmod(now - startTime, duration);
                if (relativeTime < 0.0) {
                    relativeTime += duration;
                }
                break;
            case AnimationMode::BounceFromStart:
                // Bounce from the start position. Bounce means to do the animation
                // and when it ends, play the animation in reverse to make sure the model
                // goes back to its initial position before starting again. Avoids a
                // visible jump from the last position to the first position when loop
                // starts again
                // s/\/\/\/\ ...
                relativeTime =
                    duration - std::abs(fmod(now - startTime, 2 * duration) - duration);
                break;
            case AnimationMode::BounceInfinitely: {
                // Bounce both before and after the start time where the model is
                // in the initial position at the start time
                // /\/\s/\/\ ...
                double modulo = fmod(now - startTime, 2 * duration);
                if (modulo < 0.0) {
                    modulo += 2 * duration;
                }
                relativeTime = duration - std::abs(modulo - duration);
                break;
            }
            case AnimationMode::Once:
                // Play animation once starting from the start time and stay at the
                // animation's last position when animation is over
                // s/
                relativeTime = now - startTime;
                if (relativeTime > duration) {
                    relativeTime = duration;
                }
                break;
        }
        _geometry->update(relativeTime);
    }
}

const bool RenderableModel::isCastingShadow() const {
    return _castShadow;
}

void RenderableModel::renderForDepthMap(const glm::dmat4& vp) const {
    _depthMapProgram->activate();

    glm::dmat4 transform = glm::translate(glm::dmat4(1), glm::dvec3(_pivot.value()));
    transform *= glm::scale(_modelTransform.value(), glm::dvec3(_modelScale));
    glm::dmat4 model = this->parent()->modelTransform() * transform;

    _depthMapProgram->setUniform("model", model);
    _depthMapProgram->setUniform("light_vp", vp);

    glCullFace(GL_FRONT);
    if (isEnabled()) {
        _geometry->render(*_depthMapProgram, false, true);
    }
    glCullFace(GL_BACK);
}

glm::dvec3 RenderableModel::center() const {
    glm::dmat4 transform = glm::translate(glm::dmat4(1), glm::dvec3(_pivot.value()));
    transform *= glm::scale(_modelTransform.value(), glm::dvec3(_modelScale));
    glm::dmat4 model = this->parent()->modelTransform() * transform;
    if (_modelHasAnimation) {
        return model * glm::dvec4(_geometry->center(), 1.);
    }

    return model * glm::dvec4(0, 0, 0, 1);
}

const std::string RenderableModel::lightsource() const {
    return _lightSource;
}

const std::string RenderableModel::shadowGroup() const {
    return _shadowGroup;
}
const double RenderableModel::shadowFrustumSize() const {
    return _frustumSize;
}


}  // namespace openspace<|MERGE_RESOLUTION|>--- conflicted
+++ resolved
@@ -223,7 +223,6 @@
         openspace::properties::Property::Visibility::AdvancedUser
     };
 
-<<<<<<< HEAD
     constexpr openspace::properties::Property::PropertyInfo UseOverrideColorInfo = {
         "UseOverrideColor",
         "Use Override Color",
@@ -238,7 +237,6 @@
         openspace::properties::Property::Visibility::AdvancedUser
     };
 
-=======
     // This `Renderable` shows a three-dimensional model. The provided model may contain
     // textures and animations and is affected by the optionally-provided light sources.
     // Each model's scale can be adapted by the `ModelScale` and `InvertModelScale`
@@ -247,7 +245,6 @@
     //
     // Limitation: At the time, only animations of the "Keyframe" type are supported. See
     // each specific model format to see if it supports that type of animation.
->>>>>>> 97135002
     struct [[codegen::Dictionary(RenderableModel)]] Parameters {
         // The file or files that should be loaded in this RenderableModel. Most common
         // model formats, such as .obj, .fbx, or .gltf. For a full list of supported file
@@ -403,7 +400,7 @@
     , _modelScale(ModelScaleInfo, 1.0, std::numeric_limits<double>::epsilon(), 4e+27)
     , _rotationVec(RotationVecInfo, glm::dvec3(0.0), glm::dvec3(0.0), glm::dvec3(360.0))
     , _enableDepthTest(EnableDepthTestInfo, true)
-<<<<<<< HEAD
+    , _blendingFuncOption(BlendingOptionInfo)
     , _renderWireframe(RenderWireframeInfo, false)
     , _frustumSize(FrustumSizeInfo, 1.f)
     , _useCache(UseCacheInfo, true)
@@ -412,9 +409,6 @@
         BlendingOptionInfo,
         properties::OptionProperty::DisplayType::Dropdown
     )
-=======
-    , _blendingFuncOption(BlendingOptionInfo)
->>>>>>> 97135002
     , _lightSourcePropertyOwner({ "LightSources", "Light Sources" })
     , _useOverrideColor(UseOverrideColorInfo, false)
     , _overrideColor(OverrideColorInfo, glm::vec4(0, 0, 0, 1))
