/*****************************************************************************************
 *                                                                                       *
 * OpenSpace                                                                             *
 *                                                                                       *
 * Copyright (c) 2014-2024                                                               *
 *                                                                                       *
 * Permission is hereby granted, free of charge, to any person obtaining a copy of this  *
 * software and associated documentation files (the "Software"), to deal in the Software *
 * without restriction, including without limitation the rights to use, copy, modify,    *
 * merge, publish, distribute, sublicense, and/or sell copies of the Software, and to    *
 * permit persons to whom the Software is furnished to do so, subject to the following   *
 * conditions:                                                                           *
 *                                                                                       *
 * The above copyright notice and this permission notice shall be included in all copies *
 * or substantial portions of the Software.                                              *
 *                                                                                       *
 * THE SOFTWARE IS PROVIDED "AS IS", WITHOUT WARRANTY OF ANY KIND, EXPRESS OR IMPLIED,   *
 * INCLUDING BUT NOT LIMITED TO THE WARRANTIES OF MERCHANTABILITY, FITNESS FOR A         *
 * PARTICULAR PURPOSE AND NONINFRINGEMENT. IN NO EVENT SHALL THE AUTHORS OR COPYRIGHT    *
 * HOLDERS BE LIABLE FOR ANY CLAIM, DAMAGES OR OTHER LIABILITY, WHETHER IN AN ACTION OF  *
 * CONTRACT, TORT OR OTHERWISE, ARISING FROM, OUT OF OR IN CONNECTION WITH THE SOFTWARE  *
 * OR THE USE OR OTHER DEALINGS IN THE SOFTWARE.                                         *
 ****************************************************************************************/

#include <modules/base/rendering/renderablesphereimageonline.h>

#include <openspace/documentation/documentation.h>
#include <openspace/documentation/verifier.h>
#include <openspace/engine/globals.h>
#include <openspace/util/sphere.h>
#include <ghoul/filesystem/filesystem.h>
#include <ghoul/io/texture/texturereader.h>
#include <ghoul/opengl/texture.h>

namespace {
    constexpr openspace::properties::Property::PropertyInfo TextureInfo = {
        "URL",
        "Image URL",
        "Sets the URL of the texture that is displayed on this sphere. If "
        "this value is changed, the image at the new path will automatically be loaded "
        "and displayed. This image is expected to be an equirectangular projection.",
        openspace::properties::Property::Visibility::User
    };

    std::future<openspace::DownloadManager::MemoryFile> downloadImageToMemory(
                                                                   const std::string& url)
    {
        using namespace openspace;

        return global::downloadManager->fetchFile(
            url,
            [url](const DownloadManager::MemoryFile&) {
                LDEBUGC(
                    "RenderableSphereImageOnline",
                    std::format("Download to memory finished for image '{}'", url)
                );
            },
            [url](const std::string& err) {
                LDEBUGC(
                    "RenderableSphereImageOnline",
                    std::format("Download to memory failed for image '{}': {}", url, err)
                );
            }
        );
    }

<<<<<<< HEAD
    // A RenderableSphereImageOnline can be used to show an image from an online source
    // (as a URL) on a sphere in the OpenSpace scene. The image should be provided in an
    // equirectangular projection, if it is a map that is draped over the sphere.
    struct [[codegen::Dictionary(RenderableSphere)]] Parameters {
=======
    struct [[codegen::Dictionary(RenderableSphereImageOnline)]] Parameters {
>>>>>>> cd02ff73
        // [[codegen::verbatim(TextureInfo.description)]]
        std::string url [[codegen::key("URL")]];
    };
#include "renderablesphereimageonline_codegen.cpp"
} // namespace

namespace openspace {

documentation::Documentation RenderableSphereImageOnline::Documentation() {
    return codegen::doc<Parameters>(
<<<<<<< HEAD
        "base_renderable_sphereimageonline",
=======
        "base_renderable_sphere_image_online",
>>>>>>> cd02ff73
        RenderableSphere::Documentation()
    );
}

RenderableSphereImageOnline::RenderableSphereImageOnline(
                                                      const ghoul::Dictionary& dictionary)
    : RenderableSphere(dictionary)
    , _textureUrl(TextureInfo)
{
    const Parameters p = codegen::bake<Parameters>(dictionary);

    _textureUrl = p.url;
    _textureUrl.onChange([this]() {
        _textureIsDirty = true;
    });
    addProperty(_textureUrl);
}

void RenderableSphereImageOnline::deinitializeGL() {
    _texture = nullptr;

    RenderableSphere::deinitializeGL();
}

void RenderableSphereImageOnline::update(const UpdateData& data) {
    RenderableSphere::update(data);

    if (!_textureIsDirty) {
        return;
    }

    if (!_imageFuture.valid()) {
        std::future<DownloadManager::MemoryFile> future = downloadImageToMemory(
            _textureUrl
        );
        if (future.valid()) {
            _imageFuture = std::move(future);
        }
    }

    if (_imageFuture.valid() && DownloadManager::futureReady(_imageFuture)) {
        const DownloadManager::MemoryFile imageFile = _imageFuture.get();

        if (imageFile.corrupted) {
            LERRORC(
                "RenderableSphereImageOnline",
                std::format("Error loading image from URL '{}'", _textureUrl.value())
            );
            return;
        }

        try {
            std::unique_ptr<ghoul::opengl::Texture> texture =
                ghoul::io::TextureReader::ref().loadTexture(
                    reinterpret_cast<void*>(imageFile.buffer),
                    imageFile.size,
                    2,
                    imageFile.format
                );

            if (texture) {
                // Images don't need to start on 4-byte boundaries, for example if the
                // image is only RGB
                glPixelStorei(GL_UNPACK_ALIGNMENT, 1);

                texture->uploadTexture();
                texture->setFilter(ghoul::opengl::Texture::FilterMode::LinearMipMap);
                texture->purgeFromRAM();

                _texture = std::move(texture);
                _textureIsDirty = false;
            }
        }
        catch (const ghoul::io::TextureReader::InvalidLoadException& e) {
            _textureIsDirty = false;
            LERRORC(e.component, e.message);
        }
    }
}

void RenderableSphereImageOnline::bindTexture() {
    if (_texture) {
        _texture->bind();
    }
    else {
        unbindTexture();
    }
}

} // namespace openspace<|MERGE_RESOLUTION|>--- conflicted
+++ resolved
@@ -64,14 +64,10 @@
         );
     }
 
-<<<<<<< HEAD
     // A RenderableSphereImageOnline can be used to show an image from an online source
     // (as a URL) on a sphere in the OpenSpace scene. The image should be provided in an
     // equirectangular projection, if it is a map that is draped over the sphere.
-    struct [[codegen::Dictionary(RenderableSphere)]] Parameters {
-=======
     struct [[codegen::Dictionary(RenderableSphereImageOnline)]] Parameters {
->>>>>>> cd02ff73
         // [[codegen::verbatim(TextureInfo.description)]]
         std::string url [[codegen::key("URL")]];
     };
@@ -82,11 +78,7 @@
 
 documentation::Documentation RenderableSphereImageOnline::Documentation() {
     return codegen::doc<Parameters>(
-<<<<<<< HEAD
-        "base_renderable_sphereimageonline",
-=======
         "base_renderable_sphere_image_online",
->>>>>>> cd02ff73
         RenderableSphere::Documentation()
     );
 }
