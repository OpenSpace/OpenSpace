--- conflicted
+++ resolved
@@ -73,15 +73,9 @@
     properties::BoolProperty _performShading;
     properties::Mat3Property _modelTransform;
 
-<<<<<<< HEAD
     ghoul::opengl::ProgramObject* _programObject;
-    UniformCache(directionToSunViewSpace, modelViewTransform, projectionTransform,
-        performShading, texture) _uniformCache;
-=======
-    std::unique_ptr<ghoul::opengl::ProgramObject> _programObject;
     UniformCache(opacity, directionToSunViewSpace, modelViewTransform,
         projectionTransform, performShading, texture) _uniformCache;
->>>>>>> 34987e9f
 
     std::unique_ptr<ghoul::opengl::Texture> _texture;
 
