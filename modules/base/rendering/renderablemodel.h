--- conflicted
+++ resolved
@@ -57,12 +57,7 @@
 
 class RenderableModel : public Renderable {
 public:
-<<<<<<< HEAD
-
-    RenderableModel(const ghoul::Dictionary& dictionary);
-=======
     explicit RenderableModel(const ghoul::Dictionary& dictionary);
->>>>>>> 97135002
     ~RenderableModel() override = default;
 
     void initialize() override;
