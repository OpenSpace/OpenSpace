--- conflicted
+++ resolved
@@ -707,10 +707,78 @@
     return fadeValue * funcValue;
 }
 
-<<<<<<< HEAD
 void RenderablePointCloud::bindDataForPointRendering() {
     _program->setUniform(_uniformCache.renderOption, _renderOption.value());
-=======
+    _program->setUniform(_uniformCache.opacity, opacity());
+
+    _program->setUniform(_uniformCache.scaleExponent, _sizeSettings.scaleExponent);
+    _program->setUniform(_uniformCache.scaleFactor, _sizeSettings.scaleFactor);
+    _program->setUniform(_uniformCache.enableMaxSizeControl, _sizeSettings.useMaxSizeControl);
+    _program->setUniform(_uniformCache.maxAngularSize, _sizeSettings.maxAngularSize);
+    _program->setUniform(_uniformCache.hasDvarScaling, _sizeSettings.sizeMapping.enabled);
+
+    bool useTexture = _hasSpriteTexture && _useSpriteTexture;
+    _program->setUniform(_uniformCache.hasSpriteTexture, useTexture);
+
+    ghoul::opengl::TextureUnit spriteTextureUnit;
+    _program->setUniform(_uniformCache.spriteTexture, spriteTextureUnit);
+    if (useTexture) {
+        spriteTextureUnit.activate();
+        bindTextureForRendering();
+    }
+
+    _program->setUniform(_uniformCache.color, _colorSettings.pointColor);
+
+    bool useColorMap = _hasColorMapFile && _colorSettings.colorMapping->enabled &&
+        _colorSettings.colorMapping->texture();
+
+    _program->setUniform(_uniformCache.useColormap, useColorMap);
+
+    ghoul::opengl::TextureUnit colorMapTextureUnit;
+    _program->setUniform(_uniformCache.colorMapTexture, colorMapTextureUnit);
+
+    if (useColorMap) {
+        colorMapTextureUnit.activate();
+        _colorSettings.colorMapping->texture()->bind();
+
+        const glm::vec2 range = _colorSettings.colorMapping->valueRange;
+        _program->setUniform(_uniformCache.cmapRangeMin, range.x);
+        _program->setUniform(_uniformCache.cmapRangeMax, range.y);
+        _program->setUniform(
+            _uniformCache.hideOutsideRange,
+            _colorSettings.colorMapping->hideOutsideRange
+        );
+
+        _program->setUniform(
+            _uniformCache.nanColor,
+            _colorSettings.colorMapping->nanColor
+        );
+        _program->setUniform(
+            _uniformCache.useNanColor,
+            _colorSettings.colorMapping->useNanColor
+        );
+
+        _program->setUniform(
+            _uniformCache.aboveRangeColor,
+            _colorSettings.colorMapping->aboveRangeColor
+        );
+        _program->setUniform(
+            _uniformCache.useAboveRangeColor,
+            _colorSettings.colorMapping->useAboveRangeColor
+        );
+
+        _program->setUniform(
+            _uniformCache.belowRangeColor,
+            _colorSettings.colorMapping->belowRangeColor
+        );
+        _program->setUniform(
+            _uniformCache.useBelowRangeColor,
+            _colorSettings.colorMapping->useBelowRangeColor
+        );
+    }
+
+}
+
 void RenderablePointCloud::renderBillboards(const RenderData& data,
                                             const glm::dmat4& modelMatrix,
                                             const glm::dvec3& orthoRight,
@@ -751,124 +819,6 @@
     _program->setUniform(
         _uniformCache.projectionMatrix,
         glm::dmat4(data.camera.projectionMatrix())
-    );
-
-    _program->setUniform(_uniformCache.up, glm::vec3(orthoUp));
-    _program->setUniform(_uniformCache.right, glm::vec3(orthoRight));
-    _program->setUniform(_uniformCache.fadeInValue, fadeInVariable);
->>>>>>> ef52155e
-    _program->setUniform(_uniformCache.opacity, opacity());
-
-    _program->setUniform(_uniformCache.scaleExponent, _sizeSettings.scaleExponent);
-    _program->setUniform(_uniformCache.scaleFactor, _sizeSettings.scaleFactor);
-    _program->setUniform(_uniformCache.enableMaxSizeControl, _sizeSettings.useMaxSizeControl);
-    _program->setUniform(_uniformCache.maxAngularSize, _sizeSettings.maxAngularSize);
-    _program->setUniform(_uniformCache.hasDvarScaling, _sizeSettings.sizeMapping.enabled);
-
-    bool useTexture = _hasSpriteTexture && _useSpriteTexture;
-    _program->setUniform(_uniformCache.hasSpriteTexture, useTexture);
-
-    ghoul::opengl::TextureUnit spriteTextureUnit;
-    _program->setUniform(_uniformCache.spriteTexture, spriteTextureUnit);
-    if (useTexture) {
-        spriteTextureUnit.activate();
-        bindTextureForRendering();
-    }
-
-    _program->setUniform(_uniformCache.color, _colorSettings.pointColor);
-
-    bool useColorMap = _hasColorMapFile && _colorSettings.colorMapping->enabled &&
-        _colorSettings.colorMapping->texture();
-
-    _program->setUniform(_uniformCache.useColormap, useColorMap);
-
-    ghoul::opengl::TextureUnit colorMapTextureUnit;
-    _program->setUniform(_uniformCache.colorMapTexture, colorMapTextureUnit);
-
-    if (useColorMap) {
-        colorMapTextureUnit.activate();
-        _colorSettings.colorMapping->texture()->bind();
-
-        const glm::vec2 range = _colorSettings.colorMapping->valueRange;
-        _program->setUniform(_uniformCache.cmapRangeMin, range.x);
-        _program->setUniform(_uniformCache.cmapRangeMax, range.y);
-        _program->setUniform(
-            _uniformCache.hideOutsideRange,
-            _colorSettings.colorMapping->hideOutsideRange
-        );
-
-        _program->setUniform(
-            _uniformCache.nanColor,
-            _colorSettings.colorMapping->nanColor
-        );
-        _program->setUniform(
-            _uniformCache.useNanColor,
-            _colorSettings.colorMapping->useNanColor
-        );
-
-        _program->setUniform(
-            _uniformCache.aboveRangeColor,
-            _colorSettings.colorMapping->aboveRangeColor
-        );
-        _program->setUniform(
-            _uniformCache.useAboveRangeColor,
-            _colorSettings.colorMapping->useAboveRangeColor
-        );
-
-        _program->setUniform(
-            _uniformCache.belowRangeColor,
-            _colorSettings.colorMapping->belowRangeColor
-        );
-        _program->setUniform(
-            _uniformCache.useBelowRangeColor,
-            _colorSettings.colorMapping->useBelowRangeColor
-        );
-    }
-
-}
-
-void RenderablePointCloud::renderBillboards(const RenderData& data,
-                                            const glm::dmat4& modelMatrix,
-                                            const glm::dvec3& orthoRight,
-                                            const glm::dvec3& orthoUp,
-                                            float fadeInVariable)
-{
-    if (!_hasDataFile || _dataset.entries.empty()) {
-        return;
-    }
-
-    glEnablei(GL_BLEND, 0);
-
-    if (_useAdditiveBlending) {
-        glDepthMask(false);
-        glBlendFunc(GL_SRC_ALPHA, GL_ONE);
-    }
-    else {
-        // Normal blending, with transparency
-        glDepthMask(true);
-        glBlendFunc(GL_SRC_ALPHA, GL_ONE_MINUS_SRC_ALPHA);
-    }
-
-    _program->activate();
-
-    _program->setUniform(
-        "screenSize",
-        glm::vec2(global::renderEngine->renderingResolution())
-    );
-
-    GLint viewport[4];
-    glGetIntegerv(GL_VIEWPORT, viewport);
-    _program->setUniform(_uniformCache.screenSize, glm::vec2(viewport[2], viewport[3]));
-
-    _program->setUniform(_uniformCache.cameraPos, data.camera.positionVec3());
-    _program->setUniform(
-        _uniformCache.cameraLookup,
-        glm::vec3(data.camera.lookUpVectorWorldSpace())
-    );
-    _program->setUniform(_uniformCache.modelMatrix, modelMatrix);
-    _program->setUniform(
-        _uniformCache.cameraViewProjectionMatrix,
-        glm::dmat4(data.camera.projectionMatrix()) * data.camera.combinedViewMatrix()
     );
 
     _program->setUniform(_uniformCache.up, glm::vec3(orthoUp));
