--- conflicted
+++ resolved
@@ -624,19 +624,11 @@
     , _colorSettings(dictionary)
     , _fading(dictionary)
     , _useAdditiveBlending(UseAdditiveBlendingInfo, true)
-<<<<<<< HEAD
-    , _useRotation(UseOrientationDataInfo, true) // should be false per default
+    , _drawElements(DrawElementsInfo, true)
+    , _useRotation(UseOrientationDataInfo, true) // @TODO: should be false per default?
     , _renderOption(RenderOptionInfo, properties::OptionProperty::DisplayType::Dropdown)
     , _nDataPoints(NumShownDataPointsInfo, 0)
     , _hasOrientationData(HasOrientationDataInfo, false)
-    , _fading(dictionary)
-    , _colorSettings(dictionary)
-    , _sizeSettings(dictionary)
-=======
-    , _drawElements(DrawElementsInfo, true)
-    , _renderOption(RenderOptionInfo, properties::OptionProperty::DisplayType::Dropdown)
-    , _nDataPoints(NumShownDataPointsInfo, 0)
->>>>>>> 731b6a54
 {
     ZoneScoped;
 
