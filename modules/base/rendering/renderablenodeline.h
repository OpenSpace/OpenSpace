--- conflicted
+++ resolved
@@ -51,17 +51,10 @@
     static documentation::Documentation Documentation();
 
     // Get the distance between the start and end node
-<<<<<<< HEAD
-    double getDistance();
-
-    const std::string getStart();
-    const std::string getEnd();
-=======
     double distance() const;
 
     std::string start() const;
     std::string end() const;
->>>>>>> 1c35459b
 
 private:
     void initializeGL() override;
