--- conflicted
+++ resolved
@@ -84,39 +84,21 @@
     discard;
   }
 
-<<<<<<< HEAD
-  if (!hasSpriteTexture) {
-    // Moving the origin to the center
-    vec2 st = (texCoord.xy - vec2(0.5)) * 2.0;
-    if (length(st) > 1.0) {
-=======
   // Moving the origin to the center and calculating the length
   float lengthFromCenter = length((texCoord - vec2(0.5)) * 2.0);
-  if (!hasSpriteTexture) {
-    if (lengthFromCenter > 1.0) {
->>>>>>> e8b67c3c
-      discard;
-    }
+  if (!hasSpriteTexture && (lengthFromCenter > 1.0)) {
+    discard;
   }
 
-  vec4 fullColor = vec4(1.0);
-<<<<<<< HEAD
-  if (hasSpriteTexture) {
-    fullColor = texture(spriteTexture, vec3(texCoord, layer));
-  }
-
-=======
->>>>>>> e8b67c3c
+  vec4 fullColor = glm::vec4(color, 1.0);
   if (useColorMap) {
     fullColor = sampleColorMap(gs_colorParameter);
   }
-  else {
-    fullColor.rgb = color;
-  }
 
   if (hasSpriteTexture) {
-    fullColor *= texture(spriteTexture, texCoord);
-  } else if (enableOutline && (lengthFromCenter > (1.0 - outlineWeight))) {
+    fullColor *= texture(spriteTexture, vec3(texCoord, layer));
+  }
+  else if (enableOutline && (lengthFromCenter > (1.0 - outlineWeight))) {
     fullColor.rgb = outlineColor;
   }
 
