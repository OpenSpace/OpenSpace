/*****************************************************************************************
 *                                                                                       *
 * OpenSpace                                                                             *
 *                                                                                       *
 * Copyright (c) 2014-2021                                                               *
 *                                                                                       *
 * Permission is hereby granted, free of charge, to any person obtaining a copy of this  *
 * software and associated documentation files (the "Software"), to deal in the Software *
 * without restriction, including without limitation the rights to use, copy, modify,    *
 * merge, publish, distribute, sublicense, and/or sell copies of the Software, and to    *
 * permit persons to whom the Software is furnished to do so, subject to the following   *
 * conditions:                                                                           *
 *                                                                                       *
 * The above copyright notice and this permission notice shall be included in all copies *
 * or substantial portions of the Software.                                              *
 *                                                                                       *
 * THE SOFTWARE IS PROVIDED "AS IS", WITHOUT WARRANTY OF ANY KIND, EXPRESS OR IMPLIED,   *
 * INCLUDING BUT NOT LIMITED TO THE WARRANTIES OF MERCHANTABILITY, FITNESS FOR A         *
 * PARTICULAR PURPOSE AND NONINFRINGEMENT. IN NO EVENT SHALL THE AUTHORS OR COPYRIGHT    *
 * HOLDERS BE LIABLE FOR ANY CLAIM, DAMAGES OR OTHER LIABILITY, WHETHER IN AN ACTION OF  *
 * CONTRACT, TORT OR OTHERWISE, ARISING FROM, OUT OF OR IN CONNECTION WITH THE SOFTWARE  *
 * OR THE USE OR OTHER DEALINGS IN THE SOFTWARE.                                         *
 ****************************************************************************************/

#include "fragment.glsl"

in float vs_screenSpaceDepth;
in vec2 vs_st;
in vec4 vs_gPosition;
in vec3 vs_gNormal;

uniform sampler2D texture1;
uniform bool additiveBlending;
uniform float opacity = 1.0;
<<<<<<< HEAD
uniform bool mirrorBackside = true;

=======
uniform vec3 multiplyColor;
>>>>>>> 9166abab

Fragment getFragment() {
    Fragment frag;
    if (gl_FrontFacing) {
        frag.color = texture(texture1, vs_st);
    }
    else {
        if (mirrorBackside){
            frag.color = texture(texture1, vec2(1 - vs_st.s, vs_st.t));
        }
        else {
            frag.color = texture(texture1, vs_st);
        }
    }

    frag.color.rgb *= multiplyColor;

    frag.color.a *= opacity;
    if (frag.color.a == 0.0) {
        discard;
    }

    frag.depth = vs_screenSpaceDepth;

    if (additiveBlending) {
        frag.blend = BLEND_MODE_ADDITIVE;
    }

    // G-Buffer
    frag.gPosition  = vs_gPosition;
    frag.gNormal    = vec4(vs_gNormal, 1.0);

    return frag;
}<|MERGE_RESOLUTION|>--- conflicted
+++ resolved
@@ -32,12 +32,8 @@
 uniform sampler2D texture1;
 uniform bool additiveBlending;
 uniform float opacity = 1.0;
-<<<<<<< HEAD
 uniform bool mirrorBackside = true;
-
-=======
 uniform vec3 multiplyColor;
->>>>>>> 9166abab
 
 Fragment getFragment() {
     Fragment frag;
