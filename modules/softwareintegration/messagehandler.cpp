--- conflicted
+++ resolved
@@ -233,17 +233,11 @@
     // Weak pointer better for lambdas
     std::weak_ptr<SoftwareConnection> connWeakPtr{ connection };
 
-<<<<<<< HEAD
-void handleVelocityDataMessage(const std::vector<char>& message, std::shared_ptr<SoftwareConnection> connection) {
-    size_t messageOffset = 0;
-    std::string identifier;
-=======
     // Create and set onChange for property
     auto onChangeCallback = [identifier, connWeakPtr, propertyName, onChange] {
         // Get renderable
         auto r = getRenderable(identifier);
         if (!r) return;
->>>>>>> 59d7274e
 
         // Get property
         auto property = r->property(propertyName);
