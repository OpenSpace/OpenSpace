--- conflicted
+++ resolved
@@ -24,19 +24,19 @@
 
 #include <modules/softwareintegration/softwareintegrationmodule.h>
 
-#include <modules/softwareintegration/rendering/renderablepointscloud.h>
 #include <modules/softwareintegration/messagehandler.h>
-#include <ghoul/logging/logmanager.h>
 #include <openspace/engine/globals.h>
 #include <openspace/engine/syncengine.h>
+#include <modules/softwareintegration/rendering/renderablepointscloud.h>
 #include <openspace/engine/moduleengine.h>
 #include <openspace/scripting/scriptengine.h>
 #include <openspace/documentation/documentation.h>
 #include <openspace/engine/globalscallbacks.h>
+#include <openspace/util/factorymanager.h>
+#include <ghoul/logging/logmanager.h>
 #include <openspace/engine/windowdelegate.h>
 #include <openspace/scripting/lualibrary.h>
 #include <ghoul/misc/dictionaryluaformatter.h>
-#include <openspace/util/factorymanager.h>
 
 #include "softwareintegrationmodule_lua.inl"
 
@@ -56,22 +56,27 @@
     internalDeinitialize();
 }
 
-void SoftwareIntegrationModule::storeData(const SyncableFloatDataStorage::Identifier& identifier,
-                                          const storage::Key key, const std::vector<float>& data) {
+void SoftwareIntegrationModule::storeData(
+    const SyncableFloatDataStorage::Identifier& identifier,
+    const storage::Key key, const std::vector<float>& data
+) {
     _syncableFloatDataStorage.store(identifier, key, data);
 }
 
-const std::vector<float>& SoftwareIntegrationModule::fetchData(const SyncableFloatDataStorage::Identifier& identifier,
-                                                               const storage::Key key) {
+const std::vector<float>& SoftwareIntegrationModule::fetchData(
+    const SyncableFloatDataStorage::Identifier& identifier,
+    const storage::Key key
+) {
     return _syncableFloatDataStorage.fetch(identifier, key);
 }
 
-bool SoftwareIntegrationModule::isDataDirty(const SyncableFloatDataStorage::Identifier& identifier,
-                                            const storage::Key key) {
+bool SoftwareIntegrationModule::isDataDirty(
+    const SyncableFloatDataStorage::Identifier& identifier,
+    const storage::Key key
+) {
     return _syncableFloatDataStorage.isDirty(identifier, key);
 }
 
-<<<<<<< HEAD
 void SoftwareIntegrationModule::setDataLoaded(
     const SyncableFloatDataStorage::Identifier& identifier,
     const storage::Key key
@@ -84,11 +89,6 @@
         const storage::Key key
 ) {
     return _syncableFloatDataStorage.hasLoaded(identifier, key);
-=======
-bool SoftwareIntegrationModule::isSyncDataDirty(const SyncableFloatDataStorage::Identifier& identifier,
-                                                const storage::Key key) {
-    return _syncableFloatDataStorage.isSyncDirty(identifier, key);
->>>>>>> b6a79ec5
 }
 
 void SoftwareIntegrationModule::internalInitialize(const ghoul::Dictionary&) {
@@ -116,7 +116,9 @@
     }
 }
 
-std::vector<documentation::Documentation> SoftwareIntegrationModule::documentations() const {
+std::vector<documentation::Documentation>
+SoftwareIntegrationModule::documentations() const
+{
     return {
         RenderablePointsCloud::Documentation(),
     };
