--- conflicted
+++ resolved
@@ -43,7 +43,6 @@
     SoftwareIntegrationModule();
     ~SoftwareIntegrationModule();
 
-<<<<<<< HEAD
     void storeData(
         const SyncableFloatDataStorage::Identifier& identifier,
         const storage::Key key,
@@ -65,13 +64,6 @@
         const SyncableFloatDataStorage::Identifier& identifier,
         const storage::Key key
     );
-=======
-    void storeData(const SyncableFloatDataStorage::Identifier& identifier, const storage::Key key,
-                   const std::vector<float>& data);
-    const std::vector<float>& fetchData(const SyncableFloatDataStorage::Identifier& identifier, const storage::Key key);
-    bool isDataDirty(const SyncableFloatDataStorage::Identifier& identifier, const storage::Key key);
-    bool isSyncDataDirty(const SyncableFloatDataStorage::Identifier& identifier, const storage::Key key);
->>>>>>> b6a79ec5
     std::string getStringOfAllKeysInStorage();
 
     std::vector<documentation::Documentation> documentations() const override;
