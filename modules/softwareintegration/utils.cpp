--- conflicted
+++ resolved
@@ -33,83 +33,77 @@
     constexpr const char* _loggerCat = "SoftwareIntegrationMessageFormat";
 } // namespace
 
-namespace openspace {
-
-namespace softwareintegration {
+namespace openspace::softwareintegration {
+
 
 namespace storage {
-
-    // Anonymous namespace
-    namespace {
-        
-        const std::unordered_map<std::string, Key> _keyStringFromKey{
-            { "DataPoints", Key::DataPoints },
-            { "VelocityData", Key::VelocityData },
-            { "Colormap", Key::Colormap },
-            { "ColormapAttributeData", Key::ColormapAttrData },
-            { "LinearSizeAttributeData", Key::LinearSizeAttrData },
-        };
-
-    } // namespace
-
-    bool hasStorageKey(const std::string& key) {
-        return _keyStringFromKey.count(key) > 0;
-    }
-
-    Key getStorageKey(const std::string& key) {
-        if (hasStorageKey(key)) {
-            return _keyStringFromKey.at(key);
-        }
-
-        return Key::Unknown;
-    }
-
-    std::string getStorageKeyString(const Key key) {
-        auto it = std::find_if(
-            _keyStringFromKey.begin(),
-            _keyStringFromKey.end(),
-            [key](const std::pair<const std::string, Key>& p) {
-                return key == p.second;
-            }
-        );
-        if (it == _keyStringFromKey.end()) return "";
-        return it->first;
-    }
-
-} // namespace storage
-
-namespace simp {
 
 // Anonymous namespace
 namespace {
-
-const std::unordered_map<std::string, MessageType> _messageTypeFromSIMPType{
-    { "CONN", MessageType::Connection },
-    { "PDAT", MessageType::PointData },
-    { "VDAT", MessageType::VelocityData },
-    { "RSGN", MessageType::RemoveSceneGraphNode },
-    { "FCOL", MessageType::Color },
-    { "LCOL", MessageType::Colormap },
-    { "ATDA", MessageType::AttributeData },
-    { "FOPA", MessageType::Opacity },
-    { "FPSI", MessageType::FixedSize },
-    { "LPSI", MessageType::LinearSize },
-    { "TOVI", MessageType::Visibility },
+    
+    const std::unordered_map<std::string, Key> _keyStringFromKey{
+        { "DataPoints", Key::DataPoints },
+        { "VelocityData", Key::VelocityData },
+        { "Colormap", Key::Colormap },
+        { "ColormapAttributeData", Key::ColormapAttrData },
+        { "LinearSizeAttributeData", Key::LinearSizeAttrData },
+    };
+
+} // namespace
+
+bool hasStorageKey(const std::string& key) {
+    return _keyStringFromKey.count(key) > 0;
+}
+
+Key getStorageKey(const std::string& key) {
+    if (hasStorageKey(key)) {
+        return _keyStringFromKey.at(key);
+    }
+
+    return Key::Unknown;
+}
+
+std::string getStorageKeyString(const Key key) {
+    auto it = std::find_if(
+        _keyStringFromKey.begin(),
+        _keyStringFromKey.end(),
+        [key](const std::pair<const std::string, Key>& p) {
+            return key == p.second;
+        }
+    );
+    if (it == _keyStringFromKey.end()) return "";
+    return it->first;
+}
+
+} // namespace storage
+
+namespace simp {
+
+// Anonymous namespace
+namespace {
+
+const std::unordered_map<std::string, MessageType> _messageTypeFromSIMPType {
+    {"CONN", MessageType::Connection},
+    {"PDAT", MessageType::PointData},
+    {"VDAT", MessageType::VelocityData},
+    {"RSGN", MessageType::RemoveSceneGraphNode},
+    {"FCOL", MessageType::Color},
+    {"LCOL", MessageType::Colormap},
+    {"ATDA", MessageType::AttributeData},
+    {"FOPA", MessageType::Opacity},
+    {"FPSI", MessageType::FixedSize},
+    {"LPSI", MessageType::LinearSize},
+    {"TOVI", MessageType::Visibility},
 };
 
-const std::unordered_map<std::string, NaNRenderMode> _naNRenderModeFromString{
-    { "Hide", NaNRenderMode::Hide},
-    { "Color", NaNRenderMode::Color },
+const std::unordered_map<std::string, ColormapNaNRenderMode> _colormapNaNRenderModeFromString {
+    {"Hide", ColormapNaNRenderMode::Hide},
+    {"FixedColor", ColormapNaNRenderMode::FixedColor}
 };
 
-const std::unordered_map<std::string, LengthUnit> _lengthUnitFromString {
-    { "m", LengthUnit::m },
-    { "km", LengthUnit::km },
-    { "AU", LengthUnit::AU },
-    { "lyr", LengthUnit::lyr },
-    { "pc", LengthUnit::pc },
-    { "kpc", LengthUnit::kpc },
-    { "Mpc", LengthUnit::Mpc },
+const std::unordered_map<std::string, VelocityNaNRenderMode> _velocityNaNRenderModeFromString {
+    {"Hide", VelocityNaNRenderMode::Hide},
+    {"Static", VelocityNaNRenderMode::Static}
 };
 
 glm::vec4 readSingleColor(const std::vector<char>& message, size_t& offset) {
@@ -182,25 +176,14 @@
     return it->first;
 }
 
-<<<<<<< HEAD
 ColormapNaNRenderMode getColormapNaNRenderMode(const std::string& type) {
-    if (tools::_colormapNaNRenderModeFromString.count(type) == 0) return ColormapNaNRenderMode::Unknown;
-    return tools::_colormapNaNRenderModeFromString.at(type);
+    if (_colormapNaNRenderModeFromString.count(type) == 0) return ColormapNaNRenderMode::Unknown;
+    return _colormapNaNRenderModeFromString.at(type);
 }
 
 VelocityNaNRenderMode getVelocityNaNRenderMode(const std::string& type) {
-    if (tools::_velocityNaNRenderModeFromString.count(type) == 0) return VelocityNaNRenderMode::Unknown;
-    return tools::_velocityNaNRenderModeFromString.at(type);
-=======
-NaNRenderMode getNaNRenderMode(const std::string& type) {
-    if (_naNRenderModeFromString.count(type) == 0) return NaNRenderMode::Unknown;
-    return _naNRenderModeFromString.at(type);
-}
-
-LengthUnit getLengthUnit(const std::string& type) {
-    if (_lengthUnitFromString.count(type) == 0) return LengthUnit::Unknown;
-    return _lengthUnitFromString.at(type);
->>>>>>> b6a79ec5
+    if (_velocityNaNRenderModeFromString.count(type) == 0) return VelocityNaNRenderMode::Unknown;
+    return _velocityNaNRenderModeFromString.at(type);
 }
 
 std::string formatLengthOfSubject(size_t lengthOfSubject) {
@@ -387,6 +370,4 @@
 
 } // namespace simp
 
-} // namespace softwareintegration
-
-} // namespace openspace+} // namespace openspace::softwareintegration