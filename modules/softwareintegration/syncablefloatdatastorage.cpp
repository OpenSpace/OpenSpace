/*****************************************************************************************
 *                                                                                       *
 * OpenSpace                                                                             *
 *                                                                                       *
 * Copyright (c) 2014-2022                                                               *
 *                                                                                       *
 * Permission is hereby granted, free of charge, to any person obtaining a copy of this  *
 * software and associated documentation files (the "Software"), to deal in the Software *
 * without restriction, including without limitation the rights to use, copy, modify,    *
 * merge, publish, distribute, sublicense, and/or sell copies of the Software, and to    *
 * permit persons to whom the Software is furnished to do so, subject to the following   *
 * conditions:                                                                           *
 *                                                                                       *
 * The above copyright notice and this permission notice shall be included in all copies *
 * or substantial portions of the Software.                                              *
 *                                                                                       *
 * THE SOFTWARE IS PROVIDED "AS IS", WITHOUT WARRANTY OF ANY KIND, EXPRESS OR IMPLIED,   *
 * INCLUDING BUT NOT LIMITED TO THE WARRANTIES OF MERCHANTABILITY, FITNESS FOR A         *
 * PARTICULAR PURPOSE AND NONINFRINGEMENT. IN NO EVENT SHALL THE AUTHORS OR COPYRIGHT    *
 * HOLDERS BE LIABLE FOR ANY CLAIM, DAMAGES OR OTHER LIABILITY, WHETHER IN AN ACTION OF  *
 * CONTRACT, TORT OR OTHERWISE, ARISING FROM, OUT OF OR IN CONNECTION WITH THE SOFTWARE  *
 * OR THE USE OR OTHER DEALINGS IN THE SOFTWARE.                                         *
 ****************************************************************************************/

#include <modules/softwareintegration/syncablefloatdatastorage.h>

#include <modules/softwareintegration/utils.h>
#include <openspace/util/syncbuffer.h>
#include <ghoul/misc/profiling.h>
#include <ghoul/logging/logmanager.h>

namespace {
    
constexpr const char* _loggerCat = "SyncableFloatDataStorage";

} // namespace

namespace openspace {

using namespace softwareintegration;

/* ============== SyncEngine functions ============== */
void SyncableFloatDataStorage::encode(SyncBuffer* syncBuffer) {
    ZoneScopedN("SyncableFloatDataStorage::encode");

    encodeStorage(syncBuffer);
}

void SyncableFloatDataStorage::decode(SyncBuffer* syncBuffer) {
    ZoneScopedN("SyncableFloatDataStorage::decode");

    decodeStorage(syncBuffer);
}

void SyncableFloatDataStorage::postSync(bool isMaster) {
    if (isMaster) {
        std::lock_guard guard(_mutex);
        for (auto& sgnStorage : _storage) {
            for (auto& storageEntry : sgnStorage.second) {
                if (storageEntry.second.syncDirty && storageEntry.second.hasEncoded) {
                    storageEntry.second.syncDirty = false;
                    storageEntry.second.hasEncoded = false;
                }
            }
        }
    }
}

/* ================================================== */

const SyncableFloatDataStorage::ValueData& SyncableFloatDataStorage::fetch(const Identifier& identifier,
                                                                           const storage::Key key) {
    LDEBUG(fmt::format("Loading data from float data storage: {}-{}", identifier, storage::getStorageKeyString(key)));
    std::lock_guard guard(_mutex);
    if (!count(identifier)) {
        LERROR(fmt::format("Could not find any data for SceneGraphNode '{}' in the centralized data storage",
                           identifier));
        return ValueData{};
    }

    if (!count(identifier, key)) {
        LERROR(fmt::format("SceneGraphNode {} has no data with key '{}' in the centralized data storage", identifier,
                           storage::getStorageKeyString(key)));
        return ValueData{};
    }

    auto& value = _storage.find(identifier)->second.find(key)->second;

    value.dirty = false;

    return value.data;
}

bool SyncableFloatDataStorage::isDirty(const Identifier& identifier, const storage::Key key) {
    if (!count(identifier, key)) {
        return false;
    }

    return _storage.find(identifier)->second.find(key)->second.dirty;
}

bool SyncableFloatDataStorage::isSyncDirty(const Identifier& identifier, const storage::Key key) {
    if (!count(identifier, key)) {
        return true;
    }

    return _storage.find(identifier)->second.find(key)->second.syncDirty;
}

void SyncableFloatDataStorage::store(const Identifier& identifier, const storage::Key key, const ValueData& data) {
    LDEBUG(fmt::format("Storing data in float data storage: {}-{}", identifier, storage::getStorageKeyString(key)));
    std::lock_guard guard(_mutex);
    insertAssign(identifier, key, { data });
}

void SyncableFloatDataStorage::encodeStorage(SyncBuffer* syncBuffer, bool skipNonSynced) {
    std::lock_guard guard(_mutex);

    syncBuffer->encode(static_cast<uint16_t>(_storage.size()));

    for (auto& [identifier, sgnStorage] : _storage) {
        syncBuffer->encode(identifier);

        syncBuffer->encode(static_cast<uint16_t>(sgnStorage.size()));

        for (auto& [key, storageEntry] : sgnStorage) {
            if (skipNonSynced) {
                bool isSyncDirty = storageEntry.syncDirty;
                syncBuffer->encode(isSyncDirty);
                if (!isSyncDirty) continue;
            }

            syncBuffer->encode(static_cast<uint8_t>(key));

            syncBuffer->encode(storageEntry.data);

            // TODO: Maybe combine solution with syncDirty?
            storageEntry.hasEncoded = true;
        }
    }
}

void SyncableFloatDataStorage::decodeStorage(SyncBuffer* syncBuffer, bool skipNonSynced) {
    std::lock_guard guard(_mutex);

    uint16_t nSGNs;
    syncBuffer->decode(nSGNs);

    for (uint16_t i = 0; i < nSGNs; ++i) {
        std::string identifier;
        syncBuffer->decode(identifier);

        uint16_t nStorageEntries;
        syncBuffer->decode(nStorageEntries);

        for (uint16_t j = 0; j < nStorageEntries; ++j) {
            if (skipNonSynced) {
                bool isSyncDirty;
                syncBuffer->decode(isSyncDirty);
                if (!isSyncDirty) continue;
            }

            uint8_t keyRaw;
            syncBuffer->decode(keyRaw);
            auto key = static_cast<storage::Key>(keyRaw);

            std::vector<float> dataEntry{};
            syncBuffer->decode(dataEntry);

            insertAssign(identifier, key, Value{ dataEntry });
        }
    }
}

<<<<<<< HEAD
void SyncableFloatDataStorage::setLoaded(const Identifier& identifier, const storage::Key key) {
	if (!count(identifier, key)) {
		LERROR(fmt::format(
			"SceneGraphNode {} has no data with key '{}' in the centralized data storage",
			identifier,
			storage::getStorageKeyString(key)
		));
		return;
	}
	_storage.find(identifier)->second.find(key)->second.hasLoaded = true;
}

bool SyncableFloatDataStorage::hasLoaded(const Identifier& identifier, const storage::Key key) {
	if (!count(identifier, key)) {
		return false;
	}

	return _storage.find(identifier)->second.find(key)->second.hasLoaded;
=======
void SyncableFloatDataStorage::store(const std::vector<std::byte>& storageDump) {
    ZoneScopedN("SyncableFloatDataStorage::store");
    auto syncBuffer = new SyncBuffer{ 0 };
    syncBuffer->setData(storageDump);
    decodeStorage(syncBuffer, false);
>>>>>>> b6a79ec5
}

void SyncableFloatDataStorage::dump(std::vector<std::byte>& storageDump) {
    ZoneScopedN("SyncableFloatDataStorage::dump");

    auto syncBuffer = new SyncBuffer{ 0 };
    encodeStorage(syncBuffer, false);
    storageDump = syncBuffer->data();
}

/* =============== Utility functions ================ */
bool SyncableFloatDataStorage::erase(const Identifier& identifier, const storage::Key key) {
    if (count(identifier, key) == 0) return false;

    auto nErased = _storage.find(identifier)->second.erase(key);
    return nErased > 0;
}

void SyncableFloatDataStorage::insertAssign(const Identifier& identifier, const storage::Key key, const Value& value) {
    if (count(identifier)) {
        if (count(identifier, key)) {
            _storage.find(identifier)->second.find(key)->second = value;
        }
        else {
            _storage.find(identifier)->second.emplace(key, value);
        }
    }
    else {
        SceneStorage newSceneStorage{ { key, value } };
        _storage.emplace(identifier, std::move(newSceneStorage));
    }
}

size_t SyncableFloatDataStorage::count(const Identifier& identifier) {
    return _storage.count(identifier);
}

size_t SyncableFloatDataStorage::count(const Identifier& identifier, const storage::Key key) {
    auto sceneIt = _storage.find(identifier);
    if (sceneIt == _storage.end()) return 0;

    return sceneIt->second.count(key);
}

std::vector<SyncableFloatDataStorage::Identifier> SyncableFloatDataStorage::getAllIdentifiers() {
    std::vector<Identifier> identifiers;
    identifiers.reserve(_storage.size());
    for (auto [identifier, sceneStorage] : _storage) {
        identifiers.push_back(identifier);
    }
    return std::move(identifiers);
}

// Helper function for debugging
std::string SyncableFloatDataStorage::getStringOfAllKeysInStorage() {
    std::string keysString;

    for (auto [id, sceneStorage] : _storage) {
        keysString += '(' + id + ')' + ": ";
        for (auto [key, val] : sceneStorage) {
            keysString += storage::getStorageKeyString(key) + " ";
        }
        keysString += '\n';
    }
    return keysString;
}

/* ================================================== */

}  // namespace openspace<|MERGE_RESOLUTION|>--- conflicted
+++ resolved
@@ -68,19 +68,25 @@
 
 /* ================================================== */
 
-const SyncableFloatDataStorage::ValueData& SyncableFloatDataStorage::fetch(const Identifier& identifier,
-                                                                           const storage::Key key) {
+const SyncableFloatDataStorage::ValueData& SyncableFloatDataStorage::fetch(
+    const Identifier& identifier,
+    const storage::Key key
+) {
     LDEBUG(fmt::format("Loading data from float data storage: {}-{}", identifier, storage::getStorageKeyString(key)));
     std::lock_guard guard(_mutex);
     if (!count(identifier)) {
-        LERROR(fmt::format("Could not find any data for SceneGraphNode '{}' in the centralized data storage",
-                           identifier));
+        LERROR(fmt::format(
+            "Could not find any data for SceneGraphNode '{}' in the centralized data storage",
+            identifier
+        ));
         return ValueData{};
     }
 
     if (!count(identifier, key)) {
-        LERROR(fmt::format("SceneGraphNode {} has no data with key '{}' in the centralized data storage", identifier,
-                           storage::getStorageKeyString(key)));
+        LERROR(fmt::format(
+            "SceneGraphNode {} has no data with key '{}' in the centralized data storage", identifier,
+            storage::getStorageKeyString(key)
+        ));
         return ValueData{};
     }
 
@@ -99,80 +105,6 @@
     return _storage.find(identifier)->second.find(key)->second.dirty;
 }
 
-bool SyncableFloatDataStorage::isSyncDirty(const Identifier& identifier, const storage::Key key) {
-    if (!count(identifier, key)) {
-        return true;
-    }
-
-    return _storage.find(identifier)->second.find(key)->second.syncDirty;
-}
-
-void SyncableFloatDataStorage::store(const Identifier& identifier, const storage::Key key, const ValueData& data) {
-    LDEBUG(fmt::format("Storing data in float data storage: {}-{}", identifier, storage::getStorageKeyString(key)));
-    std::lock_guard guard(_mutex);
-    insertAssign(identifier, key, { data });
-}
-
-void SyncableFloatDataStorage::encodeStorage(SyncBuffer* syncBuffer, bool skipNonSynced) {
-    std::lock_guard guard(_mutex);
-
-    syncBuffer->encode(static_cast<uint16_t>(_storage.size()));
-
-    for (auto& [identifier, sgnStorage] : _storage) {
-        syncBuffer->encode(identifier);
-
-        syncBuffer->encode(static_cast<uint16_t>(sgnStorage.size()));
-
-        for (auto& [key, storageEntry] : sgnStorage) {
-            if (skipNonSynced) {
-                bool isSyncDirty = storageEntry.syncDirty;
-                syncBuffer->encode(isSyncDirty);
-                if (!isSyncDirty) continue;
-            }
-
-            syncBuffer->encode(static_cast<uint8_t>(key));
-
-            syncBuffer->encode(storageEntry.data);
-
-            // TODO: Maybe combine solution with syncDirty?
-            storageEntry.hasEncoded = true;
-        }
-    }
-}
-
-void SyncableFloatDataStorage::decodeStorage(SyncBuffer* syncBuffer, bool skipNonSynced) {
-    std::lock_guard guard(_mutex);
-
-    uint16_t nSGNs;
-    syncBuffer->decode(nSGNs);
-
-    for (uint16_t i = 0; i < nSGNs; ++i) {
-        std::string identifier;
-        syncBuffer->decode(identifier);
-
-        uint16_t nStorageEntries;
-        syncBuffer->decode(nStorageEntries);
-
-        for (uint16_t j = 0; j < nStorageEntries; ++j) {
-            if (skipNonSynced) {
-                bool isSyncDirty;
-                syncBuffer->decode(isSyncDirty);
-                if (!isSyncDirty) continue;
-            }
-
-            uint8_t keyRaw;
-            syncBuffer->decode(keyRaw);
-            auto key = static_cast<storage::Key>(keyRaw);
-
-            std::vector<float> dataEntry{};
-            syncBuffer->decode(dataEntry);
-
-            insertAssign(identifier, key, Value{ dataEntry });
-        }
-    }
-}
-
-<<<<<<< HEAD
 void SyncableFloatDataStorage::setLoaded(const Identifier& identifier, const storage::Key key) {
 	if (!count(identifier, key)) {
 		LERROR(fmt::format(
@@ -191,13 +123,82 @@
 	}
 
 	return _storage.find(identifier)->second.find(key)->second.hasLoaded;
-=======
+}
+
+void SyncableFloatDataStorage::store(
+    const Identifier& identifier,
+    const storage::Key key,
+    const ValueData& data
+) {
+    LDEBUG(fmt::format("Storing data in float data storage: {}-{}", identifier, storage::getStorageKeyString(key)));
+    std::lock_guard guard(_mutex);
+    insertAssign(identifier, key, { data });
+}
+
+void SyncableFloatDataStorage::encodeStorage(SyncBuffer* syncBuffer, bool skipNonSynced) {
+    std::lock_guard guard(_mutex);
+
+    syncBuffer->encode(static_cast<uint16_t>(_storage.size()));
+
+    for (auto& [identifier, sgnStorage] : _storage) {
+        syncBuffer->encode(identifier);
+
+        syncBuffer->encode(static_cast<uint16_t>(sgnStorage.size()));
+
+        for (auto& [key, storageEntry] : sgnStorage) {
+            if (skipNonSynced) {
+                bool isSyncDirty = storageEntry.syncDirty;
+                syncBuffer->encode(isSyncDirty);
+                if (!isSyncDirty) continue;
+            }
+
+            syncBuffer->encode(static_cast<uint8_t>(key));
+
+            syncBuffer->encode(storageEntry.data);
+
+            // TODO: Maybe combine solution with syncDirty?
+            storageEntry.hasEncoded = true;
+        }
+    }
+}
+
+void SyncableFloatDataStorage::decodeStorage(SyncBuffer* syncBuffer, bool skipNonSynced) {
+    std::lock_guard guard(_mutex);
+
+    uint16_t nSGNs;
+    syncBuffer->decode(nSGNs);
+
+    for (uint16_t i = 0; i < nSGNs; ++i) {
+        std::string identifier;
+        syncBuffer->decode(identifier);
+
+        uint16_t nStorageEntries;
+        syncBuffer->decode(nStorageEntries);
+
+        for (uint16_t j = 0; j < nStorageEntries; ++j) {
+            if (skipNonSynced) {
+                bool isSyncDirty;
+                syncBuffer->decode(isSyncDirty);
+                if (!isSyncDirty) continue;
+            }
+
+            uint8_t keyRaw;
+            syncBuffer->decode(keyRaw);
+            auto key = static_cast<storage::Key>(keyRaw);
+
+            std::vector<float> dataEntry{};
+            syncBuffer->decode(dataEntry);
+
+            insertAssign(identifier, key, Value{ dataEntry });
+        }
+    }
+}
+
 void SyncableFloatDataStorage::store(const std::vector<std::byte>& storageDump) {
     ZoneScopedN("SyncableFloatDataStorage::store");
     auto syncBuffer = new SyncBuffer{ 0 };
     syncBuffer->setData(storageDump);
     decodeStorage(syncBuffer, false);
->>>>>>> b6a79ec5
 }
 
 void SyncableFloatDataStorage::dump(std::vector<std::byte>& storageDump) {
@@ -267,4 +268,4 @@
 
 /* ================================================== */
 
-}  // namespace openspace+} // namespace openspace