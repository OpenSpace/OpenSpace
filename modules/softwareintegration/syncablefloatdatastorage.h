/*****************************************************************************************
 *                                                                                       *
 * OpenSpace                                                                             *
 *                                                                                       *
 * Copyright (c) 2014-2022                                                               *
 *                                                                                       *
 * Permission is hereby granted, free of charge, to any person obtaining a copy of this  *
 * software and associated documentation files (the "Software"), to deal in the Software *
 * without restriction, including without limitation the rights to use, copy, modify,    *
 * merge, publish, distribute, sublicense, and/or sell copies of the Software, and to    *
 * permit persons to whom the Software is furnished to do so, subject to the following   *
 * conditions:                                                                           *
 *                                                                                       *
 * The above copyright notice and this permission notice shall be included in all copies *
 * or substantial portions of the Software.                                              *
 *                                                                                       *
 * THE SOFTWARE IS PROVIDED "AS IS", WITHOUT WARRANTY OF ANY KIND, EXPRESS OR IMPLIED,   *
 * INCLUDING BUT NOT LIMITED TO THE WARRANTIES OF MERCHANTABILITY, FITNESS FOR A         *
 * PARTICULAR PURPOSE AND NONINFRINGEMENT. IN NO EVENT SHALL THE AUTHORS OR COPYRIGHT    *
 * HOLDERS BE LIABLE FOR ANY CLAIM, DAMAGES OR OTHER LIABILITY, WHETHER IN AN ACTION OF  *
 * CONTRACT, TORT OR OTHERWISE, ARISING FROM, OUT OF OR IN CONNECTION WITH THE SOFTWARE  *
 * OR THE USE OR OTHER DEALINGS IN THE SOFTWARE.                                         *
 ****************************************************************************************/

#ifndef __OPENSPACE_MODULE_SOFTWAREINTEGRATION___SYNCABLEFLOATDATASTORAGE___H__
#define __OPENSPACE_MODULE_SOFTWAREINTEGRATION___SYNCABLEFLOATDATASTORAGE___H__


#include <openspace/util/syncable.h>
#include <modules/softwareintegration/utils.h>

#include <mutex>
#include <unordered_map>

namespace openspace {

using namespace softwareintegration;

class SyncableFloatDataStorage : public Syncable {
public:
<<<<<<< HEAD
	/* ====================== Types ===================== */
	struct Value {
		// a dataset stored like x1, y1, z1, x2, y2 ....
		std::vector<float> data;
		bool hasEncoded = false;
		bool syncDirty = true;
		bool hasLoaded = false;
		bool dirty = true;
	};
	using ValueData = decltype(Value::data);
	using SceneStorage = std::unordered_map<storage::Key, Value>;
	using Identifier = std::string;
	using Storage = std::unordered_map<Identifier, SceneStorage>;
	using Iterator = Storage::iterator;
	using SceneIterator = SceneStorage::iterator;
	/* ================================================== */

	/* ============== SyncEngine functions ============== */
	virtual void encode(SyncBuffer* syncBuffer) override;
	virtual void decode(SyncBuffer* syncBuffer) override;
	virtual void postSync(bool isMaster) override;
	/* ================================================== */

	const ValueData& fetch(const Identifier& identifier, const storage::Key key);
	bool isDirty(const Identifier& identifier, const storage::Key key);
	void setLoaded(const Identifier& identifier, const storage::Key key); 
	bool hasLoaded(const Identifier& identifier, const storage::Key key); 
	void store(const Identifier& identifier, const storage::Key key, const ValueData& data);
	std::string getStringOfAllKeysInStorage();
=======
    /* ====================== Types ===================== */
    struct Value {
        // a dataset stored like x1, y1, z1, x2, y2 ....
        std::vector<float> data;
        bool hasEncoded = false;
        bool syncDirty = true;
        bool dirty = true;
    };
    using ValueData = decltype(Value::data);
    using SceneStorage = std::unordered_map<storage::Key, Value>;
    using Identifier = std::string;
    using Storage = std::unordered_map<Identifier, SceneStorage>;
    using Iterator = Storage::iterator;
    using SceneIterator = SceneStorage::iterator;
    /* ================================================== */

    /* ============== SyncEngine functions ============== */
    virtual void encode(SyncBuffer* syncBuffer) override;
    virtual void decode(SyncBuffer* syncBuffer) override;
    virtual void postSync(bool isMaster) override;
    /* ================================================== */

    const ValueData& fetch(const Identifier& identifier, const storage::Key key);
    bool isDirty(const Identifier& identifier, const storage::Key key);
    bool isSyncDirty(const Identifier& identifier, const storage::Key key);
    void store(const Identifier& identifier, const storage::Key key, const ValueData& data);

    void encodeStorage(SyncBuffer* syncBuffer, bool skipNonSynced = true);
    void decodeStorage(SyncBuffer* syncBuffer, bool skipNonSynced = true);
    void dump(std::vector<std::byte>& storageDump);
    void store(const std::vector<std::byte>& storageDump);
    std::vector<Identifier> getAllIdentifiers();

    std::string getStringOfAllKeysInStorage();
>>>>>>> b6a79ec5

private:
    /* =============== Utility functions ================ */
    bool erase(const Identifier& identifier, const storage::Key key);

    void insertAssign(const Identifier& identifier, const storage::Key key, const Value& value);

    size_t count(const Identifier& identifier, const storage::Key key);
    size_t count(const Identifier& identifier);
    /* ================================================== */

    std::mutex _mutex;
    Storage _storage;
};

} // namespace openspace

#endif  // __OPENSPACE_MODULE_SOFTWAREINTEGRATION___SYNCABLEFLOATDATASTORAGE___H__<|MERGE_RESOLUTION|>--- conflicted
+++ resolved
@@ -38,43 +38,13 @@
 
 class SyncableFloatDataStorage : public Syncable {
 public:
-<<<<<<< HEAD
 	/* ====================== Types ===================== */
-	struct Value {
-		// a dataset stored like x1, y1, z1, x2, y2 ....
-		std::vector<float> data;
-		bool hasEncoded = false;
-		bool syncDirty = true;
-		bool hasLoaded = false;
-		bool dirty = true;
-	};
-	using ValueData = decltype(Value::data);
-	using SceneStorage = std::unordered_map<storage::Key, Value>;
-	using Identifier = std::string;
-	using Storage = std::unordered_map<Identifier, SceneStorage>;
-	using Iterator = Storage::iterator;
-	using SceneIterator = SceneStorage::iterator;
-	/* ================================================== */
-
-	/* ============== SyncEngine functions ============== */
-	virtual void encode(SyncBuffer* syncBuffer) override;
-	virtual void decode(SyncBuffer* syncBuffer) override;
-	virtual void postSync(bool isMaster) override;
-	/* ================================================== */
-
-	const ValueData& fetch(const Identifier& identifier, const storage::Key key);
-	bool isDirty(const Identifier& identifier, const storage::Key key);
-	void setLoaded(const Identifier& identifier, const storage::Key key); 
-	bool hasLoaded(const Identifier& identifier, const storage::Key key); 
-	void store(const Identifier& identifier, const storage::Key key, const ValueData& data);
-	std::string getStringOfAllKeysInStorage();
-=======
-    /* ====================== Types ===================== */
     struct Value {
         // a dataset stored like x1, y1, z1, x2, y2 ....
         std::vector<float> data;
         bool hasEncoded = false;
         bool syncDirty = true;
+        bool hasLoaded = false;
         bool dirty = true;
     };
     using ValueData = decltype(Value::data);
@@ -83,7 +53,7 @@
     using Storage = std::unordered_map<Identifier, SceneStorage>;
     using Iterator = Storage::iterator;
     using SceneIterator = SceneStorage::iterator;
-    /* ================================================== */
+	/* ================================================== */
 
     /* ============== SyncEngine functions ============== */
     virtual void encode(SyncBuffer* syncBuffer) override;
@@ -92,6 +62,8 @@
     /* ================================================== */
 
     const ValueData& fetch(const Identifier& identifier, const storage::Key key);
+    void setLoaded(const Identifier& identifier, const storage::Key key); 
+    bool hasLoaded(const Identifier& identifier, const storage::Key key); 
     bool isDirty(const Identifier& identifier, const storage::Key key);
     bool isSyncDirty(const Identifier& identifier, const storage::Key key);
     void store(const Identifier& identifier, const storage::Key key, const ValueData& data);
@@ -103,7 +75,6 @@
     std::vector<Identifier> getAllIdentifiers();
 
     std::string getStringOfAllKeysInStorage();
->>>>>>> b6a79ec5
 
 private:
     /* =============== Utility functions ================ */
@@ -121,4 +92,4 @@
 
 } // namespace openspace
 
-#endif  // __OPENSPACE_MODULE_SOFTWAREINTEGRATION___SYNCABLEFLOATDATASTORAGE___H__+#endif // __OPENSPACE_MODULE_SOFTWAREINTEGRATION___SYNCABLEFLOATDATASTORAGE___H__