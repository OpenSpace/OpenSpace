/*****************************************************************************************
 *                                                                                       *
 * OpenSpace                                                                             *
 *                                                                                       *
 * Copyright (c) 2014-2022                                                               *
 *                                                                                       *
 * Permission is hereby granted, free of charge, to any person obtaining a copy of this  *
 * software and associated documentation files (the "Software"), to deal in the Software *
 * without restriction, including without limitation the rights to use, copy, modify,    *
 * merge, publish, distribute, sublicense, and/or sell copies of the Software, and to    *
 * permit persons to whom the Software is furnished to do so, subject to the following   *
 * conditions:                                                                           *
 *                                                                                       *
 * The above copyright notice and this permission notice shall be included in all copies *
 * or substantial portions of the Software.                                              *
 *                                                                                       *
 * THE SOFTWARE IS PROVIDED "AS IS", WITHOUT WARRANTY OF ANY KIND, EXPRESS OR IMPLIED,   *
 * INCLUDING BUT NOT LIMITED TO THE WARRANTIES OF MERCHANTABILITY, FITNESS FOR A         *
 * PARTICULAR PURPOSE AND NONINFRINGEMENT. IN NO EVENT SHALL THE AUTHORS OR COPYRIGHT    *
 * HOLDERS BE LIABLE FOR ANY CLAIM, DAMAGES OR OTHER LIABILITY, WHETHER IN AN ACTION OF  *
 * CONTRACT, TORT OR OTHERWISE, ARISING FROM, OUT OF OR IN CONNECTION WITH THE SOFTWARE  *
 * OR THE USE OR OTHER DEALINGS IN THE SOFTWARE.                                         *
 ****************************************************************************************/

#ifndef __OPENSPACE_MODULE_SOFTWAREINTEGRATION___RENDERABLEPOINTSCLOUD___H__
#define __OPENSPACE_MODULE_SOFTWAREINTEGRATION___RENDERABLEPOINTSCLOUD___H__

#include <optional>

#include <openspace/rendering/renderable.h>
#include <openspace/properties/scalar/boolproperty.h>
#include <openspace/properties/scalar/floatproperty.h>
#include <openspace/properties/stringproperty.h>
#include <openspace/properties/vector/vec4property.h>
#include <openspace/properties/optionproperty.h>
#include <ghoul/opengl/ghoul_gl.h>
#include <ghoul/opengl/uniformcache.h>

namespace openspace::documentation { struct Documentation; }

namespace ghoul::filesystem { class File; }
namespace ghoul::opengl {
    class ProgramObject;
    class Texture;
} // namespace ghoul::opengl

namespace openspace {

class SoftwareIntegrationModule;

class RenderablePointsCloud : public Renderable {
public:
    RenderablePointsCloud(const ghoul::Dictionary& dictionary);

    void initializeGL() override;
    void deinitializeGL() override;

    bool isReady() const override;

    void render(const RenderData& data, RendererTasks&) override;
    void update(const UpdateData& data) override;

    static documentation::Documentation Documentation();

private:
    void loadData(SoftwareIntegrationModule* softwareIntegrationModule);
    void loadColormap(SoftwareIntegrationModule* softwareIntegrationModule);
    void loadColormapAttributeData(SoftwareIntegrationModule* softwareIntegrationModule);
    void loadLinearSizeAttributeData(SoftwareIntegrationModule* softwareIntegrationModule);
    void loadVelocityData(SoftwareIntegrationModule* softwareIntegrationModule);

    bool checkDataStorage();

    void checkColormapMinMax();
    void checkIfColormapCanBeEnabled();
    void checkIfLinearSizeCanBeEnabled();
    void checkIfMotionCanBeEnabled();

    bool shouldLoadVelocityData(bool isVelocityDataDirty);

    std::unique_ptr<ghoul::opengl::ProgramObject> _shaderProgram = nullptr;
    UniformCache(
        color, opacity, size, modelMatrix, cameraUp, screenSize,
        cameraViewProjectionMatrix, eyePosition, sizeOption,
        colormapTexture, colormapMin, colormapMax, colormapNaNMode,
        colormapNaNColor, colormapEnabled, linearSizeMin, linearSizeMax,
        linearSizeEnabled, velocityNaNMode, motionEnabled, time
    ) _uniformCache;

    properties::FloatProperty _size;
    properties::Vec4Property _color;
    properties::OptionProperty _sizeOption;
    properties::BoolProperty _linearSizeEnabled;
    properties::FloatProperty _linearSizeMin;
    properties::FloatProperty _linearSizeMax;

    std::unique_ptr<ghoul::opengl::Texture> _colormapTexture;
    properties::BoolProperty _colormapEnabled;
    properties::FloatProperty _colormapMin;
    properties::FloatProperty _colormapMax;
<<<<<<< HEAD
    properties::IntProperty _colormapNaNMode;
    properties::Vec4Property _colormapNaNColor;
=======
    properties::IntProperty _cmapNaNMode;
    properties::Vec4Property _cmapNaNColor;
    properties::StringProperty _name;
>>>>>>> b6a79ec5

    properties::BoolProperty _motionEnabled;
    properties::StringProperty _velocityDistanceUnit;
    properties::StringProperty _velocityTimeUnit;
    properties::IntProperty _velocityNaNMode;
    
    std::optional<std::string> _identifier = std::nullopt;

    bool _hasLoadedColormapAttributeData = false;
    bool _hasLoadedColormap = false;

    bool _hasLoadedLinearSizeAttributeData = false;
    
    bool _velocityUnitsAreDirty = false;
    bool _hasLoadedVelocityData = false;

    // This is determined by nrAttributes + size for each attribute
    const size_t _nValuesForVAOStride = 8;

    enum class DataSliceKey : size_t {
        Points = 0,
        ColormapAttributes,
        LinearSizeAttributes,
        Velocity
    };
    using DataSlice = std::vector<float>;
    std::unordered_map<DataSliceKey, std::shared_ptr<DataSlice>> _dataSlices;
    std::shared_ptr<DataSlice> getDataSlice(DataSliceKey key);

    enum SizeOption {
        Uniform = 0,
        NonUniform = 1
    };

    struct VBOLayout {
        glm::vec3 position;
        float colormapAttributeData;
    };
    GLuint _vbo = 0;
    GLuint _vao = 0;
};

}// namespace openspace

#endif // __OPENSPACE_MODULE_SOFTWAREINTEGRATION___RENDERABLEPOINTSCLOUD___H__<|MERGE_RESOLUTION|>--- conflicted
+++ resolved
@@ -87,6 +87,7 @@
         linearSizeEnabled, velocityNaNMode, motionEnabled, time
     ) _uniformCache;
 
+    properties::StringProperty _name;
     properties::FloatProperty _size;
     properties::Vec4Property _color;
     properties::OptionProperty _sizeOption;
@@ -98,19 +99,14 @@
     properties::BoolProperty _colormapEnabled;
     properties::FloatProperty _colormapMin;
     properties::FloatProperty _colormapMax;
-<<<<<<< HEAD
     properties::IntProperty _colormapNaNMode;
     properties::Vec4Property _colormapNaNColor;
-=======
-    properties::IntProperty _cmapNaNMode;
-    properties::Vec4Property _cmapNaNColor;
-    properties::StringProperty _name;
->>>>>>> b6a79ec5
 
     properties::BoolProperty _motionEnabled;
     properties::StringProperty _velocityDistanceUnit;
     properties::StringProperty _velocityTimeUnit;
     properties::IntProperty _velocityNaNMode;
+    
     
     std::optional<std::string> _identifier = std::nullopt;
 
