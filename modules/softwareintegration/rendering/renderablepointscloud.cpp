--- conflicted
+++ resolved
@@ -202,25 +202,20 @@
         // [[codegen::verbatim(LinearSizeEnabledInfo.description)]]
         std::optional<bool> linearSizeEnabled;
 
-<<<<<<< HEAD
         // [[codegen::verbatim(VelocityDistanceUnitInfo.description)]]
         std::optional<std::string> velocityDistanceUnit;
 
         // [[codegen::verbatim(VelocityTimeUnitInfo.description)]]
         std::optional<std::string> velocityTimeUnit;
-=======
+
+        // [[codegen::verbatim(VelocityNaNModeInfo.description)]]
+        std::optional<int> velocityNaNMode;
+
+        // [[codegen::verbatim(MotionEnabledInfo.description)]]
+        std::optional<bool> motionEnabled;
+        
         // [[codegen::verbatim(NameInfo.description)]]
         std::optional<std::string> name;
-
-        // [[codegen::verbatim(VelNaNModeInfo.description)]]
-        std::optional<int> velNaNMode;
->>>>>>> b6a79ec5
-
-        // [[codegen::verbatim(VelocityNaNModeInfo.description)]]
-        std::optional<int> velocityNaNMode;
-
-        // [[codegen::verbatim(MotionEnabledInfo.description)]]
-        std::optional<bool> motionEnabled;
 
         enum class SizeOption : uint32_t {
             Uniform,
@@ -252,17 +247,11 @@
     , _colormapEnabled(ColormapEnabledInfo, false)
     , _linearSizeMax(LinearSizeMinInfo)
     , _linearSizeMin(LinearSizeMaxInfo)
-<<<<<<< HEAD
     , _linearSizeEnabled(LinearSizeEnabledInfo, false)
     , _velocityDistanceUnit(VelocityDistanceUnitInfo, "<no unit set>")
     , _velocityTimeUnit(VelocityTimeUnitInfo, "<no unit set>")
     , _velocityNaNMode(VelocityNaNModeInfo)
-=======
-    , _linearSizeEnabled{LinearSizeEnabledInfo, false}
     , _name(NameInfo)
-    , _velNaNMode(VelNaNModeInfo)
-    , _velNaNColor(VelNaNColorInfo, glm::vec4(glm::vec3(0.5f), 1.f), glm::vec4(1.0f), glm::vec4(0.f), glm::vec4(0.f))
->>>>>>> b6a79ec5
     , _motionEnabled(MotionEnabledInfo, false)
 {
     const Parameters p = codegen::bake<Parameters>(dictionary);
