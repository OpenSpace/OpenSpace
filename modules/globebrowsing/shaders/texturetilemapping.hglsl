--- conflicted
+++ resolved
@@ -58,24 +58,17 @@
 #define USE_GRAYSCALE_OVERLAY #{useGrayScaleOverlays}
 #define GRAYSCALE_OVERLAY_BLENDING_ENABLED #{blendGrayScaleOverlays}
 
-<<<<<<< HEAD
-=======
 // Global constants
 #define CHUNK_DEFAULT_HEIGHT #{defaultHeight}
 
->>>>>>> c21bb3bb
 // Other key value pairs used for settings
 #define USE_ATMOSPHERE #{useAtmosphere}
 #define SHOW_CHUNK_EDGES #{showChunkEdges}
 #define SHOW_HEIGHT_RESOLUTION #{showHeightResolution}
 #define SHOW_HEIGHT_INTENSITIES #{showHeightIntensities}
 
-<<<<<<< HEAD
-float calculateHeight(
-=======
 
 float calculateUntransformedHeight(
->>>>>>> c21bb3bb
 	vec2 uv,
 	LevelWeights levelWeights,
 	const Tile heightTiles[NUMLAYERS_HEIGHTMAP],
@@ -90,8 +83,6 @@
 	levelWeights = getDefaultLevelWeights();
 #endif // HEIGHTMAP_BLENDING_ENABLED
 	
-<<<<<<< HEAD
-=======
 	
 	#for i in 0..#{lastLayerIndexHeightMaps}
 	{
@@ -112,7 +103,6 @@
 	const Tile heightTilesParent2[NUMLAYERS_HEIGHTMAP]) {
 
 	float height = 0;
->>>>>>> c21bb3bb
 
 	// The shader compiler will remove unused code when variables are multiplied by
 	// a constant 0
@@ -261,19 +251,11 @@
 	const vec4 currentColor,
 	const vec2 uv,
 	LevelWeights levelWeights,
-<<<<<<< HEAD
-	const Tile grayscaleOverlayTiles[NUMLAYERS_OVERLAY],
-	const Tile grayscaleOverlayTilesParent1[NUMLAYERS_OVERLAY],
-	const Tile grayscaleOverlayTilesParent2[NUMLAYERS_OVERLAY]) {
-
-	vec4 colorGrayScale = vec4(0);
-=======
 	const Tile grayscaleOverlayTiles[NUMLAYERS_GRAYSCALE_OVERLAY],
 	const Tile grayscaleOverlayTilesParent1[NUMLAYERS_GRAYSCALE_OVERLAY],
 	const Tile grayscaleOverlayTilesParent2[NUMLAYERS_GRAYSCALE_OVERLAY]) {
 
 	vec4 colorGrayScale = currentColor;
->>>>>>> c21bb3bb
 
 	// The shader compiler will remove unused code when variables are multiplied by
 	// a constant 0
@@ -293,34 +275,19 @@
 	}
 	#endfor
 
-<<<<<<< HEAD
-/*
-=======
->>>>>>> c21bb3bb
 	// HSV blending
 	vec3 hsvCurrent = rgb2hsv(currentColor.rgb);
 	vec3 hsvNew = vec3(hsvCurrent.x, hsvCurrent.y, colorGrayScale.r);
 	vec3 rgbNew = hsv2rgb(hsvNew);
-<<<<<<< HEAD
-
-	// HSL blending
-	vec3 hslCurrent = rgb2hsl(currentColor.rgb);
-	hslCurrent.y = hslCurrent.z > 0.7 ? 0 : hslCurrent.y;
-=======
 /*
 	// HSL blending
 	vec3 hslCurrent = rgb2hsl(currentColor.rgb);
 	//hslCurrent.y = hslCurrent.z > 0.7 ? 0 : hslCurrent.y;
->>>>>>> c21bb3bb
 	vec3 hslNew = vec3(hslCurrent.x, hslCurrent.y, colorGrayScale.r);
 	vec3 rgbNew = hsl2rgb(hslNew);
 */
 	// No color blending, use grayscale
-<<<<<<< HEAD
-	vec3 rgbNew = colorGrayScale.rgb;
-=======
 	//vec3 rgbNew = colorGrayScale.rgb;
->>>>>>> c21bb3bb
 	vec4 color = blendOver(currentColor, vec4(rgbNew, colorGrayScale.a));
 
 	return color;
