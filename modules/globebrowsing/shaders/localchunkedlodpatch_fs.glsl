--- conflicted
+++ resolved
@@ -25,133 +25,9 @@
 #include <${MODULE_GLOBEBROWSING}/shaders/tilefragcolor.hglsl>
 #include "fragment.glsl"
 
-<<<<<<< HEAD
-#if USE_HEIGHTMAP
-uniform Tile HeightMaps[NUMLAYERS_HEIGHTMAP];
-uniform Tile HeightMapsParent1[NUMLAYERS_HEIGHTMAP];
-uniform Tile HeightMapsParent2[NUMLAYERS_HEIGHTMAP];
-#endif // USE_HEIGHTMAP
-
-#if USE_COLORTEXTURE
-uniform Tile ColorTextures[NUMLAYERS_COLORTEXTURE];
-uniform Tile ColorTexturesParent1[NUMLAYERS_COLORTEXTURE];
-uniform Tile ColorTexturesParent2[NUMLAYERS_COLORTEXTURE];
-#endif // USE_COLORTEXTURE
-
-#if USE_NIGHTTEXTURE
-uniform Tile NightTextures[NUMLAYERS_NIGHTTEXTURE];
-uniform Tile NightTexturesParent1[NUMLAYERS_NIGHTTEXTURE];
-uniform Tile NightTexturesParent2[NUMLAYERS_NIGHTTEXTURE];
-#endif // USE_NIGHTTEXTURE
-
-#if USE_OVERLAY
-uniform Tile Overlays[NUMLAYERS_OVERLAY];
-uniform Tile OverlaysParent1[NUMLAYERS_OVERLAY];
-uniform Tile OverlaysParent2[NUMLAYERS_OVERLAY];
-#endif // USE_OVERLAY
-
-#if USE_GRAYSCALE_OVERLAY
-uniform Tile GrayScaleOverlays[NUMLAYERS_GRAYSCALE_OVERLAY];
-uniform Tile GrayScaleOverlaysParent1[NUMLAYERS_GRAYSCALE_OVERLAY];
-uniform Tile GrayScaleOverlaysParent2[NUMLAYERS_GRAYSCALE_OVERLAY];
-#endif // USE_GRAYSCALE_OVERLAY
-
-#if USE_WATERMASK
-uniform Tile WaterMasks[NUMLAYERS_WATERMASK];
-uniform Tile WaterMasksParent1[NUMLAYERS_WATERMASK];
-uniform Tile WaterMasksParent2[NUMLAYERS_WATERMASK];
-#endif // USE_WATERMASK
-
-uniform vec2 vertexResolution;
-
-// levelInterpolationParameter is used to interpolate between a tile and its parent tiles
-// The value increases with the distance from the vertex (or fragment) to the camera
-in LevelWeights levelWeights;
-
-in vec4 fs_position;
-in vec2 fs_uv;
-in vec3 ellipsoidNormalCameraSpace;
-
-Fragment getFragment() {
-	Fragment frag;
-
-	frag.color = vec4(0.1,0.1,0.1,1);
-
-#if USE_COLORTEXTURE
-
-	frag.color = calculateColor(
-		fs_uv,
-		levelWeights,
-		ColorTextures,
-		ColorTexturesParent1,
-		ColorTexturesParent2);
-#else 
-	frag.color = calculateDebugColor(fs_uv, fs_position, vertexResolution);
-	#if USE_HEIGHTMAP
-		frag.color.r += tileResolution(fs_uv, HeightMaps[0]) > 0.9 ? 1 : 0;
-	#endif
-#endif // USE_COLORTEXTURE
-
-
-#if USE_GRAYSCALE_OVERLAY
-	
-	frag.color = calculateGrayScaleOverlay(
-		frag.color,
-		fs_uv,
-		levelWeights,
-		GrayScaleOverlays,
-		GrayScaleOverlaysParent1,
-		GrayScaleOverlaysParent2);
-
-#endif // USE_COLORTEXTURE
-
-#if USE_WATERMASK
-	// TODO: Jonathas magic goes here here
-	// TODO: This function needs more parameters and should update the fragment color for water
-	frag.color = calculateWater(
-		frag.color,
-		fs_uv,
-		levelWeights,
-		WaterMasks,
-		WaterMasksParent1,
-		WaterMasksParent2);
-
-#endif // USE_WATERMASK
-
-#if USE_NIGHTTEXTURE
-	// TODO: Jonathas magic goes here here
-	// TODO: This function needs more parameters and should update the fragment color for night texture
-	frag.color = calculateNight(
-		frag.color,
-		fs_uv,
-		levelWeights,
-		NightTextures,
-		NightTexturesParent1,
-		NightTexturesParent2,
-		ellipsoidNormalCameraSpace);
-
-#endif // USE_NIGHTTEXTURE
-
-#if USE_ATMOSPHERE
-	// TODO: Jonathas magic goes here here
-	frag.color = frag.color + vec4(0.5,0.5,1,0) * 0.3; // Just to see something for now
-#endif // USE_ATMOSPHERE
-
-#if USE_OVERLAY
-	frag.color = calculateOverlay(
-		frag.color,
-		fs_uv,
-		levelWeights,
-		Overlays,
-		OverlaysParent1,
-		OverlaysParent2);
-
-#endif // USE_OVERLAY
-=======
 Fragment getFragment() {
     Fragment frag;
     frag.color = getTileFragColor();
->>>>>>> c21bb3bb
 
 #if SHOW_CHUNK_EDGES
     frag.color += patchBorderOverlay(fs_uv, vec3(1,0,0), 0.005);
