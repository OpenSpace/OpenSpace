/*****************************************************************************************
 *                                                                                       *
 * OpenSpace                                                                             *
 *                                                                                       *
 * Copyright (c) 2014-2025                                                               *
 *                                                                                       *
 * Permission is hereby granted, free of charge, to any person obtaining a copy of this  *
 * software and associated documentation files (the "Software"), to deal in the Software *
 * without restriction, including without limitation the rights to use, copy, modify,    *
 * merge, publish, distribute, sublicense, and/or sell copies of the Software, and to    *
 * permit persons to whom the Software is furnished to do so, subject to the following   *
 * conditions:                                                                           *
 *                                                                                       *
 * The above copyright notice and this permission notice shall be included in all copies *
 * or substantial portions of the Software.                                              *
 *                                                                                       *
 * THE SOFTWARE IS PROVIDED "AS IS", WITHOUT WARRANTY OF ANY KIND, EXPRESS OR IMPLIED,   *
 * INCLUDING BUT NOT LIMITED TO THE WARRANTIES OF MERCHANTABILITY, FITNESS FOR A         *
 * PARTICULAR PURPOSE AND NONINFRINGEMENT. IN NO EVENT SHALL THE AUTHORS OR COPYRIGHT    *
 * HOLDERS BE LIABLE FOR ANY CLAIM, DAMAGES OR OTHER LIABILITY, WHETHER IN AN ACTION OF  *
 * CONTRACT, TORT OR OTHERWISE, ARISING FROM, OUT OF OR IN CONNECTION WITH THE SOFTWARE  *
 * OR THE USE OR OTHER DEALINGS IN THE SOFTWARE.                                         *
 ****************************************************************************************/

#version __CONTEXT__

#include "PowerScaling/powerScaling_vs.hglsl"
#include <${MODULE_GLOBEBROWSING}/shaders/tile.glsl>
#include <${MODULE_GLOBEBROWSING}/shaders/texturetilemapping.glsl>
#include <${MODULE_GLOBEBROWSING}/shaders/tileheight.glsl>
#include <${MODULE_GLOBEBROWSING}/shaders/tilevertexskirt.glsl>

layout(location = 1) in vec2 in_uv;

out vec2 fs_uv;
out vec4 fs_position;
out vec3 ellipsoidNormalCameraSpace;
out vec3 levelWeights;
out vec3 positionCameraSpace;
out vec3 posObjSpace;
out vec3 normalObjSpace;

#if USE_ACCURATE_NORMALS
  out vec3 ellipsoidTangentThetaCameraSpace;
  out vec3 ellipsoidTangentPhiCameraSpace;
#endif // USE_ACCURATE_NORMALS

uniform dmat4 inverseViewTransform;
uniform dmat4 modelTransform;

#if USE_ECLIPSE_SHADOWS
  // Position in world space
  out vec3 positionWorldSpace;
#endif // USE_ECLIPSE_SHADOWS

uniform mat4 projectionTransform;
// Input points in camera space
uniform vec3 p00;
uniform vec3 p10;
uniform vec3 p01;
uniform vec3 p11;
uniform vec3 patchNormalCameraSpace;
uniform float chunkMinHeight;
uniform float distanceScaleFactor;
uniform int chunkLevel;

#define nDepthMaps #{nDepthMaps}
#if nDepthMaps > 0
  uniform dmat4 inv_vp;
  uniform dmat4 light_vps[nDepthMaps];
  out vec4 positions_lightspace[nDepthMaps];
#endif // nDepthMaps > 0


vec3 bilinearInterpolation(vec2 uv) {
  vec3 p0 = mix(p00, p10, uv.x);
  vec3 p1 = mix(p01, p11, uv.x);
  return mix(p0, p1, uv.y);
}

vec3 getLevelWeights(float distToVertexOnEllipsoid) {
  float projectedScaleFactor = distanceScaleFactor / distToVertexOnEllipsoid;
  float desiredLevel = log2(projectedScaleFactor);
  float levelInterp = chunkLevel - desiredLevel;

  return vec3(
    clamp(1.0 - levelInterp, 0.0, 1.0),
    clamp(levelInterp, 0.0, 1.0) - clamp(levelInterp - 1.0, 0.0, 1.0),
    clamp(levelInterp - 1.0, 0.0, 1.0)
  );
}


void main() {
  // Position in cameraspace
  vec3 p = bilinearInterpolation(in_uv);

  // Calculate desired level based on distance to the vertex on the ellipsoid
  // Before any heightmapping is done
  float distToVertexOnEllipsoid = length(p + patchNormalCameraSpace * chunkMinHeight);

  // use level weight for height sampling, and output to fragment shader
  levelWeights = getLevelWeights(distToVertexOnEllipsoid);

  // Get the height value and apply skirts
  float height = getTileHeightScaled(in_uv, levelWeights) - getTileVertexSkirtLength() * 100.0;

  // Translate the point along normal
  p += patchNormalCameraSpace * height;

  vec4 positionClippingSpace = projectionTransform * vec4(p, 1);

#if USE_ACCURATE_NORMALS
  // Calculate tangents
  ellipsoidTangentThetaCameraSpace = normalize(p10 - p00);
  ellipsoidTangentPhiCameraSpace = normalize(p01 - p00);
#endif // USE_ACCURATE_NORMALS

  // Write output
  fs_uv = in_uv;
  fs_position = z_normalization(positionClippingSpace);
  gl_Position = fs_position;
  ellipsoidNormalCameraSpace = patchNormalCameraSpace;
  positionCameraSpace = p;
  posObjSpace = vec3(inverseViewTransform * dvec4(p, 1.0));

#if USE_ECLIPSE_SHADOWS
  positionWorldSpace = vec3(modelTransform * dvec4(p, 1.0));
#endif // USE_ECLIPSE_SHADOWS
<<<<<<< HEAD

#if SHADOW_MAPPING_ENABLED
  shadowCoords = vec4(shadowMatrix * dvec4(p, 1.0));
#endif // SHADOW_MAPPING_ENABLED

#if nDepthMaps > 0
  for (int idx = 0; idx < nDepthMaps; ++idx) {
    positions_lightspace[idx] = vec4(light_vps[idx] * (inv_vp * dvec4(p, 1.0)));
  }
#endif // nDepthMaps > 0
=======
>>>>>>> 97135002
}<|MERGE_RESOLUTION|>--- conflicted
+++ resolved
@@ -127,7 +127,6 @@
 #if USE_ECLIPSE_SHADOWS
   positionWorldSpace = vec3(modelTransform * dvec4(p, 1.0));
 #endif // USE_ECLIPSE_SHADOWS
-<<<<<<< HEAD
 
 #if SHADOW_MAPPING_ENABLED
   shadowCoords = vec4(shadowMatrix * dvec4(p, 1.0));
@@ -138,6 +137,4 @@
     positions_lightspace[idx] = vec4(light_vps[idx] * (inv_vp * dvec4(p, 1.0)));
   }
 #endif // nDepthMaps > 0
-=======
->>>>>>> 97135002
 }