/*****************************************************************************************
 *                                                                                       *
 * OpenSpace                                                                             *
 *                                                                                       *
 * Copyright (c) 2014-2023                                                               *
 *                                                                                       *
 * Permission is hereby granted, free of charge, to any person obtaining a copy of this  *
 * software and associated documentation files (the "Software"), to deal in the Software *
 * without restriction, including without limitation the rights to use, copy, modify,    *
 * merge, publish, distribute, sublicense, and/or sell copies of the Software, and to    *
 * permit persons to whom the Software is furnished to do so, subject to the following   *
 * conditions:                                                                           *
 *                                                                                       *
 * The above copyright notice and this permission notice shall be included in all copies *
 * or substantial portions of the Software.                                              *
 *                                                                                       *
 * THE SOFTWARE IS PROVIDED "AS IS", WITHOUT WARRANTY OF ANY KIND, EXPRESS OR IMPLIED,   *
 * INCLUDING BUT NOT LIMITED TO THE WARRANTIES OF MERCHANTABILITY, FITNESS FOR A         *
 * PARTICULAR PURPOSE AND NONINFRINGEMENT. IN NO EVENT SHALL THE AUTHORS OR COPYRIGHT    *
 * HOLDERS BE LIABLE FOR ANY CLAIM, DAMAGES OR OTHER LIABILITY, WHETHER IN AN ACTION OF  *
 * CONTRACT, TORT OR OTHERWISE, ARISING FROM, OUT OF OR IN CONNECTION WITH THE SOFTWARE  *
 * OR THE USE OR OTHER DEALINGS IN THE SOFTWARE.                                         *
 ****************************************************************************************/

#include <modules/globebrowsing/globebrowsingmodule.h>

#include <modules/globebrowsing/src/basictypes.h>
#include <modules/globebrowsing/src/dashboarditemglobelocation.h>
#include <modules/globebrowsing/src/gdalwrapper.h>
#include <modules/globebrowsing/src/geodeticpatch.h>
#include <modules/globebrowsing/src/geojson/geojsoncomponent.h>
#include <modules/globebrowsing/src/geojson/geojsonmanager.h>
#include <modules/globebrowsing/src/geojson/geojsonproperties.h>
#include <modules/globebrowsing/src/globelabelscomponent.h>
#include <modules/globebrowsing/src/globetranslation.h>
#include <modules/globebrowsing/src/globerotation.h>
#include <modules/globebrowsing/src/layer.h>
#include <modules/globebrowsing/src/layeradjustment.h>
#include <modules/globebrowsing/src/layergroup.h>
#include <modules/globebrowsing/src/layermanager.h>
#include <modules/globebrowsing/src/memoryawaretilecache.h>
#include <modules/globebrowsing/src/renderableglobe.h>
#include <modules/globebrowsing/src/tileprovider/defaulttileprovider.h>
#include <modules/globebrowsing/src/tileprovider/imagesequencetileprovider.h>
#include <modules/globebrowsing/src/tileprovider/singleimagetileprovider.h>
#include <modules/globebrowsing/src/tileprovider/sizereferencetileprovider.h>
#include <modules/globebrowsing/src/tileprovider/spoutimageprovider.h>
#include <modules/globebrowsing/src/tileprovider/temporaltileprovider.h>
#include <modules/globebrowsing/src/tileprovider/tileindextileprovider.h>
#include <modules/globebrowsing/src/tileprovider/tileprovider.h>
#include <modules/globebrowsing/src/tileprovider/tileproviderbyindex.h>
#include <modules/globebrowsing/src/tileprovider/tileproviderbylevel.h>
#include <openspace/camera/camera.h>
#include <openspace/documentation/verifier.h>
#include <openspace/engine/globals.h>
#include <openspace/engine/globalscallbacks.h>
#include <openspace/engine/moduleengine.h>
#include <openspace/navigation/navigationhandler.h>
#include <openspace/navigation/navigationstate.h>
#include <openspace/navigation/orbitalnavigator.h>
#include <openspace/query/query.h>
#include <openspace/rendering/renderable.h>
#include <openspace/rendering/renderengine.h>
#include <openspace/scene/scene.h>
#include <openspace/scene/scenegraphnode.h>
#include <openspace/scripting/lualibrary.h>
#include <openspace/util/factorymanager.h>
#include <openspace/util/updatestructures.h>
#include <ghoul/filesystem/filesystem.h>
#include <ghoul/logging/logmanager.h>
#include <ghoul/fmt.h>
#include <ghoul/misc/assert.h>
#include <ghoul/misc/templatefactory.h>
#include <ghoul/misc/profiling.h>
#include <ghoul/systemcapabilities/generalcapabilitiescomponent.h>
#include <vector>

#include <gdal.h>

#ifdef _MSC_VER
#pragma warning (push)
// CPL throws warning about missing DLL interface
#pragma warning (disable : 4251)
#endif // _MSC_VER

#include <cpl_string.h>

#ifdef _MSC_VER
#pragma warning (pop)
#endif // _MSC_VER

#include "globebrowsingmodule_lua.inl"

namespace {
    constexpr std::string_view _loggerCat = "GlobeBrowsingModule";

    constexpr openspace::properties::Property::PropertyInfo TileCacheSizeInfo = {
        "TileCacheSize",
        "Tile Cache Size",
        "The maximum size of the MemoryAwareTileCache, on the CPU and GPU"
    };

<<<<<<< HEAD
    constexpr openspace::properties::Property::PropertyInfo
        DefaultGeoPointTextureInfo =
    {
        "DefaultGeoPointTexture",
        "Default Geo Point Texture",
        "A path to a texture to use as default for GeoJson points"
=======
    constexpr openspace::properties::Property::PropertyInfo MRFCacheEnabledInfo = {
        "MRFCacheEnabled",
        "MRF Cache Enabled",
        "Determines whether automatic caching of globe browsing data is enabled."
    };

    constexpr openspace::properties::Property::PropertyInfo MRFCacheLocationInfo = {
        "MRFCacheLocation",
        "MRF Cache Location",
        "The location of the root folder for the MRF cache of globe browsing data."
>>>>>>> b219638e
    };

    openspace::GlobeBrowsingModule::Capabilities
    parseSubDatasets(char** subDatasets, int nSubdatasets)
    {
        // Idea: Iterate over the list of sublayers keeping a current layer and identify
        //       it by its number.  If this number changes, we know that we have a new
        //       layer

        using Layer = openspace::GlobeBrowsingModule::Layer;
        std::vector<Layer> result;

        int currentLayerNumber = -1;
        Layer currentLayer;
        for (int i = 0; i < nSubdatasets; ++i) {
            int iDataset = -1;
            std::array<char, 256> IdentifierBuffer;
            std::fill(IdentifierBuffer.begin(), IdentifierBuffer.end(), '\0');
            int ret = sscanf(
                subDatasets[i],
                "SUBDATASET_%i_%255[^=]",
                &iDataset,
                IdentifierBuffer.data()
            );
            if (ret != 2) {
                LERROR("Error parsing dataset");
                continue;
            }


            if (iDataset != currentLayerNumber) {
                // We are done with the previous version
                result.push_back(std::move(currentLayer));
                currentLayer = Layer();
                currentLayerNumber = iDataset;
            }

            const std::string identifier = std::string(IdentifierBuffer.data());
            const std::string ds(subDatasets[i]);
            const std::string value = ds.substr(ds.find_first_of('=') + 1);

            // The DESC/NAME difference is not a typo
            if (identifier == "DESC") {
                currentLayer.name = value;
            }
            else if (identifier == "NAME") {
                currentLayer.url = value;
            }
            else {
                LINFOC(
                    "GlobeBrowsingGUI", "Unknown subdataset identifier: " + identifier
                );
            }
        }

        return result;
    }

    struct [[codegen::Dictionary(GlobeBrowsingModule)]] Parameters {

        // [[codegen::verbatim(TileCacheSizeInfo.description)]]
        std::optional<int> tileCacheSize;

<<<<<<< HEAD
        // If you know what you are doing and you have WMS caching *disabled* but offline
        // mode *enabled*, you can set this value to 'true' to silence a warning that you
        // would otherwise get at startup
        std::optional<bool> noWarning;

        // [[codegen::verbatim(DefaultGeoPointTextureInfo.description)]]
        std::optional<std::string> defaultGeoPointTexture;
=======
        // [[codegen::verbatim(MRFCacheEnabledInfo.description)]]
        std::optional<bool> mrfCacheEnabled [[codegen::key("MRFCacheEnabled")]];

        // [[codegen::verbatim(MRFCacheLocationInfo.description)]]
        std::optional<std::string> mrfCacheLocation [[codegen::key("MRFCacheLocation")]];
>>>>>>> b219638e
    };
#include "globebrowsingmodule_codegen.cpp"
} // namespace

namespace openspace {

GlobeBrowsingModule::GlobeBrowsingModule()
    : OpenSpaceModule(Name)
    , _tileCacheSizeMB(TileCacheSizeInfo, 1024)
<<<<<<< HEAD
    , _defaultGeoPointTexturePath(DefaultGeoPointTextureInfo)
=======
    , _mrfCacheEnabled(MRFCacheEnabledInfo, false)
    , _mrfCacheLocation(MRFCacheLocationInfo, "${BASE}/cache_mrf")
>>>>>>> b219638e
{
    addProperty(_tileCacheSizeMB);
<<<<<<< HEAD

    addProperty(_defaultGeoPointTexturePath);
=======
    addProperty(_mrfCacheEnabled);
    addProperty(_mrfCacheLocation);
>>>>>>> b219638e
}

void GlobeBrowsingModule::internalInitialize(const ghoul::Dictionary& dict) {
    using namespace globebrowsing;

    const Parameters p = codegen::bake<Parameters>(dict);
    _tileCacheSizeMB = p.tileCacheSize.value_or(_tileCacheSizeMB);
<<<<<<< HEAD
    const bool noWarning = p.noWarning.value_or(false);

    _defaultGeoPointTexturePath.onChange([this]() {
        if (_defaultGeoPointTexturePath.value().empty()) {
            _hasDefaultGeoPointTexture = false;
            return;
        }
        std::filesystem::path path = _defaultGeoPointTexturePath.value();
        if (std::filesystem::exists(path)) {
            _hasDefaultGeoPointTexture = true;
        }
        else {
            LWARNINGC("GlobeBrowsingModule", fmt::format(
                "The provided texture file '{}' for the default geo point texture "
                "does not exist", path
            ));
        }
    });

    if (p.defaultGeoPointTexture.has_value()) {
        _defaultGeoPointTexturePath = absPath(*p.defaultGeoPointTexture).string();
    }

    if (!_wmsCacheEnabled && _offlineMode && !noWarning) {
        LWARNINGC(
            "GlobeBrowsingModule",
            "WMS caching is disabled, but offline mode is enabled. Unless you know "
            "what you are doing, this will probably cause many servers to stop working. "
            "If you want to silence this warning, set the 'NoWarning' parameter to "
            "'true'"
        );
    }
=======
    _mrfCacheEnabled = p.mrfCacheEnabled.value_or(_mrfCacheEnabled);
    _mrfCacheLocation = p.mrfCacheLocation.value_or(_mrfCacheLocation);
>>>>>>> b219638e

    // Initialize
    global::callback::initializeGL->emplace_back([&]() {
        ZoneScopedN("GlobeBrowsingModule");

        _tileCache = std::make_unique<cache::MemoryAwareTileCache>(_tileCacheSizeMB);
        addPropertySubOwner(_tileCache.get());

        TileProvider::initializeDefaultTile();

        // Convert from MB to Bytes
        GdalWrapper::create(
            512ULL * 1024ULL * 1024ULL, // 512 MB
            static_cast<size_t>(CpuCap.installedMainMemory() * 0.25 * 1024 * 1024)
        );
        addPropertySubOwner(GdalWrapper::ref());
    });

    global::callback::deinitializeGL->emplace_back([]() {
        ZoneScopedN("GlobeBrowsingModule");

        TileProvider::deinitializeDefaultTile();
    });

    // Render
    global::callback::render->emplace_back([&]() {
        ZoneScopedN("GlobeBrowsingModule");

        _tileCache->update();
    });

    // Deinitialize
    global::callback::deinitialize->emplace_back([&]() {
        ZoneScopedN("GlobeBrowsingModule");

        GdalWrapper::destroy();
    });

    ghoul::TemplateFactory<Renderable>* fRenderable =
        FactoryManager::ref().factory<Renderable>();
    ghoul_assert(fRenderable, "Renderable factory was not created");
    fRenderable->registerClass<globebrowsing::RenderableGlobe>("RenderableGlobe");

    ghoul::TemplateFactory<Translation>* fTranslation =
        FactoryManager::ref().factory<Translation>();
    ghoul_assert(fTranslation, "Translation factory was not created");
    fTranslation->registerClass<globebrowsing::GlobeTranslation>("GlobeTranslation");

    ghoul::TemplateFactory<Rotation>* fRotation =
        FactoryManager::ref().factory<Rotation>();
    ghoul_assert(fRotation, "Rotation factory was not created");
    fRotation->registerClass<globebrowsing::GlobeRotation>("GlobeRotation");

    FactoryManager::ref().addFactory<TileProvider>("TileProvider");

    ghoul::TemplateFactory<TileProvider>* fTileProvider =
        FactoryManager::ref().factory<TileProvider>();
    ghoul_assert(fTileProvider, "TileProvider factory was not created");


    fTileProvider->registerClass<DefaultTileProvider>("DefaultTileLayer");
    fTileProvider->registerClass<SingleImageProvider>("SingleImageTileLayer");
    fTileProvider->registerClass<ImageSequenceTileProvider>("ImageSequenceTileLayer");
    fTileProvider->registerClass<SpoutImageProvider>("SpoutImageTileLayer");
    fTileProvider->registerClass<TemporalTileProvider>("TemporalTileLayer");
    fTileProvider->registerClass<TileIndexTileProvider>("TileIndexTileLayer");
    fTileProvider->registerClass<SizeReferenceTileProvider>("SizeReferenceTileLayer");
    fTileProvider->registerClass<TileProviderByLevel>("ByLevelTileLayer");
    fTileProvider->registerClass<TileProviderByIndex>("ByIndexTileLayer");

    ghoul::TemplateFactory<DashboardItem>* fDashboard =
        FactoryManager::ref().factory<DashboardItem>();
    ghoul_assert(fDashboard, "Dashboard factory was not created");

    fDashboard->registerClass<DashboardItemGlobeLocation>("DashboardItemGlobeLocation");
}

globebrowsing::cache::MemoryAwareTileCache* GlobeBrowsingModule::tileCache() {
    return _tileCache.get();
}

std::vector<documentation::Documentation> GlobeBrowsingModule::documentations() const {
    return {
        globebrowsing::Layer::Documentation(),
        globebrowsing::LayerAdjustment::Documentation(),
        globebrowsing::LayerManager::Documentation(),
        globebrowsing::GlobeTranslation::Documentation(),
        globebrowsing::GlobeRotation::Documentation(),
        globebrowsing::RenderableGlobe::Documentation(),
        globebrowsing::DefaultTileProvider::Documentation(),
        globebrowsing::ImageSequenceTileProvider::Documentation(),
        globebrowsing::SingleImageProvider::Documentation(),
        globebrowsing::SizeReferenceTileProvider::Documentation(),
        globebrowsing::TemporalTileProvider::Documentation(),
        globebrowsing::TileProviderByIndex::Documentation(),
        globebrowsing::TileProviderByLevel::Documentation(),
        globebrowsing::GeoJsonManager::Documentation(),
        globebrowsing::GeoJsonComponent::Documentation(),
        globebrowsing::GeoJsonProperties::Documentation(),
        GlobeLabelsComponent::Documentation(),
        RingsComponent::Documentation(),
        ShadowComponent::Documentation()
    };
}

void GlobeBrowsingModule::goToChunk(const globebrowsing::RenderableGlobe& globe,
                                    int x, int y, int level)
{
    ghoul_assert(level < std::numeric_limits<uint8_t>::max(), "Level way too big");
    goToChunk(
        globe,
        globebrowsing::TileIndex(x, y, static_cast<uint8_t>(level)),
        glm::vec2(0.5f, 0.5f),
        true
    );
}

void GlobeBrowsingModule::goToGeo(const globebrowsing::RenderableGlobe& globe,
                                  double latitude, double longitude)
{
    using namespace globebrowsing;
    goToGeodetic2(
        globe,
        Geodetic2{ glm::radians(latitude), glm::radians(longitude) },
        true
    );
}

void GlobeBrowsingModule::goToGeo(const globebrowsing::RenderableGlobe& globe,
                                  double latitude, double longitude, double altitude)
{
    using namespace globebrowsing;
    goToGeodetic3(
        globe,
        {
            Geodetic2{ glm::radians(latitude), glm::radians(longitude) },
            altitude
        },
        true
    );
}

glm::vec3 GlobeBrowsingModule::cartesianCoordinatesFromGeo(
                                              const globebrowsing::RenderableGlobe& globe,
                                       double latitude, double longitude, double altitude)
{
    using namespace globebrowsing;

    const Geodetic3 pos = {
        { .lat = glm::radians(latitude), .lon = glm::radians(longitude) },
        altitude
    };

    return glm::vec3(globe.ellipsoid().cartesianPosition(pos));
}

glm::dvec3 GlobeBrowsingModule::geoPosition() const {
    using namespace globebrowsing;

    const SceneGraphNode* n = global::navigationHandler->orbitalNavigator().anchorNode();
    if (!n) {
        return glm::dvec3(0.0);
    }
    const RenderableGlobe* globe = dynamic_cast<const RenderableGlobe*>(n->renderable());
    if (!globe) {
        return glm::dvec3(0.0);
    }

    const glm::dvec3 cameraPosition = global::navigationHandler->camera()->positionVec3();
    const glm::dmat4 inverseModelTransform = glm::inverse(n->modelTransform());
    const glm::dvec3 cameraPositionModelSpace =
        glm::dvec3(inverseModelTransform * glm::dvec4(cameraPosition, 1.0));
    const SurfacePositionHandle posHandle = globe->calculateSurfacePositionHandle(
        cameraPositionModelSpace
    );

    const Geodetic2 geo2 = globe->ellipsoid().cartesianToGeodetic2(
        posHandle.centerToReferenceSurface
    );

    double lat = glm::degrees(geo2.lat);
    double lon = glm::degrees(geo2.lon);

    double altitude = glm::length(
        cameraPositionModelSpace - posHandle.centerToReferenceSurface
    );

    if (glm::length(cameraPositionModelSpace) <
        glm::length(posHandle.centerToReferenceSurface))
    {
        altitude = -altitude;
    }

    return glm::dvec3(lat, lon, altitude);
}

void GlobeBrowsingModule::goToChunk(const globebrowsing::RenderableGlobe& globe,
                                    const globebrowsing::TileIndex& ti,
                                    glm::vec2 uv, bool doResetCameraDirection)
{
    using namespace globebrowsing;

    const GeodeticPatch patch(ti);
    const Geodetic2 corner = patch.corner(SOUTH_WEST);
    Geodetic2 positionOnPatch = patch.size();
    positionOnPatch.lat *= uv.y;
    positionOnPatch.lon *= uv.x;
    const Geodetic2 pointPosition = {
        .lat = corner.lat + positionOnPatch.lat,
        .lon = corner.lon + positionOnPatch.lon
    };

    // Compute altitude
    const glm::dvec3 cameraPosition = global::navigationHandler->camera()->positionVec3();
    SceneGraphNode* globeSceneGraphNode = dynamic_cast<SceneGraphNode*>(globe.owner());
    if (!globeSceneGraphNode) {
        LERROR("Cannot go to chunk. The renderable is not attached to scene graph node");
        return;
    }
    const glm::dmat4 inverseModelTransform = glm::inverse(
        globeSceneGraphNode->modelTransform()
    );
    const glm::dvec3 cameraPositionModelSpace =
        glm::dvec3(inverseModelTransform * glm::dvec4(cameraPosition, 1.0));
    const SurfacePositionHandle posHandle = globe.calculateSurfacePositionHandle(
        cameraPositionModelSpace
    );

    const double altitude = glm::length(
        cameraPositionModelSpace - posHandle.centerToReferenceSurface
    );

    goToGeodetic3(globe, { pointPosition, altitude }, doResetCameraDirection);
}

void GlobeBrowsingModule::goToGeodetic2(const globebrowsing::RenderableGlobe& globe,
                                        globebrowsing::Geodetic2 geo2,
                                        bool doResetCameraDirection)
{
    using namespace globebrowsing;

    const glm::dvec3 cameraPosition = global::navigationHandler->camera()->positionVec3();
    SceneGraphNode* globeSceneGraphNode = dynamic_cast<SceneGraphNode*>(globe.owner());
    if (!globeSceneGraphNode) {
        LERROR("Error when going to Geodetic2");
    }

    const glm::dmat4 inverseModelTransform = glm::inverse(
        globeSceneGraphNode->modelTransform()
    );

    const glm::dvec3 cameraPositionModelSpace =
        glm::dvec3(inverseModelTransform * glm::dvec4(cameraPosition, 1.0));
    const SurfacePositionHandle posHandle = globe.calculateSurfacePositionHandle(
        cameraPositionModelSpace
    );

    const glm::dvec3 centerToActualSurface = posHandle.centerToReferenceSurface +
                       posHandle.referenceSurfaceOutDirection * posHandle.heightToSurface;
    const double altitude = glm::length(cameraPositionModelSpace - centerToActualSurface);

    goToGeodetic3(globe, { geo2, altitude }, doResetCameraDirection);
}

void GlobeBrowsingModule::goToGeodetic3(const globebrowsing::RenderableGlobe& globe,
                                        globebrowsing::Geodetic3 geo3, bool)
{
    using namespace globebrowsing;
    const glm::dvec3 positionModelSpace = globe.ellipsoid().cartesianPosition(geo3);


    const glm::dvec3 slightlyNorth = globe.ellipsoid().cartesianSurfacePosition(
        Geodetic2{ geo3.geodetic2.lat + 0.001, geo3.geodetic2.lon }
    );

    interaction::NavigationState state;
    state.anchor = globe.owner()->identifier();
    state.referenceFrame = globe.owner()->identifier();
    state.position = positionModelSpace;
    state.up = slightlyNorth;

    global::navigationHandler->setNavigationStateNextFrame(state);
}

glm::dquat GlobeBrowsingModule::lookDownCameraRotation(
                                              const globebrowsing::RenderableGlobe& globe,
                                                              glm::dvec3 cameraModelSpace,
                                                            globebrowsing::Geodetic2 geo2)
{
    using namespace globebrowsing;

    // Lookup vector
    const glm::dvec3 positionModelSpace = globe.ellipsoid().cartesianSurfacePosition(
        geo2
    );
    const glm::dvec3 slightlyNorth = globe.ellipsoid().cartesianSurfacePosition(
        Geodetic2{ geo2.lat + 0.001, geo2.lon }
    );
    const glm::dvec3 lookUpModelSpace = glm::normalize(
        slightlyNorth - positionModelSpace
    );

    // Matrix
    const glm::dmat4 lookAtMatrix =
        glm::lookAt(cameraModelSpace, positionModelSpace, lookUpModelSpace);

    // Set rotation
    const glm::dquat rotation = glm::quat_cast(inverse(lookAtMatrix));
    return rotation;
}

const globebrowsing::RenderableGlobe*
GlobeBrowsingModule::castFocusNodeRenderableToGlobe()
{
    using namespace globebrowsing;

    const Renderable* renderable =
        global::navigationHandler->orbitalNavigator().anchorNode()->renderable();

    if (!renderable) {
        return nullptr;
    }
    using namespace globebrowsing;
    if (const RenderableGlobe* globe = dynamic_cast<const RenderableGlobe*>(renderable)) {
        return globe;
    }
    else {
        return nullptr;
    }
}

void GlobeBrowsingModule::loadWMSCapabilities(std::string name, std::string globe,
                                              std::string url)
{
    auto downloadFunction = [](const std::string& downloadUrl) {
        LDEBUG("Opening WMS capabilities: " + downloadUrl);
        GDALDatasetH dataset = GDALOpen(
            downloadUrl.c_str(),
            GA_ReadOnly
        );

        if (!dataset) {
            LWARNING("Could not open dataset: " + downloadUrl);
            return Capabilities();
        }
        char** subDatasets = GDALGetMetadata(dataset, "SUBDATASETS");
        const int nSubdatasets = CSLCount(subDatasets);
        Capabilities cap = parseSubDatasets(subDatasets, nSubdatasets);
        GDALClose(dataset);
        LDEBUG("Finished WMS capabilities: " + downloadUrl);
        return cap;
    };

    _inFlightCapabilitiesMap[name] = std::async(
        std::launch::async,
        downloadFunction,
        url
    );

    //_capabilitiesMap[name] = downloadFunction(url);

    _urlList.emplace(std::move(globe), UrlInfo{ std::move(name), std::move(url) });
}

GlobeBrowsingModule::Capabilities
GlobeBrowsingModule::capabilities(const std::string& name)
{
    // First check the ones that have already finished
    const auto it = _capabilitiesMap.find(name);
    if (it != _capabilitiesMap.end()) {
        return it->second;
    }
    else {
        const auto inFlightIt = _inFlightCapabilitiesMap.find(name);
        if (inFlightIt != _inFlightCapabilitiesMap.end()) {
            // If the download and the parsing has not finished yet, this will block,
            // otherwise it will just return
            const Capabilities cap = inFlightIt->second.get();
            _capabilitiesMap[name] = cap;
            _inFlightCapabilitiesMap.erase(inFlightIt);
            return cap;
        }
        else {
            return {};
        }
    }
}

void GlobeBrowsingModule::removeWMSServer(const std::string& name) {
    // First delete all the capabilities that are currently in flight
    const auto inFlightIt = _inFlightCapabilitiesMap.find(name);
    if (inFlightIt != _inFlightCapabilitiesMap.end()) {
        _inFlightCapabilitiesMap.erase(inFlightIt);
    }

    // Then download the ones that are already finished
    const auto capIt = _capabilitiesMap.find(name);
    if (capIt != _capabilitiesMap.end()) {
        _capabilitiesMap.erase(capIt);
    }

    // Then remove the calues from the globe server list
    for (auto it = _urlList.begin(); it != _urlList.end();) {
        // We have to increment first because the erase will invalidate the iterator
        const auto eraseIt = it++;

        if (eraseIt->second.name == name) {
            _urlList.erase(eraseIt);
        }
    }
}

std::vector<GlobeBrowsingModule::UrlInfo>
GlobeBrowsingModule::urlInfo(const std::string& globe) const
{
    const auto range = _urlList.equal_range(globe);
    std::vector<UrlInfo> res;
    for (auto i = range.first; i != range.second; ++i) {
        res.emplace_back(i->second);
    }
    return res;
}

bool GlobeBrowsingModule::hasUrlInfo(const std::string& globe) const {
    return _urlList.find(globe) != _urlList.end();
}

bool GlobeBrowsingModule::isMRFCachingEnabled() const {
    return _mrfCacheEnabled;
}

const std::string GlobeBrowsingModule::mrfCacheLocation() const {
    return _mrfCacheLocation;
}

bool GlobeBrowsingModule::hasDefaultGeoPointTexture() const {
    return _hasDefaultGeoPointTexture;
}

std::string_view GlobeBrowsingModule::defaultGeoPointTexture() const {
    return _defaultGeoPointTexturePath;
}

scripting::LuaLibrary GlobeBrowsingModule::luaLibrary() const {
    return {
        .name = "globebrowsing",
        .functions = {
            codegen::lua::AddLayer,
            codegen::lua::DeleteLayer,
            codegen::lua::GetLayers,
            codegen::lua::MoveLayer,
            codegen::lua::GoToChunk,
            codegen::lua::GoToGeo,
            // @TODO (2021-06-23, emmbr) Combine with the above function when the camera
            // paths work really well close to surfaces
            codegen::lua::FlyToGeo,
            codegen::lua::GetLocalPositionFromGeo,
            codegen::lua::GetGeoPositionForCamera,
            codegen::lua::LoadWMSCapabilities,
            codegen::lua::RemoveWMSServer,
            codegen::lua::CapabilitiesWMS,
            codegen::lua::AddGeoJson,
            codegen::lua::DeleteGeoJson,
            codegen::lua::AddGeoJsonFromFile
        },
        .scripts = {
            absPath("${MODULE_GLOBEBROWSING}/scripts/layer_support.lua")
        }
    };
}

} // namespace openspace<|MERGE_RESOLUTION|>--- conflicted
+++ resolved
@@ -100,14 +100,14 @@
         "The maximum size of the MemoryAwareTileCache, on the CPU and GPU"
     };
 
-<<<<<<< HEAD
     constexpr openspace::properties::Property::PropertyInfo
         DefaultGeoPointTextureInfo =
     {
         "DefaultGeoPointTexture",
         "Default Geo Point Texture",
         "A path to a texture to use as default for GeoJson points"
-=======
+    };
+
     constexpr openspace::properties::Property::PropertyInfo MRFCacheEnabledInfo = {
         "MRFCacheEnabled",
         "MRF Cache Enabled",
@@ -118,7 +118,6 @@
         "MRFCacheLocation",
         "MRF Cache Location",
         "The location of the root folder for the MRF cache of globe browsing data."
->>>>>>> b219638e
     };
 
     openspace::GlobeBrowsingModule::Capabilities
@@ -182,21 +181,14 @@
         // [[codegen::verbatim(TileCacheSizeInfo.description)]]
         std::optional<int> tileCacheSize;
 
-<<<<<<< HEAD
-        // If you know what you are doing and you have WMS caching *disabled* but offline
-        // mode *enabled*, you can set this value to 'true' to silence a warning that you
-        // would otherwise get at startup
-        std::optional<bool> noWarning;
-
         // [[codegen::verbatim(DefaultGeoPointTextureInfo.description)]]
         std::optional<std::string> defaultGeoPointTexture;
-=======
+
         // [[codegen::verbatim(MRFCacheEnabledInfo.description)]]
         std::optional<bool> mrfCacheEnabled [[codegen::key("MRFCacheEnabled")]];
 
         // [[codegen::verbatim(MRFCacheLocationInfo.description)]]
         std::optional<std::string> mrfCacheLocation [[codegen::key("MRFCacheLocation")]];
->>>>>>> b219638e
     };
 #include "globebrowsingmodule_codegen.cpp"
 } // namespace
@@ -206,21 +198,16 @@
 GlobeBrowsingModule::GlobeBrowsingModule()
     : OpenSpaceModule(Name)
     , _tileCacheSizeMB(TileCacheSizeInfo, 1024)
-<<<<<<< HEAD
     , _defaultGeoPointTexturePath(DefaultGeoPointTextureInfo)
-=======
     , _mrfCacheEnabled(MRFCacheEnabledInfo, false)
     , _mrfCacheLocation(MRFCacheLocationInfo, "${BASE}/cache_mrf")
->>>>>>> b219638e
 {
     addProperty(_tileCacheSizeMB);
-<<<<<<< HEAD
 
     addProperty(_defaultGeoPointTexturePath);
-=======
+
     addProperty(_mrfCacheEnabled);
     addProperty(_mrfCacheLocation);
->>>>>>> b219638e
 }
 
 void GlobeBrowsingModule::internalInitialize(const ghoul::Dictionary& dict) {
@@ -228,8 +215,6 @@
 
     const Parameters p = codegen::bake<Parameters>(dict);
     _tileCacheSizeMB = p.tileCacheSize.value_or(_tileCacheSizeMB);
-<<<<<<< HEAD
-    const bool noWarning = p.noWarning.value_or(false);
 
     _defaultGeoPointTexturePath.onChange([this]() {
         if (_defaultGeoPointTexturePath.value().empty()) {
@@ -252,19 +237,8 @@
         _defaultGeoPointTexturePath = absPath(*p.defaultGeoPointTexture).string();
     }
 
-    if (!_wmsCacheEnabled && _offlineMode && !noWarning) {
-        LWARNINGC(
-            "GlobeBrowsingModule",
-            "WMS caching is disabled, but offline mode is enabled. Unless you know "
-            "what you are doing, this will probably cause many servers to stop working. "
-            "If you want to silence this warning, set the 'NoWarning' parameter to "
-            "'true'"
-        );
-    }
-=======
     _mrfCacheEnabled = p.mrfCacheEnabled.value_or(_mrfCacheEnabled);
     _mrfCacheLocation = p.mrfCacheLocation.value_or(_mrfCacheLocation);
->>>>>>> b219638e
 
     // Initialize
     global::callback::initializeGL->emplace_back([&]() {
