/*****************************************************************************************
 *                                                                                       *
 * OpenSpace                                                                             *
 *                                                                                       *
 * Copyright (c) 2014-2017                                                               *
 *                                                                                       *
 * Permission is hereby granted, free of charge, to any person obtaining a copy of this  *
 * software and associated documentation files (the "Software"), to deal in the Software *
 * without restriction, including without limitation the rights to use, copy, modify,    *
 * merge, publish, distribute, sublicense, and/or sell copies of the Software, and to    *
 * permit persons to whom the Software is furnished to do so, subject to the following   *
 * conditions:                                                                           *
 *                                                                                       *
 * The above copyright notice and this permission notice shall be included in all copies *
 * or substantial portions of the Software.                                              *
 *                                                                                       *
 * THE SOFTWARE IS PROVIDED "AS IS", WITHOUT WARRANTY OF ANY KIND, EXPRESS OR IMPLIED,   *
 * INCLUDING BUT NOT LIMITED TO THE WARRANTIES OF MERCHANTABILITY, FITNESS FOR A         *
 * PARTICULAR PURPOSE AND NONINFRINGEMENT. IN NO EVENT SHALL THE AUTHORS OR COPYRIGHT    *
 * HOLDERS BE LIABLE FOR ANY CLAIM, DAMAGES OR OTHER LIABILITY, WHETHER IN AN ACTION OF  *
 * CONTRACT, TORT OR OTHERWISE, ARISING FROM, OUT OF OR IN CONNECTION WITH THE SOFTWARE  *
 * OR THE USE OR OTHER DEALINGS IN THE SOFTWARE.                                         *
 ****************************************************************************************/

#include <modules/globebrowsing/globebrowsingmodule.h>

#include <modules/globebrowsing/cache/memoryawaretilecache.h>
#include <modules/globebrowsing/globes/renderableglobe.h>
#include <modules/globebrowsing/other/distanceswitch.h>
#include <modules/globebrowsing/tile/rawtiledatareader/gdalwrapper.h>
#include <modules/globebrowsing/tile/tileprovider/cachingtileprovider.h>
#include <modules/globebrowsing/tile/tileprovider/singleimageprovider.h>
#include <modules/globebrowsing/tile/tileprovider/sizereferencetileprovider.h>
#include <modules/globebrowsing/tile/tileprovider/temporaltileprovider.h>
#include <modules/globebrowsing/tile/tileprovider/texttileprovider.h>
#include <modules/globebrowsing/tile/tileprovider/tileindextileprovider.h>
#include <modules/globebrowsing/tile/tileprovider/tileprovider.h>
#include <modules/globebrowsing/tile/tileprovider/tileproviderbylevel.h>
#include <modules/globebrowsing/tile/tileprovider/tileproviderbyindex.h>
#include <modules/globebrowsing/tile/tileprovider/presentationslideprovider.h>

#include <modules/globebrowsing/rendering/layer/layermanager.h>
#include <modules/globebrowsing/rendering/layer/layer.h>

#include <openspace/engine/openspaceengine.h>
#include <openspace/util/factorymanager.h>

#include <ghoul/misc/templatefactory.h>
#include <ghoul/misc/assert.h>

#include <ghoul/systemcapabilities/generalcapabilitiescomponent.h>

#include "globebrowsingmodule_lua.inl"

namespace openspace {

const std::string GlobeBrowsingModule::name = "GlobeBrowsing";

GlobeBrowsingModule::GlobeBrowsingModule()
    : OpenSpaceModule(name)
{ }

void GlobeBrowsingModule::internalInitialize() {
    using namespace globebrowsing;

    // Initialize
    OsEng.registerModuleCallback(OpenSpaceEngine::CallbackOption::Initialize, [&] {
        _tileCache = std::make_unique<globebrowsing::cache::MemoryAwareTileCache>();
        addPropertySubOwner(*_tileCache);
#ifdef GLOBEBROWSING_USE_GDAL
        // Convert from MB to Bytes
        GdalWrapper::create(
            16ULL * 1024ULL * 1024ULL, // 16 MB
            CpuCap.installedMainMemory() * 0.25 * 1024 * 1024); // 25% of total RAM
        addPropertySubOwner(GdalWrapper::ref());
#endif // GLOBEBROWSING_USE_GDAL
    });
  
    // Render
    OsEng.registerModuleCallback(OpenSpaceEngine::CallbackOption::Render, [&]{
        _tileCache->update();
    });

    // Deinitialize
    OsEng.registerModuleCallback(OpenSpaceEngine::CallbackOption::Deinitialize, [&]{
#ifdef GLOBEBROWSING_USE_GDAL
        GdalWrapper::ref().destroy();
#endif // GLOBEBROWSING_USE_GDAL
    });

    // Get factories
    auto fRenderable = FactoryManager::ref().factory<Renderable>();
    ghoul_assert(fRenderable, "Renderable factory was not created");
    // Create factory for TileProviders
    auto fTileProvider =
        std::make_unique<ghoul::TemplateFactory<tileprovider::TileProvider>>();
    ghoul_assert(fTileProvider, "TileProvider factory was not created");
  
    // Register renderable class
    fRenderable->registerClass<globebrowsing::RenderableGlobe>("RenderableGlobe");

    // Register TileProvider classes
    fTileProvider->registerClass<tileprovider::CachingTileProvider>(
        layergroupid::LAYER_TYPE_NAMES[static_cast<int>(layergroupid::TypeID::DefaultTileLayer)]);
    fTileProvider->registerClass<tileprovider::SingleImageProvider>(
        layergroupid::LAYER_TYPE_NAMES[static_cast<int>(layergroupid::TypeID::SingleImageTileLayer)]);
#ifdef GLOBEBROWSING_USE_GDAL
    fTileProvider->registerClass<tileprovider::TemporalTileProvider>(
        layergroupid::LAYER_TYPE_NAMES[static_cast<int>(layergroupid::TypeID::TemporalTileLayer)]);
#endif // GLOBEBROWSING_USE_GDAL
    fTileProvider->registerClass<tileprovider::TileIndexTileProvider>(
        layergroupid::LAYER_TYPE_NAMES[static_cast<int>(layergroupid::TypeID::TileIndexTileLayer)]);
    fTileProvider->registerClass<tileprovider::SizeReferenceTileProvider>(
        layergroupid::LAYER_TYPE_NAMES[static_cast<int>(layergroupid::TypeID::SizeReferenceTileLayer)]);
    fTileProvider->registerClass<tileprovider::TileProviderByLevel>(
        layergroupid::LAYER_TYPE_NAMES[static_cast<int>(layergroupid::TypeID::ByLevelTileLayer)]);
    fTileProvider->registerClass<tileprovider::TileProviderByIndex>(
        layergroupid::LAYER_TYPE_NAMES[static_cast<int>(layergroupid::TypeID::ByIndexTileLayer)]);
    //fTileProvider->registerClass<tileprovider::PresentationSlideProvider>("PresentationSlides");
  
    FactoryManager::ref().addFactory(std::move(fTileProvider));
}

globebrowsing::cache::MemoryAwareTileCache* GlobeBrowsingModule::tileCache() {
    return _tileCache.get();
}

scripting::LuaLibrary GlobeBrowsingModule::luaLibrary() const {
<<<<<<< HEAD
    std::string listLayerGroups = layerGroupNamesList();
    std::string listLayerTypes = layerTypeNamesList();
    return {
        GlobeBrowsingModule::name,
        {
            {
                "addLayer",
                &globebrowsing::luascriptfunctions::addLayer,
                "string, string, string",
                "Adds a layer to the specified globe. The first argument specifies the "
                "name of the scene graph node of which to add the layer. The renderable "
                "of the specified scene graph node needs to be a renderable globe. "
                "The second argument is the layer group which can be any of "
                + listLayerGroups + ". The third argument is the layer type which can be "
                "any of " + listLayerTypes + "."
            }
        }
    };
}

std::string GlobeBrowsingModule::layerGroupNamesList() {
    std::string listLayerGroups("");
    for (int i = 0; i < globebrowsing::layergroupid::NUM_LAYER_GROUPS - 1; ++i) {
        listLayerGroups +=
            globebrowsing::layergroupid::LAYER_GROUP_NAMES[i] + std::string(", ");
    }
    listLayerGroups +=
        std::string(" and ") + globebrowsing::layergroupid::LAYER_GROUP_NAMES[
            globebrowsing::layergroupid::NUM_LAYER_GROUPS - 1];
    return listLayerGroups;
}

std::string GlobeBrowsingModule::layerTypeNamesList() {
    std::string listLayerTypes("");
    for (int i = 0; i < globebrowsing::layergroupid::NUM_LAYER_TYPES - 1; ++i) {
        listLayerTypes += globebrowsing::layergroupid::LAYER_TYPE_NAMES[i] + ", ";
    }
    listLayerTypes +=
        " and " + globebrowsing::layergroupid::LAYER_TYPE_NAMES[globebrowsing::layergroupid::NUM_LAYER_TYPES - 1];
    return listLayerTypes;
}

=======
    return {
        "globebrowsing",
        {},
        {
            "${MODULE_GLOBEBROWSING}/scripts/layer_support.lua"
        }
    };
}

>>>>>>> 5575f17b
} // namespace openspace<|MERGE_RESOLUTION|>--- conflicted
+++ resolved
@@ -126,11 +126,10 @@
 }
 
 scripting::LuaLibrary GlobeBrowsingModule::luaLibrary() const {
-<<<<<<< HEAD
     std::string listLayerGroups = layerGroupNamesList();
     std::string listLayerTypes = layerTypeNamesList();
     return {
-        GlobeBrowsingModule::name,
+        "globebrowsing",
         {
             {
                 "addLayer",
@@ -142,7 +141,13 @@
                 "The second argument is the layer group which can be any of "
                 + listLayerGroups + ". The third argument is the layer type which can be "
                 "any of " + listLayerTypes + "."
-            }
+            },
+        },
+        {
+            "${MODULE_GLOBEBROWSING}/scripts/layer_support.lua"
+        },
+        {
+            // Documentation
         }
     };
 }
@@ -169,15 +174,4 @@
     return listLayerTypes;
 }
 
-=======
-    return {
-        "globebrowsing",
-        {},
-        {
-            "${MODULE_GLOBEBROWSING}/scripts/layer_support.lua"
-        }
-    };
-}
-
->>>>>>> 5575f17b
 } // namespace openspace