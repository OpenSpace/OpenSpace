--- conflicted
+++ resolved
@@ -1,4 +1,4 @@
-/*****************************************************************************************
+﻿/*****************************************************************************************
  *                                                                                       *
  * OpenSpace                                                                             *
  *                                                                                       *
@@ -29,16 +29,7 @@
 #include <stack>
 #include <queue>
 
-<<<<<<< HEAD
-namespace {
-	const std::string _loggerCat = "ChunkNode";
-}
-
-namespace openspace {
-namespace globebrowsing {
-=======
 namespace openspace::globebrowsing {
->>>>>>> 5281782a
 
 ChunkNode::ChunkNode(const Chunk& chunk, ChunkNode* parent)
     : _parent(parent)
@@ -214,13 +205,8 @@
     return _chunk;
 }
 
-<<<<<<< HEAD
 const std::vector<std::shared_ptr<Subsite>> ChunkNode::getSubsites() const {
 	return _subsites;
 }
 
-} // namespace globebrowsing
-} // namespace openspace
-=======
 } // namespace openspace::globebrowsing
->>>>>>> 5281782a
