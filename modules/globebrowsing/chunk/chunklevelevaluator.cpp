--- conflicted
+++ resolved
@@ -165,19 +165,10 @@
         auto heightMapProviders = tileProvidermanager->getTileProviderGroup(LayeredTextures::HeightMaps).getActiveTileProviders();
         int currLevel = chunk.index().level;
 
-<<<<<<< HEAD
-        // simply check the first heigtmap
-        if (heightMapProviders.size() > 0) {
-            Tile::State heightTileStatus = heightMapProviders[0]->getTileStatus(chunk.index());
-            if (heightTileStatus == Tile::State::IOError || heightTileStatus == Tile::State::OutOfRange) {
-                return currLevel-1;
-            }
-=======
         for (size_t i = 0; i < LayeredTextures::NUM_TEXTURE_CATEGORIES; i++) {
             auto tileProviderGroup = tileProvidermanager->getTileProviderGroup(i);
             for (auto tileProvider : tileProviderGroup.getActiveTileProviders()) {
                 Tile::Status tileStatus = tileProvider->getTileStatus(chunk.index());
->>>>>>> c21bb3bb
 
                 if (tileStatus == Tile::Status::OK) {
                     return UNKNOWN_DESIRED_LEVEL;
