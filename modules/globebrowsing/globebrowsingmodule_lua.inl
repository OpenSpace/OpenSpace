--- conflicted
+++ resolved
@@ -22,28 +22,7 @@
  * OR THE USE OR OTHER DEALINGS IN THE SOFTWARE.                                         *
  ****************************************************************************************/
 
-<<<<<<< HEAD
-#include <modules/globebrowsing/src/renderableglobe.h>
-
-#include <modules/globebrowsing/src/layer.h>
-#include <modules/globebrowsing/src/layergroup.h>
-#include <modules/globebrowsing/src/layermanager.h>
-#include <openspace/camera/camera.h>
-#include <openspace/engine/globals.h>
-#include <openspace/engine/moduleengine.h>
-#include <openspace/navigation/navigationhandler.h>
-#include <openspace/rendering/renderable.h>
-#include <openspace/rendering/renderengine.h>
-#include <openspace/scene/scene.h>
-#include <openspace/scene/scenegraphnode.h>
-#include <openspace/query/query.h>
-#include <openspace/util/updatestructures.h>
-#include <openspace/util/collisionhelper.h>
-
-namespace openspace::globebrowsing::luascriptfunctions {
-=======
 namespace {
->>>>>>> 7d628ca9
 
 /**
  * Adds a layer to the specified globe. The first argument specifies the name of the scene
@@ -389,20 +368,16 @@
     return { p.x, p.y, p.z };
 }
 
-<<<<<<< HEAD
-int getGeoPositionForCamera(lua_State* L) {
-    ghoul::lua::checkArgumentsAndThrow(L, { 0, 2 }, "lua::getGeoPositionForCamera");
-    std::optional<bool> eyePosition = ghoul::lua::value<std::optional<bool>>(L);
-    std::optional<double> eyeDistance = ghoul::lua::value<std::optional<double>>(L);
-=======
 /**
  * Get geographic coordinates of the camera position in latitude, longitude, and altitude
- * (degrees and meters).
- */
-[[codegen::luawrap]] std::tuple<double, double, double> getGeoPositionForCamera() {
-    using namespace openspace;
-    using namespace globebrowsing;
->>>>>>> 7d628ca9
+ * (degrees and meters). If the optional bool paramater is specified, the camera 
+ * eye postion will be used instead
+ */
+[[codegen::luawrap]] std::tuple<double, double, double> 
+getGeoPositionForCamera(std::optional<std::bool> useEyePosition) 
+{
+    using namespace openspace;
+    using namespace globebrowsing;
 
     GlobeBrowsingModule* module = global::moduleEngine->module<GlobeBrowsingModule>();
     const RenderableGlobe* globe = module->castFocusNodeRenderableToGlobe();//focus vs anchor
@@ -443,14 +418,8 @@
     const Geodetic2 geo2 = globe->ellipsoid().cartesianToGeodetic2(
         posHandle.centerToReferenceSurface
     );
-<<<<<<< HEAD
     const double altitude = glm::length(intersectionPoint -
                                   posHandle.centerToReferenceSurface);
-=======
-    const double altitude = glm::length(
-        cameraPositionModelSpace - posHandle.centerToReferenceSurface
-    );
->>>>>>> 7d628ca9
 
     return { glm::degrees(geo2.lat), glm::degrees(geo2.lon), altitude };
 }
