/*****************************************************************************************
 *                                                                                       *
 * OpenSpace                                                                             *
 *                                                                                       *
 * Copyright (c) 2014-2019                                                               *
 *                                                                                       *
 * Permission is hereby granted, free of charge, to any person obtaining a copy of this  *
 * software and associated documentation files (the "Software"), to deal in the Software *
 * without restriction, including without limitation the rights to use, copy, modify,    *
 * merge, publish, distribute, sublicense, and/or sell copies of the Software, and to    *
 * permit persons to whom the Software is furnished to do so, subject to the following   *
 * conditions:                                                                           *
 *                                                                                       *
 * The above copyright notice and this permission notice shall be included in all copies *
 * or substantial portions of the Software.                                              *
 *                                                                                       *
 * THE SOFTWARE IS PROVIDED "AS IS", WITHOUT WARRANTY OF ANY KIND, EXPRESS OR IMPLIED,   *
 * INCLUDING BUT NOT LIMITED TO THE WARRANTIES OF MERCHANTABILITY, FITNESS FOR A         *
 * PARTICULAR PURPOSE AND NONINFRINGEMENT. IN NO EVENT SHALL THE AUTHORS OR COPYRIGHT    *
 * HOLDERS BE LIABLE FOR ANY CLAIM, DAMAGES OR OTHER LIABILITY, WHETHER IN AN ACTION OF  *
 * CONTRACT, TORT OR OTHERWISE, ARISING FROM, OUT OF OR IN CONNECTION WITH THE SOFTWARE  *
 * OR THE USE OR OTHER DEALINGS IN THE SOFTWARE.                                         *
 ****************************************************************************************/

#include <modules/globebrowsing/src/memoryawaretilecache.h>

#include <modules/globebrowsing/src/basictypes.h>
#include <modules/globebrowsing/src/layermanager.h>
#include <modules/globebrowsing/src/rawtile.h>
#include <ghoul/logging/logmanager.h>
#include <ghoul/systemcapabilities/generalcapabilitiescomponent.h>
#include <numeric>

namespace {
    constexpr const char* _loggerCat = "MemoryAwareTileCache";

    constexpr openspace::properties::Property::PropertyInfo CpuAllocatedDataInfo = {
        "CpuAllocatedTileData",
        "CPU allocated tile data (MB)",
        "This value denotes the amount of RAM memory (in MB) that this tile cache is "
        "utilizing."
    };

    constexpr openspace::properties::Property::PropertyInfo GpuAllocatedDataInfo = {
        "GpuAllocatedTileData",
        "GPU allocated tile data (MB)",
        "This value denotes the amount of GPU memory (in MB) that this tile cache is "
        "utilizing."
    };

    constexpr openspace::properties::Property::PropertyInfo TileCacheSizeInfo = {
        "TileCacheSize",
        "Tile cache size",
        "" // @TODO Missing documentation
    };

    constexpr openspace::properties::Property::PropertyInfo ApplyTileCacheInfo = {
        "ApplyTileCacheSize",
        "Apply tile cache size",
        "" // @TODO Missing documentation
    };

    constexpr openspace::properties::Property::PropertyInfo ClearTileCacheInfo = {
        "ClearTileCache",
        "Clear tile cache",
        "" // @TODO Missing documentation
    };

    GLenum toGlTextureFormat(GLenum glType, ghoul::opengl::Texture::Format format) {
        switch (format) {
            case ghoul::opengl::Texture::Format::Red:
                switch (glType) {
                    case GL_BYTE:
                        return GL_R8;
                    case GL_UNSIGNED_BYTE:
                        return GL_R8;
                    case GL_INT:
                        return GL_R32I;
                    case GL_UNSIGNED_INT:
                        return GL_R32UI;
                    case GL_FLOAT:
                        return GL_R32F;
                    case GL_HALF_FLOAT:
                        return GL_R16F;
                    default:
                        ghoul_assert(false, "glType data type unknown");
                        throw ghoul::MissingCaseException();
                }
            case ghoul::opengl::Texture::Format::RG:
                switch (glType) {
                    case GL_BYTE:
                        return GL_RG8;
                    case GL_UNSIGNED_BYTE:
                        return GL_RG8;
                    case GL_INT:
                        return GL_RG32I;
                    case GL_UNSIGNED_INT:
                        return GL_RG32UI;
                    case GL_FLOAT:
                        return GL_RG32F;
                    case GL_HALF_FLOAT:
                        return GL_RG16F;
                    default:
                        ghoul_assert(false, "glType data type unknown");
                        throw ghoul::MissingCaseException();
                }
            case ghoul::opengl::Texture::Format::RGB:
                switch (glType) {
                    case GL_BYTE:
                        return GL_RGB8;
                    case GL_UNSIGNED_BYTE:
                        return GL_RGB8;
                    case GL_INT:
                        return GL_RGB32I;
                    case GL_UNSIGNED_INT:
                        return GL_RGB32UI;
                    case GL_FLOAT:
                        return GL_RGB32F;
                    case GL_HALF_FLOAT:
                        return GL_RGB16F;
                    default:
                        ghoul_assert(false, "glType data type unknown");
                        throw ghoul::MissingCaseException();
                }
            case ghoul::opengl::Texture::Format::RGBA:
                switch (glType) {
                    case GL_BYTE:
                        return GL_RGBA8;
                    case GL_UNSIGNED_BYTE:
                        return GL_RGBA8;
                    case GL_INT:
                        return GL_RGBA32I;
                    case GL_UNSIGNED_INT:
                        return GL_RGBA32UI;
                    case GL_FLOAT:
                        return GL_RGBA32F;
                    case GL_HALF_FLOAT:
                        return GL_RGBA16F;
                    default:
                        ghoul_assert(false, "glType data type unknown");
                        throw ghoul::MissingCaseException();
                }
            case ghoul::opengl::Texture::Format::BGR:
                switch (glType) {
                    case GL_BYTE:
                        return GL_RGB8;
                    case GL_UNSIGNED_BYTE:
                        return GL_RGB8;
                    case GL_INT:
                        return GL_RGB32I;
                    case GL_UNSIGNED_INT:
                        return GL_RGB32UI;
                    case GL_FLOAT:
                        return GL_RGB32F;
                    case GL_HALF_FLOAT:
                        return GL_RGB16F;
                    default:
                        ghoul_assert(false, "glType data type unknown");
                        throw ghoul::MissingCaseException();
                }
            case ghoul::opengl::Texture::Format::BGRA:
                switch (glType) {
                    case GL_BYTE:
                        return GL_RGBA8;
                    case GL_UNSIGNED_BYTE:
                        return GL_RGBA8;
                    case GL_INT:
                        return GL_RGBA32I;
                    case GL_UNSIGNED_INT:
                        return GL_RGBA32UI;
                    case GL_FLOAT:
                        return GL_RGBA32F;
                    case GL_HALF_FLOAT:
                        return GL_RGBA16F;
                    default:
                        ghoul_assert(false, "glType data type unknown");
                        throw ghoul::MissingCaseException();
                }
            default:
                ghoul_assert(false, "Unknown format for OpenGL texture");
                throw ghoul::MissingCaseException();
        }
    }


} // namespace

namespace openspace::globebrowsing::cache {

//
// TextureContainer
//
MemoryAwareTileCache::TextureContainer::TextureContainer(TileTextureInitData initData,
                                                         size_t numTextures)
    : _initData(std::move(initData))
    , _numTextures(numTextures)
{
    reset();
}

void MemoryAwareTileCache::TextureContainer::reset() {
    _textures.clear();
    _freeTexture = 0;
    for (size_t i = 0; i < _numTextures; ++i) {
        using namespace ghoul::opengl;
        std::unique_ptr<Texture> tex = std::make_unique<Texture>(
            _initData.dimensions,
            _initData.ghoulTextureFormat,
            toGlTextureFormat(_initData.glType, _initData.ghoulTextureFormat),
            _initData.glType,
            Texture::FilterMode::Linear,
            Texture::WrappingMode::ClampToEdge,
            Texture::AllocateData(_initData.shouldAllocateDataOnCPU)
        );

        tex->setDataOwnership(Texture::TakeOwnership::Yes);
        tex->uploadTexture();
        tex->setFilter(Texture::FilterMode::Linear);

        _textures.push_back(std::move(tex));
    }
}

void MemoryAwareTileCache::TextureContainer::reset(size_t numTextures) {
    _numTextures = numTextures;
    reset();
}

ghoul::opengl::Texture* MemoryAwareTileCache::TextureContainer::getTextureIfFree() {
    if (_freeTexture < _textures.size()) {
        ghoul::opengl::Texture* texture = _textures[_freeTexture].get();
        _freeTexture++;
        return texture;
    }
    else {
        return nullptr;
    }
}

const TileTextureInitData&
MemoryAwareTileCache::TextureContainer::tileTextureInitData() const
{
    return _initData;
}

size_t MemoryAwareTileCache::TextureContainer::size() const {
    return _textures.size();
}

//
// MemoryAwareTileCache
//

MemoryAwareTileCache::MemoryAwareTileCache(int tileCacheSize)
    : PropertyOwner({ "TileCache" })
    , _numTextureBytesAllocatedOnCPU(0)
<<<<<<< HEAD
    , _cpuAllocatedTileData(CpuAllocatedDataInfo, tileCacheSize, 128, 16384, 1)
    , _gpuAllocatedTileData(GpuAllocatedDataInfo, tileCacheSize, 128, 16384, 1)
    , _tileCacheSize(TileCacheSizeInfo, tileCacheSize, 128, 16384, 1)
=======
    , _cpuAllocatedTileData(CpuAllocatedDataInfo, 1024, 128, 16384, 1)
    , _gpuAllocatedTileData(GpuAllocatedDataInfo, 1024, 128, 16384, 1)
    , _tileCacheSize(TileCacheSizeInfo, 2048, 128, 16384, 1)
>>>>>>> 07c91df7
    , _applyTileCacheSize(ApplyTileCacheInfo)
    , _clearTileCache(ClearTileCacheInfo)
{
    createDefaultTextureContainers();

    _clearTileCache.onChange([&]() { clear(); });
    addProperty(_clearTileCache);

    _applyTileCacheSize.onChange([&](){
        setSizeEstimated(uint64_t(_tileCacheSize) * 1024ul * 1024ul);
    });
    addProperty(_applyTileCacheSize);

    _cpuAllocatedTileData.setMaxValue(
        static_cast<int>(CpuCap.installedMainMemory() * 0.95)
    );
    _cpuAllocatedTileData.setReadOnly(true);
    addProperty(_cpuAllocatedTileData);

    _gpuAllocatedTileData.setMaxValue(
        static_cast<int>(CpuCap.installedMainMemory() * 0.95)
    );
    _gpuAllocatedTileData.setReadOnly(true);
    addProperty(_gpuAllocatedTileData);

    _tileCacheSize.setMaxValue(
        static_cast<int>(CpuCap.installedMainMemory() * 0.95)
    );
    addProperty(_tileCacheSize);

    setSizeEstimated(uint64_t(_tileCacheSize) * 1024ul * 1024ul);
}

void MemoryAwareTileCache::clear() {
    LINFO("Clearing tile cache");
    _numTextureBytesAllocatedOnCPU = 0;
    using K = TileTextureInitData::HashKey;
    using V = TextureContainerTileCache;
    for (std::pair<const K, V>& p : _textureContainerMap) {
        p.second.first->reset();
        p.second.second->clear();
    }
    LINFO("Tile cache cleared");
}

void MemoryAwareTileCache::createDefaultTextureContainers() {
    for (int id = 0; id < layergroupid::NUM_LAYER_GROUPS; id++) {
        TileTextureInitData initData = tileTextureInitData(
            layergroupid::GroupID(id),
            true
        );
        assureTextureContainerExists(initData);
    }
}

void MemoryAwareTileCache::assureTextureContainerExists(
                                                      const TileTextureInitData& initData)
{
    TileTextureInitData::HashKey initDataKey = initData.hashKey;
    if (_textureContainerMap.find(initDataKey) == _textureContainerMap.end()) {
        // For now create 500 textures of this type
        _textureContainerMap.emplace(initDataKey,
            TextureContainerTileCache(
                std::make_unique<TextureContainer>(initData, 500),
                std::make_unique<TileCache>(std::numeric_limits<std::size_t>::max())
            )
        );
    }
}

void MemoryAwareTileCache::setSizeEstimated(size_t estimatedSize) {
    LDEBUG("Resetting tile cache size");
    ghoul_assert(!_textureContainerMap.empty(), "Texture containers must exist.");

    const size_t sumTextureTypeSize = std::accumulate(
        _textureContainerMap.cbegin(),
        _textureContainerMap.cend(),
        size_t(0),
        [](size_t s, const std::pair<const TileTextureInitData::HashKey,
                                     TextureContainerTileCache>& p)
        {
            return s + p.second.first->tileTextureInitData().totalNumBytes;
        }
    );

    if (sumTextureTypeSize > 0) {
        const size_t numTexturesPerType = estimatedSize / sumTextureTypeSize;
        resetTextureContainerSize(numTexturesPerType);
    }
    else {
        resetTextureContainerSize(0);
    }
    LINFO("Tile cache size was reset");
}

void MemoryAwareTileCache::resetTextureContainerSize(size_t numTexturesPerTextureType) {
    _numTextureBytesAllocatedOnCPU = 0;
    for (std::pair<const TileTextureInitData::HashKey,
        TextureContainerTileCache>& p : _textureContainerMap)
    {
        p.second.first->reset(numTexturesPerTextureType);
        p.second.second->clear();
    }
}

bool MemoryAwareTileCache::exist(const ProviderTileKey& key) const {
    const TextureContainerMap::const_iterator result = std::find_if(
        _textureContainerMap.cbegin(),
        _textureContainerMap.cend(),
        [&](const std::pair<const TileTextureInitData::HashKey,
                            TextureContainerTileCache>& p)
        {
            return p.second.second->exist(key);
        }
    );
    return result != _textureContainerMap.cend();
}

Tile MemoryAwareTileCache::get(const ProviderTileKey& key) {
    const TextureContainerMap::const_iterator it = std::find_if(
        _textureContainerMap.cbegin(),
        _textureContainerMap.cend(),
        [&](const std::pair<const TileTextureInitData::HashKey,
                            TextureContainerTileCache>& p)
        {
            return p.second.second->exist(key);
        }
    );
    if (it != _textureContainerMap.cend()) {
        return it->second.second->get(key);
    }
    else {
        return Tile();
    }
}

ghoul::opengl::Texture* MemoryAwareTileCache::texture(
                                                      const TileTextureInitData& initData)
{
    // if this texture type does not exist among the texture containers
    // it needs to be created
    TileTextureInitData::HashKey initDataKey = initData.hashKey;
    assureTextureContainerExists(initData);
    // Now we know that the texture container exists,
    // check if there are any unused textures
    ghoul::opengl::Texture* texture =
        _textureContainerMap[initDataKey].first->getTextureIfFree();
    // Second option. No more textures available. Pop from the LRU cache
    if (!texture) {
        Tile oldTile = _textureContainerMap[initDataKey].second->popLRU().second;
        // Use the old tile's texture
        texture = oldTile.texture;
    }
    return texture;
}

void MemoryAwareTileCache::createTileAndPut(ProviderTileKey key, RawTile rawTile) {
    using ghoul::opengl::Texture;

    if (rawTile.error != RawTile::ReadError::None) {
        return;
    }
    else {
        const TileTextureInitData& initData = *rawTile.textureInitData;
        Texture* tex = texture(initData);

        // Re-upload texture, either using PBO or by using RAM data
        if (rawTile.pbo != 0) {
            tex->reUploadTextureFromPBO(rawTile.pbo);
            if (initData.shouldAllocateDataOnCPU) {
                if (!tex->dataOwnership()) {
                    _numTextureBytesAllocatedOnCPU += initData.totalNumBytes;
                }
                tex->setPixelData(
                    rawTile.imageData.release(),
                    Texture::TakeOwnership::Yes
                );
                rawTile.imageData = nullptr;
            }
        }
        else {
            size_t previousExpectedDataSize = tex->expectedPixelDataSize();
            ghoul_assert(
                tex->dataOwnership(),
                "Texture must have ownership of old data to avoid leaks"
            );
            tex->setPixelData(rawTile.imageData.release(), Texture::TakeOwnership::Yes);
            rawTile.imageData = nullptr;
            [[ maybe_unused ]] size_t expectedDataSize = tex->expectedPixelDataSize();
            const size_t numBytes = rawTile.textureInitData->totalNumBytes;
            ghoul_assert(expectedDataSize == numBytes, "Pixel data size is incorrect");
            _numTextureBytesAllocatedOnCPU += numBytes - previousExpectedDataSize;
            tex->reUploadTexture();
        }
        tex->setFilter(ghoul::opengl::Texture::FilterMode::AnisotropicMipMap);
        Tile tile{ tex, std::move(rawTile.tileMetaData), Tile::Status::OK };
        TileTextureInitData::HashKey initDataKey = initData.hashKey;
        _textureContainerMap[initDataKey].second->put(std::move(key), std::move(tile));
    }
}

void MemoryAwareTileCache::put(const ProviderTileKey& key,
                               const TileTextureInitData::HashKey& initDataKey,
                               Tile tile)
{
    _textureContainerMap[initDataKey].second->put(key, std::move(tile));
}

void MemoryAwareTileCache::update() {
    const size_t dataSizeCPU = cpuAllocatedDataSize();
    const size_t dataSizeGPU = gpuAllocatedDataSize();

    const size_t ByteToMegaByte = 1024 * 1024;

    _cpuAllocatedTileData = static_cast<int>(dataSizeCPU / ByteToMegaByte);
    _gpuAllocatedTileData = static_cast<int>(dataSizeGPU / ByteToMegaByte);
}

size_t MemoryAwareTileCache::gpuAllocatedDataSize() const {
    return std::accumulate(
        _textureContainerMap.cbegin(),
        _textureContainerMap.cend(),
        size_t(0),
        [](size_t s, const std::pair<const TileTextureInitData::HashKey,
        TextureContainerTileCache>& p)
        {
            const TextureContainer& textureContainer = *p.second.first;
            const size_t nBytes = textureContainer.tileTextureInitData().totalNumBytes;
            return s + nBytes * textureContainer.size();
        }
    );
}

size_t MemoryAwareTileCache::cpuAllocatedDataSize() const {
    const size_t dataSize = std::accumulate(
        _textureContainerMap.cbegin(),
        _textureContainerMap.cend(),
        size_t(0),
        [](size_t s, const std::pair<const TileTextureInitData::HashKey,
        TextureContainerTileCache>& p)
        {
            const TextureContainer& textureContainer = *p.second.first;
            const TileTextureInitData& initData = textureContainer.tileTextureInitData();
            if (initData.shouldAllocateDataOnCPU) {
                size_t bytesPerTexture = initData.totalNumBytes;
                return s + bytesPerTexture * textureContainer.size();
            }
            return s;
        }
    );
    return dataSize + _numTextureBytesAllocatedOnCPU;
}

} // namespace openspace::globebrowsing::cache<|MERGE_RESOLUTION|>--- conflicted
+++ resolved
@@ -254,15 +254,9 @@
 MemoryAwareTileCache::MemoryAwareTileCache(int tileCacheSize)
     : PropertyOwner({ "TileCache" })
     , _numTextureBytesAllocatedOnCPU(0)
-<<<<<<< HEAD
     , _cpuAllocatedTileData(CpuAllocatedDataInfo, tileCacheSize, 128, 16384, 1)
     , _gpuAllocatedTileData(GpuAllocatedDataInfo, tileCacheSize, 128, 16384, 1)
     , _tileCacheSize(TileCacheSizeInfo, tileCacheSize, 128, 16384, 1)
-=======
-    , _cpuAllocatedTileData(CpuAllocatedDataInfo, 1024, 128, 16384, 1)
-    , _gpuAllocatedTileData(GpuAllocatedDataInfo, 1024, 128, 16384, 1)
-    , _tileCacheSize(TileCacheSizeInfo, 2048, 128, 16384, 1)
->>>>>>> 07c91df7
     , _applyTileCacheSize(ApplyTileCacheInfo)
     , _clearTileCache(ClearTileCacheInfo)
 {
