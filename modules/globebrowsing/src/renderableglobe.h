--- conflicted
+++ resolved
@@ -243,10 +243,7 @@
         properties::BoolProperty levelByProjectedAreaElseDistance;
         properties::TriggerProperty resetTileProviders;
         properties::BoolProperty performFrustumCulling;
-<<<<<<< HEAD
-=======
         properties::BoolProperty performHorizonCulling;
->>>>>>> 1f7f51cf
         properties::IntProperty modelSpaceRenderingCutoffLevel;
         properties::IntProperty dynamicLodIterationCount;
     } _debugProperties;
