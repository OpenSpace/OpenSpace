--- conflicted
+++ resolved
@@ -76,12 +76,10 @@
         (std::istreambuf_iterator<char>())
     );
     _gdalXmlTemplate = consumeTemporalMetaData(xml);
-<<<<<<< HEAD
-=======
-    std::shared_ptr<TileProvider> tileProvider = getTileProvider();
-    ghoul_assert(tileProvider, "No tile provider found");
-    _defaultTile = tileProvider->getDefaultTile();
->>>>>>> f993f45d
+
+    //std::shared_ptr<TileProvider> tileProvider = getTileProvider();
+    //ghoul_assert(tileProvider, "No tile provider found");
+    //_defaultTile = tileProvider->getDefaultTile();
 }
 
 std::string TemporalTileProvider::consumeTemporalMetaData(const std::string& xml) {
