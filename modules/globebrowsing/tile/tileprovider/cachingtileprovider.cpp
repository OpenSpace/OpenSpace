/*****************************************************************************************
 *                                                                                       *
 * OpenSpace                                                                             *
 *                                                                                       *
 * Copyright (c) 2014-2017                                                               *
 *                                                                                       *
 * Permission is hereby granted, free of charge, to any person obtaining a copy of this  *
 * software and associated documentation files (the "Software"), to deal in the Software *
 * without restriction, including without limitation the rights to use, copy, modify,    *
 * merge, publish, distribute, sublicense, and/or sell copies of the Software, and to    *
 * permit persons to whom the Software is furnished to do so, subject to the following   *
 * conditions:                                                                           *
 *                                                                                       *
 * The above copyright notice and this permission notice shall be included in all copies *
 * or substantial portions of the Software.                                              *
 *                                                                                       *
 * THE SOFTWARE IS PROVIDED "AS IS", WITHOUT WARRANTY OF ANY KIND, EXPRESS OR IMPLIED,   *
 * INCLUDING BUT NOT LIMITED TO THE WARRANTIES OF MERCHANTABILITY, FITNESS FOR A         *
 * PARTICULAR PURPOSE AND NONINFRINGEMENT. IN NO EVENT SHALL THE AUTHORS OR COPYRIGHT    *
 * HOLDERS BE LIABLE FOR ANY CLAIM, DAMAGES OR OTHER LIABILITY, WHETHER IN AN ACTION OF  *
 * CONTRACT, TORT OR OTHERWISE, ARISING FROM, OUT OF OR IN CONNECTION WITH THE SOFTWARE  *
 * OR THE USE OR OTHER DEALINGS IN THE SOFTWARE.                                         *
 ****************************************************************************************/

#include <modules/globebrowsing/tile/tileprovider/cachingtileprovider.h>

#include <modules/globebrowsing/tile/asynctilereader.h>
#include <modules/globebrowsing/tile/rawtiledatareader/gdalrawtiledatareader.h>
#include <modules/globebrowsing/tile/rawtiledatareader/simplerawtiledatareader.h>
#include <modules/globebrowsing/tile/rawtiledatareader/rawtiledatareader.h>
#include <modules/globebrowsing/tile/rawtile.h>
#include <modules/globebrowsing/cache/memoryawaretilecache.h>

#include <ghoul/logging/logmanager.h>
#include <ghoul/misc/dictionary.h>

namespace {
    const char* _loggerCat = "CachingTileProvider";

    const char* KeyDoPreProcessing = "DoPreProcessing";
    const char* KeyTilePixelSize = "TilePixelSize";
    const char* KeyFilePath = "FilePath";
    const char* KeyFlushInterval = "FlushInterval";
}

namespace openspace {
namespace globebrowsing {
namespace tileprovider {
    
CachingTileProvider::CachingTileProvider(const ghoul::Dictionary& dictionary) 
    : _framesSinceLastRequestFlush(0)
	, _defaultTile(Tile::TileUnavailable)
{
    std::string name = "Name unspecified";
    dictionary.getValue("Name", name);
    std::string _loggerCat = "CachingTileProvider : " + name;

    // 1. Get required Keys
    std::string filePath;
    if (!dictionary.getValue<std::string>(KeyFilePath, filePath)) {
        throw std::runtime_error(std::string("Must define key '") + KeyFilePath + "'");
    }

    // 2. Initialize default values for any optional Keys
    RawTileDataReader::Configuration config;
    config.doPreProcessing = false;
    config.tilePixelSize = 512;
        
    // getValue does not work for integers
    double minimumPixelSize;
    double framesUntilRequestFlush = 60;

    // 3. Check for used spcified optional keys
    if (dictionary.getValue<bool>(KeyDoPreProcessing, config.doPreProcessing)) {
        LDEBUG("Default doPreProcessing overridden: " << config.doPreProcessing);
    }
    if (dictionary.getValue<double>(KeyTilePixelSize, minimumPixelSize)) {
        LDEBUG("Default minimumPixelSize overridden: " << minimumPixelSize);
<<<<<<< HEAD
        config.tilePixelSize = static_cast<int>(minimumPixelSize); 
=======
        config.minimumTilePixelSize = static_cast<int>(minimumPixelSize); 
>>>>>>> cb45bd75
    }
    if (dictionary.getValue<double>(KeyFlushInterval, framesUntilRequestFlush)) {
        LDEBUG("Default framesUntilRequestFlush overridden: " <<
            framesUntilRequestFlush);
    }

    // Initialize instance variables
#ifdef GLOBEBROWSING_USE_GDAL
    auto tileDataset = std::make_shared<GdalRawTileDataReader>(filePath, config);
#else // GLOBEBROWSING_USE_GDAL
    auto tileDataset = std::make_shared<SimpleRawTileDataReader>(filePath, config);
#endif // GLOBEBROWSING_USE_GDAL

    // only one thread per provider supported atm
    // (GDAL does not handle multiple threads for a single dataset very well
    // currently)
    auto threadPool = std::make_shared<ThreadPool>(1);

    _asyncTextureDataProvider = std::make_shared<AsyncTileDataProvider>(
        tileDataset, threadPool);
    _framesUntilRequestFlush = framesUntilRequestFlush;
}

CachingTileProvider::CachingTileProvider(
                                        std::shared_ptr<AsyncTileDataProvider> tileReader, 
                                        int framesUntilFlushRequestQueue)
    : _asyncTextureDataProvider(tileReader)
    , _framesUntilRequestFlush(framesUntilFlushRequestQueue)
    , _framesSinceLastRequestFlush(0)
	, _defaultTile(Tile::TileUnavailable)
{}

CachingTileProvider::~CachingTileProvider(){
    clearRequestQueue();
}

void CachingTileProvider::update() {
    initTexturesFromLoadedData();
    if (_framesSinceLastRequestFlush++ > _framesUntilRequestFlush) {
        clearRequestQueue();
    }
}

void CachingTileProvider::reset() {
    cache::MemoryAwareTileCache::ref().clear();
    //_asyncTextureDataProvider->reset();
}

int CachingTileProvider::maxLevel() {
    return _asyncTextureDataProvider->getTextureDataProvider()->maxChunkLevel();
}

Tile CachingTileProvider::getTile(const TileIndex& tileIndex) {
    if (tileIndex.level > maxLevel()) {
        return Tile(nullptr, nullptr, Tile::Status::OutOfRange);
    }

	cache::ProviderTileKey key = { tileIndex, uniqueIdentifier() };

    if (cache::MemoryAwareTileCache::ref().exist(key)) {
        return cache::MemoryAwareTileCache::ref().get(key);
    }
    else {
        _asyncTextureDataProvider->enqueueTileIO(tileIndex);
    }
        
    return Tile::TileUnavailable;
}

float CachingTileProvider::noDataValueAsFloat() {
    return _asyncTextureDataProvider->noDataValueAsFloat();
}

Tile CachingTileProvider::getDefaultTile() {
    if (_defaultTile.texture() == nullptr) {
        _defaultTile = createTile(
            _asyncTextureDataProvider->getTextureDataProvider()->defaultTileData()
        );
    }
    return _defaultTile;
}

void CachingTileProvider::initTexturesFromLoadedData() {
<<<<<<< HEAD
    auto rawTiles = _asyncTextureDataProvider->getRawTiles();
    for (auto rawTile : rawTiles){
		cache::ProviderTileKey key = { rawTile->tileIndex, uniqueIdentifier() };
=======
    auto rawTile = _asyncTextureDataProvider->popFinishedRawTile();
    if (rawTile) {
        cache::ProviderTileKey key = { rawTile->tileIndex, uniqueIdentifier() };
>>>>>>> cb45bd75
        Tile tile = createTile(rawTile);
        cache::MemoryAwareTileCache::ref().put(key, tile);
    }
}

void CachingTileProvider::clearRequestQueue() {
    _asyncTextureDataProvider->clearRequestQueue();
    _framesSinceLastRequestFlush = 0;
}

Tile::Status CachingTileProvider::getTileStatus(const TileIndex& tileIndex) {
    auto tileDataset = _asyncTextureDataProvider->getTextureDataProvider();
    if (tileIndex.level > tileDataset->maxChunkLevel()) {
        return Tile::Status::OutOfRange;
    }

	cache::ProviderTileKey key = { tileIndex, uniqueIdentifier() };

    if (cache::MemoryAwareTileCache::ref().exist(key)) {
        return cache::MemoryAwareTileCache::ref().get(key).status();
    }

    return Tile::Status::Unavailable;
}

TileDepthTransform CachingTileProvider::depthTransform() {
    return _asyncTextureDataProvider->getTextureDataProvider()->getDepthTransform();
}

Tile CachingTileProvider::createTile(std::shared_ptr<RawTile> rawTile) {
    if (rawTile->error != RawTile::ReadError::None) {
        return Tile(nullptr, nullptr, Tile::Status::IOError);
    }

    //TileDataLayout dataLayout =
    //   _asyncTextureDataProvider->getTextureDataProvider()->getDataLayout();
        
    // The texture should take ownership of the data
    using ghoul::opengl::Texture;
    std::shared_ptr<Texture> texture = std::make_shared<Texture>(
        rawTile->imageData,
        rawTile->dimensions,
        rawTile->textureFormat.ghoulFormat,
        rawTile->textureFormat.glFormat,
        rawTile->glType,
        Texture::FilterMode::Linear,
        Texture::WrappingMode::ClampToEdge);
        
    texture->uploadTexture();

    // AnisotropicMipMap must be set after texture is uploaded
    texture->setFilter(ghoul::opengl::Texture::FilterMode::AnisotropicMipMap);

    return Tile(texture, rawTile->tileMetaData, Tile::Status::OK);
}

} // namespace tileprovider
} // namespace globebrowsing
} // namespace openspace<|MERGE_RESOLUTION|>--- conflicted
+++ resolved
@@ -76,11 +76,7 @@
     }
     if (dictionary.getValue<double>(KeyTilePixelSize, minimumPixelSize)) {
         LDEBUG("Default minimumPixelSize overridden: " << minimumPixelSize);
-<<<<<<< HEAD
         config.tilePixelSize = static_cast<int>(minimumPixelSize); 
-=======
-        config.minimumTilePixelSize = static_cast<int>(minimumPixelSize); 
->>>>>>> cb45bd75
     }
     if (dictionary.getValue<double>(KeyFlushInterval, framesUntilRequestFlush)) {
         LDEBUG("Default framesUntilRequestFlush overridden: " <<
@@ -164,15 +160,9 @@
 }
 
 void CachingTileProvider::initTexturesFromLoadedData() {
-<<<<<<< HEAD
-    auto rawTiles = _asyncTextureDataProvider->getRawTiles();
-    for (auto rawTile : rawTiles){
-		cache::ProviderTileKey key = { rawTile->tileIndex, uniqueIdentifier() };
-=======
     auto rawTile = _asyncTextureDataProvider->popFinishedRawTile();
     if (rawTile) {
         cache::ProviderTileKey key = { rawTile->tileIndex, uniqueIdentifier() };
->>>>>>> cb45bd75
         Tile tile = createTile(rawTile);
         cache::MemoryAwareTileCache::ref().put(key, tile);
     }
