/*****************************************************************************************
 *                                                                                       *
 * OpenSpace                                                                             *
 *                                                                                       *
 * Copyright (c) 2014-2017                                                               *
 *                                                                                       *
 * Permission is hereby granted, free of charge, to any person obtaining a copy of this  *
 * software and associated documentation files (the "Software"), to deal in the Software *
 * without restriction, including without limitation the rights to use, copy, modify,    *
 * merge, publish, distribute, sublicense, and/or sell copies of the Software, and to    *
 * permit persons to whom the Software is furnished to do so, subject to the following   *
 * conditions:                                                                           *
 *                                                                                       *
 * The above copyright notice and this permission notice shall be included in all copies *
 * or substantial portions of the Software.                                              *
 *                                                                                       *
 * THE SOFTWARE IS PROVIDED "AS IS", WITHOUT WARRANTY OF ANY KIND, EXPRESS OR IMPLIED,   *
 * INCLUDING BUT NOT LIMITED TO THE WARRANTIES OF MERCHANTABILITY, FITNESS FOR A         *
 * PARTICULAR PURPOSE AND NONINFRINGEMENT. IN NO EVENT SHALL THE AUTHORS OR COPYRIGHT    *
 * HOLDERS BE LIABLE FOR ANY CLAIM, DAMAGES OR OTHER LIABILITY, WHETHER IN AN ACTION OF  *
 * CONTRACT, TORT OR OTHERWISE, ARISING FROM, OUT OF OR IN CONNECTION WITH THE SOFTWARE  *
 * OR THE USE OR OTHER DEALINGS IN THE SOFTWARE.                                         *
 ****************************************************************************************/

#include <modules/globebrowsing/tile/tileprovider/cachingtileprovider.h>

#include <modules/globebrowsing/tile/asynctiledataprovider.h>
#include <modules/globebrowsing/tile/rawtiledatareader/gdalrawtiledatareader.h>
#include <modules/globebrowsing/tile/rawtiledatareader/simplerawtiledatareader.h>
#include <modules/globebrowsing/tile/rawtiledatareader/rawtiledatareader.h>
#include <modules/globebrowsing/tile/rawtile.h>
#include <modules/globebrowsing/cache/memoryawaretilecache.h>

#include <ghoul/logging/logmanager.h>
#include <ghoul/misc/dictionary.h>

namespace {
    const char* _loggerCat = "CachingTileProvider";

    const char* KeyDoPreProcessing = "DoPreProcessing";
    const char* KeyTilePixelSize = "TilePixelSize";
    const char* KeyFilePath = "FilePath";
    const char* KeyFlushInterval = "FlushInterval";
}

namespace openspace {
namespace globebrowsing {
namespace tileprovider {
    
CachingTileProvider::CachingTileProvider(const ghoul::Dictionary& dictionary) 
<<<<<<< HEAD
    : TileProvider(dictionary)
    , _framesSinceLastRequestFlush(0)
	, _defaultTile(Tile::TileUnavailable)
=======
    : _framesSinceLastRequestFlush(0)
    , _defaultTile(Tile::TileUnavailable)
>>>>>>> b376a03d
{
    std::string name = "Name unspecified";
    dictionary.getValue("Name", name);
    std::string _loggerCat = "CachingTileProvider : " + name;

    // 1. Get required Keys
    std::string filePath;
    if (!dictionary.getValue<std::string>(KeyFilePath, filePath)) {
        throw std::runtime_error(std::string("Must define key '") + KeyFilePath + "'");
    }

    // 2. Initialize default values for any optional Keys
    RawTileDataReader::Configuration config;
    config.doPreProcessing = false;
    config.tilePixelSize = 512;
        
    // getValue does not work for integers
    double minimumPixelSize;
    double framesUntilRequestFlush = 60;

    // 3. Check for used spcified optional keys
    if (dictionary.getValue<bool>(KeyDoPreProcessing, config.doPreProcessing)) {
        LDEBUG("Default doPreProcessing overridden: " << config.doPreProcessing);
    }
    if (dictionary.getValue<double>(KeyTilePixelSize, minimumPixelSize)) {
        LDEBUG("Default minimumPixelSize overridden: " << minimumPixelSize);
        config.tilePixelSize = static_cast<int>(minimumPixelSize); 
    }
    if (dictionary.getValue<double>(KeyFlushInterval, framesUntilRequestFlush)) {
        LDEBUG("Default framesUntilRequestFlush overridden: " <<
            framesUntilRequestFlush);
    }

    // Initialize instance variables
#ifdef GLOBEBROWSING_USE_GDAL
    auto tileDataset = std::make_shared<GdalRawTileDataReader>(filePath, config);
#else // GLOBEBROWSING_USE_GDAL
    auto tileDataset = std::make_shared<SimpleRawTileDataReader>(filePath, config);
#endif // GLOBEBROWSING_USE_GDAL

    // only one thread per provider supported atm
    // (GDAL does not handle multiple threads for a single dataset very well
    // currently)
    auto threadPool = std::make_shared<ThreadPool>(1);

    _asyncTextureDataProvider = std::make_shared<AsyncTileDataProvider>(
        tileDataset, threadPool);
    _framesUntilRequestFlush = framesUntilRequestFlush;
}

CachingTileProvider::CachingTileProvider(
                                        std::shared_ptr<AsyncTileDataProvider> tileReader, 
                                        int framesUntilFlushRequestQueue)
    : _asyncTextureDataProvider(tileReader)
    , _framesUntilRequestFlush(framesUntilFlushRequestQueue)
    , _framesSinceLastRequestFlush(0)
    , _defaultTile(Tile::TileUnavailable)
{}

CachingTileProvider::~CachingTileProvider(){
    clearRequestQueue();
}

void CachingTileProvider::update() {
    initTexturesFromLoadedData();
    if (_framesSinceLastRequestFlush++ > _framesUntilRequestFlush) {
        clearRequestQueue();
    }
}

void CachingTileProvider::reset() {
    cache::MemoryAwareTileCache::ref().clear();
    //_asyncTextureDataProvider->reset();
}

int CachingTileProvider::maxLevel() {
    return _asyncTextureDataProvider->getRawTileDataReader()->maxChunkLevel();
}

Tile CachingTileProvider::getTile(const TileIndex& tileIndex) {
    if (tileIndex.level > maxLevel()) {
        return Tile(nullptr, nullptr, Tile::Status::OutOfRange);
    }

    cache::ProviderTileKey key = { tileIndex, uniqueIdentifier() };

    if (cache::MemoryAwareTileCache::ref().exist(key)) {
        return cache::MemoryAwareTileCache::ref().get(key);
    }
    else {
        _asyncTextureDataProvider->enqueueTileIO(tileIndex);
    }
        
    return Tile::TileUnavailable;
}

float CachingTileProvider::noDataValueAsFloat() {
    return _asyncTextureDataProvider->noDataValueAsFloat();
}

Tile CachingTileProvider::getDefaultTile() {
    if (_defaultTile.texture() == nullptr) {
        _defaultTile = createTile(
            _asyncTextureDataProvider->getRawTileDataReader()->defaultTileData()
        );
    }
    return _defaultTile;
}

void CachingTileProvider::initTexturesFromLoadedData() {
    std::shared_ptr<RawTile> rawTile = _asyncTextureDataProvider->popFinishedRawTile();
    if (rawTile) {
        cache::ProviderTileKey key = { rawTile->tileIndex, uniqueIdentifier() };
        Tile tile = createTile(rawTile);
        cache::MemoryAwareTileCache::ref().put(key, tile);
    }
}

void CachingTileProvider::clearRequestQueue() {
    _asyncTextureDataProvider->clearRequestQueue();
    _framesSinceLastRequestFlush = 0;
}

Tile::Status CachingTileProvider::getTileStatus(const TileIndex& tileIndex) {
    auto rawTileDataReader = _asyncTextureDataProvider->getRawTileDataReader();
    if (tileIndex.level > rawTileDataReader->maxChunkLevel()) {
        return Tile::Status::OutOfRange;
    }

    cache::ProviderTileKey key = { tileIndex, uniqueIdentifier() };

    if (cache::MemoryAwareTileCache::ref().exist(key)) {
        return cache::MemoryAwareTileCache::ref().get(key).status();
    }

    return Tile::Status::Unavailable;
}

TileDepthTransform CachingTileProvider::depthTransform() {
    return _asyncTextureDataProvider->getRawTileDataReader()->getDepthTransform();
}

Tile CachingTileProvider::createTile(std::shared_ptr<RawTile> rawTile) {
    if (rawTile->error != RawTile::ReadError::None) {
        return Tile(nullptr, nullptr, Tile::Status::IOError);
    }

    //TileDataLayout dataLayout =
    //   _asyncTextureDataProvider->getTextureDataProvider()->getDataLayout();
        
    // The texture should take ownership of the data
    using ghoul::opengl::Texture;
    std::shared_ptr<Texture> texture = std::make_shared<Texture>(
        rawTile->imageData,
        rawTile->dimensions,
        rawTile->textureFormat.ghoulFormat,
        rawTile->textureFormat.glFormat,
        rawTile->glType,
        Texture::FilterMode::Linear,
        Texture::WrappingMode::ClampToEdge);
        
    texture->uploadTexture();

    // AnisotropicMipMap must be set after texture is uploaded
    texture->setFilter(ghoul::opengl::Texture::FilterMode::AnisotropicMipMap);

    return Tile(texture, rawTile->tileMetaData, Tile::Status::OK);
}

} // namespace tileprovider
} // namespace globebrowsing
} // namespace openspace<|MERGE_RESOLUTION|>--- conflicted
+++ resolved
@@ -48,14 +48,9 @@
 namespace tileprovider {
     
 CachingTileProvider::CachingTileProvider(const ghoul::Dictionary& dictionary) 
-<<<<<<< HEAD
     : TileProvider(dictionary)
     , _framesSinceLastRequestFlush(0)
 	, _defaultTile(Tile::TileUnavailable)
-=======
-    : _framesSinceLastRequestFlush(0)
-    , _defaultTile(Tile::TileUnavailable)
->>>>>>> b376a03d
 {
     std::string name = "Name unspecified";
     dictionary.getValue("Name", name);
