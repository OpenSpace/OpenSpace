/*****************************************************************************************
 *                                                                                       *
 * OpenSpace                                                                             *
 *                                                                                       *
 * Copyright (c) 2014-2017                                                               *
 *                                                                                       *
 * Permission is hereby granted, free of charge, to any person obtaining a copy of this  *
 * software and associated documentation files (the "Software"), to deal in the Software *
 * without restriction, including without limitation the rights to use, copy, modify,    *
 * merge, publish, distribute, sublicense, and/or sell copies of the Software, and to    *
 * permit persons to whom the Software is furnished to do so, subject to the following   *
 * conditions:                                                                           *
 *                                                                                       *
 * The above copyright notice and this permission notice shall be included in all copies *
 * or substantial portions of the Software.                                              *
 *                                                                                       *
 * THE SOFTWARE IS PROVIDED "AS IS", WITHOUT WARRANTY OF ANY KIND, EXPRESS OR IMPLIED,   *
 * INCLUDING BUT NOT LIMITED TO THE WARRANTIES OF MERCHANTABILITY, FITNESS FOR A         *
 * PARTICULAR PURPOSE AND NONINFRINGEMENT. IN NO EVENT SHALL THE AUTHORS OR COPYRIGHT    *
 * HOLDERS BE LIABLE FOR ANY CLAIM, DAMAGES OR OTHER LIABILITY, WHETHER IN AN ACTION OF  *
 * CONTRACT, TORT OR OTHERWISE, ARISING FROM, OUT OF OR IN CONNECTION WITH THE SOFTWARE  *
 * OR THE USE OR OTHER DEALINGS IN THE SOFTWARE.                                         *
 ****************************************************************************************/

#ifndef __OPENSPACE_MODULE_GLOBEBROWSING___TILELOADJOB___H__
#define __OPENSPACE_MODULE_GLOBEBROWSING___TILELOADJOB___H__

#include <modules/globebrowsing/tile/loadjob/loadjob.h>

#include <modules/globebrowsing/other/concurrentjobmanager.h>
#include <modules/globebrowsing/tile/tile.h>

namespace openspace {
namespace globebrowsing {

class RawTileDataReader;
struct RawTile;

struct TileLoadJob : LoadJob {
    TileLoadJob(std::shared_ptr<RawTileDataReader> rawTileDataReader,
<<<<<<< HEAD
        const TileIndex& tileIndex, size_t dataSize);
=======
        const TileIndex& tileIndex, char* dataDestination);
>>>>>>> ce6763bd

    ~TileLoadJob();

    virtual void execute() override;

	/**
	* Marks the job as finised and releases ownership of the data.
	* Unless the job is marked as finished, the pixel data will be deallocated
	* when the job is deleted.
	*/
    virtual std::shared_ptr<RawTile> product() override;

protected:
    TileIndex _chunkIndex;
    std::shared_ptr<RawTileDataReader> _rawTileDataReader;
    std::shared_ptr<RawTile> _rawTile;
    char* _dataDestination;
<<<<<<< HEAD
	bool _hasOwnershipOfData;
=======
>>>>>>> ce6763bd
};

} // namespace globebrowsing
} // namespace openspace

#endif // __OPENSPACE_MODULE_GLOBEBROWSING___TILELOADJOB___H__<|MERGE_RESOLUTION|>--- conflicted
+++ resolved
@@ -38,11 +38,9 @@
 
 struct TileLoadJob : LoadJob {
     TileLoadJob(std::shared_ptr<RawTileDataReader> rawTileDataReader,
-<<<<<<< HEAD
         const TileIndex& tileIndex, size_t dataSize);
-=======
-        const TileIndex& tileIndex, char* dataDestination);
->>>>>>> ce6763bd
+    TileLoadJob(std::shared_ptr<RawTileDataReader> rawTileDataReader,
+        const TileIndex& tileIndex, char* pboDataPtr);
 
     ~TileLoadJob();
 
@@ -60,10 +58,7 @@
     std::shared_ptr<RawTileDataReader> _rawTileDataReader;
     std::shared_ptr<RawTile> _rawTile;
     char* _dataDestination;
-<<<<<<< HEAD
 	bool _hasOwnershipOfData;
-=======
->>>>>>> ce6763bd
 };
 
 } // namespace globebrowsing
