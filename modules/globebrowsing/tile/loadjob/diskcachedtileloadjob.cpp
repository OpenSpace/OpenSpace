--- conflicted
+++ resolved
@@ -35,11 +35,7 @@
     std::shared_ptr<RawTileDataReader> textureDataProvider,
     const TileIndex& tileIndex, std::shared_ptr<TileDiskCache> tdc,
     CacheMode m)
-<<<<<<< HEAD
-    : TileLoadJob(textureDataProvider, tileIndex, 0)
-=======
     : TileLoadJob(textureDataProvider, tileIndex, nullptr)
->>>>>>> ce6763bd
     , _tileDiskCache(tdc)
     , _mode(m)
 {}
@@ -49,42 +45,26 @@
 
     switch (_mode) {
         case CacheMode::Disabled: 
-<<<<<<< HEAD
-            _rawTile = _rawTileDataReader->readTileData(_chunkIndex, 0);
-=======
             _rawTile = _rawTileDataReader->readTileData(_chunkIndex, nullptr);
->>>>>>> ce6763bd
             break;
 
         case CacheMode::ReadOnly:
             _rawTile = _tileDiskCache->get(_chunkIndex);
             if (_rawTile == nullptr) {
-<<<<<<< HEAD
-                _rawTile = _rawTileDataReader->readTileData(_chunkIndex, 0);
-=======
                 _rawTile = _rawTileDataReader->readTileData(_chunkIndex, nullptr);
->>>>>>> ce6763bd
             }
             break;
 
         case CacheMode::ReadAndWrite:
             _rawTile = _tileDiskCache->get(_chunkIndex);
             if (_rawTile == nullptr) {
-<<<<<<< HEAD
-                _rawTile = _rawTileDataReader->readTileData(_chunkIndex, 0);
-=======
                 _rawTile = _rawTileDataReader->readTileData(_chunkIndex, nullptr);
->>>>>>> ce6763bd
                 _tileDiskCache->put(_chunkIndex, _rawTile);
             }
             break;
 
         case CacheMode::WriteOnly:
-<<<<<<< HEAD
-            _rawTile = _rawTileDataReader->readTileData(_chunkIndex, 0);
-=======
             _rawTile = _rawTileDataReader->readTileData(_chunkIndex, nullptr);
->>>>>>> ce6763bd
             _tileDiskCache->put(_chunkIndex, _rawTile);
             break;
 
