/*****************************************************************************************
 *                                                                                       *
 * OpenSpace                                                                             *
 *                                                                                       *
 * Copyright (c) 2014-2017                                                               *
 *                                                                                       *
 * Permission is hereby granted, free of charge, to any person obtaining a copy of this  *
 * software and associated documentation files (the "Software"), to deal in the Software *
 * without restriction, including without limitation the rights to use, copy, modify,    *
 * merge, publish, distribute, sublicense, and/or sell copies of the Software, and to    *
 * permit persons to whom the Software is furnished to do so, subject to the following   *
 * conditions:                                                                           *
 *                                                                                       *
 * The above copyright notice and this permission notice shall be included in all copies *
 * or substantial portions of the Software.                                              *
 *                                                                                       *
 * THE SOFTWARE IS PROVIDED "AS IS", WITHOUT WARRANTY OF ANY KIND, EXPRESS OR IMPLIED,   *
 * INCLUDING BUT NOT LIMITED TO THE WARRANTIES OF MERCHANTABILITY, FITNESS FOR A         *
 * PARTICULAR PURPOSE AND NONINFRINGEMENT. IN NO EVENT SHALL THE AUTHORS OR COPYRIGHT    *
 * HOLDERS BE LIABLE FOR ANY CLAIM, DAMAGES OR OTHER LIABILITY, WHETHER IN AN ACTION OF  *
 * CONTRACT, TORT OR OTHERWISE, ARISING FROM, OUT OF OR IN CONNECTION WITH THE SOFTWARE  *
 * OR THE USE OR OTHER DEALINGS IN THE SOFTWARE.                                         *
 ****************************************************************************************/

#ifndef __OPENSPACE_MODULE_GLOBEBROWSING___IO_DESCRIPTION___H__
#define __OPENSPACE_MODULE_GLOBEBROWSING___IO_DESCRIPTION___H__

#include <modules/globebrowsing/tile/textureformat.h>
#include <modules/globebrowsing/tile/tile.h>
#include <modules/globebrowsing/tile/tiledepthtransform.h>
#include <modules/globebrowsing/tile/tiledatalayout.h>
#include <modules/globebrowsing/tile/pixelregion.h>
#include <modules/globebrowsing/tile/rawtile.h>

#include <ghoul/glm.h>
#include <ghoul/opengl/ghoul_gl.h>
#include <ghoul/opengl/texture.h>

#include <string>

namespace openspace {
namespace globebrowsing {

struct IODescription {
    struct ReadData {
        int overview;
        PixelRegion region;
        PixelRegion fullRegion;
    } read;
    
    struct WriteData {
        PixelRegion region;
        size_t bytesPerLine;
        size_t totalNumBytes;
    } write;
    
    IODescription cut(PixelRegion::Side side, int pos);
};

struct TileWriteDataDescription {
<<<<<<< HEAD
    PixelRegion region;
    size_t bytesPerLine;
    size_t totalNumBytes;
=======
	PixelRegion region;
	size_t bytesPerLine;
	size_t totalNumBytes;
>>>>>>> ce6763bd
};

} // namespace globebrowsing
} // namespace openspace

#endif // __OPENSPACE_MODULE_GLOBEBROWSING___IO_DESCRIPTION___H__<|MERGE_RESOLUTION|>--- conflicted
+++ resolved
@@ -58,15 +58,9 @@
 };
 
 struct TileWriteDataDescription {
-<<<<<<< HEAD
-    PixelRegion region;
-    size_t bytesPerLine;
-    size_t totalNumBytes;
-=======
 	PixelRegion region;
 	size_t bytesPerLine;
 	size_t totalNumBytes;
->>>>>>> ce6763bd
 };
 
 } // namespace globebrowsing
