/*****************************************************************************************
 *                                                                                       *
 * OpenSpace                                                                             *
 *                                                                                       *
 * Copyright (c) 2014-2017                                                               *
 *                                                                                       *
 * Permission is hereby granted, free of charge, to any person obtaining a copy of this  *
 * software and associated documentation files (the "Software"), to deal in the Software *
 * without restriction, including without limitation the rights to use, copy, modify,    *
 * merge, publish, distribute, sublicense, and/or sell copies of the Software, and to    *
 * permit persons to whom the Software is furnished to do so, subject to the following   *
 * conditions:                                                                           *
 *                                                                                       *
 * The above copyright notice and this permission notice shall be included in all copies *
 * or substantial portions of the Software.                                              *
 *                                                                                       *
 * THE SOFTWARE IS PROVIDED "AS IS", WITHOUT WARRANTY OF ANY KIND, EXPRESS OR IMPLIED,   *
 * INCLUDING BUT NOT LIMITED TO THE WARRANTIES OF MERCHANTABILITY, FITNESS FOR A         *
 * PARTICULAR PURPOSE AND NONINFRINGEMENT. IN NO EVENT SHALL THE AUTHORS OR COPYRIGHT    *
 * HOLDERS BE LIABLE FOR ANY CLAIM, DAMAGES OR OTHER LIABILITY, WHETHER IN AN ACTION OF  *
 * CONTRACT, TORT OR OTHERWISE, ARISING FROM, OUT OF OR IN CONNECTION WITH THE SOFTWARE  *
 * OR THE USE OR OTHER DEALINGS IN THE SOFTWARE.                                         *
 ****************************************************************************************/

#include <modules/globebrowsing/tile/asynctiledataprovider.h>

#include <modules/globebrowsing/tile/loadjob/tileloadjob.h>
#include <modules/globebrowsing/tile/rawtiledatareader/rawtiledatareader.h>
#include <modules/globebrowsing/tile/tilediskcache.h>

#include <ghoul/logging/logmanager.h>

namespace openspace {

namespace {
    const char* _loggerCat = "PixelBuffer";
}

PixelBuffer::PixelBuffer(size_t numBytes, Usage usage)
    : _numBytes(numBytes)
    , _usage(usage)
{
    glGenBuffers(1, &_id);
    bind();
    glBufferData(GL_PIXEL_UNPACK_BUFFER, _numBytes, 0, static_cast<GLenum>(_usage));
    unbind();
}

PixelBuffer::~PixelBuffer() {
    glDeleteBuffers(1, &_id);
}

void* PixelBuffer::mapBuffer(GLbitfield access) {
    void* dataPtr = glMapBufferRange(GL_PIXEL_UNPACK_BUFFER, 0, _numBytes, access);
    _isMapped = dataPtr ? true : false;
    return dataPtr;
}

void* PixelBuffer::mapBufferRange(GLintptr offset, GLsizeiptr length, GLbitfield access) {
    void* dataPtr = glMapBufferRange(GL_PIXEL_UNPACK_BUFFER, offset, length, access);
    _isMapped = dataPtr ? true : false;
    return dataPtr;
}

bool PixelBuffer::unMapBuffer() {
    bool success = glUnmapBuffer(GL_PIXEL_UNPACK_BUFFER);
    if (!success) {
        LERROR("Unable to unmap pixel buffer, data may be corrupt!");
    }
    _isMapped = false;
    return success;
}

void PixelBuffer::bind() {
    glBindBuffer(GL_PIXEL_UNPACK_BUFFER, _id);
}

void PixelBuffer::unbind() {
    glBindBuffer(GL_PIXEL_UNPACK_BUFFER, 0);
}

bool PixelBuffer::isMapped() {
    return _isMapped;
}

PixelBuffer::operator GLuint() {
    return _id;
}

namespace globebrowsing {

AsyncTileDataProvider::AsyncTileDataProvider(
    const std::shared_ptr<RawTileDataReader> rawTileDataReader,
    std::shared_ptr<ThreadPool> pool)
    : _rawTileDataReader(rawTileDataReader)
    , _concurrentJobManager(pool)
{
    // PBO
    size_t pboNumBytes = rawTileDataReader->getWriteDataDescription().totalNumBytes;

    //_pbo = std::make_unique<PixelBuffer>(pboNumBytes, PixelBuffer::Usage::STREAM_DRAW);
}

std::shared_ptr<RawTileDataReader> AsyncTileDataProvider::getRawTileDataReader() const {
    return _rawTileDataReader;
}

bool AsyncTileDataProvider::enqueueTileIO(const TileIndex& tileIndex) {
    if (satisfiesEnqueueCriteria(tileIndex)) {
<<<<<<< HEAD
		size_t numBytes = _rawTileDataReader->getWriteDataDescription().totalNumBytes;
        auto job = std::make_shared<TileLoadJob>(_rawTileDataReader, tileIndex, numBytes);
        //auto job = std::make_shared<DiskCachedTileLoadJob>(_tileDataset, tileIndex, tileDiskCache, "ReadAndWrite");
        _concurrentJobManager.enqueueJob(job);
        _enqueuedTileRequests[tileIndex.hashKey()] = tileIndex;
=======
		//_pbo->bind();
        char* pboBufferData = new char[_rawTileDataReader->getWriteDataDescription().totalNumBytes];// static_cast<char*>(_pbo->mapBuffer(GL_MAP_WRITE_BIT));
        //_pbo->unbind();
        
		if (pboBufferData)
		{
			//char* dataDestination = new char[_pboNumBytes];
			auto job = std::make_shared<TileLoadJob>(_rawTileDataReader, tileIndex, pboBufferData);
			//auto job = std::make_shared<DiskCachedTileLoadJob>(_tileDataset, tileIndex, tileDiskCache, "ReadAndWrite");
			_concurrentJobManager.enqueueJob(job);
			_enqueuedTileRequests[tileIndex.hashKey()] = tileIndex;
>>>>>>> ce6763bd

			return true;
		}
    }
    return false;
}

std::vector<std::shared_ptr<RawTile>> AsyncTileDataProvider::getRawTiles() {
    std::vector<std::shared_ptr<RawTile>> readyResults;
    while (_concurrentJobManager.numFinishedJobs() > 0) {
        readyResults.push_back(_concurrentJobManager.popFinishedJob()->product());
    }
    return readyResults;
}   

std::shared_ptr<RawTile> AsyncTileDataProvider::popFinishedRawTile() {
    if (_concurrentJobManager.numFinishedJobs() > 0) {

        //_pbo->bind();
        //_pbo->unMapBuffer();
        //_pbo->unbind();

        return _concurrentJobManager.popFinishedJob()->product();
	}
    else
        return nullptr;
}   

bool AsyncTileDataProvider::satisfiesEnqueueCriteria(const TileIndex& tileIndex) const {
    // only allow tile to be enqueued if it's not already enqueued
    return _enqueuedTileRequests.find(tileIndex.hashKey()) == _enqueuedTileRequests.end();
}

void AsyncTileDataProvider::reset() {
    //_futureTileIOResults.clear();
    //_threadPool->stop(ghoul::ThreadPool::RunRemainingTasks::No);
    //_threadPool->start();
    _enqueuedTileRequests.clear();
	_concurrentJobManager.clearEnqueuedJobs();
    while (_concurrentJobManager.numFinishedJobs() > 0) {
        delete _concurrentJobManager.popFinishedJob()->product()->imageData;
    }
    _rawTileDataReader->reset();
}

void AsyncTileDataProvider::clearRequestQueue() {
    //_threadPool->clearRemainingTasks();
    //_futureTileIOResults.clear();
	_enqueuedTileRequests.clear();
    _concurrentJobManager.clearEnqueuedJobs();
}

float AsyncTileDataProvider::noDataValueAsFloat() const {
    return _rawTileDataReader->noDataValueAsFloat();
}

} // namespace globebrowsing
} // namespace openspace<|MERGE_RESOLUTION|>--- conflicted
+++ resolved
@@ -98,7 +98,7 @@
     // PBO
     size_t pboNumBytes = rawTileDataReader->getWriteDataDescription().totalNumBytes;
 
-    //_pbo = std::make_unique<PixelBuffer>(pboNumBytes, PixelBuffer::Usage::STREAM_DRAW);
+    _pbo = std::make_unique<PixelBuffer>(pboNumBytes, PixelBuffer::Usage::STREAM_DRAW);
 }
 
 std::shared_ptr<RawTileDataReader> AsyncTileDataProvider::getRawTileDataReader() const {
@@ -106,47 +106,41 @@
 }
 
 bool AsyncTileDataProvider::enqueueTileIO(const TileIndex& tileIndex) {
-    if (satisfiesEnqueueCriteria(tileIndex)) {
-<<<<<<< HEAD
-		size_t numBytes = _rawTileDataReader->getWriteDataDescription().totalNumBytes;
-        auto job = std::make_shared<TileLoadJob>(_rawTileDataReader, tileIndex, numBytes);
-        //auto job = std::make_shared<DiskCachedTileLoadJob>(_tileDataset, tileIndex, tileDiskCache, "ReadAndWrite");
-        _concurrentJobManager.enqueueJob(job);
-        _enqueuedTileRequests[tileIndex.hashKey()] = tileIndex;
-=======
-		//_pbo->bind();
-        char* pboBufferData = new char[_rawTileDataReader->getWriteDataDescription().totalNumBytes];// static_cast<char*>(_pbo->mapBuffer(GL_MAP_WRITE_BIT));
-        //_pbo->unbind();
-        
-		if (pboBufferData)
-		{
-			//char* dataDestination = new char[_pboNumBytes];
-			auto job = std::make_shared<TileLoadJob>(_rawTileDataReader, tileIndex, pboBufferData);
-			//auto job = std::make_shared<DiskCachedTileLoadJob>(_tileDataset, tileIndex, tileDiskCache, "ReadAndWrite");
-			_concurrentJobManager.enqueueJob(job);
-			_enqueuedTileRequests[tileIndex.hashKey()] = tileIndex;
->>>>>>> ce6763bd
+    if (satisfiesEnqueueCriteria(tileIndex) && !_pbo->isMapped()) {
+		//size_t numBytes = _rawTileDataReader->getWriteDataDescription().totalNumBytes;
+		_pbo->bind();
+        char* dataPtr = static_cast<char*>(_pbo->mapBuffer(GL_MAP_WRITE_BIT));
+		_pbo->unbind();
+        if (dataPtr) {
+            auto job = std::make_shared<TileLoadJob>(_rawTileDataReader, tileIndex, dataPtr);
+            //auto job = std::make_shared<DiskCachedTileLoadJob>(_tileDataset, tileIndex, tileDiskCache, "ReadAndWrite");
+            _concurrentJobManager.enqueueJob(job);
+            _enqueuedTileRequests[tileIndex.hashKey()] = tileIndex;
 
-			return true;
-		}
+            return true;
+        }
     }
     return false;
 }
 
 std::vector<std::shared_ptr<RawTile>> AsyncTileDataProvider::getRawTiles() {
     std::vector<std::shared_ptr<RawTile>> readyResults;
+    /*
     while (_concurrentJobManager.numFinishedJobs() > 0) {
         readyResults.push_back(_concurrentJobManager.popFinishedJob()->product());
     }
+    */
     return readyResults;
 }   
 
 std::shared_ptr<RawTile> AsyncTileDataProvider::popFinishedRawTile() {
     if (_concurrentJobManager.numFinishedJobs() > 0) {
 
-        //_pbo->bind();
-        //_pbo->unMapBuffer();
-        //_pbo->unbind();
+		_pbo->bind();
+        if (_pbo->isMapped()) {
+            _pbo->unMapBuffer();
+        }
+		_pbo->unbind();
 
         return _concurrentJobManager.popFinishedJob()->product();
 	}
@@ -160,6 +154,7 @@
 }
 
 void AsyncTileDataProvider::reset() {
+    /*
     //_futureTileIOResults.clear();
     //_threadPool->stop(ghoul::ThreadPool::RunRemainingTasks::No);
     //_threadPool->start();
@@ -169,13 +164,16 @@
         delete _concurrentJobManager.popFinishedJob()->product()->imageData;
     }
     _rawTileDataReader->reset();
+    */
 }
 
 void AsyncTileDataProvider::clearRequestQueue() {
+    /*
     //_threadPool->clearRemainingTasks();
     //_futureTileIOResults.clear();
 	_enqueuedTileRequests.clear();
     _concurrentJobManager.clearEnqueuedJobs();
+    */
 }
 
 float AsyncTileDataProvider::noDataValueAsFloat() const {
