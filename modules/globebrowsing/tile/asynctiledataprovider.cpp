/*****************************************************************************************
 *                                                                                       *
 * OpenSpace                                                                             *
 *                                                                                       *
 * Copyright (c) 2014-2017                                                               *
 *                                                                                       *
 * Permission is hereby granted, free of charge, to any person obtaining a copy of this  *
 * software and associated documentation files (the "Software"), to deal in the Software *
 * without restriction, including without limitation the rights to use, copy, modify,    *
 * merge, publish, distribute, sublicense, and/or sell copies of the Software, and to    *
 * permit persons to whom the Software is furnished to do so, subject to the following   *
 * conditions:                                                                           *
 *                                                                                       *
 * The above copyright notice and this permission notice shall be included in all copies *
 * or substantial portions of the Software.                                              *
 *                                                                                       *
 * THE SOFTWARE IS PROVIDED "AS IS", WITHOUT WARRANTY OF ANY KIND, EXPRESS OR IMPLIED,   *
 * INCLUDING BUT NOT LIMITED TO THE WARRANTIES OF MERCHANTABILITY, FITNESS FOR A         *
 * PARTICULAR PURPOSE AND NONINFRINGEMENT. IN NO EVENT SHALL THE AUTHORS OR COPYRIGHT    *
 * HOLDERS BE LIABLE FOR ANY CLAIM, DAMAGES OR OTHER LIABILITY, WHETHER IN AN ACTION OF  *
 * CONTRACT, TORT OR OTHERWISE, ARISING FROM, OUT OF OR IN CONNECTION WITH THE SOFTWARE  *
 * OR THE USE OR OTHER DEALINGS IN THE SOFTWARE.                                         *
 ****************************************************************************************/

#include <modules/globebrowsing/tile/asynctiledataprovider.h>

#include <modules/globebrowsing/other/lruthreadpool.h>

#include <modules/globebrowsing/tile/tileloadjob.h>
#include <modules/globebrowsing/tile/rawtiledatareader/rawtiledatareader.h>
#include <modules/globebrowsing/tile/tiletextureinitdata.h>
#include <modules/globebrowsing/cache/memoryawaretilecache.h>

#include <openspace/engine/openspaceengine.h>
#include <openspace/engine/moduleengine.h>

#include <ghoul/logging/logmanager.h>

namespace openspace {
namespace globebrowsing {

namespace {
    const char* _loggerCat = "AsyncTileDataProvider";
}

AsyncTileDataProvider::AsyncTileDataProvider(const std::string& name,
    const std::shared_ptr<RawTileDataReader> rawTileDataReader)
    : _name(name)
    , _rawTileDataReader(rawTileDataReader)
    , _concurrentJobManager(
        std::make_shared<LRUThreadPool<TileIndex::TileHashKey>>(1, 10))
    , _pboContainer(nullptr)
    , _resetMode(ResetMode::ShouldResetAllButRawTileDataReader)
{
    _globeBrowsingModule = OsEng.moduleEngine().module<GlobeBrowsingModule>();
    performReset(ResetRawTileDataReader::No);
}

std::shared_ptr<RawTileDataReader> AsyncTileDataProvider::getRawTileDataReader() const {
    return _rawTileDataReader;
}

bool AsyncTileDataProvider::enqueueTileIO(const TileIndex& tileIndex) {
    if (_resetMode == ResetMode::ShouldNotReset && satisfiesEnqueueCriteria(tileIndex)) {
        if (_pboContainer) {
            char* dataPtr = static_cast<char*>(_pboContainer->mapBuffer(
                tileIndex.hashKey(), PixelBuffer::Access::WriteOnly));
            if (dataPtr) {
                auto job = std::make_shared<TileLoadJob>(_rawTileDataReader, tileIndex,
                    dataPtr);
                _concurrentJobManager.enqueueJob(job, tileIndex.hashKey());
                _enqueuedTileRequests.insert(tileIndex.hashKey());
            }
            else {
                return false;
            }
        }
        else {
            auto job = std::make_shared<TileLoadJob>(_rawTileDataReader, tileIndex);
            _concurrentJobManager.enqueueJob(job, tileIndex.hashKey());
            _enqueuedTileRequests.insert(tileIndex.hashKey());
        }
        return true;
    }
    return false;
}

std::vector<std::shared_ptr<RawTile>> AsyncTileDataProvider::getRawTiles() {
    std::vector<std::shared_ptr<RawTile>> readyResults;
    std::shared_ptr<RawTile> finishedJob = popFinishedRawTile();
    while (finishedJob) {
        readyResults.push_back(finishedJob);
        finishedJob = popFinishedRawTile();
    }
    return readyResults;
}   

std::shared_ptr<RawTile> AsyncTileDataProvider::popFinishedRawTile() {
    if (_concurrentJobManager.numFinishedJobs() > 0) {
        // Now the tile load job looses ownerwhip of the data pointer
        std::shared_ptr<RawTile> product =
            _concurrentJobManager.popFinishedJob()->product();
      
        TileIndex::TileHashKey key = product->tileIndex.hashKey();
        // No longer enqueued. Remove from set of enqueued tiles
        _enqueuedTileRequests.erase(key);
        // Pbo is still mapped. Set the id for the raw tile
        if (_pboContainer) {
            product->pbo = _pboContainer->idOfMappedBuffer(key);
            // Now we are finished with the mapping of this pbo
            _pboContainer->unMapBuffer(key);
        }
        else {
            product->pbo = 0;
            if (product->error != RawTile::ReadError::None) {
                delete [] product->imageData;
                return nullptr;
            }
        }

        return product;
    }
    else
        return nullptr;
}   

bool AsyncTileDataProvider::satisfiesEnqueueCriteria(const TileIndex& tileIndex) {
    // Only satisfies if it is not already enqueued. Also bumps the request to the top.
    bool alreadyEnqueued = _concurrentJobManager.touch(tileIndex.hashKey());
    // Concurrent job manager can start jobs which will pop them from enqueued, however
    // they are still in _enqueuedTileRequests until finished
    bool notFoundAmongEnqueued =
        _enqueuedTileRequests.find(tileIndex.hashKey()) == _enqueuedTileRequests.end();

    return !alreadyEnqueued && notFoundAmongEnqueued;
}

void AsyncTileDataProvider::endUnfinishedJobs() {
    std::vector<TileIndex::TileHashKey> unfinishedJobs =
        _concurrentJobManager.getKeysToUnfinishedJobs();
<<<<<<< HEAD
    for (auto unfinishedJob : unfinishedJobs) {
=======
    for (TileIndex::TileHashKey unfinishedJob : unfinishedJobs) {
>>>>>>> e62ef604
        // Unmap unfinished jobs
        if (_pboContainer) {
            _pboContainer->unMapBuffer(unfinishedJob);
        }
        // When erasing the job before
        _enqueuedTileRequests.erase(unfinishedJob);
    }
}

void AsyncTileDataProvider::endEnqueuedJobs() {
    std::vector<TileIndex::TileHashKey> enqueuedJobs =
        _concurrentJobManager.getKeysToEnqueuedJobs();
    for (const TileIndex::TileHashKey& enqueuedJob : enqueuedJobs) {
        // Unmap unfinished jobs
        if (_pboContainer) {
            _pboContainer->unMapBuffer(enqueuedJob);
        }
        // When erasing the job before
        _enqueuedTileRequests.erase(enqueuedJob);
    }
}

void AsyncTileDataProvider::updatePboUsage() {
    bool usingPbo = _pboContainer != nullptr;
    bool shouldUsePbo = _globeBrowsingModule->tileCache()->shouldUsePbo();

    // If changed, we need to reset the async tile data provider.
    // No need to reset the raw tile data reader when changing PBO usage.
    if (usingPbo != shouldUsePbo &&
        _resetMode != ResetMode::ShouldResetAllButRawTileDataReader) {
        _resetMode = ResetMode::ShouldResetAllButRawTileDataReader;
        LINFO(std::string("PBO usage updated, prepairing for resetting of tile reader ") +
            "'" + _name + "'");
    }
}

void AsyncTileDataProvider::update() {
    updatePboUsage();
    endUnfinishedJobs();

    // May reset
    switch (_resetMode) {
        case ResetMode::ShouldResetAll: {
            // Clean all finished jobs
            getRawTiles();
            // Only allow resetting if there are no jobs currently running
            if (_enqueuedTileRequests.size() == 0) {
                performReset(ResetRawTileDataReader::Yes);
                LINFO(std::string("Tile data reader ") + "'" + _name + "'" +
                    " reset successfully.");
            }
            break;
        }
        case ResetMode::ShouldResetAllButRawTileDataReader: {
            // Clean all finished jobs
            getRawTiles();
            // Only allow resetting if there are no jobs currently running
            if (_enqueuedTileRequests.size() == 0) {
                performReset(ResetRawTileDataReader::No);
                LINFO(std::string("Tile data reader ") + "'" + _name + "'" +
                    " reset successfully.");
            }
            break;
        }
        case ResetMode::ShouldNotReset:
            break;
        default:
            break;
    }
}

void AsyncTileDataProvider::reset() {
    // Can not clear concurrent job manager in case there are threads running. therefore
    // we need to wait until _enqueuedTileRequests is empty before finishing up.
    _resetMode = ResetMode::ShouldResetAll;
    endEnqueuedJobs();
    LINFO(std::string("Prepairing for resetting of tile reader ") +
        "'" + _name + "'");
}

void AsyncTileDataProvider::performReset(ResetRawTileDataReader resetRawTileDataReader) {
    ghoul_assert(_enqueuedTileRequests.size() == 0, "No enqueued requests left");
  
    // Re-initialize PBO container
    if (_globeBrowsingModule->tileCache()->shouldUsePbo()) {
        size_t pboNumBytes = _rawTileDataReader->tileTextureInitData().totalNumBytes();
        _pboContainer = std::make_unique<PixelBufferContainer<TileIndex::TileHashKey>>(
            pboNumBytes, PixelBuffer::Usage::StreamDraw, 10
        );
    }
    else {
        _pboContainer = nullptr;
    }

    // Reset raw tile data reader
    if (resetRawTileDataReader == ResetRawTileDataReader::Yes) {
        _rawTileDataReader->reset();
    }

    // Finished resetting
    _resetMode = ResetMode::ShouldNotReset;
}

float AsyncTileDataProvider::noDataValueAsFloat() const {
    return _rawTileDataReader->noDataValueAsFloat();
}

} // namespace globebrowsing
} // namespace openspace<|MERGE_RESOLUTION|>--- conflicted
+++ resolved
@@ -138,11 +138,7 @@
 void AsyncTileDataProvider::endUnfinishedJobs() {
     std::vector<TileIndex::TileHashKey> unfinishedJobs =
         _concurrentJobManager.getKeysToUnfinishedJobs();
-<<<<<<< HEAD
-    for (auto unfinishedJob : unfinishedJobs) {
-=======
     for (TileIndex::TileHashKey unfinishedJob : unfinishedJobs) {
->>>>>>> e62ef604
         // Unmap unfinished jobs
         if (_pboContainer) {
             _pboContainer->unMapBuffer(unfinishedJob);
