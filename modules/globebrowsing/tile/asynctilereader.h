--- conflicted
+++ resolved
@@ -33,11 +33,7 @@
 namespace openspace {
 namespace globebrowsing {
     
-<<<<<<< HEAD
-class RawTile;
-=======
 struct RawTile;
->>>>>>> cb45bd75
 class RawTileDataReader;
 
 class AsyncTileDataProvider {
