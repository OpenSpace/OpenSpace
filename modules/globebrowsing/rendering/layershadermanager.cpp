--- conflicted
+++ resolved
@@ -73,7 +73,7 @@
     for (size_t i = 0; i < layergroupid::NUM_LAYER_GROUPS; i++) {
         LayerShaderManager::LayerShaderPreprocessingData::LayerGroupPreprocessingData
             layeredTextureInfo;
-<<<<<<< HEAD
+
         const LayerGroup& layerGroup = layerManager->layerGroup(i);
         layeredTextureInfo.lastLayerIdx = layerGroup.activeLayers().size() - 1;
         layeredTextureInfo.layerBlendingEnabled = layerGroup.layerBlendingEnabled();
@@ -83,12 +83,6 @@
             layeredTextureInfo.layerType.push_back(layer->type);
         }
 
-=======
-        auto layerGroup = layerManager->layerGroup(i);
-        layeredTextureInfo.lastLayerIdx = layerGroup.activeLayers().size() - 1;
-        layeredTextureInfo.layerBlendingEnabled = layerGroup.layerBlendingEnabled();
-
->>>>>>> 97481b48
         preprocessingData.layeredTextureInfo[i] = layeredTextureInfo;
     }
         
