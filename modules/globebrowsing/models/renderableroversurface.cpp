/*****************************************************************************************
*                                                                                       *
* OpenSpace                                                                             *
*                                                                                       *
* Copyright (c) 2014-2017                                                               *
*                                                                                       *
* Permission is hereby granted, free of charge, to any person obtaining a copy of this  *
* software and associated documentation files (the "Software"), to deal in the Software *
* without restriction, including without limitation the rights to use, copy, modify,    *
* merge, publish, distribute, sublicense, and/or sell copies of the Software, and to    *
* permit persons to whom the Software is furnished to do so, subject to the following   *
* conditions:                                                                           *
*                                                                                       *
* The above copyright notice and this permission notice shall be included in all copies *
* or substantial portions of the Software.                                              *
*                                                                                       *
* THE SOFTWARE IS PROVIDED "AS IS", WITHOUT WARRANTY OF ANY KIND, EXPRESS OR IMPLIED,   *
* INCLUDING BUT NOT LIMITED TO THE WARRANTIES OF MERCHANTABILITY, FITNESS FOR A         *
* PARTICULAR PURPOSE AND NONINFRINGEMENT. IN NO EVENT SHALL THE AUTHORS OR COPYRIGHT    *
* HOLDERS BE LIABLE FOR ANY CLAIM, DAMAGES OR OTHER LIABILITY, WHETHER IN AN ACTION OF  *
* CONTRACT, TORT OR OTHERWISE, ARISING FROM, OUT OF OR IN CONNECTION WITH THE SOFTWARE  *
* OR THE USE OR OTHER DEALINGS IN THE SOFTWARE.                                         *
****************************************************************************************/

#include <modules/globebrowsing/models/renderableroversurface.h>
#include <ghoul/logging/logmanager.h>
#include <openspace/scene/scenegraphnode.h>
#include <ghoul/filesystem/filesystem.h>
#include <openspace/engine/openspaceengine.h>
#include <modules/globebrowsing/chunk/chunknode.h>
#include <modules/globebrowsing/models/modelprovider.h>
#include <modules/globebrowsing/models/sitemanager.h>
#include <openspace/scene/scene.h>

#include <ghoul/io/texture/texturereader.h>
#include <glm/gtx/quaternion.hpp>

#include <fstream>
#include <gdal_priv.h>
#include "ogrsf_frmts.h"
#include <glm/gtx/quaternion.hpp>

namespace {
	const std::string _loggerCat		= "RenderableRoverSurface";
	const char* keyRoverLocationPath	= "RoverLocationPath";
	const char* keyModelPath			= "ModelPath";
	const char* keyTexturePath			= "TexturePath";
	const char* keyName					= "Name";
	const char* keyAbsPathToTextures	= "AbsPathToTextures";
	const char* keyAbsPathToModels		= "AbsPathToModels";
	const std::string marsRoverModels	= "MarsRoverModels";
}

namespace openspace {

using namespace properties;

namespace globebrowsing {
<<<<<<< HEAD
	RenderableRoverSurface::RenderableRoverSurface(const ghoul::Dictionary & dictionary)
		: Renderable(dictionary)
		, _generalProperties({
				BoolProperty("enable", "Enabled", true),
				BoolProperty("enablePath", "Enable path", true),
				BoolProperty("lockSubsite", "Lock subsite", false),
				BoolProperty("useMastCam", "Show mastcam coloring", false),
				BoolProperty("enableDepth", "Enable depth", true),
				BoolProperty("enableCulling", "Enable culling", true),
				FloatProperty("heightProp", "Site height", 1.f, 1.0f, 100.f)

		})
		, _debugModelRotation("modelrotation", "Model Rotation", glm::vec3(0.0f), glm::vec3(0.0f), glm::vec3(360.0f))
		, _modelSwitch()
		, _prevLevel(3)
		, _isFirst(true)
		, _isFirstLow(true)
		, _isFirstHigh(true)
		, _renderableSitePropertyOwner("LayersOfThis")
=======
RenderableRoverSurface::RenderableRoverSurface(const ghoul::Dictionary & dictionary)
	: Renderable(dictionary)
	, _generalProperties({
			BoolProperty("enable", "Enabled", true),
			BoolProperty("enablePath", "Enable path", true),
			BoolProperty("lockSubsite", "Lock subsite", false),
			BoolProperty("useMastCam", "Show mastcam coloring", false),
			BoolProperty("enableDepth", "Enable depth", true),
			FloatProperty("heightProp", "Site height", 0.7f, 0.0f, 3.0f),
			IntProperty("maxLod", "Max LOD", 3, 1, 3)
	})
	, _debugModelRotation("modelrotation", "Model Rotation", glm::vec3(0.0f), glm::vec3(0.0f), glm::vec3(360.0f))
	, _modelSwitch()
	, _prevLevel(3)
	, _isFirst(true)
	, _isFirstLow(true)
	, _isFirstHigh(true)
	, _renderableSitePropertyOwner("LayersOfThis")
>>>>>>> f6e5a0bf
{
	if (!dictionary.getValue(keyRoverLocationPath, _roverLocationPath))
		throw ghoul::RuntimeError(std::string(keyRoverLocationPath) + " must be specified!");

	if (!dictionary.getValue(keyModelPath, _modelPath))
		throw ghoul::RuntimeError(std::string(keyModelPath) + " must be specified!");

	if (!dictionary.getValue(keyTexturePath, _texturePath))
		throw ghoul::RuntimeError(std::string(keyTexturePath) + " must be specified!");

	std::string name;
	bool success = dictionary.getValue(SceneGraphNode::KeyName, name);
	ghoul_assert(success, "Name was not passed to RenderableSite");

	// Save abs path to the models and texture folders because the abs path is changed when leaving constructor.
	_absModelPath = absPath(_modelPath);
	_absTexturePath = absPath(_texturePath);

	// Extract all subsites that has models
	ghoul::Dictionary tempDictionary;
	tempDictionary.setValue(keyRoverLocationPath, _roverLocationPath);
	tempDictionary.setValue(keyAbsPathToTextures, _absTexturePath);
	tempDictionary.setValue(keyAbsPathToModels, _absModelPath);
	_subsitesWithModels = RoverPathFileReader::extractSubsitesWithModels(tempDictionary);
	
	// Extract all subsites
	ghoul::Dictionary tempDictionary2;
	tempDictionary2.setValue(keyRoverLocationPath, _roverLocationPath);
	_subsites = RoverPathFileReader::extractAllSubsites(tempDictionary2);

	addProperty(_generalProperties.enablePath);
	addProperty(_generalProperties.lockSubsite);
	addProperty(_generalProperties.useMastCam);
	addProperty(_generalProperties.enableDepth);
	addProperty(_generalProperties.enableCulling);
	addProperty(_generalProperties.heightProp);
	addProperty(_generalProperties.maxLod);
	addProperty(_debugModelRotation);
	
	_siteManager = std::make_shared<SiteManager>(marsRoverModels, _subsitesWithModels);
	addPropertySubOwner(_siteManager.get());
	
	_cachingModelProvider = std::make_shared<CachingSurfaceModelProvider>(this);
	_renderableExplorationPath = std::make_shared<RenderableExplorationPath>();
}

bool RenderableRoverSurface::initialize() {
	std::vector<Geodetic2> allCoordinates;
	std::vector<Geodetic2> coordinatesWithModel;

	for (auto subsite : _subsites) {
		allCoordinates.push_back(subsite->geodetic);
	}
	for (auto subsite : _subsitesWithModels) {
		coordinatesWithModel.push_back(subsite->geodetic);
	}
	
	std::string ownerName = owner()->name();
	_parent = OsEng.renderEngine().scene()->sceneGraphNode(ownerName)->parent();

	_globe = (globebrowsing::RenderableGlobe*)_parent->renderable();

	_renderableExplorationPath->initialize(_globe, allCoordinates, coordinatesWithModel);

	_chunkedLodGlobe = _globe->chunkedLodGlobe();

	_modelSwitch.initialize(_globe);

	_chunkedLodGlobe->addSites(_subsitesWithModels);

	RenderEngine& renderEngine = OsEng.renderEngine();
	_programObject = renderEngine.buildRenderProgram("RenderableRoverSurface",
		"${MODULE_GLOBEBROWSING}/shaders/fullsubsite_vs.glsl",
		"${MODULE_GLOBEBROWSING}/shaders/fullsubsite_fs.glsl");

	return true;
}

bool RenderableRoverSurface::deinitialize() {
	return false;
}

bool RenderableRoverSurface::isReady() const {
	return true;
}

void RenderableRoverSurface::render(const RenderData& data) {
	std::vector<std::vector<std::shared_ptr<Subsite>>> subSitesVector = _chunkedLodGlobe->subsites();

	if (subSitesVector.size() < 1) {
		return;
	}

	std::vector<std::shared_ptr<Subsite>> ss;
	ghoul::Dictionary modelDic;
	std::unique_ptr<ModelProvider> _modelProvider;
	int level;
	
	switch (_modelSwitch.getLevel(data)) {
		case LodModelSwitch::Mode::Low :	
			//Low
			if (_isFirstLow) LERROR("GOIING LOW");
			_isFirstLow = false;
			_isFirstHigh = true;
			_isFirst = true;
			modelDic.setValue("Type", "MultiModelProvider");
			_modelProvider = std::move(ModelProvider::createFromDictionary(modelDic));
			ss = _modelProvider->calculate(subSitesVector, data, _parent);
			level = 2;
			break;
		case LodModelSwitch::Mode::Close :
			//Close
			if (_isFirst) LERROR("GOING CLOSE");
			_isFirst = false;
			_isFirstLow = true;
			_isFirstHigh = true;
			
			modelDic.setValue("Type", "SingleModelProvider");
			_modelProvider = std::move(ModelProvider::createFromDictionary(modelDic));
			ss = _modelProvider->calculate(subSitesVector, data, _parent);
			level = 3;
			break;
		case LodModelSwitch::Mode::High :
			if (_isFirstHigh) LERROR("GOING HIGH");
			_isFirstHigh = false;
			_isFirstLow = true;
			_isFirst = true;
			//High up
			level = 1;
			break;
		case LodModelSwitch::Mode::Far :
			//Far away
			// Only used to decide if renderableexplorationpath should be visible or not atm.
			level = 0;
			break;
	}

	int lodCheck = level;
	if (_generalProperties.maxLod.value() < lodCheck)
		lodCheck = _generalProperties.maxLod.value();

	lockSubsite(ss);

	std::vector<std::shared_ptr<SubsiteModels>> vectorOfsubsiteModels;
	if(_generalProperties.lockSubsite.value())
		vectorOfsubsiteModels = _cachingModelProvider->getModels(_prevSubsites, lodCheck);
	else
		vectorOfsubsiteModels = _cachingModelProvider->getModels(ss, lodCheck);
	
	vectorOfsubsiteModels = calculateSurfacePosition(vectorOfsubsiteModels);

	_programObject->activate();
	for (auto subsiteModels : vectorOfsubsiteModels) {
		glm::dmat4 globeTransform = _globe->modelTransform();

		glm::dvec3 positionWorldSpace = globeTransform * glm::dvec4(subsiteModels->cartesianPosition, 1.0);
		glm::dvec3 positionWorldSpace2 = glm::dvec4(subsiteModels->cartesianPosition, 1.0);

		// debug rotation controlled from GUI
		glm::mat4 unitMat4(1);
		glm::vec3 debugEulerRot = glm::radians(_debugModelRotation.value());

		glm::mat4 rotX = glm::rotate(unitMat4, debugEulerRot.x, glm::vec3(1, 0, 0));
		glm::mat4 rotY = glm::rotate(unitMat4, debugEulerRot.y, glm::vec3(0, 1, 0));
		glm::mat4 rotZ = glm::rotate(unitMat4, debugEulerRot.z, glm::vec3(0, 0, 1));

		glm::dmat4 debugModelRotation = rotX * rotY * rotZ;

		// Rotation to make model up become normal of position on ellipsoid
		glm::dvec3 surfaceNormal = _globe->ellipsoid().geodeticSurfaceNormal(subsiteModels->siteGeodetic);

		surfaceNormal = glm::normalize(surfaceNormal);
		double cosTheta = dot(glm::dvec3(0.0, 0.0, 1.0), surfaceNormal);
		glm::dvec3 rotationAxis;

		rotationAxis = cross(glm::dvec3(0.0, 0.0, 1.0), surfaceNormal);

		double s = sqrt((1 + cosTheta) * 2);
		double invs = 1 / s;

		glm::dquat rotationMatrix = glm::dquat(s * 0.5f, rotationAxis.x * invs, rotationAxis.y * invs, rotationAxis.z * invs);

		glm::dvec3 xAxis = _globe->ellipsoid().geodeticSurfaceNorthPoleTangent(positionWorldSpace2);

		if (xAxis.x == 0 && xAxis.y == 0 && xAxis.z == 0) {
			LERROR("PLANE AND LINE HAS SAME");
		}

		glm::dvec4 test = glm::rotate(rotationMatrix, glm::dvec4(0, -1, 0, 1));

		glm::dvec3 testa = glm::dvec3(test.x, test.y, test.z);

		double  cosTheta2 = dot(testa, xAxis);
		glm::dvec3 rotationAxis2;

		rotationAxis2 = cross(testa, xAxis);

		double s2 = sqrt((1 + cosTheta2) * 2);
		double invs2 = 1 / s2;

		glm::quat rotationMatrix2 = glm::quat(s2 * 0.5, rotationAxis2.x * invs2, rotationAxis2.y * invs2, rotationAxis2.z * invs2);

		glm::dmat4 modelTransform =
			glm::translate(glm::dmat4(1.0), positionWorldSpace) *
			glm::dmat4(data.modelTransform.rotation) *
			glm::dmat4(glm::toMat4(rotationMatrix2)) *
			glm::dmat4(glm::toMat4(rotationMatrix)) *
			debugModelRotation;

		glm::dmat4 modelViewTransform = data.camera.combinedViewMatrix() * modelTransform;

		std::vector<glm::fvec3> cameraInfoCenter;
		std::vector<glm::fvec3> cameraInfoAxis;
		std::vector<glm::fvec3> cameraInfoHorizontal;
		std::vector<glm::fvec3> cameraInfoVector;

		for (auto cameraInfo : subsiteModels->cameraInfoVector) {
			ImgReader::PointCloudInfo mInfoTemp = cameraInfo;
			cameraInfoCenter.push_back(mInfoTemp._cameraCenter);
			cameraInfoAxis.push_back(mInfoTemp._cameraAxis);
			cameraInfoHorizontal.push_back(mInfoTemp._cameraHorizontal);
			cameraInfoVector.push_back(mInfoTemp._cameraVector);
		}

		const GLint locationCenter = _programObject->uniformLocation("camerasCenters");
		const GLint locationAxis = _programObject->uniformLocation("camerasAxes");
		const GLint locationHorizontal = _programObject->uniformLocation("camerasHorizontals");
		const GLint locationVector = _programObject->uniformLocation("camerasVectors");

		
		glUniform3fv(locationCenter, cameraInfoCenter.size(), reinterpret_cast<GLfloat *>(cameraInfoCenter.data()));
		glUniform3fv(locationAxis, cameraInfoAxis.size(), reinterpret_cast<GLfloat *>(cameraInfoAxis.data()));
		glUniform3fv(locationHorizontal, cameraInfoHorizontal.size(), reinterpret_cast<GLfloat *>(cameraInfoHorizontal.data()));
		glUniform3fv(locationVector, cameraInfoVector.size(), reinterpret_cast<GLfloat *>(cameraInfoVector.data()));

		_programObject->setUniform("modelViewTransform", glm::mat4(modelViewTransform));
		_programObject->setUniform("projectionTransform", data.camera.projectionMatrix());
		_programObject->setUniform("useMastCamColor", _generalProperties.useMastCam.value());
		_programObject->setUniform("alpha", subsiteModels->alpha());

		std::vector<glm::fvec4> cameraColoredInfoCenter;
		std::vector<glm::fvec4> cameraColoredInfoAxis;
		std::vector<glm::fvec4> cameraColoredInfoHorizontal;
		std::vector<glm::fvec4> cameraColoredInfoVector;

		for (auto coloredCameraInfo : subsiteModels->coloredCameraInfoVector) {
			ImgReader::PointCloudInfo mInfoTemp = coloredCameraInfo;

			cameraColoredInfoCenter.push_back(subsiteModels->rotationMatrix * glm::vec4(mInfoTemp._cameraCenter, 1.0f));
			cameraColoredInfoAxis.push_back(subsiteModels->rotationMatrix * glm::vec4(mInfoTemp._cameraAxis, 1.0f));
			cameraColoredInfoHorizontal.push_back(subsiteModels->rotationMatrix * glm::vec4(mInfoTemp._cameraHorizontal, 1.0f));
			cameraColoredInfoVector.push_back(subsiteModels->rotationMatrix * glm::vec4(mInfoTemp._cameraVector, 1.0f));
				
		}
		
		const GLint locationColoredCenter = _programObject->uniformLocation("camerasColoredCenters");
		const GLint locationColoredAxis = _programObject->uniformLocation("camerasColoredAxes");
		const GLint locationColoredHorizontal = _programObject->uniformLocation("camerasColoredHorizontals");
		const GLint locationColoredVector = _programObject->uniformLocation("camerasColoredVectors");
		
		glUniform4fv(locationColoredCenter, cameraColoredInfoCenter.size(), reinterpret_cast<GLfloat *>(cameraColoredInfoCenter.data()));
		glUniform4fv(locationColoredAxis, cameraColoredInfoAxis.size(), reinterpret_cast<GLfloat *>(cameraColoredInfoAxis.data()));
		glUniform4fv(locationColoredHorizontal, cameraColoredInfoHorizontal.size(), reinterpret_cast<GLfloat *>(cameraColoredInfoHorizontal.data()));
		glUniform4fv(locationColoredVector, cameraColoredInfoVector.size(), reinterpret_cast<GLfloat *>(cameraColoredInfoVector.data()));

		_programObject->setUniform("size", static_cast<int>(cameraInfoCenter.size()));
		_programObject->setUniform("colorSize", static_cast<int>(cameraColoredInfoCenter.size()));
		if (subsiteModels->textures.size() > 0) {
			glActiveTexture(GL_TEXTURE0);
			subsiteModels->textureArray->bind();
			const GLint locationRoverTerrainTextures = _programObject->uniformLocation("roverTerrainTextures");
			glUniform1i(locationRoverTerrainTextures, 0);
		}
		
		if (subsiteModels->coloredTextures.size() > 0) {
			_programObject->setUniform("coloredTextureDimensions", subsiteModels->coloredTextures.at(0)->dimensions());

			glActiveTexture(GL_TEXTURE1);
			subsiteModels->coloredTextureArray->bind();
			const GLint locationRoverTerrainTextures2 = _programObject->uniformLocation("roverTerrainColoredTextures");
			glUniform1i(locationRoverTerrainTextures2, 1);
		}
		
		glEnable(GL_BLEND);
		if (!_generalProperties.enableDepth.value()) {
			glDisable(GL_DEPTH_TEST);
		}

		if (!_generalProperties.enableCulling.value()) {
			glDisable(GL_CULL_FACE);
		}
		
		glBlendFunc(GL_SRC_ALPHA, GL_ONE_MINUS_SRC_ALPHA);
		
		subsiteModels->model->render();
	}
	_programObject->deactivate();

	if (_generalProperties.enablePath.value()) {
		_renderableExplorationPath->setLevel(level);
		_renderableExplorationPath->render(data);
	}
	_prevLevel = level;
}

void RenderableRoverSurface::update(const UpdateData& data) {
	if (_generalProperties.enablePath.value()) {
		_renderableExplorationPath->update(data);
	}
	_cachingModelProvider->update();
}

std::vector<std::shared_ptr<SubsiteModels>> RenderableRoverSurface::calculateSurfacePosition(std::vector<std::shared_ptr<SubsiteModels>> vector) {
	for (auto subsiteModels : vector) {
		glm::dvec3 positionModelSpaceTemp = _globe->ellipsoid().cartesianSurfacePosition(subsiteModels->geodetic);
		double heightToSurface = _globe->getHeight(positionModelSpaceTemp);

		globebrowsing::Geodetic3 geo3 = globebrowsing::Geodetic3{ subsiteModels->geodetic , heightToSurface + _generalProperties.heightProp.value() };
		subsiteModels->cartesianPosition = _globe->ellipsoid().cartesianPosition(geo3);
	}
	return vector;
}

void RenderableRoverSurface::lockSubsite(std::vector<std::shared_ptr<Subsite>> subsites) {
	if (_generalProperties.lockSubsite.value() && _pressedOnce == false) {
		_prevSubsites = subsites;
		_pressedOnce = true;
	}
	else if (!_generalProperties.lockSubsite.value() && _pressedOnce == true) {
		_pressedOnce = false;
	}
}

} // namespace globebrowsing
} // namepsace openspace

<|MERGE_RESOLUTION|>--- conflicted
+++ resolved
@@ -56,7 +56,6 @@
 using namespace properties;
 
 namespace globebrowsing {
-<<<<<<< HEAD
 	RenderableRoverSurface::RenderableRoverSurface(const ghoul::Dictionary & dictionary)
 		: Renderable(dictionary)
 		, _generalProperties({
@@ -66,7 +65,8 @@
 				BoolProperty("useMastCam", "Show mastcam coloring", false),
 				BoolProperty("enableDepth", "Enable depth", true),
 				BoolProperty("enableCulling", "Enable culling", true),
-				FloatProperty("heightProp", "Site height", 1.f, 1.0f, 100.f)
+				FloatProperty("heightProp", "Site height", 0.7f, 0.0f, 3.0f),
+				IntProperty("maxLod", "Max LOD", 3, 1, 3)
 
 		})
 		, _debugModelRotation("modelrotation", "Model Rotation", glm::vec3(0.0f), glm::vec3(0.0f), glm::vec3(360.0f))
@@ -76,26 +76,6 @@
 		, _isFirstLow(true)
 		, _isFirstHigh(true)
 		, _renderableSitePropertyOwner("LayersOfThis")
-=======
-RenderableRoverSurface::RenderableRoverSurface(const ghoul::Dictionary & dictionary)
-	: Renderable(dictionary)
-	, _generalProperties({
-			BoolProperty("enable", "Enabled", true),
-			BoolProperty("enablePath", "Enable path", true),
-			BoolProperty("lockSubsite", "Lock subsite", false),
-			BoolProperty("useMastCam", "Show mastcam coloring", false),
-			BoolProperty("enableDepth", "Enable depth", true),
-			FloatProperty("heightProp", "Site height", 0.7f, 0.0f, 3.0f),
-			IntProperty("maxLod", "Max LOD", 3, 1, 3)
-	})
-	, _debugModelRotation("modelrotation", "Model Rotation", glm::vec3(0.0f), glm::vec3(0.0f), glm::vec3(360.0f))
-	, _modelSwitch()
-	, _prevLevel(3)
-	, _isFirst(true)
-	, _isFirstLow(true)
-	, _isFirstHigh(true)
-	, _renderableSitePropertyOwner("LayersOfThis")
->>>>>>> f6e5a0bf
 {
 	if (!dictionary.getValue(keyRoverLocationPath, _roverLocationPath))
 		throw ghoul::RuntimeError(std::string(keyRoverLocationPath) + " must be specified!");
