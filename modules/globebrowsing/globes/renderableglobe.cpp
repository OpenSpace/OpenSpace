--- conflicted
+++ resolved
@@ -44,7 +44,6 @@
     const char* keyRadii = "Radii";
     const char* keySegmentsPerPatch = "SegmentsPerPatch";
     const char* keyLayers = "Layers";
-<<<<<<< HEAD
     const char* keyShadowGroup = "Shadow_Group";
     const char* keyShadowSource = "Source";
     const char* keyShadowCaster = "Caster";
@@ -69,10 +68,7 @@
     const char* keyBackground = "Background";
     const char* keyGamma = "Gamma";    
 #endif
-}
-=======
 } // namespace
->>>>>>> 3c213fae
 
 using namespace openspace::properties;
 
@@ -592,7 +588,7 @@
     return true;
 }
 
-void RenderableGlobe::render(const RenderData& data, RendererTasks& tasks) {
+void RenderableGlobe::render(const RenderData& data, RendererTasks& renderTask) {
     bool statsEnabled = _debugProperties.collectStats.value();
     _chunkedLodGlobe->stats.setEnabled(statsEnabled);
 
@@ -612,7 +608,7 @@
                 setSaveCamera(nullptr);
             }
         }
-        _distanceSwitch.render(data, tasks);
+        _distanceSwitch.render(data, renderTask);
     }
     if (_savedCamera != nullptr) {
         DebugRenderer::ref().renderCameraFrustum(data, *_savedCamera);
@@ -621,7 +617,7 @@
 #ifdef OPENSPACE_MODULE_ATMOSPHERE_ENABLED
     if (_atmosphereEnabled) {
         DeferredcasterTask task{ _deferredcaster.get(), data };
-        tasks.deferredcasterTasks.push_back(task);
+        renderTask.deferredcasterTasks.push_back(task);
     }
 #endif
 }
@@ -738,7 +734,6 @@
     _savedCamera = camera;
 }
 
-<<<<<<< HEAD
 #ifdef OPENSPACE_MODULE_ATMOSPHERE_ENABLED
 void RenderableGlobe::updateAtmosphereParameters() {
     bool executeComputation = true;
@@ -795,8 +790,4 @@
 }
 #endif
 
-} // namespace globebrowsing
-} // namespace openspace
-=======
-} // namespace openspace::globebrowsing
->>>>>>> 3c213fae
+} // namespace openspace::globebrowsing