/*****************************************************************************************
 *                                                                                       *
 * OpenSpace                                                                             *
 *                                                                                       *
 * Copyright (c) 2014-2017                                                               *
 *                                                                                       *
 * Permission is hereby granted, free of charge, to any person obtaining a copy of this  *
 * software and associated documentation files (the "Software"), to deal in the Software *
 * without restriction, including without limitation the rights to use, copy, modify,    *
 * merge, publish, distribute, sublicense, and/or sell copies of the Software, and to    *
 * permit persons to whom the Software is furnished to do so, subject to the following   *
 * conditions:                                                                           *
 *                                                                                       *
 * The above copyright notice and this permission notice shall be included in all copies *
 * or substantial portions of the Software.                                              *
 *                                                                                       *
 * THE SOFTWARE IS PROVIDED "AS IS", WITHOUT WARRANTY OF ANY KIND, EXPRESS OR IMPLIED,   *
 * INCLUDING BUT NOT LIMITED TO THE WARRANTIES OF MERCHANTABILITY, FITNESS FOR A         *
 * PARTICULAR PURPOSE AND NONINFRINGEMENT. IN NO EVENT SHALL THE AUTHORS OR COPYRIGHT    *
 * HOLDERS BE LIABLE FOR ANY CLAIM, DAMAGES OR OTHER LIABILITY, WHETHER IN AN ACTION OF  *
 * CONTRACT, TORT OR OTHERWISE, ARISING FROM, OUT OF OR IN CONNECTION WITH THE SOFTWARE  *
 * OR THE USE OR OTHER DEALINGS IN THE SOFTWARE.                                         *
 ****************************************************************************************/

#include <modules/globebrowsing/globes/renderableglobe.h>
 
#include <modules/debugging/rendering/debugrenderer.h>
#include <modules/globebrowsing/globes/chunkedlodglobe.h>
#include <modules/globebrowsing/globes/pointglobe.h>
#include <modules/globebrowsing/rendering/layer/layermanager.h>

namespace {
    const char* keyFrame = "Frame";
    const char* keyRadii = "Radii";
    const char* keySegmentsPerPatch = "SegmentsPerPatch";
    const char* keyLayers = "Layers";
}

namespace openspace {

using namespace properties;

namespace globebrowsing {
    
RenderableGlobe::RenderableGlobe(const ghoul::Dictionary& dictionary)
    : _debugProperties({
        BoolProperty("saveOrThrowCamera", "save or throw camera", false),
        BoolProperty("showChunkEdges", "show chunk edges", false),
        BoolProperty("showChunkBounds", "show chunk bounds", false),
        BoolProperty("showChunkAABB", "show chunk AABB", false),
        BoolProperty("showHeightResolution", "show height resolution", false),
        BoolProperty("showHeightIntensities", "show height intensities", false),
        BoolProperty("performFrustumCulling", "perform frustum culling", true),
        BoolProperty("performHorizonCulling", "perform horizon culling", true),
        BoolProperty("levelByProjectedAreaElseDistance", "level by projected area (else distance)", true),
        BoolProperty("resetTileProviders", "reset tile providers", false),
        BoolProperty("toggleEnabledEveryFrame", "toggle enabled every frame", false),
        BoolProperty("collectStats", "collect stats", false),
        BoolProperty("limitLevelByAvailableData", "Limit level by available data", true),
        IntProperty("modelSpaceRenderingCutoffLevel", "Model Space Rendering Cutoff Level", 10, 1, 22)
    })
    , _generalProperties({
        BoolProperty("enabled", "Enabled", true),
        BoolProperty("performShading", "perform shading", true),
        BoolProperty("atmosphere", "atmosphere", false),
        BoolProperty("useAccurateNormals", "useAccurateNormals", false),
        FloatProperty("lodScaleFactor", "lodScaleFactor",10.0f, 1.0f, 50.0f),
<<<<<<< HEAD
=======
        FloatProperty("cameraMinHeight", "cameraMinHeight", 100.0f, 0.0f, 1000.0f),
        FloatProperty("orenNayarRoughness", "orenNayarRoughness", 0.0f, 0.0f, 1.0f)
>>>>>>> 4ecb98f0
    })
    , _debugPropertyOwner("Debug")
{
    setName("RenderableGlobe");
        
    dictionary.getValue(keyFrame, _frame);

    // Read the radii in to its own dictionary
    glm::dvec3 radii;
    dictionary.getValue(keyRadii, radii);
    _ellipsoid = Ellipsoid(radii);
    setBoundingSphere(_ellipsoid.maximumRadius());

    // Ghoul can't read ints from lua dictionaries...
    double patchSegmentsd;
    dictionary.getValue(keySegmentsPerPatch, patchSegmentsd);
    int patchSegments = patchSegmentsd;

    // Init layer manager
    ghoul::Dictionary layersDictionary;
    if (!dictionary.getValue(keyLayers, layersDictionary)) {
        throw ghoul::RuntimeError(
            std::string(keyLayers) + " must be specified specified!");
    }

    _layerManager = std::make_shared<LayerManager>(layersDictionary);

    _chunkedLodGlobe = std::make_shared<ChunkedLodGlobe>(
        *this, patchSegments, _layerManager);
    //_pointGlobe = std::make_shared<PointGlobe>(*this);
        
    _distanceSwitch.addSwitchValue(_chunkedLodGlobe);
    //_distanceSwitch.addSwitchValue(_pointGlobe);
        
    addProperty(_generalProperties.isEnabled);
    addProperty(_generalProperties.atmosphereEnabled);
    addProperty(_generalProperties.performShading);
    addProperty(_generalProperties.useAccurateNormals);
    addProperty(_generalProperties.lodScaleFactor);
<<<<<<< HEAD
=======
    addProperty(_generalProperties.cameraMinHeight);
    addProperty(_generalProperties.orenNayarRoughness);
>>>>>>> 4ecb98f0
        
    _debugPropertyOwner.addProperty(_debugProperties.saveOrThrowCamera);
    _debugPropertyOwner.addProperty(_debugProperties.showChunkEdges);
    _debugPropertyOwner.addProperty(_debugProperties.showChunkBounds);
    _debugPropertyOwner.addProperty(_debugProperties.showChunkAABB);
    _debugPropertyOwner.addProperty(_debugProperties.showHeightResolution);
    _debugPropertyOwner.addProperty(_debugProperties.showHeightIntensities);
    _debugPropertyOwner.addProperty(_debugProperties.performFrustumCulling);
    _debugPropertyOwner.addProperty(_debugProperties.performHorizonCulling);
    _debugPropertyOwner.addProperty(
        _debugProperties.levelByProjectedAreaElseDistance
    );
    _debugPropertyOwner.addProperty(_debugProperties.resetTileProviders);
    _debugPropertyOwner.addProperty(_debugProperties.toggleEnabledEveryFrame);
    _debugPropertyOwner.addProperty(_debugProperties.collectStats);
    _debugPropertyOwner.addProperty(_debugProperties.limitLevelByAvailableData);
    _debugPropertyOwner.addProperty(_debugProperties.modelSpaceRenderingCutoffLevel);
  
    auto notifyShaderRecompilation = [&](){
        _chunkedLodGlobe->notifyShaderRecompilation();
    };
    _generalProperties.atmosphereEnabled.onChange(notifyShaderRecompilation);
    _generalProperties.useAccurateNormals.onChange(notifyShaderRecompilation);
    _generalProperties.performShading.onChange(notifyShaderRecompilation);
    _debugProperties.showChunkEdges.onChange(notifyShaderRecompilation);
    _debugProperties.showHeightResolution.onChange(notifyShaderRecompilation);
    _debugProperties.showHeightIntensities.onChange(notifyShaderRecompilation);

    _layerManager->onChange(notifyShaderRecompilation);

    addPropertySubOwner(_debugPropertyOwner);
    addPropertySubOwner(_layerManager.get());
    //addPropertySubOwner(_pointGlobe.get());
}

bool RenderableGlobe::initialize() {
    return _distanceSwitch.initialize();
}

bool RenderableGlobe::deinitialize() {
    return _distanceSwitch.deinitialize();
}

bool RenderableGlobe::isReady() const {
    return true;
}

void RenderableGlobe::render(const RenderData& data) {
    bool statsEnabled = _debugProperties.collectStats.value();
    _chunkedLodGlobe->stats.setEnabled(statsEnabled);

    if (_debugProperties.toggleEnabledEveryFrame.value()) {
        _generalProperties.isEnabled.setValue(
            !_generalProperties.isEnabled.value()
        );
    }
    if (_generalProperties.isEnabled.value()) {
        if (_debugProperties.saveOrThrowCamera.value()) {
            _debugProperties.saveOrThrowCamera.setValue(false);

            if (savedCamera() == nullptr) { // save camera
                setSaveCamera(std::make_shared<Camera>(data.camera));
            }
            else { // throw camera
                setSaveCamera(nullptr);
            }
        }
        _distanceSwitch.render(data);
    }
    if (_savedCamera != nullptr) {
        DebugRenderer::ref().renderCameraFrustum(data, *_savedCamera);
    }
}

void RenderableGlobe::update(const UpdateData& data) {
    _time = data.time.j2000Seconds();
    _distanceSwitch.update(data);

    glm::dmat4 translation =
        glm::translate(glm::dmat4(1.0), data.modelTransform.translation);
    glm::dmat4 rotation = glm::dmat4(data.modelTransform.rotation);
    glm::dmat4 scaling =
        glm::scale(glm::dmat4(1.0), glm::dvec3(data.modelTransform.scale,
            data.modelTransform.scale, data.modelTransform.scale));

    _cachedModelTransform = translation * rotation * scaling;
    _cachedInverseModelTransform = glm::inverse(_cachedModelTransform);

    if (_debugProperties.resetTileProviders) {
        _layerManager->reset();
        _debugProperties.resetTileProviders = false;
    }
    _layerManager->update();
    _chunkedLodGlobe->update(data);
}

glm::dvec3 RenderableGlobe::projectOnEllipsoid(glm::dvec3 position) {
    return _ellipsoid.geodeticSurfaceProjection(position);
}

float RenderableGlobe::getHeight(glm::dvec3 position) {
    if (_chunkedLodGlobe) {
        return _chunkedLodGlobe->getHeight(position);
    }
    else {
        return 0;
    }
}

std::shared_ptr<ChunkedLodGlobe> RenderableGlobe::chunkedLodGlobe() const{
    return _chunkedLodGlobe;
}

LayerManager* RenderableGlobe::layerManager() const {
    return _layerManager.get();
}

const Ellipsoid& RenderableGlobe::ellipsoid() const{
    return _ellipsoid;
}

const glm::dmat4& RenderableGlobe::modelTransform() const{
    return _cachedModelTransform;
}

const glm::dmat4& RenderableGlobe::inverseModelTransform() const{
    return _cachedInverseModelTransform;
}

const RenderableGlobe::DebugProperties&
    RenderableGlobe::debugProperties() const{
    return _debugProperties;
}
    
const RenderableGlobe::GeneralProperties&
    RenderableGlobe::generalProperties() const{
    return _generalProperties;
}

const std::shared_ptr<const Camera> RenderableGlobe::savedCamera() const {
    return _savedCamera;
}

SurfacePositionHandle RenderableGlobe::calculateSurfacePositionHandle(
                                                       const glm::dvec3& targetModelSpace) 
{
    glm::dvec3 centerToEllipsoidSurface =
        _ellipsoid.geodeticSurfaceProjection(targetModelSpace);
    glm::dvec3 ellipsoidSurfaceToTarget = targetModelSpace - centerToEllipsoidSurface;
    // ellipsoidSurfaceOutDirection will point towards the target, we want the outward
    // direction. Therefore it must be flipped in case the target is under the reference
    // ellipsoid so that it always points outwards
    glm::dvec3 ellipsoidSurfaceOutDirection = glm::normalize(ellipsoidSurfaceToTarget);
    if (glm::dot(ellipsoidSurfaceOutDirection, centerToEllipsoidSurface) < 0) {
        ellipsoidSurfaceOutDirection *= -1.0;
    }

    double heightToSurface = getHeight(targetModelSpace);
    heightToSurface = glm::isnan(heightToSurface) ? 0.0 : heightToSurface;
    centerToEllipsoidSurface = glm::isnan(glm::length(centerToEllipsoidSurface)) ?
        (glm::dvec3(0.0, 1.0, 0.0) * static_cast<double>(boundingSphere())) :
        centerToEllipsoidSurface;
    ellipsoidSurfaceOutDirection = glm::isnan(glm::length(ellipsoidSurfaceOutDirection)) ?
        glm::dvec3(0.0, 1.0, 0.0) : ellipsoidSurfaceOutDirection;

    return {
        centerToEllipsoidSurface,
        ellipsoidSurfaceOutDirection,
        heightToSurface
    };
}

void RenderableGlobe::setSaveCamera(std::shared_ptr<Camera> camera) { 
    _savedCamera = camera;
}

} // namespace globebrowsing
} // namespace openspace<|MERGE_RESOLUTION|>--- conflicted
+++ resolved
@@ -65,11 +65,8 @@
         BoolProperty("atmosphere", "atmosphere", false),
         BoolProperty("useAccurateNormals", "useAccurateNormals", false),
         FloatProperty("lodScaleFactor", "lodScaleFactor",10.0f, 1.0f, 50.0f),
-<<<<<<< HEAD
-=======
         FloatProperty("cameraMinHeight", "cameraMinHeight", 100.0f, 0.0f, 1000.0f),
         FloatProperty("orenNayarRoughness", "orenNayarRoughness", 0.0f, 0.0f, 1.0f)
->>>>>>> 4ecb98f0
     })
     , _debugPropertyOwner("Debug")
 {
@@ -109,11 +106,8 @@
     addProperty(_generalProperties.performShading);
     addProperty(_generalProperties.useAccurateNormals);
     addProperty(_generalProperties.lodScaleFactor);
-<<<<<<< HEAD
-=======
     addProperty(_generalProperties.cameraMinHeight);
     addProperty(_generalProperties.orenNayarRoughness);
->>>>>>> 4ecb98f0
         
     _debugPropertyOwner.addProperty(_debugProperties.saveOrThrowCamera);
     _debugPropertyOwner.addProperty(_debugProperties.showChunkEdges);
