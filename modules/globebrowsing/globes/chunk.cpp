--- conflicted
+++ resolved
@@ -105,18 +105,12 @@
             return WANT_MERGE;
         }
 
-<<<<<<< HEAD
-        Vec3 cameraPosition = data.camera.position().dvec3();
+        Vec3 cameraPosition = myRenderData.camera.position().dvec3();
         Geodetic2 pointOnPatch = _surfacePatch.closestPoint(
                 ellipsoid.cartesianToGeodetic2(cameraPosition));
-        Vec3 globePosition = data.position.dvec3();
+        Vec3 globePosition = myRenderData.position.dvec3();
         Vec3 patchPosition = globePosition + ellipsoid.geodetic2ToCartesian(pointOnPatch);
-=======
-        auto center = _surfacePatch.center();
-        Vec3 globePosition = myRenderData.position.dvec3();
-        Vec3 patchPosition = globePosition + ellipsoid.geodetic2ToCartesian(center);
-        Vec3 cameraPosition = myRenderData.camera.position().dvec3();
->>>>>>> f825efa5
+
         Vec3 cameraToChunk = patchPosition - cameraPosition;
         Scalar minimumGlobeRadius = ellipsoid.minimumRadius();
 
