/*****************************************************************************************
 *                                                                                       *
 * OpenSpace                                                                             *
 *                                                                                       *
 * Copyright (c) 2014-2017                                                               *
 *                                                                                       *
 * Permission is hereby granted, free of charge, to any person obtaining a copy of this  *
 * software and associated documentation files (the "Software"), to deal in the Software *
 * without restriction, including without limitation the rights to use, copy, modify,    *
 * merge, publish, distribute, sublicense, and/or sell copies of the Software, and to    *
 * permit persons to whom the Software is furnished to do so, subject to the following   *
 * conditions:                                                                           *
 *                                                                                       *
 * The above copyright notice and this permission notice shall be included in all copies *
 * or substantial portions of the Software.                                              *
 *                                                                                       *
 * THE SOFTWARE IS PROVIDED "AS IS", WITHOUT WARRANTY OF ANY KIND, EXPRESS OR IMPLIED,   *
 * INCLUDING BUT NOT LIMITED TO THE WARRANTIES OF MERCHANTABILITY, FITNESS FOR A         *
 * PARTICULAR PURPOSE AND NONINFRINGEMENT. IN NO EVENT SHALL THE AUTHORS OR COPYRIGHT    *
 * HOLDERS BE LIABLE FOR ANY CLAIM, DAMAGES OR OTHER LIABILITY, WHETHER IN AN ACTION OF  *
 * CONTRACT, TORT OR OTHERWISE, ARISING FROM, OUT OF OR IN CONNECTION WITH THE SOFTWARE  *
 * OR THE USE OR OTHER DEALINGS IN THE SOFTWARE.                                         *
 ****************************************************************************************/

#ifndef __OPENSPACE_MODULE_GLOBEBROWSING___RENDERABLEGLOBE___H__
#define __OPENSPACE_MODULE_GLOBEBROWSING___RENDERABLEGLOBE___H__

#include <openspace/rendering/renderable.h>

#include <modules/globebrowsing/geometry/ellipsoid.h>
#include <modules/globebrowsing/other/distanceswitch.h>

#include <openspace/properties/scalar/floatproperty.h>
#include <openspace/properties/scalar/intproperty.h>
#include <openspace/properties/scalar/boolproperty.h>

namespace openspace {
namespace globebrowsing {

class ChunkedLodGlobe;
class PointGlobe;
class LayerManager;

/**
 * A <code>RenderableGlobe</code> is a globe modeled as an ellipsoid using a chunked LOD
 * algorithm for rendering.

 * The renderable uses a <code>DistanceSwitch</code> to determine if the renderable
 * should be rendered. 
 */
class RenderableGlobe : public Renderable {
public:
    /**
     * These properties are specific for <code>ChunkedLodGlobe</code> and separated from
     * the general properties of <code>RenderableGlobe</code>.
     */
    struct DebugProperties {
        properties::BoolProperty saveOrThrowCamera;
        properties::BoolProperty showChunkEdges;
        properties::BoolProperty showChunkBounds;
        properties::BoolProperty showChunkAABB;
        properties::BoolProperty showHeightResolution;
        properties::BoolProperty showHeightIntensities;
        properties::BoolProperty performFrustumCulling;
        properties::BoolProperty performHorizonCulling;
        properties::BoolProperty levelByProjectedAreaElseDistance;
        properties::BoolProperty resetTileProviders;
        properties::BoolProperty toggleEnabledEveryFrame;
        properties::BoolProperty collectStats;
        properties::BoolProperty limitLevelByAvailableData;
        properties::IntProperty modelSpaceRenderingCutoffLevel;
    };
    
    struct GeneralProperties {
        properties::BoolProperty isEnabled;
        properties::BoolProperty performShading;
        properties::BoolProperty atmosphereEnabled;
        properties::BoolProperty useAccurateNormals;
        properties::FloatProperty lodScaleFactor;
<<<<<<< HEAD
=======
        properties::FloatProperty cameraMinHeight;
        properties::FloatProperty orenNayarRoughness;
>>>>>>> 4ecb98f0
    };
    
    RenderableGlobe(const ghoul::Dictionary& dictionary);
    ~RenderableGlobe() = default;

    bool initialize() override;
    bool deinitialize() override;
    bool isReady() const override;

    void render(const RenderData& data) override;
    void update(const UpdateData& data) override;

    // Getters that perform calculations
    glm::dvec3 projectOnEllipsoid(glm::dvec3 position);
    float getHeight(glm::dvec3 position);
    
    // Getters
    std::shared_ptr<ChunkedLodGlobe> chunkedLodGlobe() const;
    LayerManager* layerManager() const;
    const Ellipsoid& ellipsoid() const;
    const glm::dmat4& modelTransform() const;
    const glm::dmat4& inverseModelTransform() const;
    const DebugProperties& debugProperties() const;
    const GeneralProperties& generalProperties() const;
    const std::shared_ptr<const Camera> savedCamera() const;
    double interactionDepthBelowEllipsoid();

    // Setters
    void setSaveCamera(std::shared_ptr<Camera> camera);

    virtual SurfacePositionHandle calculateSurfacePositionHandle(
                                             const glm::dvec3& targetModelSpace) override; 

private:
    // Globes. These are renderables inserted in a distance switch so that the heavier
    // <code>ChunkedLodGlobe</code> does not have to be rendered at far distances.
    std::shared_ptr<ChunkedLodGlobe> _chunkedLodGlobe;
    //std::shared_ptr<PointGlobe> _pointGlobe;

    Ellipsoid _ellipsoid;
    std::shared_ptr<LayerManager> _layerManager;
    DistanceSwitch _distanceSwitch;
    std::shared_ptr<Camera> _savedCamera;
    
    std::string _frame;
    double _time;

    glm::dmat4 _cachedModelTransform;
    glm::dmat4 _cachedInverseModelTransform;

    // Properties
    DebugProperties _debugProperties;
    GeneralProperties _generalProperties;
    properties::PropertyOwner _debugPropertyOwner;
};

} // namespace globebrowsing
} // namespace openspace

#endif // __OPENSPACE_MODULE_GLOBEBROWSING___RENDERABLEGLOBE___H__<|MERGE_RESOLUTION|>--- conflicted
+++ resolved
@@ -77,11 +77,8 @@
         properties::BoolProperty atmosphereEnabled;
         properties::BoolProperty useAccurateNormals;
         properties::FloatProperty lodScaleFactor;
-<<<<<<< HEAD
-=======
         properties::FloatProperty cameraMinHeight;
         properties::FloatProperty orenNayarRoughness;
->>>>>>> 4ecb98f0
     };
     
     RenderableGlobe(const ghoul::Dictionary& dictionary);
