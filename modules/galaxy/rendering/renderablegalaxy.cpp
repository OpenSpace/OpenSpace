--- conflicted
+++ resolved
@@ -183,18 +183,14 @@
     )
     , _enabledPointsRatio(EnabledPointsRatioInfo, 0.5f, 0.01f, 1.0f)
     , _translation(TranslationInfo, glm::vec3(0.f), glm::vec3(0.f), glm::vec3(1.f))
-<<<<<<< HEAD
     , _rotation(
         RotationInfo,
         glm::vec3(0.f),
         glm::vec3(0.f),
         glm::vec3(glm::two_pi<float>())
     )
-=======
-    , _rotation(RotationInfo, glm::vec3(0.f), glm::vec3(0.f), glm::vec3(6.28f))
     , _downScaleVolumeRendering(DownscaleVolumeRenderingInfo, 1.f, 0.1f, 1.f)
     , _numberOfRayCastingSteps(NumberOfRayCastingStepsInfo, 1000.f, 1.f, 1000.f)
->>>>>>> e3afd82c
 {
     dictionary.getValue("VolumeRenderingEnabled", _volumeRenderingEnabled);
     dictionary.getValue("StarRenderingEnabled", _starRenderingEnabled);
@@ -554,11 +550,7 @@
     _pointTransform = transform;
     //_pointTransform = glm::scale(transform, _pointScaling);
 
-<<<<<<< HEAD
-        const glm::vec4 translation = glm::vec4(_translation.value()*_volumeSize, 0.f);
-=======
-    const glm::vec4 translation = glm::vec4(_translation.value()*_volumeSize, 0.0);
->>>>>>> e3afd82c
+    const glm::vec4 translation = glm::vec4(_translation.value()*_volumeSize, 0.f);
 
     // Todo: handle floating point overflow, to actually support translation.
 
