--- conflicted
+++ resolved
@@ -520,12 +520,8 @@
     // Calculate if the camera is in the atmosphere and if it is in the sunny region
     const glm::dvec3 cameraPos = global::navigationHandler->camera()->positionVec3();
     // TODO: change the assumption that the Sun is placed in the origin
-<<<<<<< HEAD
-    const glm::dvec3 planetPos = glm::dvec3(modelTransform * glm::dvec4(0.0, 0.0, 0.0, 1.0));
-=======
     const glm::dvec3 planetPos =
         glm::dvec3(modelTransform * glm::dvec4(0.0, 0.0, 0.0, 1.0));
->>>>>>> 2d9932e3
     const glm::dvec3 normalUnderCamera = glm::normalize(cameraPos - planetPos);
     const glm::dvec3 vecToSun = glm::normalize(-planetPos);
 
