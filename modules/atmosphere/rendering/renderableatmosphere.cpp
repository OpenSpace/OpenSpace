/*****************************************************************************************
 *                                                                                       *
 * OpenSpace                                                                             *
 *                                                                                       *
 * Copyright (c) 2014-2024                                                               *
 *                                                                                       *
 * Permission is hereby granted, free of charge, to any person obtaining a copy of this  *
 * software and associated documentation files (the "Software"), to deal in the Software *
 * without restriction, including without limitation the rights to use, copy, modify,    *
 * merge, publish, distribute, sublicense, and/or sell copies of the Software, and to    *
 * permit persons to whom the Software is furnished to do so, subject to the following   *
 * conditions:                                                                           *
 *                                                                                       *
 * The above copyright notice and this permission notice shall be included in all copies *
 * or substantial portions of the Software.                                              *
 *                                                                                       *
 * THE SOFTWARE IS PROVIDED "AS IS", WITHOUT WARRANTY OF ANY KIND, EXPRESS OR IMPLIED,   *
 * INCLUDING BUT NOT LIMITED TO THE WARRANTIES OF MERCHANTABILITY, FITNESS FOR A         *
 * PARTICULAR PURPOSE AND NONINFRINGEMENT. IN NO EVENT SHALL THE AUTHORS OR COPYRIGHT    *
 * HOLDERS BE LIABLE FOR ANY CLAIM, DAMAGES OR OTHER LIABILITY, WHETHER IN AN ACTION OF  *
 * CONTRACT, TORT OR OTHERWISE, ARISING FROM, OUT OF OR IN CONNECTION WITH THE SOFTWARE  *
 * OR THE USE OR OTHER DEALINGS IN THE SOFTWARE.                                         *
 ****************************************************************************************/

#include <modules/atmosphere/rendering/renderableatmosphere.h>

#include <modules/atmosphere/rendering/atmospheredeferredcaster.h>
#include <openspace/camera/camera.h>
#include <openspace/documentation/documentation.h>
#include <openspace/documentation/verifier.h>
#include <openspace/engine/globals.h>
#include <openspace/navigation/navigationhandler.h>
#include <openspace/query/query.h>
#include <ghoul/misc/profiling.h>
#include <openspace/properties/property.h>
#include <openspace/rendering/deferredcastermanager.h>
#include <algorithm>
#include <cmath>

namespace {
    constexpr float KM_TO_M = 1000.f;

    constexpr openspace::properties::Property::PropertyInfo AtmosphereHeightInfo = {
        "AtmosphereHeight",
        "Atmosphere Height (KM)",
        "The thickness of the atmosphere in km",
        openspace::properties::Property::Visibility::AdvancedUser
    };

    constexpr openspace::properties::Property::PropertyInfo AverageGroundReflectanceInfo =
    {
        "AverageGroundReflectance",
        "Average Ground Reflectance (%)",
        "Average percentage of light reflected by the ground during the pre-calculation "
        "phase",
        openspace::properties::Property::Visibility::AdvancedUser
    };

    constexpr openspace::properties::Property::PropertyInfo GroundRadianceEmissionInfo = {
        "GroundRadianceEmission",
        "Percentage of initial radiance emitted from ground",
        "Multiplier of the ground radiance color during the rendering phase",
        openspace::properties::Property::Visibility::AdvancedUser
    };

    constexpr openspace::properties::Property::PropertyInfo RayleighHeightScaleInfo = {
        "RayleighHeightScale",
        "Rayleigh Scale Height (KM)",
        "It is the vertical distance over which the density and pressure fall by a "
        "constant factor",
        openspace::properties::Property::Visibility::AdvancedUser
    };

    constexpr openspace::properties::Property::PropertyInfo RayleighScatteringCoeffInfo =
    {
        "RayleighScatteringCoeff",
        "Rayleigh Scattering Coeff",
        "Rayleigh sea-level scattering coefficients in meters",
        openspace::properties::Property::Visibility::AdvancedUser
    };

    constexpr openspace::properties::Property::PropertyInfo OzoneLayerInfo = {
        "Ozone",
        "Ozone Layer Enabled",
        "Enables/Disable Ozone Layer during pre-calculation phase",
        openspace::properties::Property::Visibility::AdvancedUser
    };

    constexpr openspace::properties::Property::PropertyInfo OzoneHeightScaleInfo = {
        "OzoneLayerHeightScale",
        "Ozone Scale Height (KM)",
        "It is the vertical distance over which the density and pressure fall by a "
        "constant factor",
        openspace::properties::Property::Visibility::AdvancedUser
    };

    constexpr openspace::properties::Property::PropertyInfo OzoneLayerCoeffInfo = {
        "OzoneLayerCoeff",
        "Ozone Layer Extinction Coeff",
        "Ozone scattering coefficients in meters",
        openspace::properties::Property::Visibility::AdvancedUser
    };

    constexpr openspace::properties::Property::PropertyInfo MieHeightScaleInfo = {
        "MieHeightScale",
        "Mie Scale Height (KM)",
        "It is the vertical distance over which the density and pressure fall by a "
        "constant factor",
        // @VISIBILITY(3.2)
        openspace::properties::Property::Visibility::AdvancedUser
    };

    constexpr openspace::properties::Property::PropertyInfo MieScatteringCoeffInfo = {
        "MieScatteringCoeff",
        "Mie Scattering Coeff",
        "Mie sea-level scattering coefficients in meters",
        // @VISIBILITY(3.2)
        openspace::properties::Property::Visibility::AdvancedUser
    };

    constexpr openspace::properties::Property::PropertyInfo
    MieScatteringExtinctionPropCoeffInfo =
    {
        "MieScatteringExtinctionPropCoefficient",
        "Mie Scattering/Extinction Proportion Coefficient (%)",
        "Mie Scattering/Extinction Proportion Coefficient (%)",
        // @VISIBILITY(3.2)
        openspace::properties::Property::Visibility::AdvancedUser
    };

    constexpr openspace::properties::Property::PropertyInfo MieAsymmetricFactorGInfo = {
        "MieAsymmetricFactorG",
        "Mie Asymmetric Factor G",
        "Averaging of the scattering angle over a high number of scattering events",
        // @VISIBILITY(3.2)
        openspace::properties::Property::Visibility::AdvancedUser
    };

    constexpr openspace::properties::Property::PropertyInfo SunIntensityInfo = {
        "SunIntensity",
        "Sun Intensity",
        "Unitless for now",
        // @VISIBILITY(2.6)
        openspace::properties::Property::Visibility::User
    };

    constexpr openspace::properties::Property::PropertyInfo
        EnableSunOnCameraPositionInfo =
    {
        "SunFollowingCamera",
        "Enable Sun On Camera Position",
        "When selected the Sun is artificially positioned behind the observer all times",
        openspace::properties::Property::Visibility::User
    };

    constexpr openspace::properties::Property::PropertyInfo EclipseHardShadowsInfo = {
        "EclipseHardShadowsInfo",
        "Enable Hard Shadows for Eclipses",
        "Enable/Disables hard shadows through the atmosphere",
        // @VISIBILITY(2.8)
        openspace::properties::Property::Visibility::User
    };

    constexpr openspace::properties::Property::PropertyInfo AtmosphereDimmingHeightInfo ={
        "AtmosphereDimmingHeight",
        "Atmosphere Dimming Height",
        "Percentage of the atmosphere where other objects, such as the stars, are faded",
        openspace::properties::Property::Visibility::AdvancedUser
    };

    constexpr openspace::properties::Property::PropertyInfo SunsetAngleInfo = {
        "AtmosphereDimmingSunsetAngle",
        "Atmosphere Dimming Sunset Angle",
        "The angle (degrees) between the Camera and the Sun where the sunset starts, and "
        "the atmosphere starts to fade in objects such as the stars",
        openspace::properties::Property::Visibility::AdvancedUser
    };

    constexpr openspace::properties::Property::PropertyInfo SunAngularSize = {
        "SunAngularSize",
        "Angular Size of the Sun",
        "Specifies the angular size of the Sun in degrees",
        openspace::properties::Property::Visibility::AdvancedUser
    };

    constexpr openspace::properties::Property::PropertyInfo LightSourceNodeInfo = {
        "LightSourceNode",
        "Name of the light source",
        "This value is the name of a scene graph node that should be used as the source "
        "of illumination for the atmosphere. If this value is not specified, the solar "
        "system's Sun is used instead",
        openspace::properties::Property::Visibility::AdvancedUser
    };

    struct [[codegen::Dictionary(RenderableAtmosphere)]] Parameters {
        struct ShadowGroup {
            // Individual light sources
            struct SourceElement {
                // The scene graph node name of the source
                std::string name;
                // The radius of the object in meters
                double radius;
            };
            // A list of light sources
            std::vector<SourceElement> sources;

            // Individual shadow casters
            struct CasterElement {
                // The scene graph node name of the source
                std::string name;
                // The radius of the object in meters
                double radius;
            };

            // A list of objects that cast light on this atmosphere
            std::vector<CasterElement> casters;
        };
        // Declares shadow groups, meaning which nodes are considered in shadow
        // calculations
        std::optional<ShadowGroup> shadowGroup;

        // [[codegen::verbatim(AtmosphereHeightInfo.description)]]
        float atmosphereHeight;

        // The radius of the planet in meters
        float planetRadius;

        float planetAverageGroundReflectance;

        // [[codegen::verbatim(SunIntensityInfo.description)]]
        std::optional<float> sunIntensity;

        // [[codegen::verbatim(MieScatteringExtinctionPropCoeffInfo.description)]]
        std::optional<float> mieScatteringExtinctionPropCoefficient;

        // [[codegen::verbatim(GroundRadianceEmissionInfo.description)]]
        float groundRadianceEmission;

        struct Rayleigh {
            struct Coefficients {
                glm::dvec3 wavelengths;
                glm::dvec3 scattering;
            };
            Coefficients coefficients;
            float heightScale [[codegen::key("H_R")]];
        };
        Rayleigh rayleigh;

        struct Ozone {
            struct Coefficients {
                std::optional<glm::vec3> extinction;
            };
            std::optional<Coefficients> coefficients;
            std::optional<float> heightScale [[codegen::key("H_O")]];
        };
        std::optional<Ozone> ozone;

        struct Mie {
            struct Coefficients {
                glm::dvec3 scattering;
                glm::dvec3 extinction;
            };
            Coefficients coefficients;
            float heightScale [[codegen::key("H_M")]];
            float phaseConstant [[codegen::key("G"), codegen::inrange(-1.0, 1.0)]];
        };
        Mie mie;

        struct ATMDebug {
            std::optional<float> preCalculatedTextureScale [[codegen::inrange(0.0, 1.0)]];
            std::optional<bool> saveCalculatedTextures;
        };
        std::optional<ATMDebug> debug;

        // [[codegen::verbatim(AtmosphereDimmingHeightInfo.description)]]
        std::optional<float> atmosphereDimmingHeight;

        // [[codegen::verbatim(SunsetAngleInfo.description)]]
        std::optional<glm::vec2> sunsetAngle;

        // [[codegen::verbatim(SunAngularSize.description)]]
        std::optional<float> sunAngularSize [[codegen::inrange(0.0, 180.0)]];

        // [[codegen::verbatim(LightSourceNodeInfo.description)]]
        std::optional<std::string> lightSourceNode;
    };
#include "renderableatmosphere_codegen.cpp"

} // namespace

namespace openspace {

documentation::Documentation RenderableAtmosphere::Documentation() {
    return codegen::doc<Parameters>("atmosphere_renderable_atmosphere");
}

RenderableAtmosphere::RenderableAtmosphere(const ghoul::Dictionary& dictionary)
    : Renderable(dictionary)
    , _atmosphereHeight(AtmosphereHeightInfo, 60.f, 0.1f, 99.f)
    , _groundAverageReflectance(AverageGroundReflectanceInfo, 0.f, 0.f, 1.f)
    , _groundRadianceEmission(GroundRadianceEmissionInfo, 0.f, 0.f, 1.f)
    , _rayleighHeightScale(RayleighHeightScaleInfo, 0.f, 0.1f, 50.f)
    , _rayleighScatteringCoeff(
        RayleighScatteringCoeffInfo,
        glm::vec3(0.f), glm::vec3(0.00001f), glm::vec3(0.1f)
    )
    , _ozoneEnabled(OzoneLayerInfo, false)
    , _ozoneHeightScale(OzoneHeightScaleInfo, 0.f, 0.1f, 50.f)
    , _ozoneCoeff(
        OzoneLayerCoeffInfo,
        glm::vec3(0.f), glm::vec3(0.00001f), glm::vec3(0.001f)
    )
    , _mieHeightScale(MieHeightScaleInfo, 0.f, 0.1f, 50.f)
    , _mieScatteringCoeff(
        MieScatteringCoeffInfo,
        glm::vec3(0.004f), glm::vec3(0.00001f), glm::vec3(1.f)
    )
    , _mieScatteringExtinctionPropCoeff(
        MieScatteringExtinctionPropCoeffInfo,
        0.9f, 0.01f, 1.f
    )
    , _miePhaseConstant(MieAsymmetricFactorGInfo, 0.f, -1.f, 1.f)
    , _sunIntensity(SunIntensityInfo, 5.f, 0.1f, 1000.f)
    , _sunFollowingCameraEnabled(EnableSunOnCameraPositionInfo, false)
    , _hardShadowsEnabled(EclipseHardShadowsInfo, false)
    , _sunAngularSize(SunAngularSize, 0.3f, 0.f, 180.f)
<<<<<<< HEAD
=======
    , _lightSourceNodeName(LightSourceNodeInfo)
>>>>>>> 76b99a2e
    , _atmosphereDimmingHeight(AtmosphereDimmingHeightInfo, 0.7f, 0.f, 1.f)
    , _atmosphereDimmingSunsetAngle(
        SunsetAngleInfo,
        glm::vec2(95.f, 100.f), glm::vec2(0.f), glm::vec2(180.f)
    )
 {
    auto updateWithCalculation = [this]() {
        _deferredCasterNeedsUpdate = true;
        _deferredCasterNeedsCalculation = true;
    };
    auto updateWithoutCalculation = [this]() { _deferredCasterNeedsUpdate = true; };

    const Parameters p = codegen::bake<Parameters>(dictionary);

    _shadowEnabled = p.shadowGroup.has_value();
    if (_shadowEnabled) {
        for (const Parameters::ShadowGroup::SourceElement& s : p.shadowGroup->sources) {
            for (const Parameters::ShadowGroup::CasterElement& c :
                 p.shadowGroup->casters)
            {
                ShadowConfiguration sc;
                sc.source = std::pair(s.name, s.radius);
                sc.caster = std::pair(c.name, c.radius);
                _shadowConfArray.push_back(sc);
            }
        }
    }

    _atmosphereHeight = p.atmosphereHeight;
    _atmosphereHeight.onChange(updateWithCalculation);
    addProperty(_atmosphereHeight);

    _planetRadius = p.planetRadius;

    _groundAverageReflectance = p.planetAverageGroundReflectance;
    _groundAverageReflectance.onChange(updateWithCalculation);
    addProperty(_groundAverageReflectance);

    _sunIntensity = p.sunIntensity.value_or(_sunIntensity);
    _sunIntensity.onChange(updateWithoutCalculation);
    addProperty(_sunIntensity);

    _mieScattExtPropCoefProp =
        p.mieScatteringExtinctionPropCoefficient.value_or(_mieScattExtPropCoefProp);

    _rayleighScatteringCoeff = p.rayleigh.coefficients.scattering;
    _rayleighScatteringCoeff.onChange(updateWithCalculation);
    addProperty(_rayleighScatteringCoeff);

    _rayleighHeightScale = p.rayleigh.heightScale;
    _rayleighHeightScale.onChange(updateWithCalculation);
    addProperty(_rayleighHeightScale);

    if (p.ozone.has_value()) {
        _ozoneHeightScale = p.ozone->heightScale.value_or(_ozoneHeightScale);
        _ozoneEnabled = p.ozone->heightScale.has_value();

        if (p.ozone->coefficients.has_value()) {
            _ozoneCoeff = p.ozone->coefficients->extinction.value_or(_ozoneCoeff);
        }
    }
    _ozoneEnabled.onChange(updateWithCalculation);
    addProperty(_ozoneEnabled);
    _ozoneHeightScale.onChange(updateWithCalculation);
    addProperty(_ozoneHeightScale);
    _ozoneCoeff.onChange(updateWithCalculation);
    addProperty(_ozoneCoeff);

    _mieHeightScale = p.mie.heightScale;
    _mieHeightScale.onChange(updateWithCalculation);
    addProperty(_mieHeightScale);

    _mieScatteringCoeff = p.mie.coefficients.scattering;
    _mieScatteringCoeff.onChange(updateWithCalculation);
    addProperty(_mieScatteringCoeff);

    _mieExtinctionCoeff = p.mie.coefficients.extinction;
    _miePhaseConstant = p.mie.phaseConstant;
    _miePhaseConstant.onChange(updateWithCalculation);
    addProperty(_miePhaseConstant);

    _mieScatteringExtinctionPropCoeff =
        _mieScattExtPropCoefProp != 1.f ? _mieScattExtPropCoefProp :
        _mieScatteringCoeff.value().x / _mieExtinctionCoeff.x;

    _mieScatteringExtinctionPropCoeff.onChange(updateWithCalculation);
    addProperty(_mieScatteringExtinctionPropCoeff);

    if (p.debug.has_value()) {
        _textureScale = p.debug->preCalculatedTextureScale.value_or(_textureScale);

        _saveCalculationsToTexture =
            p.debug->saveCalculatedTextures.value_or(_saveCalculationsToTexture);
    }

    _groundRadianceEmission = p.groundRadianceEmission;
    _groundRadianceEmission.onChange(updateWithoutCalculation);
    addProperty(_groundRadianceEmission);

    _sunFollowingCameraEnabled.onChange(updateWithoutCalculation);
    addProperty(_sunFollowingCameraEnabled);

    if (_shadowEnabled) {
        _hardShadowsEnabled.onChange(updateWithoutCalculation);
        addProperty(_hardShadowsEnabled);
    }

    setBoundingSphere(_planetRadius * 1000.0);

    _atmosphereDimmingHeight =
        p.atmosphereDimmingHeight.value_or(_atmosphereDimmingHeight);
    addProperty(_atmosphereDimmingHeight);

    _atmosphereDimmingSunsetAngle = p.sunsetAngle.value_or(
        _atmosphereDimmingSunsetAngle
    );
    _atmosphereDimmingSunsetAngle.setViewOption(
        properties::Property::ViewOptions::MinMaxRange
    );
    addProperty(_atmosphereDimmingSunsetAngle);

    _sunAngularSize = p.sunAngularSize.value_or(_sunAngularSize);
    _sunAngularSize.onChange(updateWithoutCalculation);
    addProperty(_sunAngularSize);

    _lightSourceNodeName.onChange([this]() {
        if (_lightSourceNodeName.value().empty()) {
            _lightSourceNode = nullptr;
            return;
        }

        SceneGraphNode* n = sceneGraphNode(_lightSourceNodeName);
        if (!n) {
            LERRORC(
                "RenderabeAtmosphere",
                std::format(
                    "Could not find node '{}' as illumination for '{}'",
                    _lightSourceNodeName.value(), identifier()
                )
            );
        }
        else {
            _lightSourceNode = n;
            _deferredCasterNeedsUpdate = true;
        }
    });
    _lightSourceNodeName = p.lightSourceNode.value_or("");
    addProperty(_lightSourceNodeName);
}

void RenderableAtmosphere::deinitializeGL() {
    global::deferredcasterManager->detachDeferredcaster(*_deferredcaster);
    _deferredcaster = nullptr;
}

void RenderableAtmosphere::initializeGL() {
    _deferredcaster = std::make_unique<AtmosphereDeferredcaster>(
        _textureScale,
        _shadowEnabled ? std::move(_shadowConfArray) : std::vector<ShadowConfiguration>(),
        _saveCalculationsToTexture
    );
    _shadowConfArray.clear();
    updateAtmosphereParameters();
    _deferredcaster->initialize();

    global::deferredcasterManager->attachDeferredcaster(*_deferredcaster);
}

bool RenderableAtmosphere::isReady() const {
    return true;
}

glm::dmat4 RenderableAtmosphere::computeModelTransformMatrix(const TransformData& data) {
    // scale the planet to appropriate size since the planet is a unit sphere
    return glm::translate(glm::dmat4(1.0), data.translation) *
        glm::dmat4(data.rotation) *
        glm::scale(glm::dmat4(1.0), glm::dvec3(data.scale));
}

void RenderableAtmosphere::render(const RenderData& data, RendererTasks& rendererTask) {
    ZoneScoped;

    DeferredcasterTask task = { _deferredcaster.get(), data };
    rendererTask.deferredcasterTasks.push_back(std::move(task));
}

void RenderableAtmosphere::update(const UpdateData& data) {
    if (_deferredCasterNeedsUpdate) {
        updateAtmosphereParameters();
        _deferredCasterNeedsUpdate = false;
    }
    if (_deferredCasterNeedsCalculation) {
        _deferredcaster->calculateAtmosphereParameters();
        _deferredCasterNeedsCalculation = false;
    }

    glm::dmat4 modelTransform = computeModelTransformMatrix(data.modelTransform);
    _deferredcaster->setModelTransform(std::move(modelTransform));
    _deferredcaster->setOpacity(opacity());
    _deferredcaster->update(data);
    setDimmingCoefficient(computeModelTransformMatrix(data.modelTransform));
}

void RenderableAtmosphere::updateAtmosphereParameters() {
    _mieExtinctionCoeff =
        _mieScatteringCoeff.value() / _mieScatteringExtinctionPropCoeff.value();

    _deferredcaster->setParameters(
        _planetRadius + _atmosphereHeight,
        _planetRadius,
        _groundAverageReflectance,
        _groundRadianceEmission,
        _rayleighHeightScale,
        _ozoneEnabled,
        _ozoneHeightScale,
        _mieHeightScale,
        _miePhaseConstant,
        _sunIntensity,
        _rayleighScatteringCoeff,
        _ozoneCoeff,
        _mieScatteringCoeff,
        _mieExtinctionCoeff,
        _sunFollowingCameraEnabled,
        _sunAngularSize,
        _lightSourceNode
    );
    _deferredcaster->setHardShadows(_hardShadowsEnabled);
}

// Calculate atmosphere dimming coefficient
void RenderableAtmosphere::setDimmingCoefficient(const glm::dmat4& modelTransform) {
    // Calculate if the camera is in the atmosphere and if it is in the sunny region
    const glm::dvec3 cameraPos = global::navigationHandler->camera()->positionVec3();
    // TODO: change the assumption that the Sun is placed in the origin
    const glm::dvec3 planetPos =
        glm::dvec3(modelTransform * glm::dvec4(0.0, 0.0, 0.0, 1.0));
    const glm::dvec3 normalUnderCamera = glm::normalize(cameraPos - planetPos);
    const glm::dvec3 vecToSun = glm::normalize(-planetPos);

    const float cameraDistance = static_cast<float>(glm::distance(planetPos, cameraPos));
    const float cameraSunAngle = static_cast<float>(
        glm::degrees(glm::acos(glm::dot(vecToSun, normalUnderCamera))
    ));
    const float sunsetEnd = _atmosphereDimmingSunsetAngle.value().y;

    // If cameraSunAngle is more than 90 degrees, we are in shaded part of globe
    const bool cameraIsInSun = cameraSunAngle <= sunsetEnd;
    // Atmosphere height is in KM
    const float atmosphereEdge = KM_TO_M * (_planetRadius + _atmosphereHeight);
    const bool cameraIsInAtmosphere = cameraDistance < atmosphereEdge;

    // Don't fade if camera is not in the sunny part of an atmosphere
    if (!cameraIsInAtmosphere || !cameraIsInSun) {
        return;
    }
    // Else we need to fade the objects
    // Height of the atmosphere where the objects will be faded
    const float atmosphereFadingHeight =
        KM_TO_M * _atmosphereDimmingHeight * _atmosphereHeight;
    const float atmosphereInnerEdge = atmosphereEdge - atmosphereFadingHeight;
    const bool cameraIsInFadingRegion = cameraDistance > atmosphereInnerEdge;

    // Check if camera is in sunset
    const float sunsetStart = _atmosphereDimmingSunsetAngle.value().x;
    const bool cameraIsInSunset = cameraSunAngle > sunsetStart && cameraIsInSun;

    // See if we are inside of an eclipse shadow
    float eclipseShadow = _deferredcaster->eclipseShadow(cameraPos);
    const bool cameraIsInEclipse = std::abs(eclipseShadow - 1.f) > glm::epsilon<float>();
    // Invert shadow and multiply with itself to make it more narrow
    eclipseShadow = std::pow(1.f - eclipseShadow, 2.f);
    float atmosphereDimming = 0.f;

    if (cameraIsInSunset) {
        // Fading - linear interpolation
        atmosphereDimming = (cameraSunAngle - sunsetStart) /
            (sunsetEnd - sunsetStart);
    }
    else if (cameraIsInFadingRegion && cameraIsInEclipse) {
        // Fade with regards to altitude & eclipse shadow
        // Fading - linear interpolation
        const float fading =
            (cameraDistance - atmosphereInnerEdge) / atmosphereFadingHeight;
        atmosphereDimming = std::clamp(eclipseShadow + fading, 0.f, 1.f);
    }
    else if (cameraIsInFadingRegion) {
        // Fade with regards to altitude
        // Fading - linear interpolation
        atmosphereDimming = (cameraDistance - atmosphereInnerEdge) /
            atmosphereFadingHeight;
    }
    else if (cameraIsInEclipse) {
        atmosphereDimming = eclipseShadow;
    }
    else {
        // Camera is below fading region - atmosphere dims objects completely
        atmosphereDimming = 0.f;
    }
    // Calculate dimming coefficient for stars, labels etc that are dimmed in the
    // atmosphere
    global::navigationHandler->camera()->setAtmosphereDimmingFactor(
        atmosphereDimming
    );
}

}  // namespace openspace<|MERGE_RESOLUTION|>--- conflicted
+++ resolved
@@ -324,10 +324,7 @@
     , _sunFollowingCameraEnabled(EnableSunOnCameraPositionInfo, false)
     , _hardShadowsEnabled(EclipseHardShadowsInfo, false)
     , _sunAngularSize(SunAngularSize, 0.3f, 0.f, 180.f)
-<<<<<<< HEAD
-=======
     , _lightSourceNodeName(LightSourceNodeInfo)
->>>>>>> 76b99a2e
     , _atmosphereDimmingHeight(AtmosphereDimmingHeightInfo, 0.7f, 0.f, 1.f)
     , _atmosphereDimmingSunsetAngle(
         SunsetAngleInfo,
