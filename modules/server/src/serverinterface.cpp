--- conflicted
+++ resolved
@@ -117,11 +117,7 @@
 
     const std::string identifier = config.value<std::string>(KeyIdentifier);
 
-<<<<<<< HEAD
-    std::function<void(const std::string&, properties::StringListProperty&)> readList =
-=======
     auto readList =
->>>>>>> c7639adb
         [config](const std::string& key, properties::StringListProperty& list) {
             if (config.hasValue<ghoul::Dictionary>(key)) {
                 const ghoul::Dictionary& dict = config.value<ghoul::Dictionary>(key);
