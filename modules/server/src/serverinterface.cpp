/*****************************************************************************************
 *                                                                                       *
 * OpenSpace                                                                             *
 *                                                                                       *
 * Copyright (c) 2014-2018                                                               *
 *                                                                                       *
 * Permission is hereby granted, free of charge, to any person obtaining a copy of this  *
 * software and associated documentation files (the "Software"), to deal in the Software *
 * without restriction, including without limitation the rights to use, copy, modify,    *
 * merge, publish, distribute, sublicense, and/or sell copies of the Software, and to    *
 * permit persons to whom the Software is furnished to do so, subject to the following   *
 * conditions:                                                                           *
 *                                                                                       *
 * The above copyright notice and this permission notice shall be included in all copies *
 * or substantial portions of the Software.                                              *
 *                                                                                       *
 * THE SOFTWARE IS PROVIDED "AS IS", WITHOUT WARRANTY OF ANY KIND, EXPRESS OR IMPLIED,   *
 * INCLUDING BUT NOT LIMITED TO THE WARRANTIES OF MERCHANTABILITY, FITNESS FOR A         *
 * PARTICULAR PURPOSE AND NONINFRINGEMENT. IN NO EVENT SHALL THE AUTHORS OR COPYRIGHT    *
 * HOLDERS BE LIABLE FOR ANY CLAIM, DAMAGES OR OTHER LIABILITY, WHETHER IN AN ACTION OF  *
 * CONTRACT, TORT OR OTHERWISE, ARISING FROM, OUT OF OR IN CONNECTION WITH THE SOFTWARE  *
 * OR THE USE OR OTHER DEALINGS IN THE SOFTWARE.                                         *
 ****************************************************************************************/

#include <modules/server/include/serverinterface.h>
#include <ghoul/io/socket/socketserver.h>

#include <ghoul/io/socket/tcpsocketserver.h>
#include <ghoul/io/socket/websocketserver.h>
#include <functional>

namespace {

    constexpr const char* KeyIdentifier = "Identifier";
    constexpr const char* TcpSocketType = "TcpSocket";
    constexpr const char* WebSocketType = "WebSocket";
    constexpr const char* DenyAccess = "Deny";
    constexpr const char* RequirePassword = "RequirePassword";
    constexpr const char* AllowAccess = "Allow";

    constexpr openspace::properties::Property::PropertyInfo EnabledInfo = {
        "Enabled",
        "Is Enabled",
        "This setting determines whether this server interface is enabled or not."
    };

    constexpr openspace::properties::Property::PropertyInfo TypeInfo = {
        "Type",
        "Type",
        "Whether the interface is using a Socket or a WebSocket"
    };

    constexpr openspace::properties::Property::PropertyInfo PortInfo = {
        "Port",
        "Port",
        "The network port to use for this sevrer interface"
    };

    constexpr openspace::properties::Property::PropertyInfo DefaultAccessInfo = {
        "DefaultAccess",
        "Default Access",
        "Sets the default access policy: Allow, RequirePassword or Deny"
    };

    constexpr openspace::properties::Property::PropertyInfo AllowAddressesInfo = {
        "AllowAddresses",
        "Allow Addresses",
        "Ip addresses or domains that should always be allowed access to this interface"
    };

    constexpr openspace::properties::Property::PropertyInfo RequirePasswordAddressesInfo = {
        "RequirePasswordAddresses",
        "Require Password Addresses",
        "Ip addresses or domains that should be allowed access if they provide a password"
    };

    constexpr openspace::properties::Property::PropertyInfo DenyAddressesInfo = {
        "DenyAddresses",
        "Deny Addresses",
        "Ip addresses or domains that should never be allowed access to this interface"
    };

    constexpr openspace::properties::Property::PropertyInfo PasswordInfo = {
        "Password",
        "Password",
        "Password for connecting to this interface"
    };
}

namespace openspace {

std::unique_ptr<ServerInterface> ServerInterface::createFromDictionary(
                                                          const ghoul::Dictionary& config)
{
    // TODO: Use documentation to verify dictionary
    std::unique_ptr<ServerInterface> si = std::make_unique<ServerInterface>(config);
    return si;
}

ServerInterface::ServerInterface(const ghoul::Dictionary& config) 
    : properties::PropertyOwner({ "", "", "" })
    , _type(TypeInfo)
    , _port(PortInfo, 0)
    , _enabled(EnabledInfo)
    , _allowAddresses(AllowAddressesInfo)
    , _requirePasswordAddresses(RequirePasswordAddressesInfo)
    , _denyAddresses(DenyAddressesInfo)
    , _defaultAccess(DefaultAccessInfo)
    , _password(PasswordInfo)
{

    _type.addOption(static_cast<int>(InterfaceType::TcpSocket), TcpSocketType);
    _type.addOption(static_cast<int>(InterfaceType::WebSocket), WebSocketType);

    _defaultAccess.addOption(static_cast<int>(Access::Deny), DenyAccess);
    _defaultAccess.addOption(static_cast<int>(Access::RequirePassword), RequirePassword);
    _defaultAccess.addOption(static_cast<int>(Access::Allow), AllowAccess);

    const std::string identifier = config.value<std::string>(KeyIdentifier);

<<<<<<< HEAD
    std::function<void()> readList =
=======
    auto readList =
>>>>>>> c3cc53f0
        [config](const std::string& key, properties::StringListProperty& list) {
            if (config.hasValue<ghoul::Dictionary>(key)) {
                const ghoul::Dictionary& dict = config.value<ghoul::Dictionary>(key);
                std::vector<std::string> v;
                for (const std::string& k : dict.keys()) {
                    v.push_back(dict.value<std::string>(k));
                }
                list.set(v);
            }
        };
    
    readList(AllowAddressesInfo.identifier, _allowAddresses);
    readList(DenyAddressesInfo.identifier, _denyAddresses);
    readList(RequirePasswordAddressesInfo.identifier, _requirePasswordAddresses);

    this->setIdentifier(identifier);
    this->setGuiName(identifier);
    this->setDescription("Settings for server interface " + identifier);

    const std::string type = config.value<std::string>(TypeInfo.identifier);
    if (type == TcpSocketType) {
        _type = static_cast<int>(InterfaceType::TcpSocket);
    } else if (type == WebSocketType) {
        _type = static_cast<int>(InterfaceType::WebSocket);
    }

    if (config.hasValue<std::string>(PasswordInfo.identifier)) {
        _password = config.value<std::string>(PasswordInfo.identifier);
    }

    _port = static_cast<int>(config.value<double>(PortInfo.identifier));
    _enabled = config.value<bool>(EnabledInfo.identifier);

    std::function<void()> reinitialize = [this]() {
        deinitialize();
        initialize();
    };

    _type.onChange(reinitialize);
    _port.onChange(reinitialize);
    _enabled.onChange(reinitialize);
    _defaultAccess.onChange(reinitialize);
    _allowAddresses.onChange(reinitialize);
    _requirePasswordAddresses.onChange(reinitialize);
    _denyAddresses.onChange(reinitialize);

    addProperty(_type);
    addProperty(_port);
    addProperty(_enabled);
    addProperty(_defaultAccess);
    addProperty(_allowAddresses);
    addProperty(_requirePasswordAddresses);
    addProperty(_denyAddresses);
    addProperty(_password);
}

ServerInterface::~ServerInterface() {}

void ServerInterface::initialize() {
    if (!_enabled) {
        return;
    }
    switch (static_cast<InterfaceType>(_type.value())) {
    case InterfaceType::TcpSocket:
        _socketServer = std::make_unique<ghoul::io::TcpSocketServer>();
        break;
    case InterfaceType::WebSocket:
        _socketServer = std::make_unique<ghoul::io::WebSocketServer>();
        break;
    }
    _socketServer->listen(_port);
}

void ServerInterface::deinitialize() {
    _socketServer->close();
}

bool ServerInterface::isEnabled() const {
    return _enabled.value();
}

bool ServerInterface::isActive() const {
    return _socketServer->isListening();
}

int ServerInterface::port() const {
    return _port;
}

std::string ServerInterface::password() const {
    return _password;
}

bool ServerInterface::clientHasAccessWithoutPassword(
    const std::string& clientAddress) const
{
    for (const std::string& address : _allowAddresses.value()) {
        if (clientAddress == address) {
            return true;
        }
    }
    Access access = static_cast<Access>(_defaultAccess.value());
    if (access == Access::Allow) {
        for (const std::string& address : _denyAddresses.value()) {
            if (clientAddress == address) {
                return false;
            }
        }
        return true;
    }
    return false;
}

bool ServerInterface::clientIsBlocked(const std::string& clientAddress) const {
    for (const std::string& address : _denyAddresses.value()) {
        if (clientAddress == address) {
            return true;
        }
    }
    Access access = static_cast<Access>(_defaultAccess.value());
    if (access == Access::Deny) {
        for (const std::string& address : _allowAddresses.value()) {
            if (clientAddress == address) {
                return false;
            }
        }
        for (const std::string& address : _requirePasswordAddresses.value()) {
            if (clientAddress == address) {
                return false;
            }
        }
        return true;
    }
    return false;
}

ghoul::io::SocketServer* ServerInterface::server() {
    return _socketServer.get();
}


}<|MERGE_RESOLUTION|>--- conflicted
+++ resolved
@@ -118,11 +118,7 @@
 
     const std::string identifier = config.value<std::string>(KeyIdentifier);
 
-<<<<<<< HEAD
-    std::function<void()> readList =
-=======
     auto readList =
->>>>>>> c3cc53f0
         [config](const std::string& key, properties::StringListProperty& list) {
             if (config.hasValue<ghoul::Dictionary>(key)) {
                 const ghoul::Dictionary& dict = config.value<ghoul::Dictionary>(key);
