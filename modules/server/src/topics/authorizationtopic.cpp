--- conflicted
+++ resolved
@@ -69,18 +69,7 @@
 }
 
 const std::string AuthorizationTopic::getKey() const {
-<<<<<<< HEAD
     return OsEng.configuration().serverPasskey;
-=======
-    bool hasConfigPassword = OsEng.configurationManager().hasKeyAndValue<std::string>(
-        ConfigurationManager::KeyServerPasskey);
-    if (hasConfigPassword) {
-        return OsEng.configurationManager().value<std::string>(
-            ConfigurationManager::KeyServerPasskey);
-    }
-
-    return "17308";
->>>>>>> 4041bbb9
 }
 
 nlohmann::json AuthorizationTopic::message(const std::string& message,
