/*****************************************************************************************
 *                                                                                       *
 * OpenSpace                                                                             *
 *                                                                                       *
 * Copyright (c) 2014-2018                                                               *
 *                                                                                       *
 * Permission is hereby granted, free of charge, to any person obtaining a copy of this  *
 * software and associated documentation files (the "Software"), to deal in the Software *
 * without restriction, including without limitation the rights to use, copy, modify,    *
 * merge, publish, distribute, sublicense, and/or sell copies of the Software, and to    *
 * permit persons to whom the Software is furnished to do so, subject to the following   *
 * conditions:                                                                           *
 *                                                                                       *
 * The above copyright notice and this permission notice shall be included in all copies *
 * or substantial portions of the Software.                                              *
 *                                                                                       *
 * THE SOFTWARE IS PROVIDED "AS IS", WITHOUT WARRANTY OF ANY KIND, EXPRESS OR IMPLIED,   *
 * INCLUDING BUT NOT LIMITED TO THE WARRANTIES OF MERCHANTABILITY, FITNESS FOR A         *
 * PARTICULAR PURPOSE AND NONINFRINGEMENT. IN NO EVENT SHALL THE AUTHORS OR COPYRIGHT    *
 * HOLDERS BE LIABLE FOR ANY CLAIM, DAMAGES OR OTHER LIABILITY, WHETHER IN AN ACTION OF  *
 * CONTRACT, TORT OR OTHERWISE, ARISING FROM, OUT OF OR IN CONNECTION WITH THE SOFTWARE  *
 * OR THE USE OR OTHER DEALINGS IN THE SOFTWARE.                                         *
 ****************************************************************************************/

#include <modules/server/include/connection.h>

#include <modules/server/include/authorizationtopic.h>
#include <modules/server/include/getpropertytopic.h>
#include <modules/server/include/luascripttopic.h>
#include <modules/server/include/setpropertytopic.h>
#include <modules/server/include/subscriptiontopic.h>
#include <modules/server/include/timetopic.h>
#include <modules/server/include/triggerpropertytopic.h>
#include <openspace/engine/configuration.h>

namespace {
    constexpr const char* _loggerCat = "ServerModule: Connection";

    constexpr const char* MessageKeyType = "type";
    constexpr const char* MessageKeyPayload = "payload";
    constexpr const char* MessageKeyTopic = "topic";

    constexpr const char* AuthenticationTopicKey = "authorize";
    constexpr const char* GetPropertyTopicKey = "get";
    constexpr const char* LuaScriptTopicKey = "luascript";
    constexpr const char* SetPropertyTopicKey = "set";
    constexpr const char* SubscriptionTopicKey = "subscribe";
    constexpr const char* TimeTopicKey = "time";
    constexpr const char* TriggerPropertyTopicKey = "trigger";
    constexpr const char* BounceTopicKey = "bounce";

    constexpr const int ThrottleMessageWaitInMs = 100;
} // namespace

namespace openspace {

Connection::Connection(std::shared_ptr<ghoul::io::Socket> s, const std::string &address)
    : _socket(s)
    , _isAuthorized(false)
    , _address(address)
{
    _topicFactory.registerClass<AuthorizationTopic>(AuthenticationTopicKey);
    _topicFactory.registerClass<GetPropertyTopic>(GetPropertyTopicKey);
    _topicFactory.registerClass<LuaScriptTopic>(LuaScriptTopicKey);
    _topicFactory.registerClass<SetPropertyTopic>(SetPropertyTopicKey);
    _topicFactory.registerClass<SubscriptionTopic>(SubscriptionTopicKey);
    _topicFactory.registerClass<TimeTopic>(TimeTopicKey);
    _topicFactory.registerClass<TriggerPropertyTopic>(TriggerPropertyTopicKey);
    _topicFactory.registerClass<BounceTopic>(BounceTopicKey);

    // see if the default config for requiring auth (on) is overwritten
<<<<<<< HEAD
    _requireAuthorization = OsEng.configuration().doesRequireSocketAuthentication;
=======
    const bool hasAuthConfiguration = OsEng.configurationManager().hasKeyAndValue<bool>(
        ConfigurationManager::KeyRequireSocketAuthentication
    );
    if (hasAuthConfiguration) {
        _requireAuthorization = OsEng.configurationManager().value<bool>(
                ConfigurationManager::KeyRequireSocketAuthentication);
    } else {
        _requireAuthorization = true;
    }
>>>>>>> 4041bbb9
}

void Connection::handleMessage(std::string message) {
    try {
        nlohmann::json j = nlohmann::json::parse(message.c_str());
        try {
            handleJson(j);
        }
        catch (...) {
            LERROR(fmt::format("JSON handling error from: {}", message));
        }
    } catch (...) {
        if (!isAuthorized()) {
            LERROR("");
            _socket->disconnect();
            LERROR(fmt::format(
                "Could not parse JSON: '{}'. Connection is unauthorized. Disconnecting.",
                message
            ));
            return;
        } else {
            LERROR(fmt::format("Could not parse JSON: '{}'", message));
        }
    }
}

void Connection::handleJson(nlohmann::json j) {
    auto topicJson = j.find(MessageKeyTopic);
    auto payloadJson = j.find(MessageKeyPayload);

    if (topicJson == j.end() || !topicJson->is_number_integer()) {
        LERROR("Topic must be an integer");
        return;
    }

    if (payloadJson == j.end() || !payloadJson->is_object()) {
        LERROR("Payload must be an object");
        return;
    }

    // The topic id may be an already discussed topic, or a new one.
    TopicId topicId = *topicJson;
    auto topicIt = _topics.find(topicId);

    if (topicIt == _topics.end()) {
        // The topic id is not registered: Initialize a new topic.
        auto typeJson = j.find(MessageKeyType);
        if (typeJson == j.end() || !typeJson->is_string()) {
            LERROR(fmt::format("A type must be specified (`{}`) as a string when "
                               "a new topic is initialized", MessageKeyType));
            return;
        }
        std::string type = *typeJson;

        if (!isAuthorized() && type != AuthenticationTopicKey) {
            LERROR("Connection isn't authorized.");
            return;
        }

        std::unique_ptr<Topic> topic = _topicFactory.create(type);
        topic->initialize(this, topicId);
        topic->handleJson(*payloadJson);
        if (!topic->isDone()) {
            _topics.emplace(topicId, std::move(topic));
        }
    } else {
        if (!isAuthorized()) {
            LERROR("Connection isn't authorized.");
            return;
        }

        // Dispatch the message to the existing topic.
        std::unique_ptr<Topic> &topic = topicIt->second;
        topic->handleJson(*payloadJson);
        if (topic->isDone()) {
            _topics.erase(topicIt);
        }
    }
}

void Connection::sendMessage(const std::string &message) {
    _socket->putMessage(message);
}

void Connection::sendJson(const nlohmann::json &j) {
    sendMessage(j.dump());
}

bool Connection::isAuthorized() {
    // require either auth to be disabled or client to be authenticated
    return !_requireAuthorization || isWhitelisted() || _isAuthorized;
}

void Connection::setThread(std::thread&& thread) {
    _thread = std::move(thread);
}

std::thread& Connection::thread() {
    return _thread;
}

std::shared_ptr<ghoul::io::Socket> Connection::socket() {
    return _socket;
}

void Connection::setAuthorized(const bool status) {
    _isAuthorized = status;
}

bool Connection::isWhitelisted() {
    const std::vector<std::string>& wl = OsEng.configuration().clientAddressWhitelist;
    return std::find(wl.begin(), wl.end(), _address) != wl.end();
}

} // namespace openspace<|MERGE_RESOLUTION|>--- conflicted
+++ resolved
@@ -69,19 +69,7 @@
     _topicFactory.registerClass<BounceTopic>(BounceTopicKey);
 
     // see if the default config for requiring auth (on) is overwritten
-<<<<<<< HEAD
     _requireAuthorization = OsEng.configuration().doesRequireSocketAuthentication;
-=======
-    const bool hasAuthConfiguration = OsEng.configurationManager().hasKeyAndValue<bool>(
-        ConfigurationManager::KeyRequireSocketAuthentication
-    );
-    if (hasAuthConfiguration) {
-        _requireAuthorization = OsEng.configurationManager().value<bool>(
-                ConfigurationManager::KeyRequireSocketAuthentication);
-    } else {
-        _requireAuthorization = true;
-    }
->>>>>>> 4041bbb9
 }
 
 void Connection::handleMessage(std::string message) {
