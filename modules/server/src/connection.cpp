--- conflicted
+++ resolved
@@ -52,34 +52,12 @@
 #include <fmt/format.h>
 
 namespace {
-<<<<<<< HEAD
-    constexpr const char* _loggerCat = "ServerModule: Connection";
-
-    constexpr const char* MessageKeyType = "type";
-    constexpr const char* MessageKeyPayload = "payload";
-    constexpr const char* MessageKeyTopic = "topic";
-
-    constexpr const char* AuthenticationTopicKey = "authorize";
-    constexpr const char* BounceTopicKey = "bounce";
-    constexpr const char* DocumentationTopicKey = "documentation";
-    constexpr const char* FlightControllerTopicKey = "flightcontroller";
-    constexpr const char* GetPropertyTopicKey = "get";
-    constexpr const char* LuaScriptTopicKey = "luascript";
-    constexpr const char* MissionTopicKey = "missions";
-    constexpr const char* SessionRecordingTopicKey = "sessionRecording";
-    constexpr const char* SetPropertyTopicKey = "set";
-    constexpr const char* ShortcutTopicKey = "shortcuts";
-    constexpr const char* SubscriptionTopicKey = "subscribe";
-    constexpr const char* TimeTopicKey = "time";
-    constexpr const char* TriggerPropertyTopicKey = "trigger";
-    constexpr const char* VersionTopicKey = "version";
-=======
     constexpr std::string_view _loggerCat = "ServerModule: Connection";
 
     constexpr std::string_view MessageKeyType = "type";
     constexpr std::string_view MessageKeyPayload = "payload";
     constexpr std::string_view MessageKeyTopic = "topic";
->>>>>>> c9a08ba3
+
 } // namespace
 
 namespace openspace {
@@ -105,21 +83,7 @@
         }
     );
 
-<<<<<<< HEAD
-    _topicFactory.registerClass<DocumentationTopic>(DocumentationTopicKey);
-    _topicFactory.registerClass<GetPropertyTopic>(GetPropertyTopicKey);
-    _topicFactory.registerClass<LuaScriptTopic>(LuaScriptTopicKey);
-    _topicFactory.registerClass<MissionTopic>(MissionTopicKey);
-    _topicFactory.registerClass<SessionRecordingTopic>(SessionRecordingTopicKey);
-    _topicFactory.registerClass<SetPropertyTopic>(SetPropertyTopicKey);
-    _topicFactory.registerClass<ShortcutTopic>(ShortcutTopicKey);
-    _topicFactory.registerClass<SubscriptionTopic>(SubscriptionTopicKey);
-    _topicFactory.registerClass<TimeTopic>(TimeTopicKey);
-    _topicFactory.registerClass<TriggerPropertyTopic>(TriggerPropertyTopicKey);
-    _topicFactory.registerClass<BounceTopic>(BounceTopicKey);
-    _topicFactory.registerClass<FlightControllerTopic>(FlightControllerTopicKey);
-    _topicFactory.registerClass<VersionTopic>(VersionTopicKey);
-=======
+    _topicFactory.registerClass<MissionTopic>("missions");
     _topicFactory.registerClass<DocumentationTopic>("documentation");
     _topicFactory.registerClass<GetPropertyTopic>("get");
     _topicFactory.registerClass<LuaScriptTopic>("luascript");
@@ -135,7 +99,6 @@
     _topicFactory.registerClass<VersionTopic>("version");
     _topicFactory.registerClass<SkyBrowserTopic>("skybrowser");
     _topicFactory.registerClass<CameraTopic>("camera");
->>>>>>> c9a08ba3
 }
 
 void Connection::handleMessage(const std::string& message) {
