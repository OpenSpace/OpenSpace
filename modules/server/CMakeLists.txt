##########################################################################################
#                                                                                        #
# OpenSpace                                                                              #
#                                                                                        #
# Copyright (c) 2014-2018                                                                #
#                                                                                        #
# Permission is hereby granted, free of charge, to any person obtaining a copy of this   #
# software and associated documentation files (the "Software"), to deal in the Software  #
# without restriction, including without limitation the rights to use, copy, modify,     #
# merge, publish, distribute, sublicense, and/or sell copies of the Software, and to     #
# permit persons to whom the Software is furnished to do so, subject to the following    #
# conditions:                                                                            #
#                                                                                        #
# The above copyright notice and this permission notice shall be included in all copies  #
# or substantial portions of the Software.                                               #
#                                                                                        #
# THE SOFTWARE IS PROVIDED "AS IS", WITHOUT WARRANTY OF ANY KIND, EXPRESS OR IMPLIED,    #
# INCLUDING BUT NOT LIMITED TO THE WARRANTIES OF MERCHANTABILITY, FITNESS FOR A          #
# PARTICULAR PURPOSE AND NONINFRINGEMENT. IN NO EVENT SHALL THE AUTHORS OR COPYRIGHT     #
# HOLDERS BE LIABLE FOR ANY CLAIM, DAMAGES OR OTHER LIABILITY, WHETHER IN AN ACTION OF   #
# CONTRACT, TORT OR OTHERWISE, ARISING FROM, OUT OF OR IN CONNECTION WITH THE SOFTWARE   #
# OR THE USE OR OTHER DEALINGS IN THE SOFTWARE.                                          #
##########################################################################################

include(${OPENSPACE_CMAKE_EXT_DIR}/module_definition.cmake)
include_directories(${CMAKE_CURRENT_SOURCE_DIR})

set(HEADER_FILES
<<<<<<< HEAD
    servermodule.h
    include/connection.h
    include/connectionpool.h
    include/jsonconverters.h
    include/serverinterface.h
    include/topics/authorizationtopic.h
    include/topics/bouncetopic.h
    include/topics/getpropertytopic.h
    include/topics/luascripttopic.h
    include/topics/setpropertytopic.h
    include/topics/shortcuttopic.h
    include/topics/subscriptiontopic.h
    include/topics/timetopic.h
    include/topics/topic.h
    include/topics/triggerpropertytopic.h
    include/topics/flightcontrollertopic.h
    include/topics/versiontopic.h
=======
  servermodule.h
  include/connection.h
  include/connectionpool.h
  include/jsonconverters.h
  include/serverinterface.h
  include/topics/authorizationtopic.h
  include/topics/bouncetopic.h
  include/topics/getpropertytopic.h
  include/topics/luascripttopic.h
  include/topics/setpropertytopic.h
  include/topics/shortcuttopic.h
  include/topics/subscriptiontopic.h
  include/topics/timetopic.h
  include/topics/topic.h
  include/topics/triggerpropertytopic.h
  include/topics/versiontopic.h
>>>>>>> c4ab03ad
)
source_group("Header Files" FILES ${HEADER_FILES})

set(SOURCE_FILES
<<<<<<< HEAD
    servermodule.cpp
    src/connection.cpp
    src/connectionpool.cpp
    src/jsonconverters.cpp
    src/serverinterface.cpp
    src/topics/authorizationtopic.cpp
    src/topics/bouncetopic.cpp
    src/topics/getpropertytopic.cpp
    src/topics/luascripttopic.cpp
    src/topics/setpropertytopic.cpp
    src/topics/shortcuttopic.cpp
    src/topics/subscriptiontopic.cpp
    src/topics/timetopic.cpp
    src/topics/topic.cpp
    src/topics/triggerpropertytopic.cpp
    src/topics/flightcontrollertopic.cpp
    src/topics/versiontopic.cpp
=======
  servermodule.cpp
  src/connection.cpp
  src/connectionpool.cpp
  src/jsonconverters.cpp
  src/serverinterface.cpp
  src/topics/authorizationtopic.cpp
  src/topics/bouncetopic.cpp
  src/topics/getpropertytopic.cpp
  src/topics/luascripttopic.cpp
  src/topics/setpropertytopic.cpp
  src/topics/shortcuttopic.cpp
  src/topics/subscriptiontopic.cpp
  src/topics/timetopic.cpp
  src/topics/topic.cpp
  src/topics/triggerpropertytopic.cpp
  src/topics/versiontopic.cpp
>>>>>>> c4ab03ad
)
source_group("Source Files" FILES ${SOURCE_FILES})

create_new_module(
  "Server"
  server_module
  ${HEADER_FILES} ${SOURCE_FILES}
)<|MERGE_RESOLUTION|>--- conflicted
+++ resolved
@@ -26,25 +26,6 @@
 include_directories(${CMAKE_CURRENT_SOURCE_DIR})
 
 set(HEADER_FILES
-<<<<<<< HEAD
-    servermodule.h
-    include/connection.h
-    include/connectionpool.h
-    include/jsonconverters.h
-    include/serverinterface.h
-    include/topics/authorizationtopic.h
-    include/topics/bouncetopic.h
-    include/topics/getpropertytopic.h
-    include/topics/luascripttopic.h
-    include/topics/setpropertytopic.h
-    include/topics/shortcuttopic.h
-    include/topics/subscriptiontopic.h
-    include/topics/timetopic.h
-    include/topics/topic.h
-    include/topics/triggerpropertytopic.h
-    include/topics/flightcontrollertopic.h
-    include/topics/versiontopic.h
-=======
   servermodule.h
   include/connection.h
   include/connectionpool.h
@@ -52,6 +33,7 @@
   include/serverinterface.h
   include/topics/authorizationtopic.h
   include/topics/bouncetopic.h
+  include/topics/flightcontrollertopic.h
   include/topics/getpropertytopic.h
   include/topics/luascripttopic.h
   include/topics/setpropertytopic.h
@@ -61,30 +43,10 @@
   include/topics/topic.h
   include/topics/triggerpropertytopic.h
   include/topics/versiontopic.h
->>>>>>> c4ab03ad
 )
 source_group("Header Files" FILES ${HEADER_FILES})
 
 set(SOURCE_FILES
-<<<<<<< HEAD
-    servermodule.cpp
-    src/connection.cpp
-    src/connectionpool.cpp
-    src/jsonconverters.cpp
-    src/serverinterface.cpp
-    src/topics/authorizationtopic.cpp
-    src/topics/bouncetopic.cpp
-    src/topics/getpropertytopic.cpp
-    src/topics/luascripttopic.cpp
-    src/topics/setpropertytopic.cpp
-    src/topics/shortcuttopic.cpp
-    src/topics/subscriptiontopic.cpp
-    src/topics/timetopic.cpp
-    src/topics/topic.cpp
-    src/topics/triggerpropertytopic.cpp
-    src/topics/flightcontrollertopic.cpp
-    src/topics/versiontopic.cpp
-=======
   servermodule.cpp
   src/connection.cpp
   src/connectionpool.cpp
@@ -92,6 +54,7 @@
   src/serverinterface.cpp
   src/topics/authorizationtopic.cpp
   src/topics/bouncetopic.cpp
+  src/topics/flightcontrollertopic.cpp
   src/topics/getpropertytopic.cpp
   src/topics/luascripttopic.cpp
   src/topics/setpropertytopic.cpp
@@ -101,7 +64,6 @@
   src/topics/topic.cpp
   src/topics/triggerpropertytopic.cpp
   src/topics/versiontopic.cpp
->>>>>>> c4ab03ad
 )
 source_group("Source Files" FILES ${SOURCE_FILES})
 
