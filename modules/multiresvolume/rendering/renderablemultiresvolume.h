﻿/*****************************************************************************************
 *                                                                                       *
 * OpenSpace                                                                             *
 *                                                                                       *
 * Copyright (c) 2014-2017                                                               *
 *                                                                                       *
 * Permission is hereby granted, free of charge, to any person obtaining a copy of this  *
 * software and associated documentation files (the "Software"), to deal in the Software *
 * without restriction, including without limitation the rights to use, copy, modify,    *
 * merge, publish, distribute, sublicense, and/or sell copies of the Software, and to    *
 * permit persons to whom the Software is furnished to do so, subject to the following   *
 * conditions:                                                                           *
 *                                                                                       *
 * The above copyright notice and this permission notice shall be included in all copies *
 * or substantial portions of the Software.                                              *
 *                                                                                       *
 * THE SOFTWARE IS PROVIDED "AS IS", WITHOUT WARRANTY OF ANY KIND, EXPRESS OR IMPLIED,   *
 * INCLUDING BUT NOT LIMITED TO THE WARRANTIES OF MERCHANTABILITY, FITNESS FOR A         *
 * PARTICULAR PURPOSE AND NONINFRINGEMENT. IN NO EVENT SHALL THE AUTHORS OR COPYRIGHT    *
 * HOLDERS BE LIABLE FOR ANY CLAIM, DAMAGES OR OTHER LIABILITY, WHETHER IN AN ACTION OF  *
 * CONTRACT, TORT OR OTHERWISE, ARISING FROM, OUT OF OR IN CONNECTION WITH THE SOFTWARE  *
 * OR THE USE OR OTHER DEALINGS IN THE SOFTWARE.                                         *
 ****************************************************************************************/

#ifndef __OPENSPACE_MODULE_MULTIRESVOLUME___RENDERABLEMULTIRESVOLUME___H__
#define __OPENSPACE_MODULE_MULTIRESVOLUME___RENDERABLEMULTIRESVOLUME___H__

#include <vector>
#include <chrono>
#include <memory>
#include <unordered_map>
#include <openspace/rendering/renderable.h>
#include <openspace/rendering/transferfunction.h>
#include <openspace/util/powerscaledcoordinate.h>
#include <ghoul/misc/dictionary.h>
#include <openspace/properties/scalarproperty.h>
#include <openspace/properties/vectorproperty.h>
#include <openspace/properties/stringproperty.h>
#include <modules/multiresvolume/rendering/multiresvolumeraycaster.h>

// Forward declare to minimize dependencies
namespace ghoul::filesystem { class File; }

namespace ghoul::opengl {
    class ProgramObject;
    class Texture;
}

namespace openspace {
    
class TSP;
class AtlasManager;
class BrickSelector;
class TfBrickSelector;
class SimpleTfBrickSelector;
class LocalTfBrickSelector;
class ShenBrickSelector;
class TimeBrickSelector;
class HistogramManager;
class ErrorHistogramManager;
class LocalErrorHistogramManager;

<<<<<<< HEAD
class RenderableMultiresVolume : public Renderable {

=======

class RenderableMultiresVolume : public Renderable {
>>>>>>> 3c213fae
public:

    RenderableMultiresVolume(const ghoul::Dictionary& dictionary);
    ~RenderableMultiresVolume();

    enum class TspType  {DEFAULT, SAND, SHEN};
    enum Selector {TF, SIMPLE, LOCAL, SHEN, TIME};

    static const char* TYPE_SIMPLE;
    static const char* TYPE_TIME;
    static const char* TYPE_TF;
    static const char* TYPE_LOCAL;
    static const char* TYPE_SHEN;

    static const char* TSP_DEFAULT;
    static const char* TSP_SAND;
    static const char* TSP_SHEN;

    static const std::unordered_map<const char *, Selector> SelectorValues;
    static const std::unordered_map<const char *, TspType> TspTypes;


    bool setSelectorType(Selector selector);
    bool initializeShenSelector();
    bool initializeSelector();

    bool initialize() override;
    bool deinitialize() override;

    bool isReady() const override;

    virtual void update(const UpdateData& data) override;
    virtual void render(const RenderData& data, RendererTasks& tasks);

    Selector getSelector();
    TspType getTspType();

private:
    double _time;
    double _startTime;
    double _endTime;

    properties::BoolProperty _useGlobalTime;
    properties::BoolProperty _loop;
    properties::IntProperty _currentTime; // used to vary time, if not using global time nor looping
    properties::IntProperty _memoryBudget;
    properties::IntProperty _streamingBudget;
    properties::IntProperty _histogramBins;
    properties::FloatProperty _stepSizeCoefficient;
    properties::StringProperty _selectorName;
    properties::BoolProperty _statsToFile;
    properties::StringProperty _statsToFileName;
    properties::FloatProperty _toleranceSpatial;
    properties::FloatProperty _toleranceTemporal;

    // Stats timers
    std::string _statsFileName;
    bool _gatheringStats;
    std::chrono::system_clock::time_point _frameStart;
    std::chrono::duration<double> _selectionDuration;
    std::chrono::duration<double> _uploadDuration;
    unsigned int _nDiskReads;
    unsigned int _nUsedBricks;
    unsigned int _nStreamedBricks;

    int _timestep;

    std::string _filename;

    std::string _transferFunctionName;
    std::string _volumeName;

    std::string _transferFunctionPath;
    std::string _errorHistogramsPath;

    std::string _tspType;

    std::shared_ptr<TransferFunction> _transferFunction;

    float _spatialTolerance;
    float _temporalTolerance;

    std::shared_ptr<TSP> _tsp;
    std::vector<int> _brickIndices;
    int _atlasMapSize;

    std::shared_ptr<AtlasManager> _atlasManager;

    std::unique_ptr<MultiresVolumeRaycaster> _raycaster;

    std::shared_ptr<TfBrickSelector>        _tfBrickSelector;
    std::shared_ptr<SimpleTfBrickSelector>  _simpleTfBrickSelector;
    std::shared_ptr<LocalTfBrickSelector>   _localTfBrickSelector;
    std::shared_ptr<ShenBrickSelector>      _shenBrickSelector;
    std::shared_ptr<TimeBrickSelector>      _timeBrickSelector;

    Selector _selector;

    HistogramManager* _histogramManager;
    ErrorHistogramManager* _errorHistogramManager;
    LocalErrorHistogramManager* _localErrorHistogramManager;

    float _w;
    PowerScaledCoordinate _pscOffset;

    properties::IntProperty _scalingExponent;
    properties::Vec3Property _translation;
    properties::Vec3Property _rotation;
    properties::Vec3Property _scaling;

};

} // namespace openspace

#endif // __OPENSPACE_MODULE_MULTIRESVOLUME___RENDERABLEMULTIRESVOLUME___H__<|MERGE_RESOLUTION|>--- conflicted
+++ resolved
@@ -60,13 +60,7 @@
 class ErrorHistogramManager;
 class LocalErrorHistogramManager;
 
-<<<<<<< HEAD
 class RenderableMultiresVolume : public Renderable {
-
-=======
-
-class RenderableMultiresVolume : public Renderable {
->>>>>>> 3c213fae
 public:
 
     RenderableMultiresVolume(const ghoul::Dictionary& dictionary);
