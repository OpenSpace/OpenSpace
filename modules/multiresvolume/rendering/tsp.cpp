﻿/*****************************************************************************************
 *                                                                                       *
 * OpenSpace                                                                             *
 *                                                                                       *
 * Copyright (c) 2014-2017                                                               *
 *                                                                                       *
 * Permission is hereby granted, free of charge, to any person obtaining a copy of this  *
 * software and associated documentation files (the "Software"), to deal in the Software *
 * without restriction, including without limitation the rights to use, copy, modify,    *
 * merge, publish, distribute, sublicense, and/or sell copies of the Software, and to    *
 * permit persons to whom the Software is furnished to do so, subject to the following   *
 * conditions:                                                                           *
 *                                                                                       *
 * The above copyright notice and this permission notice shall be included in all copies *
 * or substantial portions of the Software.                                              *
 *                                                                                       *
 * THE SOFTWARE IS PROVIDED "AS IS", WITHOUT WARRANTY OF ANY KIND, EXPRESS OR IMPLIED,   *
 * INCLUDING BUT NOT LIMITED TO THE WARRANTIES OF MERCHANTABILITY, FITNESS FOR A         *
 * PARTICULAR PURPOSE AND NONINFRINGEMENT. IN NO EVENT SHALL THE AUTHORS OR COPYRIGHT    *
 * HOLDERS BE LIABLE FOR ANY CLAIM, DAMAGES OR OTHER LIABILITY, WHETHER IN AN ACTION OF  *
 * CONTRACT, TORT OR OTHERWISE, ARISING FROM, OUT OF OR IN CONNECTION WITH THE SOFTWARE  *
 * OR THE USE OR OTHER DEALINGS IN THE SOFTWARE.                                         *
 ****************************************************************************************/

#include <modules/multiresvolume/rendering/tsp.h>

#include <ghoul/filesystem/filesystem.h>
#include <ghoul/filesystem/cachemanager.h>
#include <ghoul/logging/logmanager.h>
#include <ghoul/glm.h>

<<<<<<< HEAD
// boost
#include <boost/iostreams/device/mapped_file.hpp>

// std
=======
>>>>>>> 3c213fae
#include <algorithm>
#include <math.h>
#include <queue>

namespace {
    const char* _loggerCat = "TSP";
} // namespace

namespace openspace {

TSP::TSP(const std::string& filename)
    : _filename(filename)
    , _dataSSBO(0)
    , paddedBrickDim_(0)
    , numTotalNodes_(0)
    , numBSTLevels_(0)
    , numBSTNodes_(0)
    , numOTLevels_(0)
    , numOTNodes_(0)
    , minSpatialError_(0.0f)
    , maxSpatialError_(0.0f)
    , medianSpatialError_(0.0f)
    , minTemporalError_(0.0f)
    , maxTemporalError_(0.0f)
    , medianTemporalError_(0.0f)
    , _spatialErrorReady(false)
    , _temporalErrorReady(false)
{
    openFile();
    openMemoryMap();
}

TSP::~TSP() {
    closeFile();
    closeMemoryMap();
}

bool TSP::openFile() {
    if (!_file.is_open()) {
        // Set filesize
        _file.open(_filename, std::ios::ate | std::ios::binary);
        _filesize = _file.tellg();
        _file.close();

        // Get file for reading
        _file.open(_filename, std::ios::in | std::ios::binary);
    }
    return _file.is_open() && _file.good();
}

bool TSP::closeFile() {
    if (_file.is_open())
        _file.close();
    return !_file.is_open();
}

bool TSP::openMemoryMap() {
    if (!_memoryMap.is_open()) {
        //_memoryMap.open(_filename, boost::iostreams::mapped_file::mapmode::readonly, _filesize);
        _memoryMap.open(_filename);
    }
    return _memoryMap.is_open();
}

bool TSP::closeMemoryMap() {
    if (_memoryMap.is_open()) {
        _memoryMap.close();
    }
    return !_memoryMap.is_open();
}

bool TSP::load() {
    openFile();
    if (!readHeader()) {
        LERROR("Could not read header");
        return false;
    }

    if (readCache()) {
        LINFO("Using cache");
    }
    else {
        if (!construct()) {
            LERROR("Could not construct");
            return false;
        }

        if (false) {
            if (!calculateSpatialError()) {
                LERROR("Could not calculate spatial error");
                return false;
            }
            if (!calculateTemporalError()) {
                LERROR("Could not calculate temporal error");
                return false;
            }
            if (!writeCache()) {
                LERROR("Could not write cache");
                return false;
            }
        }
    }
    initalizeSSO();

    return true;
}

bool TSP::readHeader() {

    if (!_file.good())
        return false;

    _file.seekg(_file.beg);

    _file.read(reinterpret_cast<char*>(&_header), sizeof(Header));

    LDEBUG("Grid type: " << _header.gridType_);
    LDEBUG("Brick dimensions: " << _header.xBrickDim_ << " " << _header.yBrickDim_ << " " << _header.zBrickDim_);
    LDEBUG("Num bricks: " << _header.xNumBricks_ << " " << _header.yNumBricks_ << " " << _header.zNumBricks_);

    paddedBrickDim_ = _header.xBrickDim_ + 2 * paddingWidth_;
    // TODO support dimensions of different size
    numOTLevels_ = static_cast<unsigned int>(log((int)_header.xNumBricks_) / log(2) + 1);
    numOTNodes_ = static_cast<unsigned int>((pow(8, numOTLevels_) - 1) / 7);
    numBSTLevels_ = static_cast<unsigned int>(log((int)_header.numTimesteps_) / log(2) + 1);
    numBSTNodes_ = static_cast<unsigned int>(_header.numTimesteps_ * 2 - 1);
    numTotalNodes_ = numOTNodes_ * numBSTNodes_;

    LDEBUG("Num OT levels: " << numOTLevels_);
    LDEBUG("Num OT nodes: " << numOTNodes_);
    LDEBUG("Num BST levels: " << numBSTLevels_);
    LDEBUG("Num BST nodes: " << numBSTNodes_);
    LDEBUG("Num total nodes: " << numTotalNodes_);

    // Allocate space for TSP structure
    data_.resize(numTotalNodes_*NUM_DATA);
    LDEBUG("data size: " << data_.size());

    return true;
}

bool TSP::construct() {

    LDEBUG("Constructing TSP tree");

    // Loop over the OTs (one per BST node)
    for (unsigned int OT = 0; OT<numBSTNodes_; ++OT) {

        // Start at the root of each OT  
        unsigned int OTNode = OT*numOTNodes_;

        // Calculate BST level (first level is level 0)
        unsigned int BSTLevel = static_cast<unsigned int>(log(OT + 1) / log(2));

        // Traverse OT
        unsigned int OTChild = 1;
        unsigned int OTLevel = 0;
        while (OTLevel < numOTLevels_) {

            unsigned int OTNodesInLevel = static_cast<unsigned int>(pow(8, OTLevel));
            for (unsigned int i = 0; i<OTNodesInLevel; ++i) {

                // Brick index
                data_[OTNode*NUM_DATA + BRICK_INDEX] = (int)OTNode;

                // Error metrics
                data_[OTNode*NUM_DATA + TEMPORAL_ERR] = static_cast<int>(numBSTLevels_ - 1 - BSTLevel);
                data_[OTNode*NUM_DATA + SPATIAL_ERR] = static_cast<int>(numOTLevels_ - 1 - OTLevel);

                if (BSTLevel == 0) {
                    // Calculate OT child index (-1 if node is leaf)
                    int OTChildIndex =
                        (OTChild < numOTNodes_) ? static_cast<int>(OT*numOTNodes_ + OTChild) : -1;
                    data_[OTNode*NUM_DATA + CHILD_INDEX] = OTChildIndex;
                }
                else {
                    // Calculate BST child index (-1 if node is BST leaf)

                    // First BST node of current level
                    int firstNode =
                        static_cast<unsigned int>((2 * pow(2, BSTLevel - 1) - 1)*numOTNodes_);
                    // First BST node of next level
                    int firstChild =
                        static_cast<unsigned int>((2 * pow(2, BSTLevel) - 1)*numOTNodes_);
                    // Difference between first nodes between levels
                    int levelGap = firstChild - firstNode;
                    // How many nodes away from the first node are we?
                    int offset = (OTNode - firstNode) / numOTNodes_;

                    // Use level gap and offset to calculate child index
                    int BSTChildIndex =
                        (BSTLevel < numBSTLevels_ - 1) ?
                        static_cast<int>(OTNode + levelGap + (offset*numOTNodes_)) : -1;

                    data_[OTNode*NUM_DATA + CHILD_INDEX] = BSTChildIndex;
                }

                OTNode++;
                OTChild += 8;

            }

            OTLevel++;
        }
    }
    return true;
}

bool TSP::initalizeSSO() {

    if (!_dataSSBO)
        glGenBuffers(1, &_dataSSBO);

    const size_t size = sizeof(GLint)*data_.size();
    glBindBuffer(GL_SHADER_STORAGE_BUFFER, _dataSSBO);
    glBufferData(GL_SHADER_STORAGE_BUFFER, size, data_.data(), GL_STATIC_DRAW);
    glBindBuffer(GL_SHADER_STORAGE_BUFFER, 0);
    glFinish();
    return true;
}

const TSP::Header& TSP::header() const {
    return _header;
}

size_t TSP::dataPosition() {
    return sizeof(Header);
}

std::ifstream& TSP::file() {
    return _file;
}

unsigned int TSP::numTotalNodes() const { 
    return numTotalNodes_; 
}

unsigned int TSP::numValuesPerNode() const { 
    return NUM_DATA; 
}

unsigned int TSP::numBSTNodes() const { 
    return numBSTNodes_; 
}

unsigned int TSP::numBSTLevels() const {
    return numBSTLevels_;
}

unsigned int TSP::numOTNodes() const { 
    return numOTNodes_; 
}

unsigned int TSP::numOTLevels() const { 
    return numOTLevels_; 
}

unsigned int TSP::brickDim() const {
    return _header.xBrickDim_;
}

unsigned int TSP::paddedBrickDim() const {
    return paddedBrickDim_;
}

unsigned int TSP::numBricksPerAxis() const {
    return _header.xNumBricks_;
}

GLuint TSP::ssbo() const {
    return _dataSSBO;
}


std::vector<float> TSP::calculateBrickAverages() {

    if (!openMemoryMap()) {
        return {};
    }

    const uint64_t dim = paddedBrickDim_;
    const uint64_t numBrickVals = dim * dim * dim;

    const float * voxelData = (float *)_memoryMap.data();
    const uint64_t headerOffset = dataPosition() / sizeof(float);

    std::vector<float> averages(numTotalNodes_);

    // First pass: Calculate average color for each brick
    LDEBUG("Calculating spatial error, first pass");
    for (size_t brick = 0; brick<numTotalNodes_; ++brick) {
        // Offset in file
        const uint64_t brickStart = headerOffset + (brick * numBrickVals);
        double average = 0.0;

<<<<<<< HEAD
        for (size_t i = 0; i < numBrickVals; i++) {
            average += voxelData[brickStart + i];
        }
        averages[brick] = average / static_cast<double>(numBrickVals);
=======
        averages[brick] = static_cast<float>(average / static_cast<double>(numBrickVals));
>>>>>>> 3c213fae
    }

    return averages;
}

std::vector<float> TSP::calculateBrickStdDevs(std::vector<float> brickAverages) {
    if (!openMemoryMap()) {
        return {};
    }

    const uint64_t dim = paddedBrickDim_;
    const uint64_t numBrickVals = dim * dim * dim;

    const float * voxelData = (float *)_memoryMap.data();
    const uint64_t headerOffset = dataPosition() / sizeof(float);

    std::vector<float> stdDevs(numTotalNodes_);

    // Second pass: For each brick, compare the covered leaf voxels with
    // the brick average
    LDEBUG("Calculating spatial error, second pass");
    for (size_t brick = 0; brick<numTotalNodes_; ++brick) {

        // Fetch mean intensity 
        const float brickAvg = brickAverages[brick];

        // Get a list of leaf bricks that the current brick covers
        std::list<unsigned int> coveredLeafBricks =
            CoveredLeafBricks(brick);

        // If the brick is already a leaf, assign a negative error.
        // Ad hoc "hack" to distinguish leafs from other nodes that happens
        // to get a zero error due to rounding errors or other reasons.
        if (coveredLeafBricks.size() == 1) {
            stdDevs[brick] = -0.1f;
            continue;
        }

        // Else for non-leaves: Calculate "standard deviation" corresponding
        // to leaves by averaging the stdDevs
        float stdDev = 0.f;
        for (auto lb = coveredLeafBricks.begin(); lb != coveredLeafBricks.end(); ++lb) {
            // Offset in file
            const auto leafStart = headerOffset + static_cast<long long>((*lb)*numBrickVals);

            for (size_t i = 0; i < numBrickVals; i++) {
                stdDev += pow(voxelData[leafStart + i] - brickAvg, 2.f);
            }
        }

        // Finish calculation
        if (sizeof(float) != sizeof(int)) {
            LERROR("Float and int sizes don't match, can't reintepret");
            return {};
        }

        stdDev /= static_cast<float>(coveredLeafBricks.size()*numBrickVals);
        stdDev = sqrt(stdDev);

        stdDevs[brick] = stdDev;
    }

    return stdDevs;
}

bool TSP::calculateSpatialError() {

    std::vector<float> averages = calculateBrickAverages();
    if (!averages.size()) {
        LERROR("Could not calculate brick averages");
        return false;
    }

    std::vector<float> stdDevs = calculateBrickStdDevs(averages);
    if (!stdDevs.size()) {
        LERROR("Could not calculate brick standard deviations");
        return false;
    }

    // "Normalize" errors
    float minNorm = 1e20f;
    float maxNorm = 0.f;
    for (unsigned int i = 0; i<numTotalNodes_; ++i) {

        if (stdDevs[i] > 0.f) {
            stdDevs[i] = pow(stdDevs[i], 0.5f);
        }

        data_[i*NUM_DATA + SPATIAL_ERR] = glm::floatBitsToInt(stdDevs[i]);
        if (stdDevs[i] < minNorm && 0 <= stdDevs[i]) {
            minNorm = stdDevs[i];
        }
        if (stdDevs[i] > maxNorm && 0 <= stdDevs[i]) {
            maxNorm = stdDevs[i];
        }
    }

    std::sort(stdDevs.begin(), stdDevs.end());
    float medNorm = stdDevs[stdDevs.size() / 2];

    minSpatialError_ = minNorm;
    maxSpatialError_ = maxNorm;
    medianSpatialError_ = medNorm;

    LDEBUG("Min normalized spatial std dev: " << minNorm);
    LDEBUG("Max normalized spatial std dev: " << maxNorm);
    LDEBUG("Median normalized spatial std dev: " << medNorm);

    return true;
}

bool TSP::calculateTemporalError() {

    if (!openMemoryMap()) {
        return false;
    }
    const uint64_t dim = paddedBrickDim_;
    const uint64_t numBrickVals = dim * dim * dim;

    const float * voxelData = (float *)_memoryMap.data();
    const uint64_t headerOffset = dataPosition() / sizeof(float);

    std::vector<float> averages(numTotalNodes_);

    LDEBUG("Calculating temporal error");

    // generateLeafCoverages();
    // Statistics
    std::vector<float> meanArray(numTotalNodes_);

    // Save errors
    std::vector<float> errors(numTotalNodes_);

    // Calculate temporal error for one brick at a time
    for (unsigned int brick = 0; brick<numTotalNodes_; ++brick) {

        // Save the individual voxel's average over timesteps. Because the
        // BSTs are built by averaging leaf nodes, we only need to sample
        // the brick at the correct coordinate.
        std::vector<float> voxelAverages(numBrickVals);

        // Read the whole brick to fill the averages
        const auto brickStart = headerOffset + static_cast<long long>(brick*numBrickVals);

        // Build a list of the BST leaf bricks (within the same octree level) that
        // this brick covers

        std::list<unsigned int> coveredBricks = CoveredBSTLeafBricks(brick);

        // If the brick is at the lowest BST level, automatically set the error 
        // to -0.1 (enables using -1 as a marker for "no error accepted");
        // Somewhat ad hoc to get around the fact that the error could be
        // 0.0 higher up in the tree
        if (coveredBricks.size() == 1) {
            errors[brick] = -0.1f;
            continue;
        } // done: move to next iteration

          // Calculate standard deviation per voxel, average over brick
        float avgStdDev = 0.f;
        for (size_t voxel = 0; voxel< numBrickVals; ++voxel) {
            float stdDev = 0.f;
            for (auto leaf = coveredBricks.begin(); leaf != coveredBricks.end(); ++leaf) {
                // Sample the leaves at the corresponding voxel position
                const auto leafOffset = headerOffset + static_cast<long long>(*leaf*numBrickVals + voxel);

                const float sample = voxelData[leafOffset];
                stdDev += pow(sample - voxelData[brickStart + voxel], 2.f);
            }
            stdDev /= static_cast<float>(coveredBricks.size());
            stdDev = sqrt(stdDev);

            avgStdDev += stdDev;

        } // for voxel

        avgStdDev /= static_cast<float>(numBrickVals);
        meanArray[brick] = avgStdDev;
        errors[brick] = avgStdDev;

    } // for all bricks

    std::sort(meanArray.begin(), meanArray.end());

    // Adjust errors using user-provided exponents
    float minNorm = 1e20f;
    float maxNorm = 0.f;
    for (unsigned int i = 0; i<numTotalNodes_; ++i) {
        if (errors[i] > 0.f) {
            errors[i] = pow(errors[i], 0.25f);
        }

        data_[i*NUM_DATA + TEMPORAL_ERR] = glm::floatBitsToInt(errors[i]);
        if (errors[i] < minNorm && 0 <= errors[i]) {
            minNorm = errors[i];
        }
        if (errors[i] > maxNorm && 0 <= errors[i]) {
            maxNorm = errors[i];
        }
    }

    std::sort(errors.begin(), errors.end());
    float medNorm = errors[errors.size() / 2];

    minTemporalError_ = minNorm;
    maxTemporalError_ = maxNorm;
    medianTemporalError_ = medNorm;

    LDEBUG("Min normalized temporal std dev: " << minNorm);
    LDEBUG("Max normalized temporal std dev: " << maxNorm);
    LDEBUG("Median normalized temporal std dev: " << medNorm);

    return true;
}

bool TSP::readCache() {

    if (!FileSys.cacheManager())
        return false;

    ghoul::filesystem::File f = absPath(_filename);
    std::string cacheFilename = FileSys.cacheManager()->cachedFilename(
        f.baseName(), "", ghoul::filesystem::CacheManager::Persistent::Yes);

    std::ifstream file(cacheFilename, std::ios::in | std::ios::binary);
    if (!file.is_open()) {
        LWARNING("Failed to open " << cacheFilename);
        return false;
    }


    file.read(reinterpret_cast<char*>(&minSpatialError_), sizeof(float));
    file.read(reinterpret_cast<char*>(&maxSpatialError_), sizeof(float));
    file.read(reinterpret_cast<char*>(&medianSpatialError_), sizeof(float));
    file.read(reinterpret_cast<char*>(&minTemporalError_), sizeof(float));
    file.read(reinterpret_cast<char*>(&maxTemporalError_), sizeof(float));
    file.read(reinterpret_cast<char*>(&medianTemporalError_), sizeof(float));
    size_t dataSize = static_cast<size_t>(numTotalNodes_*NUM_DATA)*sizeof(int);
    file.read(reinterpret_cast<char*>(&data_[0]), dataSize);
    file.close();

    LDEBUG("Cached errors:");
    LDEBUG("Min spatial error: " << minSpatialError_);
    LDEBUG("Max spatial error: " << maxSpatialError_);
    LDEBUG("Median spatial error: " << medianSpatialError_);
    LDEBUG("Min temporal error: " << minTemporalError_);
    LDEBUG("Max temporal error: " << maxTemporalError_);
    LDEBUG("Median temporal error: " << medianTemporalError_);

    return true;
}

bool TSP::writeCache() {

    if (!FileSys.cacheManager())
        return false;

    ghoul::filesystem::File f = _filename;
    std::string cacheFilename = FileSys.cacheManager()->cachedFilename(
        f.baseName(), "", ghoul::filesystem::CacheManager::Persistent::Yes);

    std::ofstream file(cacheFilename, std::ios::out | std::ios::binary);
    if (!file.is_open()) {
        LWARNING("Failed to open " << cacheFilename);
        return false;
    }
    LINFO("Writing cache to " << cacheFilename);


    file.write(reinterpret_cast<char*>(&minSpatialError_), sizeof(float));
    file.write(reinterpret_cast<char*>(&maxSpatialError_), sizeof(float));
    file.write(reinterpret_cast<char*>(&medianSpatialError_), sizeof(float));
    file.write(reinterpret_cast<char*>(&minTemporalError_), sizeof(float));
    file.write(reinterpret_cast<char*>(&maxTemporalError_), sizeof(float));
    file.write(reinterpret_cast<char*>(&medianTemporalError_), sizeof(float));
    file.write(reinterpret_cast<char*>(&data_[0]), data_.size()*sizeof(float));

    file.close();

    return true;
}

float TSP::getSpatialError(unsigned int _brickIndex) {
    return reinterpret_cast<float &>(data_[_brickIndex*NUM_DATA + SPATIAL_ERR]);
}

float TSP::getTemporalError(unsigned int _brickIndex) {
    return reinterpret_cast<float &>(data_[_brickIndex*NUM_DATA + TEMPORAL_ERR]);
}

unsigned int TSP::getFirstOctreeChild(unsigned int _brickIndex) {
    unsigned int otNode = _brickIndex % numOTNodes_;
    unsigned int bstOffset = _brickIndex - otNode;

    unsigned int depth = log(7 * otNode + 1) / log(8);
    unsigned int firstInLevel = (pow(8, depth) - 1) / 7;
    unsigned int levelOffset = otNode - firstInLevel;
    unsigned int firstInChildLevel = (pow(8, depth + 1) - 1) / 7;
    unsigned int childIndex = firstInChildLevel + 8*levelOffset;

    return bstOffset + childIndex;
}

unsigned int TSP::getBstLeft(unsigned int _brickIndex) {
    unsigned int bstNode = _brickIndex / numOTNodes_;
    unsigned int otOffset = _brickIndex % numOTNodes_;
    unsigned int depth = log(bstNode + 1) / log(2);
    unsigned int firstInLevel = pow(2, depth) - 1;
    unsigned int levelOffset = bstNode - firstInLevel;
    unsigned int firstInChildLevel = pow(2, depth + 1) - 1;
    unsigned int childIndex = firstInChildLevel + 2*levelOffset;
    return otOffset + childIndex * numOTNodes_;
}

unsigned int TSP::getBstRight(unsigned int _brickIndex) {
    return getBstLeft(_brickIndex) + numOTNodes_;
}

bool TSP::isBstLeaf(unsigned int _brickIndex) {
    unsigned int bstNode = _brickIndex / numOTNodes_;
    return bstNode >= numBSTNodes_ / 2;
}

bool TSP::isOctreeLeaf(unsigned int _brickIndex) {
    unsigned int otNode = _brickIndex % numOTNodes_;
    unsigned int depth = log(7 * otNode + 1) / log(8);
    return depth == numOTLevels_ - 1;
}

float TSP::getMaxError(NodeType type) {
    switch (type) {
    case NodeType::SPATIAL:
        return maxSpatialError_;
    case NodeType::TEMPORAL:
        return maxTemporalError_;
    }
    return -1.;
}

float TSP::getMinError(NodeType type) {
    switch (type) {
    case NodeType::SPATIAL:
        return minSpatialError_;
    case NodeType::TEMPORAL:
        return minTemporalError_;
    }
    return -1.;
}

std::list<unsigned int> TSP::CoveredLeafBricks(unsigned int _brickIndex) {
    std::list<unsigned int> out;

    // Find what octree skeleton node the index belongs to
    unsigned int OTNode = _brickIndex % numOTNodes_;

    // Find what BST node the index corresponds to using int division
    unsigned int BSTNode = _brickIndex / numOTNodes_;
    // Calculate BST offset (to translate to root octree)
    unsigned int BSTOffset = BSTNode * numOTNodes_;

    // Traverse root octree structure to leaves
    // When visiting the leaves, translate back to correct BST level and save
    std::queue<unsigned int> queue;
    queue.push(OTNode);
    do {

        // Get front of queue and pop it
        unsigned int toVisit = queue.front();
        queue.pop();

        // See if the node has children
        int child = data_[toVisit*NUM_DATA + CHILD_INDEX];
        if (child == -1) {
            // Translate back and save
            out.push_back(toVisit + BSTOffset);
        }
        else {
            // Queue the eight children
            for (int i = 0; i<8; ++i) {
                queue.push(child + i);
            }
        }

    } while (!queue.empty());

    return out;
}

std::list<unsigned int> TSP::CoveredBSTLeafBricks(unsigned int _brickIndex) {
    std::list<unsigned int> out;

    // Traverse the BST children until we are at root
    std::queue<unsigned int> queue;
    queue.push(_brickIndex);
    do {

        unsigned int toVisit = queue.front();
        queue.pop();

        bool BSTRoot = toVisit < numOTNodes_;
        if (BSTRoot) {
            if (numBSTLevels_ == 1) {
                out.push_back(toVisit);
            }
            else {
                queue.push(toVisit + numOTNodes_);
                queue.push(toVisit + numOTNodes_ * 2);
            }
        }
        else {
            int child = data_[toVisit*NUM_DATA + CHILD_INDEX];
            if (child == -1) {
                // Save leaf brick to list
                out.push_back(toVisit);
            }
            else {
                // Queue children
                queue.push(child);
                queue.push(child + numOTNodes_);
            }
        }

    } while (!queue.empty());

    return out;
}

}<|MERGE_RESOLUTION|>--- conflicted
+++ resolved
@@ -24,18 +24,16 @@
 
 #include <modules/multiresvolume/rendering/tsp.h>
 
+// ghoul
 #include <ghoul/filesystem/filesystem.h>
 #include <ghoul/filesystem/cachemanager.h>
 #include <ghoul/logging/logmanager.h>
 #include <ghoul/glm.h>
 
-<<<<<<< HEAD
 // boost
 #include <boost/iostreams/device/mapped_file.hpp>
 
 // std
-=======
->>>>>>> 3c213fae
 #include <algorithm>
 #include <math.h>
 #include <queue>
@@ -331,14 +329,10 @@
         const uint64_t brickStart = headerOffset + (brick * numBrickVals);
         double average = 0.0;
 
-<<<<<<< HEAD
         for (size_t i = 0; i < numBrickVals; i++) {
             average += voxelData[brickStart + i];
         }
-        averages[brick] = average / static_cast<double>(numBrickVals);
-=======
         averages[brick] = static_cast<float>(average / static_cast<double>(numBrickVals));
->>>>>>> 3c213fae
     }
 
     return averages;
