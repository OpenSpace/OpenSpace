--- conflicted
+++ resolved
@@ -35,20 +35,12 @@
 
 namespace openspace {
 
-<<<<<<< HEAD
-LocalTfBrickSelector::LocalTfBrickSelector(std::shared_ptr<TSP> tsp, LocalErrorHistogramManager* hm, TransferFunction* tf, int memoryBudget, int streamingBudget)
+LocalTfBrickSelector::LocalTfBrickSelector(std::shared_ptr<TSP> tsp,
+                                           LocalErrorHistogramManager* hm,
+                                           TransferFunction* tf, int memoryBudget,
+                                           int streamingBudget)
     : TSPBrickSelector(tsp, tf, memoryBudget, streamingBudget)
     , _histogramManager(hm) {}
-=======
-LocalTfBrickSelector::LocalTfBrickSelector(TSP* tsp, LocalErrorHistogramManager* hm,
-                                           TransferFunction* tf, int memoryBudget,
-                                           int streamingBudget)
-    : _tsp(tsp)
-    , _histogramManager(hm)
-    , _transferFunction(tf)
-    , _memoryBudget(memoryBudget)
-    , _streamingBudget(streamingBudget) {}
->>>>>>> 3c213fae
 
 LocalTfBrickSelector::~LocalTfBrickSelector() {}
 
@@ -321,23 +313,12 @@
 
 bool LocalTfBrickSelector::calculateBrickErrors() {
 
-<<<<<<< HEAD
     std::vector<float> gradients = getTfGradients();
-    if (!gradients.size()) return false;
-=======
-    std::vector<float> gradients(tfWidth - 1);
-    for (size_t offset = 0; offset < tfWidth - 1; offset++) {
-        glm::vec4 prevRgba = tf->sample(offset);
-        glm::vec4 nextRgba = tf->sample(offset + 1);
-
-        float colorDifference = glm::distance(prevRgba, nextRgba);
-        float alpha = (prevRgba.w + nextRgba.w) * 0.5f;
-
-        gradients[offset] = colorDifference*alpha;
-    }
->>>>>>> 3c213fae
-
-    unsigned int nHistograms = _tsp->numTotalNodes();
+    if (!gradients.size()) {
+        return false;
+    }
+
+    size_t nHistograms = _tsp->numTotalNodes();
     _brickErrors = std::vector<Error>(nHistograms);
 
     for (unsigned int brickIndex = 0; brickIndex < nHistograms; brickIndex++) {
@@ -347,82 +328,31 @@
 
         // If it's a spatial leaf, set to zero and remove SPATIAL from list of types to calculate error
         if (_tsp->isOctreeLeaf(brickIndex)) {
-<<<<<<< HEAD
             _brickErrors[brickIndex].set(0.0, TSP::NodeType::SPATIAL);
             types.erase(std::remove(types.begin(), types.end(), TSP::NodeType::SPATIAL), types.end());
-=======
-            _brickErrors[brickIndex].spatial = 0.0;
-        } else {
-            const Histogram* histogram = _histogramManager->getSpatialHistogram(
-                brickIndex
-            );
+        }
+
+        // Same for temporal, since it could be both
+        if (_tsp->isBstLeaf(brickIndex)) {
+            _brickErrors[brickIndex].set(0.0, TSP::NodeType::TEMPORAL);
+            types.erase(std::remove(types.begin(), types.end(), TSP::NodeType::TEMPORAL), types.end());
+        }
+
+        // We've removed either if they were a leaf, but otherwise do the error caclulations
+        for (TSP::NodeType t : types) {
+            const Histogram* histogram = _histogramManager->getHistogram(brickIndex, t);
             float error = 0;
-            for (int i = 0; i < gradients.size(); i++) {
-                float x = (i + 0.5f) / tfWidth;
+            for (size_t i = 0; i < gradients.size(); i++) {
+                float x = static_cast<float>(i + 0.5f) / static_cast<float>(_transferFunction->width());
                 float sample = histogram->interpolate(x);
                 assert(sample >= 0);
                 assert(gradients[i] >= 0);
                 error += sample * gradients[i];
             }
-            _brickErrors[brickIndex].spatial = error;
->>>>>>> 3c213fae
-        }
-
-        // Same for temporal, since it could be both
-        if (_tsp->isBstLeaf(brickIndex)) {
-<<<<<<< HEAD
-            _brickErrors[brickIndex].set(0.0, TSP::NodeType::TEMPORAL);
-            types.erase(std::remove(types.begin(), types.end(), TSP::NodeType::TEMPORAL), types.end());
-        }
-
-        // We've removed either if they were a leaf, but otherwise do the error caclulations
-        for (TSP::NodeType t : types) {
-            const Histogram* histogram = _histogramManager->getHistogram(brickIndex, t);
-            float error = 0;
-            for (int i = 0; i < gradients.size(); i++) {
-                float x = (i + 0.5) / _transferFunction->width();
-=======
-            _brickErrors[brickIndex].temporal = 0.0;
-        } else {
-            const Histogram* histogram = _histogramManager->getTemporalHistogram(
-                brickIndex
-            );
-            float error = 0;
-            for (int i = 0; i < gradients.size(); i++) {
-                float x = (i + 0.5f) / tfWidth;
->>>>>>> 3c213fae
-                float sample = histogram->interpolate(x);
-                assert(sample >= 0);
-                assert(gradients[i] >= 0);
-                error += sample * gradients[i];
-            }
             _brickErrors[brickIndex].set(error, t);
         }
     }
 
     return true;
 }
-
-<<<<<<< HEAD
-=======
-int LocalTfBrickSelector::linearCoords(int x, int y, int z) {
-    const TSP::Header &header = _tsp->header();
-    return x + (header.xNumBricks_ * y) + (header.xNumBricks_ * header.yNumBricks_ * z);
-}
-
-void LocalTfBrickSelector::writeSelection(BrickSelection brickSelection,
-                                          std::vector<int>& bricks)
-{
-    BrickCover coveredBricks = brickSelection.cover;
-    for (int z = coveredBricks.lowZ; z < coveredBricks.highZ; z++) {
-        for (int y = coveredBricks.lowY; y < coveredBricks.highY; y++) {
-            for (int x = coveredBricks.lowX; x < coveredBricks.highX; x++) {
-                bricks[linearCoords(x, y, z)] = brickSelection.brickIndex;
-            }
-        }
-    }
-}
-
-
->>>>>>> 3c213fae
 } // namespace openspace