--- conflicted
+++ resolved
@@ -960,79 +960,7 @@
         shaderOption == gaia::ShaderOption::PointSSBO ||
         shaderOption == gaia::ShaderOption::BillboardSSBONoFBO)
     {
-<<<<<<< HEAD
         renderWithSSBO(updateData, nChunksToRender);
-=======
-#ifndef __APPLE__
-        //------------------------ RENDER WITH SSBO ---------------------------
-        // Update SSBO Index array with accumulated stars in all chunks.
-        glBindBuffer(GL_SHADER_STORAGE_BUFFER, _ssboIdx);
-        int lastValue = _accumulatedIndices.back();
-        _accumulatedIndices.resize(nChunksToRender + 1, lastValue);
-
-        // Update vector with accumulated indices.
-        for (const auto& [offset, subData] : updateData) {
-            if (offset >= _accumulatedIndices.size() - 1) {
-                // @TODO(2023-03-08, alebo) We want to redo the whole rendering pipeline
-                // anyway, so right now we just bail out early if we get an invalid index
-                // that would trigger a crash
-                continue;
-            }
-
-            int newValue = static_cast<int>(subData.size() / _nRenderValuesPerStar) +
-                           _accumulatedIndices[offset];
-            int changeInValue = newValue - _accumulatedIndices[offset + 1];
-            _accumulatedIndices[offset + 1] = newValue;
-            // Propagate change.
-            for (int i = offset + 1; i < nChunksToRender; ++i) {
-                _accumulatedIndices[i + 1] += changeInValue;
-            }
-        }
-
-        // Fix number of stars rendered if it doesn't correspond to our buffers.
-        if (_accumulatedIndices.back() != _nStarsToRender) {
-            _nStarsToRender = _accumulatedIndices.back();
-            _nRenderedStars = _nStarsToRender;
-        }
-
-        size_t indexBufferSize = _accumulatedIndices.size() * sizeof(GLint);
-
-        // Update SSBO Index (stars per chunk).
-        glBufferData(
-            GL_SHADER_STORAGE_BUFFER,
-            indexBufferSize,
-            _accumulatedIndices.data(),
-            GL_STREAM_DRAW
-        );
-
-        // Use orphaning strategy for data SSBO.
-        glBindBuffer(GL_SHADER_STORAGE_BUFFER, _ssboData);
-
-        glBufferData(
-            GL_SHADER_STORAGE_BUFFER,
-            _maxStreamingBudgetInBytes,
-            nullptr,
-            GL_STREAM_DRAW
-        );
-
-        // Update SSBO with one insert per chunk/node.
-        // The key in map holds the offset index.
-        for (const auto& [offset, subData] : updateData) {
-            // We don't need to fill chunk with zeros for SSBOs!
-            // Just check if we have any values to update.
-            if (!subData.empty()) {
-                glBufferSubData(
-                    GL_SHADER_STORAGE_BUFFER,
-                    offset * _chunkSize * sizeof(GLfloat),
-                    subData.size() * sizeof(GLfloat),
-                    subData.data()
-                );
-            }
-        }
-
-        glBindBuffer(GL_SHADER_STORAGE_BUFFER, 0);
-#endif // !__APPLE__
->>>>>>> 4de37131
     }
     else {
         renderWithVBO(updateData, maxStarsPerNode);
@@ -1205,6 +1133,12 @@
 
     // Update vector with accumulated indices.
     for (const auto& [offset, subData] : updateData) {
+        if (offset >= _accumulatedIndices.size() - 1) {
+            // @TODO(2023-03-08, alebo) We want to redo the whole rendering pipeline
+            // anyway, so right now we just bail out early if we get an invalid index
+            // that would trigger a crash
+            continue;
+        }
         int newValue = static_cast<int>(subData.size() / _nRenderValuesPerStar) +
             _accumulatedIndices[offset];
         int changeInValue = newValue - _accumulatedIndices[offset + 1];
