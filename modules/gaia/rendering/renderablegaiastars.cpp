--- conflicted
+++ resolved
@@ -590,13 +590,8 @@
     , _filePath(FilePathInfo)
     , _pointSpreadFunctionTexturePath(PsfTextureInfo)
     , _colorTexturePath(ColorTextureInfo)
-<<<<<<< HEAD
     , _luminosityMultiplier(LuminosityMultiplierInfo, 35.f, 1.f, 1000.f)
     , _magnitudeBoost(MagnitudeBoostInfo, 7.f, -5.f, 30.f)
-=======
-    , _luminosityMultiplier(LuminosityMultiplierInfo, 35.f, 1.f, 250.f)
-    , _magnitudeBoost(MagnitudeBoostInfo, 25.f, 0.f, 100.f)
->>>>>>> 487a0a87
     , _cutOffThreshold(CutOffThresholdInfo, 38.f, 0.f, 50.f)
     , _sharpness(SharpnessInfo, 1.45f, 0.f, 5.f)
     , _billboardSize(BillboardSizeInfo, 10.f, 1.f, 100.f)
@@ -800,13 +795,8 @@
     if (p.renderMode.has_value()) {
         _renderMode = codegen::map<gaia::RenderMode>(*p.renderMode);
     }
-<<<<<<< HEAD
     _renderMode.onChange([&]() { _buffersAreDirty = true; });
     //addProperty(_renderMode);
-=======
-    _renderMode.onChange([this]() { _buffersAreDirty = true; });
-    addProperty(_renderMode);
->>>>>>> 487a0a87
 
     _shaderOption.addOptions({
         { gaia::ShaderOption::PointSSBO, "Point_SSBO" },
