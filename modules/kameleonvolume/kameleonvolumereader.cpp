--- conflicted
+++ resolved
@@ -304,7 +304,6 @@
     return 0;
 }
 
-<<<<<<< HEAD
 std::string KameleonVolumeReader::simulationEnd() const {
     return _model->getGlobalAttribute("end_time").getAttributeString();
 }
@@ -325,8 +324,5 @@
     return _model->getVariableAttribute(variable, "actual_max").getAttributeFloat();
 }
 
-
 } // namepace kameleonvolume
-=======
->>>>>>> 7aceb54b
 } // namespace openspace