--- conflicted
+++ resolved
@@ -83,13 +83,8 @@
     if (!std::filesystem::is_regular_file(_path)) {
         throw ghoul::FileNotFoundError(_path);
     }
-<<<<<<< HEAD
     _kameleon = kameleonHelper::createKameleonObject(_path);
     const long status = _kameleon->open(_path);
-=======
-
-    const long status = _kameleon->open(_path.string());
->>>>>>> 8ba7f321
     if (status != ccmc::FileReader::OK) {
         throw ghoul::RuntimeError(std::format(
             "Failed to open file '{}' with Kameleon", _path
