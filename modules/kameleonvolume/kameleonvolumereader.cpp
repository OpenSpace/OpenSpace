/*****************************************************************************************
 *                                                                                       *
 * OpenSpace                                                                             *
 *                                                                                       *
 * Copyright (c) 2014-2025                                                               *
 *                                                                                       *
 * Permission is hereby granted, free of charge, to any person obtaining a copy of this  *
 * software and associated documentation files (the "Software"), to deal in the Software *
 * without restriction, including without limitation the rights to use, copy, modify,    *
 * merge, publish, distribute, sublicense, and/or sell copies of the Software, and to    *
 * permit persons to whom the Software is furnished to do so, subject to the following   *
 * conditions:                                                                           *
 *                                                                                       *
 * The above copyright notice and this permission notice shall be included in all copies *
 * or substantial portions of the Software.                                              *
 *                                                                                       *
 * THE SOFTWARE IS PROVIDED "AS IS", WITHOUT WARRANTY OF ANY KIND, EXPRESS OR IMPLIED,   *
 * INCLUDING BUT NOT LIMITED TO THE WARRANTIES OF MERCHANTABILITY, FITNESS FOR A         *
 * PARTICULAR PURPOSE AND NONINFRINGEMENT. IN NO EVENT SHALL THE AUTHORS OR COPYRIGHT    *
 * HOLDERS BE LIABLE FOR ANY CLAIM, DAMAGES OR OTHER LIABILITY, WHETHER IN AN ACTION OF  *
 * CONTRACT, TORT OR OTHERWISE, ARISING FROM, OUT OF OR IN CONNECTION WITH THE SOFTWARE  *
 * OR THE USE OR OTHER DEALINGS IN THE SOFTWARE.                                         *
 ****************************************************************************************/

#include <modules/kameleonvolume/kameleonvolumereader.h>

#include <modules/kameleon/include/kameleonhelper.h>
#include <modules/kameleon/include/kameleonwrapper.h>
#include <modules/volume/rawvolume.h>
#include <ghoul/filesystem/file.h>
#include <ghoul/filesystem/filesystem.h>
#include <ghoul/format.h>
#include <ghoul/logging/logmanager.h>
#include <ghoul/misc/dictionary.h>
#include <filesystem>

#ifdef WIN32
#pragma warning (push)
#pragma warning (disable : 4619) // #pragma warning: there is no warning number '4619'
#pragma warning (disable : 4675) // #pragma warning: there is no warning number '4675'
#pragma warning (disable : 4800) // #pragma warning: there is no warning number '4800'
#endif // WIN32

#include <ccmc/Kameleon.h>
#include <ccmc/Model.h>
#include <ccmc/FileReader.h>
#include <ccmc/BATSRUS.h>
#include <ccmc/ENLIL.h>
#include <ccmc/CCMCTime.h>
#include <ccmc/Attribute.h>
#include <ccmc/Interpolator.h>

#ifdef WIN32
#pragma warning (pop)
#endif // WIN32

namespace {
    template <typename T>
    T globalAttribute(ccmc::Model&, const std::string&) {
        static_assert(sizeof(T) == 0);
    }

    template <>
    std::string globalAttribute(ccmc::Model& model, const std::string& attribute) {
        return model.getGlobalAttribute(attribute).getAttributeString();
    }

    template <>
    float globalAttribute(ccmc::Model& model, const std::string& attribute) {
        return model.getGlobalAttribute(attribute).getAttributeFloat();
    }


} // namespace

namespace openspace::kameleonvolume {

KameleonVolumeReader::KameleonVolumeReader(std::filesystem::path path)
    : _path(std::move(path))
{
    if (!std::filesystem::is_regular_file(_path)) {
        throw ghoul::FileNotFoundError(_path);
    }
<<<<<<< HEAD
    auto kameleon = std::make_unique<ccmc::Kameleon>();
    const long status = kameleon->open(_path.string());
    _kameleon = std::move(kameleon);
=======
    _kameleon = kameleonHelper::createKameleonObject(_path.string());
    const long status = _kameleon->open(_path.string());
>>>>>>> 6b0de702
    if (status != ccmc::FileReader::OK) {
        throw ghoul::RuntimeError(std::format(
            "Failed to open file '{}' with Kameleon", _path
        ));
    }

    // Possibly use a kameleon interpolator instead of a model interpolator?
    _interpolator = std::unique_ptr<ccmc::Interpolator>(
        _kameleon->model->createNewInterpolator()
    );
}

KameleonVolumeReader::~KameleonVolumeReader() {}

std::unique_ptr<volume::RawVolume<float>> KameleonVolumeReader::readFloatVolume(
                                                            const glm::uvec3 & dimensions,
                                                              const std::string& variable,
                                                        const glm::vec3& lowerDomainBound,
                                                  const glm::vec3& upperDomainBound) const
{
    float min, max;
    return readFloatVolume(
        dimensions,
        variable,
        lowerDomainBound,
        upperDomainBound,
        min,
        max
    );
}

std::unique_ptr<volume::RawVolume<float>> KameleonVolumeReader::readFloatVolume(
                                                            const glm::uvec3 & dimensions,
                                                              const std::string& variable,
                                                              const glm::vec3& lowerBound,
                                                              const glm::vec3& upperBound,
                                                                          float& minValue,
                                                                    float& maxValue) const
{
    minValue = std::numeric_limits<float>::max();
    maxValue = -std::numeric_limits<float>::max();

    auto volume = std::make_unique<volume::RawVolume<float>>(dimensions);

    const glm::vec3 dims = volume->dimensions();
    const glm::vec3 diff = upperBound - lowerBound;

    auto interpolate = [this](const std::string& var, const glm::vec3& coords) {
        return _interpolator->interpolate(var, coords[0], coords[1], coords[2]);
    };

    float* data = volume->data();
    for (size_t index = 0; index < volume->nCells(); index++) {
        const glm::vec3 coords = volume->indexToCoords(index);
        const glm::vec3 coordsZeroToOne = coords / dims;
        const glm::vec3 volumeCoords = lowerBound + diff * coordsZeroToOne;

        data[index] = interpolate(variable, volumeCoords);

        minValue = glm::min(minValue, data[index]);
        maxValue = glm::max(maxValue, data[index]);
    }

    return volume;
}

std::vector<std::string> KameleonVolumeReader::variableNames() const {
    std::vector<std::string> variableNames;
    const int nVariables = _kameleon->model->getNumberOfVariables();
    for (int i = 0; i < nVariables; i++) {
        variableNames.push_back(_kameleon->model->getVariableName(i));
    }
    return variableNames;
}

std::vector<std::string> KameleonVolumeReader::variableAttributeNames() const {
    return _kameleon->model->getVariableAttributeNames();
}

std::vector<std::string> KameleonVolumeReader::globalAttributeNames() const {
    std::vector<std::string> attributeNames;
    const int nAttributes = _kameleon->model->getNumberOfGlobalAttributes();
    for (int i = 0; i < nAttributes; i++) {
        attributeNames.push_back(_kameleon->model->getGlobalAttributeName(i));
    }
    return attributeNames;
}

std::array<std::string, 3> KameleonVolumeReader::gridVariableNames() const {
    return openspace::gridVariables(_kameleon->model);
}

void KameleonVolumeReader::addAttributeToDictionary(ghoul::Dictionary& dictionary,
                                                    const std::string& key,
                                                    ccmc::Attribute& attr)
{
    ccmc::Attribute::AttributeType type = attr.getAttributeType();
    switch (type) {
        case ccmc::Attribute::AttributeType::FLOAT:
            dictionary.setValue(key, static_cast<double>(attr.getAttributeFloat()));
            return;
        case ccmc::Attribute::AttributeType::INT:
            dictionary.setValue(key, attr.getAttributeInt());
            return;
        case ccmc::Attribute::AttributeType::STRING:
            dictionary.setValue(key, attr.getAttributeString());
            return;
    }
}

ghoul::Dictionary KameleonVolumeReader::readMetaData() const {
    ghoul::Dictionary globalAttributesDictionary;
    for (const std::string& attributeName : globalAttributeNames()) {
        ccmc::Attribute attribute = _kameleon->model->getGlobalAttribute(attributeName);
        addAttributeToDictionary(globalAttributesDictionary, attributeName, attribute);
    }

    ghoul::Dictionary variableDictionary;
    std::vector<std::string> varAttrNames = variableAttributeNames();
    for (const std::string& variableName : variableNames()) {
        ghoul::Dictionary variableAttributesDictionary;
        for (const std::string& attributeName : varAttrNames) {
            ccmc::Attribute attribute = _kameleon->model->getVariableAttribute(
                variableName,
                attributeName
            );
            addAttributeToDictionary(
                variableAttributesDictionary,
                attributeName,
                attribute
            );
        }
        variableDictionary.setValue(variableName, variableAttributesDictionary);
    }

    ghoul::Dictionary res;
    res.setValue("globalAttributes", std::move(globalAttributesDictionary));
    res.setValue("variableAttributes", std::move(variableDictionary));
    return res;
}

std::string KameleonVolumeReader::simulationStart() const {
    std::string startTime;
    if (_kameleon->model->doesAttributeExist("start_time")) {
        startTime = globalAttribute<std::string>(*_kameleon->model, "start_time");
    }
    else if (_kameleon->model->doesAttributeExist("tim_rundate_cal")) {
        startTime = globalAttribute<std::string>(*_kameleon->model, "tim_rundate_cal");
        size_t numChars = startTime.length();
        if (numChars < 19) {
            // Fall through to add the required characters
            switch (numChars) {
                case 10 : // YYYY-MM-DD        => YYYY-MM-DDTHH
                    startTime += "T00";
                    [[fallthrough]];
                case 13 : // YYYY-MM-DDTHH     => YYYY-MM-DDTHH:
                    startTime += ":";
                    [[fallthrough]];
                case 14 : // YYYY-MM-DDTHH:    => YYYY-MM-DDTHH:MM
                    startTime += "00";
                    [[fallthrough]];
                case 16 : // YYYY-MM-DDTHH:MM  => YYYY-MM-DDTHH:MM:
                    startTime += ":";
                    [[fallthrough]];
                case 17 : // YYYY-MM-DDTHH:MM: => YYYY-MM-DDTHH:MM:SS
                    startTime += "00";
                    break;
                default :
                    break;
            }
        }
    }
    else if (_kameleon->model->doesAttributeExist("tim_obsdate_cal")) {
        startTime = globalAttribute<std::string>(*_kameleon->model, "tim_obsdate_cal");
    }
    else if (_kameleon->model->doesAttributeExist("tim_crstart_cal")) {
        startTime = globalAttribute<std::string>(*_kameleon->model, "tim_crstart_cal");
    }

    if (startTime.length() == 19) {
        startTime += ".000Z";
    }

    return startTime;
}

float KameleonVolumeReader::elapsedTime() const {
    if (_kameleon->model->doesAttributeExist("elapsed_time_in_seconds")) {
        return globalAttribute<float>(*_kameleon->model, "elapsed_time_in_seconds");
    }
    else if (_kameleon->model->doesAttributeExist("time_physical_time")) {
        return globalAttribute<float>(*_kameleon->model, "time_physical_time");
    }
    return 0.f;
}

std::string KameleonVolumeReader::simulationEnd() const {
    return globalAttribute<std::string>(*_kameleon->model, "end_time");
}

std::string KameleonVolumeReader::getVisUnit(const std::string& variable) const {
    return _kameleon->model->getNativeUnit(variable);
}

std::string KameleonVolumeReader::time() const {
    double start =
        ccmc::Time(simulationStart()).getEpoch();
    // Get elapsed time in seconds and convert to milliseconds.
    double elapsed = elapsedTime() * 1000;
    return ccmc::Time(start + elapsed).toString();
}

double KameleonVolumeReader::minValue(const std::string & variable) const {
    ccmc::Model& m = *_kameleon->model;
    return m.getVariableAttribute(variable, "actual_min").getAttributeFloat();
}

double KameleonVolumeReader::maxValue(const std::string & variable) const {
    ccmc::Model& m = *_kameleon->model;
    return m.getVariableAttribute(variable, "actual_max").getAttributeFloat();
}

} // namespace openspace::kameleonvolume<|MERGE_RESOLUTION|>--- conflicted
+++ resolved
@@ -81,14 +81,9 @@
     if (!std::filesystem::is_regular_file(_path)) {
         throw ghoul::FileNotFoundError(_path);
     }
-<<<<<<< HEAD
     auto kameleon = std::make_unique<ccmc::Kameleon>();
     const long status = kameleon->open(_path.string());
     _kameleon = std::move(kameleon);
-=======
-    _kameleon = kameleonHelper::createKameleonObject(_path.string());
-    const long status = _kameleon->open(_path.string());
->>>>>>> 6b0de702
     if (status != ccmc::FileReader::OK) {
         throw ghoul::RuntimeError(std::format(
             "Failed to open file '{}' with Kameleon", _path
