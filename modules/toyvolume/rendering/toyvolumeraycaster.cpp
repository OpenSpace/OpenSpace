/*****************************************************************************************
 *                                                                                       *
 * OpenSpace                                                                             *
 *                                                                                       *
 * Copyright (c) 2014-2018                                                               *
 *                                                                                       *
 * Permission is hereby granted, free of charge, to any person obtaining a copy of this  *
 * software and associated documentation files (the "Software"), to deal in the Software *
 * without restriction, including without limitation the rights to use, copy, modify,    *
 * merge, publish, distribute, sublicense, and/or sell copies of the Software, and to    *
 * permit persons to whom the Software is furnished to do so, subject to the following   *
 * conditions:                                                                           *
 *                                                                                       *
 * The above copyright notice and this permission notice shall be included in all copies *
 * or substantial portions of the Software.                                              *
 *                                                                                       *
 * THE SOFTWARE IS PROVIDED "AS IS", WITHOUT WARRANTY OF ANY KIND, EXPRESS OR IMPLIED,   *
 * INCLUDING BUT NOT LIMITED TO THE WARRANTIES OF MERCHANTABILITY, FITNESS FOR A         *
 * PARTICULAR PURPOSE AND NONINFRINGEMENT. IN NO EVENT SHALL THE AUTHORS OR COPYRIGHT    *
 * HOLDERS BE LIABLE FOR ANY CLAIM, DAMAGES OR OTHER LIABILITY, WHETHER IN AN ACTION OF  *
 * CONTRACT, TORT OR OTHERWISE, ARISING FROM, OUT OF OR IN CONNECTION WITH THE SOFTWARE  *
 * OR THE USE OR OTHER DEALINGS IN THE SOFTWARE.                                         *
 ****************************************************************************************/

#include <modules/toyvolume/rendering/toyvolumeraycaster.h>

#include <openspace/util/powerscaledcoordinate.h>
#include <openspace/util/updatestructures.h>
#include <openspace/rendering/renderable.h>
#include <vector>
#include <openspace/util/blockplaneintersectiongeometry.h>

#include <ghoul/opengl/programobject.h>
#include <ghoul/glm.h>
#include <ghoul/opengl/ghoul_gl.h>
#include <ghoul/filesystem/filesystem.h>

#include <sstream>

namespace {
<<<<<<< HEAD
    constexpr const char* GlslRaycastPath = "${MODULES}/toyvolume/shaders/raycast.glsl";
    constexpr const char* GlslBoundsVsPath = "${MODULES}/toyvolume/shaders/boundsvs.glsl";
    constexpr const char* GlslBoundsFsPath = "${MODULES}/toyvolume/shaders/boundsfs.glsl";
=======
    const char* GlslRaycastPath = "${MODULE_TOYVOLUME}/shaders/raycast.glsl";
    const char* GlslBoundsVsPath = "${MODULE_TOYVOLUME}/shaders/boundsvs.glsl";
    const char* GlslBoundsFsPath = "${MODULE_TOYVOLUME}/shaders/boundsfs.glsl";
>>>>>>> 5de72844
} // namespace

namespace openspace {

ToyVolumeRaycaster::ToyVolumeRaycaster(glm::vec4 color)
    : _boundingBox(glm::vec3(1.0))
    , _color(std::move(color))
{}

void ToyVolumeRaycaster::initialize() {
    _boundingBox.initialize();
}

void ToyVolumeRaycaster::deinitialize() {}

void ToyVolumeRaycaster::renderEntryPoints(const RenderData& data,
                                           ghoul::opengl::ProgramObject& program)
{
    program.setUniform("modelViewTransform", glm::mat4(modelViewTransform(data)));
    program.setUniform("viewProjection", data.camera.viewProjectionMatrix());

    // Cull back face
    glEnable(GL_CULL_FACE);
    glCullFace(GL_BACK);

    // Render bounding geometry
    _boundingBox.render();
}

void ToyVolumeRaycaster::renderExitPoints(const RenderData& data,
                                          ghoul::opengl::ProgramObject& program)
{
    // Uniforms
    program.setUniform("modelViewTransform", glm::mat4(modelViewTransform(data)));
    program.setUniform("viewProjection", data.camera.viewProjectionMatrix());

    // Cull front face
    glEnable(GL_CULL_FACE);
    glCullFace(GL_FRONT);

    // Render bounding geometry
    _boundingBox.render();

    // Restore defaults
    glCullFace(GL_BACK);
}

glm::dmat4 ToyVolumeRaycaster::modelViewTransform(const RenderData& data) {
    glm::dmat4 modelTransform =
        glm::translate(glm::dmat4(1.0), data.modelTransform.translation) *
        glm::dmat4(data.modelTransform.rotation) *
        glm::scale(glm::dmat4(1.0), glm::dvec3(data.modelTransform.scale)) *
        glm::dmat4(_modelTransform);

    return data.camera.combinedViewMatrix() * modelTransform;
}

void ToyVolumeRaycaster::preRaycast(const RaycastData& data,
                                    ghoul::opengl::ProgramObject& program)
{
    const std::string& colorUniformName = "color" + std::to_string(data.id);
    const std::string& timeUniformName = "time" + std::to_string(data.id);
    const std::string& stepSizeUniformName = "maxStepSize" + std::to_string(data.id);
    program.setUniform(colorUniformName, _color);
    program.setUniform(stepSizeUniformName, _stepSize);
    program.setUniform(timeUniformName, static_cast<float>(std::fmod(_time, 3600.0)));
}

void ToyVolumeRaycaster::postRaycast(const RaycastData&, ghoul::opengl::ProgramObject&) {}

bool ToyVolumeRaycaster::isCameraInside(const RenderData& data, glm::vec3& localPosition)
{
    glm::vec4 modelPos = glm::inverse(modelViewTransform(data)) *
                         glm::vec4(0.f, 0.f, 0.f, 1.f);

    localPosition = (glm::vec3(modelPos) + glm::vec3(0.5));

    return (localPosition.x > 0 && localPosition.x < 1 &&
            localPosition.y > 0 && localPosition.y < 1 &&
            localPosition.z > 0 && localPosition.z < 1);
}

<<<<<<< HEAD
std::string ToyVolumeRaycaster::boundsVertexShaderPath() const {
    return GlslBoundsVsPath;
}

std::string ToyVolumeRaycaster::boundsFragmentShaderPath() const {
    return GlslBoundsFsPath;
}

std::string ToyVolumeRaycaster::raycasterPath() const {
    return GlslRaycastPath;
=======
std::string ToyVolumeRaycaster::getBoundsVsPath() const {
    return absPath(GlslBoundsVsPath);
}

std::string ToyVolumeRaycaster::getBoundsFsPath() const {
    return absPath(GlslBoundsFsPath);
}

std::string ToyVolumeRaycaster::getRaycastPath() const {
    return absPath(GlslRaycastPath);
>>>>>>> 5de72844
}

std::string ToyVolumeRaycaster::helperPath() const {
    return ""; // no helper file
}

void ToyVolumeRaycaster::setColor(glm::vec4 color) {
    _color = std::move(color);
}

void ToyVolumeRaycaster::setModelTransform(glm::mat4 transform) {
    _modelTransform = std::move(transform);
}

void ToyVolumeRaycaster::setTime(double time) {
    _time = time;
}

void ToyVolumeRaycaster::setStepSize(float stepSize) {
    _stepSize = stepSize;
}

} // namespace openspace<|MERGE_RESOLUTION|>--- conflicted
+++ resolved
@@ -38,15 +38,12 @@
 #include <sstream>
 
 namespace {
-<<<<<<< HEAD
-    constexpr const char* GlslRaycastPath = "${MODULES}/toyvolume/shaders/raycast.glsl";
-    constexpr const char* GlslBoundsVsPath = "${MODULES}/toyvolume/shaders/boundsvs.glsl";
-    constexpr const char* GlslBoundsFsPath = "${MODULES}/toyvolume/shaders/boundsfs.glsl";
-=======
-    const char* GlslRaycastPath = "${MODULE_TOYVOLUME}/shaders/raycast.glsl";
-    const char* GlslBoundsVsPath = "${MODULE_TOYVOLUME}/shaders/boundsvs.glsl";
-    const char* GlslBoundsFsPath = "${MODULE_TOYVOLUME}/shaders/boundsfs.glsl";
->>>>>>> 5de72844
+    constexpr const char* GlslRaycastPath =
+        "${MODULE_TOYVOLUME}/toyvolume/shaders/raycast.glsl";
+    constexpr const char* GlslBoundsVsPath =
+        "${MODULE_TOYVOLUME}/toyvolume/shaders/boundsvs.glsl";
+    constexpr const char* GlslBoundsFsPath =
+        "${MODULE_TOYVOLUME}/toyvolume/shaders/boundsfs.glsl";
 } // namespace
 
 namespace openspace {
@@ -129,29 +126,16 @@
             localPosition.z > 0 && localPosition.z < 1);
 }
 
-<<<<<<< HEAD
 std::string ToyVolumeRaycaster::boundsVertexShaderPath() const {
-    return GlslBoundsVsPath;
+    return absPath(GlslBoundsVsPath);
 }
 
 std::string ToyVolumeRaycaster::boundsFragmentShaderPath() const {
-    return GlslBoundsFsPath;
+    return absPath(GlslBoundsFsPath);
 }
 
 std::string ToyVolumeRaycaster::raycasterPath() const {
-    return GlslRaycastPath;
-=======
-std::string ToyVolumeRaycaster::getBoundsVsPath() const {
-    return absPath(GlslBoundsVsPath);
-}
-
-std::string ToyVolumeRaycaster::getBoundsFsPath() const {
-    return absPath(GlslBoundsFsPath);
-}
-
-std::string ToyVolumeRaycaster::getRaycastPath() const {
     return absPath(GlslRaycastPath);
->>>>>>> 5de72844
 }
 
 std::string ToyVolumeRaycaster::helperPath() const {
