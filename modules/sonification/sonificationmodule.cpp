/*****************************************************************************************
 *                                                                                       *
 * OpenSpace                                                                             *
 *                                                                                       *
 * Copyright (c) 2014-2023                                                               *
 *                                                                                       *
 * Permission is hereby granted, free of charge, to any person obtaining a copy of this  *
 * software and associated documentation files (the "Software"), to deal in the Software *
 * without restriction, including without limitation the rights to use, copy, modify,    *
 * merge, publish, distribute, sublicense, and/or sell copies of the Software, and to    *
 * permit persons to whom the Software is furnished to do so, subject to the following   *
 * conditions:                                                                           *
 *                                                                                       *
 * The above copyright notice and this permission notice shall be included in all copies *
 * or substantial portions of the Software.                                              *
 *                                                                                       *
 * THE SOFTWARE IS PROVIDED "AS IS", WITHOUT WARRANTY OF ANY KIND, EXPRESS OR IMPLIED,   *
 * INCLUDING BUT NOT LIMITED TO THE WARRANTIES OF MERCHANTABILITY, FITNESS FOR A         *
 * PARTICULAR PURPOSE AND NONINFRINGEMENT. IN NO EVENT SHALL THE AUTHORS OR COPYRIGHT    *
 * HOLDERS BE LIABLE FOR ANY CLAIM, DAMAGES OR OTHER LIABILITY, WHETHER IN AN ACTION OF  *
 * CONTRACT, TORT OR OTHERWISE, ARISING FROM, OUT OF OR IN CONNECTION WITH THE SOFTWARE  *
 * OR THE USE OR OTHER DEALINGS IN THE SOFTWARE.                                         *
 ****************************************************************************************/

#include <modules/sonification/sonificationmodule.h>

<<<<<<< HEAD
#include <modules/sonification/include/cosmicsonification.h>
=======
#include <openspace/documentation/documentation.h>
>>>>>>> 6b598af5
#include <modules/sonification/include/comparesonification.h>
#include <modules/sonification/include/focussonification.h>
#include <modules/sonification/include/planetssonification.h>
#include <modules/sonification/include/solarsonification.h>
#include <modules/sonification/include/timesonification.h>
#include <openspace/camera/camera.h>
#include <openspace/engine/globals.h>
#include <openspace/engine/windowdelegate.h>
#include <openspace/rendering/renderengine.h>
#include <openspace/scene/scene.h>

namespace {
    constexpr std::string_view _loggerCat = "SonificationModule";

    //Output to SuperCollider
    constexpr std::string_view DefaultSuperColliderIp = "127.0.0.1";
    constexpr int DefaultSuperColliderPort = 57120;

    constexpr openspace::properties::Property::PropertyInfo EnabledInfo = {
        "Enabled",
        "Enabled",
        "Enable or disable all sonifications"
    };

    constexpr openspace::properties::Property::PropertyInfo IpAddressInfo = {
        "IpAddress",
        "Ip address",
        "The network ip address that the sonification osc messages will be sent to"
    };

    constexpr openspace::properties::Property::PropertyInfo PortInfo = {
        "Port",
        "Port",
        "The network port that the sonification osc messages will be sent to"
    };

    constexpr openspace::properties::Property::PropertyInfo SurroundModeInfo = {
        "SurroundMode",
        "Surround Mode",
        "The type of surround system that the sonification is played on"
    };

    struct [[codegen::Dictionary(SonificationModule)]] Parameters {
        // [[codegen::verbatim(IpAddressInfo.description)]]
        std::optional<std::string> ipAddress;

        // [[codegen::verbatim(PortInfo.description)]]
        std::optional<int> port;

        enum class [[codegen::map(openspace::SonificationModule::SurroundMode)]] SurroundMode {
            Horizontal,
            HorizontalWithElevation,
            Circular,
            CircularWithElevation,
            None
        };

        // [[codegen::verbatim(SurroundModeInfo.description)]]
        std::optional<SurroundMode> surroundMode;
    };
#include "sonificationmodule_codegen.cpp"
} // namespace

namespace openspace {

SonificationModule::SonificationModule()
    : OpenSpaceModule("Sonification")
    , _enabled(EnabledInfo, false)
    , _ipAddress(IpAddressInfo, DefaultSuperColliderIp.data())
    , _port(PortInfo, DefaultSuperColliderPort, 1025, 65536)
    , _mode(
        SurroundModeInfo,
        properties::OptionProperty::DisplayType::Dropdown
    )
{
    _ipAddress.setReadOnly(true);
    _port.setReadOnly(true);

    // Add options to the drop down menues
    _mode.addOptions({
        { 0, "Horizontal" },
        { 1, "Horizontal With Elevation" },
        { 2, "Circular" },
        { 3, "Circular With Elevation" },
        { 4, "None" }
    });

    _mode.onChange([this]() { guiChangeSurroundMode(); });

    addProperty(_enabled);
    addProperty(_ipAddress);
    addProperty(_port);
    addProperty(_mode);
}

SonificationModule::~SonificationModule() {
    // Clear the sonifications list
    for (SonificationBase* sonification : _sonifications) {
        delete sonification;
    }
}

void SonificationModule::guiChangeSurroundMode() {
    _surroundMode = static_cast<SurroundMode>(_mode.value());
}

void SonificationModule::internalInitialize(const ghoul::Dictionary& dictionary) {
    const Parameters p = codegen::bake<Parameters>(dictionary);

    _ipAddress = p.ipAddress.value_or(_ipAddress);
    _port = p.port.value_or(_port);

    if (p.surroundMode.has_value()) {
        Parameters::SurroundMode mode = Parameters::SurroundMode(*p.surroundMode);
        _surroundMode = codegen::map<SurroundMode>(mode);
    }

    // Fill sonification list
<<<<<<< HEAD
    _sonifications.push_back(
        new CosmicSonification(SuperColliderIp.data(), SuperColliderPort)
    );
    addPropertySubOwner(_sonifications.back());

    _sonifications.push_back(
        new CompareSonification(SuperColliderIp.data(), SuperColliderPort)
    );
    addPropertySubOwner(_sonifications.back());

    _sonifications.push_back(
        new PlanetsSonification(SuperColliderIp.data(), SuperColliderPort)
    );
    addPropertySubOwner(_sonifications.back());

    _sonifications.push_back(
        new SolarSonification(SuperColliderIp.data(), SuperColliderPort)
    );
    addPropertySubOwner(_sonifications.back());

    _sonifications.push_back(
        new TimeSonification(SuperColliderIp.data(), SuperColliderPort)
    );
    addPropertySubOwner(_sonifications.back());
=======
    SonificationBase* sonification = new CompareSonification(_ipAddress, _port);
    addSonification(sonification);

    sonification = new FocusSonification(_ipAddress, _port);
    addSonification(sonification);

    sonification = new PlanetsSonification(_ipAddress, _port);
    addSonification(sonification);

    sonification = new SolarSonification(_ipAddress, _port);
    addSonification(sonification);

    sonification = new TimeSonification(_ipAddress, _port);
    addSonification(sonification);
>>>>>>> 6b598af5

    // Only the master runs the SonificationModule
    if (global::windowDelegate->isMaster()) {
        _isRunning = true;
        _updateThread = std::thread([this]() { update(std::ref(_isRunning)); });
    }
}

void SonificationModule::addSonification(SonificationBase* sonification) {
    _sonifications.push_back(sonification);
    addPropertySubOwner(sonification);
}

void SonificationModule::internalDeinitialize() {
    // Join the thread
    _isRunning = false;

    // Wait before joining the thread
    std::this_thread::sleep_for(std::chrono::milliseconds(1));
    _updateThread.join();
}

const std::vector<SonificationBase*>& SonificationModule::sonifications() const {
    return _sonifications;
}

const SonificationBase* SonificationModule::sonification(std::string id) const {
    for (const SonificationBase* s : _sonifications) {
        if (s->identifier() == id) {
            return s;
        }
    }
    return nullptr;
}

SonificationBase* SonificationModule::sonification(std::string id) {
    for (SonificationBase* s : _sonifications) {
        if (s->identifier() == id) {
            return s;
        }
    }
    return nullptr;
}

SonificationModule::SurroundMode SonificationModule::surroundMode() const {
    return _surroundMode;
}

void SonificationModule::update(std::atomic<bool>& isRunning) {
    Scene* scene = nullptr;
    Camera* camera = nullptr;
    bool isInitialized = false;

    while (isRunning) {
        // Wait for the scene to initialize, then user can trigger enabled
        if (!_enabled) {
            std::this_thread::sleep_for(std::chrono::seconds(1));
            continue;
        }

        if (!isInitialized) {
            // Find scene
            if (!scene) {
                scene = global::renderEngine->scene();
            }

            // Find camera
            if (!camera) {
                camera = scene ? scene->camera() : nullptr;
            }

            // Check status
            if (!scene || scene->isInitializing() || scene->root()->children().empty() ||
                !camera || glm::length(camera->positionVec3()) <
                std::numeric_limits<glm::f64>::epsilon())
            {
                continue;
            }

            isInitialized = true;
        }

        for (SonificationBase* sonification : _sonifications) {
            if (!sonification) {
                continue;
            }

            sonification->update(camera);
        }
    }
}

std::vector<scripting::LuaLibrary> SonificationModule::luaLibraries() const {
    return {
        PlanetsSonification::luaLibrary()
    };
}

} // namespace openspace<|MERGE_RESOLUTION|>--- conflicted
+++ resolved
@@ -24,16 +24,13 @@
 
 #include <modules/sonification/sonificationmodule.h>
 
-<<<<<<< HEAD
+#include <modules/sonification/include/comparesonification.h>
 #include <modules/sonification/include/cosmicsonification.h>
-=======
-#include <openspace/documentation/documentation.h>
->>>>>>> 6b598af5
-#include <modules/sonification/include/comparesonification.h>
 #include <modules/sonification/include/focussonification.h>
 #include <modules/sonification/include/planetssonification.h>
 #include <modules/sonification/include/solarsonification.h>
 #include <modules/sonification/include/timesonification.h>
+#include <openspace/documentation/documentation.h>
 #include <openspace/camera/camera.h>
 #include <openspace/engine/globals.h>
 #include <openspace/engine/windowdelegate.h>
@@ -147,35 +144,12 @@
     }
 
     // Fill sonification list
-<<<<<<< HEAD
-    _sonifications.push_back(
-        new CosmicSonification(SuperColliderIp.data(), SuperColliderPort)
-    );
-    addPropertySubOwner(_sonifications.back());
-
-    _sonifications.push_back(
-        new CompareSonification(SuperColliderIp.data(), SuperColliderPort)
-    );
-    addPropertySubOwner(_sonifications.back());
-
-    _sonifications.push_back(
-        new PlanetsSonification(SuperColliderIp.data(), SuperColliderPort)
-    );
-    addPropertySubOwner(_sonifications.back());
-
-    _sonifications.push_back(
-        new SolarSonification(SuperColliderIp.data(), SuperColliderPort)
-    );
-    addPropertySubOwner(_sonifications.back());
-
-    _sonifications.push_back(
-        new TimeSonification(SuperColliderIp.data(), SuperColliderPort)
-    );
-    addPropertySubOwner(_sonifications.back());
-=======
     SonificationBase* sonification = new CompareSonification(_ipAddress, _port);
     addSonification(sonification);
 
+    sonification = new CosmicSonification(_ipAddress, _port);
+    addSonification(sonification);
+
     sonification = new FocusSonification(_ipAddress, _port);
     addSonification(sonification);
 
@@ -187,7 +161,6 @@
 
     sonification = new TimeSonification(_ipAddress, _port);
     addSonification(sonification);
->>>>>>> 6b598af5
 
     // Only the master runs the SonificationModule
     if (global::windowDelegate->isMaster()) {
