--- conflicted
+++ resolved
@@ -39,10 +39,6 @@
 
 void main() {
     vs_position  = in_position;
-<<<<<<< HEAD
-    vs_segments  = segments;
-=======
->>>>>>> 48a9aa3b
     gl_Position  = vec4(in_position.xy, 0.0, 1.0);
 
 }