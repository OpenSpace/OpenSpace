--- conflicted
+++ resolved
@@ -124,50 +124,6 @@
 set_folder_location(GhoulTest "Unit Tests")
 link_directories("${GHOUL_LIBRARY_DIRS}")
 
-<<<<<<< HEAD
-=======
-# SGCT
-begin_dependency("SGCT")
-set(SGCT_TEXT OFF CACHE BOOL "" FORCE)
-set(SGCT_BUILD_CSHARP_PROJECTS OFF CACHE BOOL "" FORCE)
-set(SGCT_LIGHT_ONLY ON CACHE BOOL "" FORCE)
-set(SGCT_CUSTOMOUTPUTDIRS OFF CACHE BOOL "" FORCE)
-set(JPEG_TURBO_WITH_SIMD OFF CACHE BOOL "" FORCE)
-
-add_subdirectory(${OPENSPACE_EXT_DIR}/sgct)
-target_include_directories(openspace-core SYSTEM PUBLIC ${OPENSPACE_EXT_DIR}/sgct/include)
-target_link_libraries(openspace-core
-    sgct_light glew glfw png16_static quat tinyxml2static turbojpeg-static vrpn
-    ${GLFW_LIBRARIES})
-if (UNIX AND (NOT APPLE))
-    target_link_libraries(openspace-core Xcursor Xinerama X11)
-endif ()
-
-mark_as_advanced(EXECUTABLE_OUTPUT_PATH GLFW_BUILD_DOCS GLFW_BUILD_EXAMPLES
-    GLFW_BUILD_TESTS GLFW_INSTALL GLFW_USE_HYBRID_HPG GLFW_USE_OSMESA GLFW_VULKAN_STATIC
-    INSTALL_BIN_DIR INSTALL_INC_DIR INSTALL_LIB_DIR INSTALL_MAN_DIR INSTALL_PKGCONFIG_DIR
-    IOKIT_LIBRARY JPEG_TURBO_FORCE32bit JPEG_TURBO_WITH_12BIT JPEG_TURBO_WITH_ARITH_DEC
-    JPEG_TURBO_WITH_ARITH_ENC JPEG_TURBO_WITH_JPEG7 JPEG_TURBO_WITH_JPEG8
-    JPEG_TURBO_WITH_MEM_SRCDST JPEG_TURBO_WITH_SIMD JPEG_TURBO_WITH_TURBOJPEG LIB_SUFFIX
-    LIBRARY_OUTPUT_PATH M_LIBRARY SGCT_BUILD_ALUT SGCT_BUILD_CSHARP_PROJECTS
-    SGCT_CUSTOMOUTPUTDIRS SGCT_DOXYGEN SGCT_DOXYGEN_QUIET SGCT_EXAMPLES SGCT_INSTALL
-    SGCT_LIGHT_ONLY SGCT_NO_EXTERNAL_LIBRARIES SGCT_SPOUT_SUPPORT SGCT_TEXT
-    SGCT_USE_MSVC_RUNTIMES USE_MSVC_RUNTIME_LIBRARY_DLL)
-
-set_folder_location(sgct_light "External")
-set_folder_location(glew "External/SGCT")
-set_folder_location(glfw "External/SGCT")
-set_folder_location(png16_static "External/SGCT")
-set_folder_location(quat "External/SGCT")
-set_folder_location(simd "External/SGCT")
-set_folder_location(tinyxml2static "External/SGCT")
-set_folder_location(turbojpeg-static "External/SGCT")
-set_folder_location(vrpn "External/SGCT")
-set_folder_location(zlibstatic "External/SGCT")
-end_dependency("SGCT")
-
-
->>>>>>> 56814363
 # Spice
 begin_dependency("Spice")
 add_subdirectory(${OPENSPACE_EXT_DIR}/spice)
@@ -184,20 +140,12 @@
     target_compile_definitions(openspace-core PUBLIC
         "OPENSPACE_CURL_ENABLED" "CURL_STATICLIB")
 else ()
-<<<<<<< HEAD
-    find_package(CURL REQUIRED)
-    message(STATUS "Curl found at ${CURL_INCLUDE_DIRS}")
-    target_include_directories(libOpenSpace SYSTEM PUBLIC ${CURL_INCLUDE_DIRS})
-    target_link_libraries(libOpenSpace ${CURL_LIBRARIES})
-    target_compile_definitions(libOpenSpace PUBLIC "OPENSPACE_CURL_ENABLED")
-=======
     find_package(CURL)
     if (CURL_FOUND)
         target_include_directories(openspace-core SYSTEM PUBLIC ${CURL_INCLUDE_DIRS})
         target_link_libraries(openspace-core ${CURL_LIBRARIES})
         target_compile_definitions(openspace-core PUBLIC "OPENSPACE_CURL_ENABLED")
     endif ()
->>>>>>> 56814363
 endif()
 end_dependency()
 
