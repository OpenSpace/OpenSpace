##########################################################################################
#                                                                                        #
# OpenSpace                                                                              #
#                                                                                        #
# Copyright (c) 2014-2018                                                                #
#                                                                                        #
# Permission is hereby granted, free of charge, to any person obtaining a copy of this   #
# software and associated documentation files (the "Software"), to deal in the Software  #
# without restriction, including without limitation the rights to use, copy, modify,     #
# merge, publish, distribute, sublicense, and/or sell copies of the Software, and to     #
# permit persons to whom the Software is furnished to do so, subject to the following    #
# conditions:                                                                            #
#                                                                                        #
# The above copyright notice and this permission notice shall be included in all copies  #
# or substantial portions of the Software.                                               #
#                                                                                        #
# THE SOFTWARE IS PROVIDED "AS IS", WITHOUT WARRANTY OF ANY KIND, EXPRESS OR IMPLIED,    #
# INCLUDING BUT NOT LIMITED TO THE WARRANTIES OF MERCHANTABILITY, FITNESS FOR A          #
# PARTICULAR PURPOSE AND NONINFRINGEMENT. IN NO EVENT SHALL THE AUTHORS OR COPYRIGHT     #
# HOLDERS BE LIABLE FOR ANY CLAIM, DAMAGES OR OTHER LIABILITY, WHETHER IN AN ACTION OF   #
# CONTRACT, TORT OR OTHERWISE, ARISING FROM, OUT OF OR IN CONNECTION WITH THE SOFTWARE   #
# OR THE USE OR OTHER DEALINGS IN THE SOFTWARE.                                          #
##########################################################################################

cmake_minimum_required(VERSION 3.10 FATAL_ERROR)

project(OpenSpace)

set(OPENSPACE_VERSION_MAJOR 0)
set(OPENSPACE_VERSION_MINOR 13)
set(OPENSPACE_VERSION_PATCH 0)
set(OPENSPACE_VERSION_STRING "Beta-3")


set(OPENSPACE_BASE_DIR "${PROJECT_SOURCE_DIR}")
set(OPENSPACE_CMAKE_EXT_DIR "${OPENSPACE_BASE_DIR}/support/cmake")
set(GHOUL_BASE_DIR "${OPENSPACE_BASE_DIR}/ext/ghoul")

include(${OPENSPACE_CMAKE_EXT_DIR}/module_common.cmake)
include(${OPENSPACE_CMAKE_EXT_DIR}/global_variables.cmake)
include(${OPENSPACE_CMAKE_EXT_DIR}/handle_applications.cmake)
include(${OPENSPACE_CMAKE_EXT_DIR}/handle_modules.cmake)
include(${GHOUL_BASE_DIR}/support/cmake/copy_shared_libraries.cmake)
include(${GHOUL_BASE_DIR}/support/cmake/handle_external_library.cmake)
include(${GHOUL_BASE_DIR}/support/cmake/message_macros.cmake)
include(${GHOUL_BASE_DIR}/support/cmake/include_gtest.cmake)

begin_header("Configuring OpenSpace project")
message(STATUS "CMake version: ${CMAKE_VERSION}")

# Bail out if the user tries to generate a 32 bit project.
if (NOT ${CMAKE_SIZEOF_VOID_P} EQUAL 8)
    message(FATAL_ERROR "OpenSpace can only be generated for 64 bit architectures.")
endif()

##########################################################################################
# Cleanup project                                                                        #
##########################################################################################
set(OPENSPACE_APPS_DIR "${OPENSPACE_BASE_DIR}/apps")
set(OPENSPACE_EXT_DIR "${OPENSPACE_BASE_DIR}/ext")

IF(NOT EXISTS ${OPENSPACE_EXT_DIR}/ghoul/CMakeLists.txt)
    message(FATAL_ERROR "Git submodules are missing. Please run \n "
                        "git submodule update --init --recursive \n"
                        "to download the missing dependencies.")
endif()

set_property(GLOBAL PROPERTY USE_FOLDERS On)
set_property(GLOBAL PROPERTY PREDEFINED_TARGETS_FOLDER CMake)

mark_as_advanced(CMAKE_BACKWARDS_COMPATIBILITY CMAKE_BUILD_TYPE CMAKE_DEBUG_POSTFIX
  CMAKE_INSTALL_PREFIX CMAKE_OSX_ARCHITECTURES CMAKE_OSX_DEPLOYMENT_TARGET
  CMAKE_OSX_SYSROOT CMAKE_RELEASE_POSTFIX)

# Set build output directories
set(CMAKE_MODULE_PATH ${CMAKE_MODULE_PATH} ${OPENSPACE_CMAKE_EXT_DIR})
set(CMAKE_RUNTIME_OUTPUT_DIRECTORY ${OPENSPACE_BASE_DIR}/bin)

##########################################################################################
# Main                                                                                   #
##########################################################################################

# Get the current working branch
execute_process(
  COMMAND git rev-parse --abbrev-ref HEAD
  WORKING_DIRECTORY ${CMAKE_SOURCE_DIR}
  OUTPUT_VARIABLE OPENSPACE_GIT_BRANCH
  OUTPUT_STRIP_TRAILING_WHITESPACE
)

# Get the latest abbreviated commit hash of the working branch
execute_process(
  COMMAND git log -1 --format=%h
  WORKING_DIRECTORY ${CMAKE_SOURCE_DIR}
  OUTPUT_VARIABLE OPENSPACE_GIT_COMMIT
  OUTPUT_STRIP_TRAILING_WHITESPACE
)

# See if working directory is clean or not
execute_process(
  COMMAND git diff-index --quiet HEAD --
  WORKING_DIRECTORY ${CMAKE_SOURCE_DIR}
  RESULT_VARIABLE OPENSPACE_GIT_STATUS_RETURN
)
if (NOT OPENSPACE_GIT_STATUS_RETURN EQUAL 0) 
  set(OPENSPACE_GIT_STATUS "uncommitted changes")
else()
  set(OPENSPACE_GIT_STATUS "")
endif()

option(OPENSPACE_WARNINGS_AS_ERRORS "Treat warnings as errors" OFF)

include(src/CMakeLists.txt)

##########################################################################################
# Add external dependencies                                                              #
##########################################################################################
# System libraries
if (APPLE)
    begin_dependency("Core Libraries")
  target_include_directories(openspace-core PUBLIC "/Developer/Headers/FlatCarbon")
  find_library(COREFOUNDATION_LIBRARY CoreFoundation)
  find_library(CARBON_LIBRARY Carbon)
  find_library(COCOA_LIBRARY Carbon)
  find_library(APP_SERVICES_LIBRARY ApplicationServices)
  mark_as_advanced(CARBON_LIBRARY COCOA_LIBRARY APP_SERVICES_LIBRARY)
  target_link_libraries(openspace-core ${CARBON_LIBRARY} ${COREFOUNDATION_LIBRARY}
    ${COCOA_LIBRARY} ${APP_SERVICES_LIBRARY})
  end_dependency()
endif()

# Ghoul
add_subdirectory(${OPENSPACE_EXT_DIR}/ghoul)
target_link_libraries(openspace-core Ghoul)
set_folder_location(Lua "External")
set_folder_location(lz4 "External")
set_folder_location(GhoulTest "Unit Tests")
link_directories("${GHOUL_LIBRARY_DIRS}")

# Spice
begin_dependency("Spice")
add_subdirectory(${OPENSPACE_EXT_DIR}/spice)
target_link_libraries(openspace-core Spice)
set_folder_location(Spice "External")
end_dependency()

# Curl
begin_dependency("CURL")
if (WIN32)
  set(CURL_ROOT_DIR "${OPENSPACE_EXT_DIR}/curl")
  target_include_directories(openspace-core SYSTEM PUBLIC ${CURL_ROOT_DIR}/include)
  target_link_libraries(openspace-core ${CURL_ROOT_DIR}/lib/libcurl.lib)
  target_compile_definitions(openspace-core PUBLIC "OPENSPACE_CURL_ENABLED" "CURL_STATICLIB")
else ()
  find_package(CURL)
  if (CURL_FOUND)
    target_include_directories(openspace-core SYSTEM PUBLIC ${CURL_INCLUDE_DIRS})
    target_link_libraries(openspace-core ${CURL_LIBRARIES})
    target_compile_definitions(openspace-core PUBLIC "OPENSPACE_CURL_ENABLED")
  endif ()
endif()
end_dependency()

# Qt
# Unfortunately, we have to set this value manually; sigh
# In the future, if the Qt version is updated, just add to this variable ---abock
if (APPLE)
  set(CMAKE_PREFIX_PATH
    "~/Qt/5.6/clang_64/lib/cmake"
    "~/Qt/5.7/clang_64/lib/cmake"
    "~/Qt/5.8/clang_64/lib/cmake"
    "~/Qt/5.9/clang_64/lib/cmake"
    "~/Qt/5.10/clang_64/lib/cmake"
    "~/Qt/5.11/clang_64/lib/cmake"
    "~/Qt/5.12/clang_64/lib/cmake"
  )
endif ()

if (MSVC)
  option(OPENSPACE_ENABLE_VLD "Enable the Visual Leak Detector" OFF)
  if (OPENSPACE_ENABLE_VLD)
    begin_dependency("Visual Leak Detector")
    target_compile_definitions(openspace-core PUBLIC "OPENSPACE_ENABLE_VLD")
    target_link_libraries(openspace-core ${OPENSPACE_EXT_DIR}/vld/lib/vld.lib)
    target_include_directories(openspace-core PUBLIC ${OPENSPACE_EXT_DIR}/vld)
    end_dependency()
  endif ()
endif ()


##########################################################################################
# Tests                                                                                  #
##########################################################################################
option(OPENSPACE_HAVE_TESTS "Activate the OpenSpace unit tests" ON)
if (OPENSPACE_HAVE_TESTS)
  include_gtest("${GHOUL_BASE_DIR}/ext/googletest")

  file(GLOB_RECURSE OPENSPACE_TEST_FILES ${OPENSPACE_BASE_DIR}/tests/*.inl)
  add_executable(OpenSpaceTest ${OPENSPACE_BASE_DIR}/tests/main.cpp ${OPENSPACE_TEST_FILES})

  target_include_directories(OpenSpaceTest PUBLIC
    "${OPENSPACE_BASE_DIR}/include"
    "${OPENSPACE_BASE_DIR}/tests"
    "${OPENSPACE_EXT_DIR}/ghoul/ext/googletest/googletest/include"
  )
  target_compile_definitions(OpenSpaceTest PUBLIC
    "GHL_THROW_ON_ASSERT" "GTEST_HAS_TR1_TUPLE=0"
  )
  target_link_libraries(OpenSpaceTest gtest openspace-core)

  set_folder_location(OpenSpaceTest "Unit Tests")

  if (MSVC)
    set_target_properties(OpenSpaceTest PROPERTIES LINK_FLAGS
      "/NODEFAULTLIB:LIBCMTD.lib /NODEFAULTLIB:LIBCMT.lib"
    )
  endif ()
  set_openspace_compile_settings(OpenSpaceTest)
endif (OPENSPACE_HAVE_TESTS)


begin_header("Configuring Modules")
set(OPENSPACE_EXTERNAL_MODULES_PATHS "" CACHE STRING "List of external modules")
handle_modules("${OPENSPACE_BASE_DIR}/modules" "${OPENSPACE_EXTERNAL_MODULES_PATHS}")
end_header("End: Configuring Modules")
message(STATUS "")

begin_header("Configuring Applications")
handle_applications()
end_header("End: Configuring Applications")
message(STATUS "")


# Web Browser and Web gui
# Why not put these in the module's path? Because they do not have access to the
# target as of July 2017, which is needed.
if (OPENSPACE_MODULE_WEBBROWSER AND CEF_ROOT)
<<<<<<< HEAD
    # wanted by CEF
    set(CMAKE_BUILD_TYPE Debug CACHE INTERNAL "CMAKE_BUILD_TYPE")
    set(PROJECT_ARCH "x86_64")

    if (WIN32)
        set(RESOURCE_FILE ${OPENSPACE_APPS_DIR}/OpenSpace/openspace.rc)
    endif ()

    # Add the CEF binary distribution's cmake/ directory to the module path and
    # find CEF to initialize it properly.
    set(CMAKE_MODULE_PATH ${CMAKE_MODULE_PATH} "${WEBBROWSER_MODULE_PATH}/cmake")
    include(webbrowser_helpers)

    if (TARGET OpenSpaceTest)
        set_cef_targets("${CEF_ROOT}" OpenSpaceTest)
        run_cef_platform_config("${CEF_ROOT}" "${CEF_TARGET}" "${WEBBROWSER_MODULE_PATH}")
    endif ()
=======
  # wanted by CEF
  set(CMAKE_BUILD_TYPE Debug CACHE INTERNAL "CMAKE_BUILD_TYPE")

  if (WIN32)
    set(RESOURCE_FILE ${OPENSPACE_APPS_DIR}/OpenSpace/openspace.rc)
  endif ()

  # Add the CEF binary distribution's cmake/ directory to the module path and
  # find CEF to initialize it properly.
  set(CMAKE_MODULE_PATH ${CMAKE_MODULE_PATH} "${WEBBROWSER_MODULE_PATH}/cmake")
  include(webbrowser_helpers)

  if (TARGET OpenSpaceTest)
    set_cef_targets("${CEF_ROOT}" OpenSpaceTest)
    run_cef_platform_config("${CEF_ROOT}" "${CEF_TARGET}" "${WEBBROWSER_MODULE_PATH}")
  endif ()
>>>>>>> 9325e7fa
elseif (OPENSPACE_MODULE_WEBBROWSER)
  message(WARNING "Web configured to be included, but no CEF_ROOT was found, please try configuring CMake again.")
endif ()

##########################################################################################
# Misc settings                                                                          #
##########################################################################################
option(OPENSPACE_WITH_ABUFFER_RENDERER "Compile ABuffer Renderer" OFF)
if (OPENSPACE_WITH_ABUFFER_RENDERER)
  target_compile_definitions(openspace-core PUBLIC "OPENSPACE_WITH_ABUFFER_RENDERER")
endif ()


# Just in case, create the bin directory
add_custom_command(
  TARGET openspace-core
  PRE_BUILD COMMAND ${CMAKE_COMMAND} -E make_directory ${CMAKE_RUNTIME_OUTPUT_DIRECTORY}
)

# Manage the CPack packaging
include(${OPENSPACE_CMAKE_EXT_DIR}/packaging.cmake)

end_header("End: Configuring OpenSpace project")<|MERGE_RESOLUTION|>--- conflicted
+++ resolved
@@ -235,27 +235,10 @@
 # Why not put these in the module's path? Because they do not have access to the
 # target as of July 2017, which is needed.
 if (OPENSPACE_MODULE_WEBBROWSER AND CEF_ROOT)
-<<<<<<< HEAD
-    # wanted by CEF
-    set(CMAKE_BUILD_TYPE Debug CACHE INTERNAL "CMAKE_BUILD_TYPE")
-    set(PROJECT_ARCH "x86_64")
-
-    if (WIN32)
-        set(RESOURCE_FILE ${OPENSPACE_APPS_DIR}/OpenSpace/openspace.rc)
-    endif ()
-
-    # Add the CEF binary distribution's cmake/ directory to the module path and
-    # find CEF to initialize it properly.
-    set(CMAKE_MODULE_PATH ${CMAKE_MODULE_PATH} "${WEBBROWSER_MODULE_PATH}/cmake")
-    include(webbrowser_helpers)
-
-    if (TARGET OpenSpaceTest)
-        set_cef_targets("${CEF_ROOT}" OpenSpaceTest)
-        run_cef_platform_config("${CEF_ROOT}" "${CEF_TARGET}" "${WEBBROWSER_MODULE_PATH}")
-    endif ()
-=======
   # wanted by CEF
   set(CMAKE_BUILD_TYPE Debug CACHE INTERNAL "CMAKE_BUILD_TYPE")
+
+  set(PROJECT_ARCH "x86_64")
 
   if (WIN32)
     set(RESOURCE_FILE ${OPENSPACE_APPS_DIR}/OpenSpace/openspace.rc)
@@ -270,7 +253,6 @@
     set_cef_targets("${CEF_ROOT}" OpenSpaceTest)
     run_cef_platform_config("${CEF_ROOT}" "${CEF_TARGET}" "${WEBBROWSER_MODULE_PATH}")
   endif ()
->>>>>>> 9325e7fa
 elseif (OPENSPACE_MODULE_WEBBROWSER)
   message(WARNING "Web configured to be included, but no CEF_ROOT was found, please try configuring CMake again.")
 endif ()
