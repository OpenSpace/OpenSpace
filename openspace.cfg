return {
    -- Determines which SGCT configuration file is loaded, that is, if there rendering
    -- occurs in a single window, a fisheye projection, or a dome cluster system
    SGCTConfig = "${SGCT}/single.xml",
    --SGCTConfig = "${SGCT}/single_fisheye.xml",
    --SGCTConfig = "${SGCT}/two_nodes.xml",

    -- Sets the scene that is to be loaded by OpenSpace. A scene file is a description
    -- of all entities that will be visible during an instance of OpenSpace
    -- Scene = "${SCENE}/default_nh.scene",
       Scene = "${SCENE}/default.scene",
    -- Scene = "${SCENE}/default-modified.scene",
    -- Scene = "${SCENE}/rosetta.scene",
    -- Scene = "${SCENE}/dawn.scene",


    Paths = {
        SGCT = "${BASE_PATH}/config/sgct",
        SCRIPTS = "${BASE_PATH}/scripts",
        SHADERS = "${BASE_PATH}/shaders",
        OPENSPACE_DATA = "${BASE_PATH}/data",
        SCENE = "${OPENSPACE_DATA}/scene",
        SPICE = "${OPENSPACE_DATA}/spice",
        MODULES = "${BASE_PATH}/modules",
        TESTDIR = "${BASE_PATH}/tests",
        CONFIG = "${BASE_PATH}/config",
        CACHE = "${BASE_PATH}/cache",
        FONTS = "${OPENSPACE_DATA}/fonts",
    },
    SpiceKernel = {
        Time = "${SPICE}/naif0011.tls",
        LeapSecond = "${SPICE}/pck00010.tpc",
    },
    Fonts = {
        Mono = "${FONTS}/Droid_Sans_Mono/DroidSansMono.ttf",
        Light = "${FONTS}/Roboto/Roboto-Regular.ttf"
    },
<<<<<<< HEAD
    StartupScripts = {
        "${SCRIPTS}/default_startup.lua",
        "${SCRIPTS}/iswa_startup.lua"
    },
    SettingsScripts = {
        "${SCRIPTS}/default_settings.lua"
    },
=======
>>>>>>> e4a8683a
    Logging = {
        LogLevel = "Debug",
        ImmediateFlush = false,
        Logs = {
            { Type = "HTML", FileName = "${BASE_PATH}/log.html", Append = false }
        },
        CapabilitiesVerbosity = "Full"
    },
    LuaDocumentationFile = {
        Type = "text",
        File = "${BASE_PATH}/LuaScripting.txt"
    },
    PropertyDocumentationFile = {
        Type = "text",
        File = "${BASE_PATH}/Properties.txt"
    },
    DownloadRequestURL = "http://openspace.itn.liu.se/request.cgi",
    RenderingMethod = "Framebuffer"
    --RenderingMethod = "ABuffer" -- alternative: "Framebuffer"

}<|MERGE_RESOLUTION|>--- conflicted
+++ resolved
@@ -35,16 +35,6 @@
         Mono = "${FONTS}/Droid_Sans_Mono/DroidSansMono.ttf",
         Light = "${FONTS}/Roboto/Roboto-Regular.ttf"
     },
-<<<<<<< HEAD
-    StartupScripts = {
-        "${SCRIPTS}/default_startup.lua",
-        "${SCRIPTS}/iswa_startup.lua"
-    },
-    SettingsScripts = {
-        "${SCRIPTS}/default_settings.lua"
-    },
-=======
->>>>>>> e4a8683a
     Logging = {
         LogLevel = "Debug",
         ImmediateFlush = false,
