-- The configuration has an implict
-- require('scripts/configuration_helper.lua')
-- which defines helper functions useful to customize the configuration

<<<<<<< HEAD
return {
    -- Determines which SGCT configuration file is loaded, that is, if there rendering
    -- occurs in a single window, a fisheye projection, or a dome cluster system

    -- A regular 1280x720 window
    SGCTConfig = sgct.config.single{},

    -- A regular 1920x1080 window
    -- SGCTConfig = sgct.config.single{1920, 1080},

    -- A windowed 1920x1080 fullscreen
    -- SGCTConfig = sgct.config.single{1920, 1080, border=false, windowPos={0,0}, shared=true, name="WV_OBS_SPOUT1"},

    -- A 1k fisheye rendering
    -- SGCTConfig = sgct.config.fisheye{1024, 1024},

    -- A 4k fisheye rendering in a 1024x1024 window
    -- SGCTConfig = sgct.config.fisheye{1024, 1024, res={4096, 4096}, quality="2k", tilt=27},

    -- Streaming OpenSpace via Spout to OBS
    -- SGCTConfig = sgct.config.single{2560, 1440, shared=true, name="WV_OBS_SPOUT1"},

    -- SGCTConfig = "${CONFIG}/spout_output.xml",
    -- SGCTConfig = "${CONFIG}/stereo.xml",

    --SGCTConfig = "${CONFIG}/openvr_oculusRiftCv1.xml",
    --SGCTConfig = "${CONFIG}/openvr_htcVive.xml",

    -- Sets the scene that is to be loaded by OpenSpace. A scene file is a description
    -- of all entities that will be visible during an instance of OpenSpace

    Asset = "default",
    -- Asset = "default_full",
    -- Asset = "newhorizons",
    -- Asset = "rosetta",
    -- Asset = "osirisrex",
    -- Asset = "voyager",

    -- These scripts are executed after the initialization of each scene, thus making
    -- it possible to have global overrides to default values or execute other scripts
    -- regardless of the scene that is loaded
    GlobalCustomizationScripts = {
        "${SCRIPTS}/customization.lua"
=======
-- Determines which SGCT configuration file is loaded, that is, if there rendering
-- occurs in a single window, a fisheye projection, or a dome cluster system

-- A regular 1280x720 window
SGCTConfig = sgct.config.single{}

-- A regular 1920x1080 window
-- SGCTConfig = sgct.config.single{1920, 1080}

-- A windowed 1920x1080 fullscreen
-- SGCTConfig = sgct.config.single{1920, 1080, border=false, windowPos={0,0}, shared=true, name="WV_OBS_SPOUT1"}

-- A 1k fisheye rendering
-- SGCTConfig = sgct.config.fisheye{1024, 1024}

-- A 4k fisheye rendering in a 1024x1024 window
-- SGCTConfig = sgct.config.fisheye{1024, 1024, res={4096, 4096}, quality="2k", tilt=27}

-- Streaming OpenSpace via Spout to OBS
-- SGCTConfig = sgct.config.single{2560, 1440, shared=true, name="WV_OBS_SPOUT1"}

-- SGCTConfig = "${CONFIG}/spout_output.xml"

--SGCTConfig = "${CONFIG}/openvr_oculusRiftCv1.xml"
--SGCTConfig = "${CONFIG}/openvr_htcVive.xml"

-- Sets the scene that is to be loaded by OpenSpace. A scene file is a description
-- of all entities that will be visible during an instance of OpenSpace

Asset = "default"
-- Asset = "default_full"
-- Asset = "newhorizons"
-- Asset = "rosetta"
-- Asset = "osirisrex"
-- Asset = "voyager"

-- These scripts are executed after the initialization of each scene, thus making
-- it possible to have global overrides to default values or execute other scripts
-- regardless of the scene that is loaded
GlobalCustomizationScripts = {
    "${SCRIPTS}/customization.lua"
}

Paths = {
    DATA = "${BASE}/data",
    ASSETS = "${DATA}/assets",
    FONTS = "${DATA}/fonts",
    TASKS = "${DATA}/tasks",
    SYNC = "${BASE}/sync",
    SCREENSHOTS = "${BASE}/screenshots",
    WEB = "${DATA}/web",

    CACHE = "${BASE}/cache",
    CONFIG = "${BASE}/config",
    DOCUMENTATION = "${BASE}/documentation",
    LOGS = "${BASE}/logs",
    MODULES = "${BASE}/modules",
    SCRIPTS = "${BASE}/scripts",
    SHADERS = "${BASE}/shaders"
}
Fonts = {
    Mono = "${FONTS}/Bitstream-Vera-Sans-Mono/VeraMono.ttf",
    Light = "${FONTS}/Roboto/Roboto-Regular.ttf",
    Console = "${FONTS}/Inconsolata/Inconsolata-Regular.ttf",
    Loading = "${FONTS}/Roboto/Roboto-Regular.ttf"
}
Logging = {
    LogDir = "${LOGS}",
    -- LogLevel = "Trace",
    LogLevel = "Debug",
    ImmediateFlush = true,
    Logs = {
        { Type = "html", File = "${LOGS}/log.html", Append = false }
>>>>>>> b4be63af
    },
    CapabilitiesVerbosity = "Full"
}
ScriptLog = "${LOGS}/ScriptLog.txt"

Documentation = {
    LuaDocumentation = "${DOCUMENTATION}/LuaScripting.html",
    PropertyDocumentation = "${DOCUMENTATION}/Properties.html",
    ScenePropertyDocumentation = "${DOCUMENTATION}/SceneProperties.html",
    KeyboardShortcuts = "${DOCUMENTATION}/KeyboardMapping.html",
    Documentation = "${DOCUMENTATION}/Documentation.html",
    FactoryDocumentation = "${DOCUMENTATION}/FactoryDocumentation.html",
    LicenseDocumentation = "${DOCUMENTATION}/License.html",
}

UseMultithreadedInitialization = true
LoadingScreen = {
    ShowMessage = true,
    ShowNodeNames = true,
    ShowProgressbar = true
}
CheckOpenGLState = false
LogEachOpenGLCall = false

ShutdownCountdown = 3
ScreenshotUseDate = true
-- OnScreenTextScaling = "framebuffer"
-- PerSceneCache = true
-- DisableRenderingOnMaster = true
-- DisableSceneOnMaster = true
ModuleConfigurations = {
    Sync = {
        SynchronizationRoot = "${SYNC}",
        HttpSynchronizationRepositories = {
            "data.openspaceproject.com/request"
        }
    }
}
RenderingMethod = "Framebuffer"
OpenGLDebugContext = {
   Activate = false,
   FilterIdentifier = {
       { Type = "Other", Source = "API", Identifier = 131185 },
       { Type = "Performance", Source = "API", Identifier = 131186 }, --Buffer performance warning: "copied/moved from VIDEO memory to HOST memory"
       { Type = "Deprecated", Source = "API", Identifier = 7} -- API_ID_LINE_WIDTH deprecated behavior warning has been generated
   },
--      FilterSeverity = { }
}
--RenderingMethod = "ABuffer" -- alternative: "Framebuffer"

ServerPasskey = "secret!"
ClientAddressWhitelist = {
    "127.0.0.1",
    "localhost"
}
WebHelperLocation = "${BASE}/bin/Release/openspace_web_helper"
-- CefWebGuiUrl = "file://${BASE_PATH}/gui/index.html#/onscreen/"
CefWebGuiUrl = "http://localhost:8080/#/onscreen/"<|MERGE_RESOLUTION|>--- conflicted
+++ resolved
@@ -2,51 +2,6 @@
 -- require('scripts/configuration_helper.lua')
 -- which defines helper functions useful to customize the configuration
 
-<<<<<<< HEAD
-return {
-    -- Determines which SGCT configuration file is loaded, that is, if there rendering
-    -- occurs in a single window, a fisheye projection, or a dome cluster system
-
-    -- A regular 1280x720 window
-    SGCTConfig = sgct.config.single{},
-
-    -- A regular 1920x1080 window
-    -- SGCTConfig = sgct.config.single{1920, 1080},
-
-    -- A windowed 1920x1080 fullscreen
-    -- SGCTConfig = sgct.config.single{1920, 1080, border=false, windowPos={0,0}, shared=true, name="WV_OBS_SPOUT1"},
-
-    -- A 1k fisheye rendering
-    -- SGCTConfig = sgct.config.fisheye{1024, 1024},
-
-    -- A 4k fisheye rendering in a 1024x1024 window
-    -- SGCTConfig = sgct.config.fisheye{1024, 1024, res={4096, 4096}, quality="2k", tilt=27},
-
-    -- Streaming OpenSpace via Spout to OBS
-    -- SGCTConfig = sgct.config.single{2560, 1440, shared=true, name="WV_OBS_SPOUT1"},
-
-    -- SGCTConfig = "${CONFIG}/spout_output.xml",
-    -- SGCTConfig = "${CONFIG}/stereo.xml",
-
-    --SGCTConfig = "${CONFIG}/openvr_oculusRiftCv1.xml",
-    --SGCTConfig = "${CONFIG}/openvr_htcVive.xml",
-
-    -- Sets the scene that is to be loaded by OpenSpace. A scene file is a description
-    -- of all entities that will be visible during an instance of OpenSpace
-
-    Asset = "default",
-    -- Asset = "default_full",
-    -- Asset = "newhorizons",
-    -- Asset = "rosetta",
-    -- Asset = "osirisrex",
-    -- Asset = "voyager",
-
-    -- These scripts are executed after the initialization of each scene, thus making
-    -- it possible to have global overrides to default values or execute other scripts
-    -- regardless of the scene that is loaded
-    GlobalCustomizationScripts = {
-        "${SCRIPTS}/customization.lua"
-=======
 -- Determines which SGCT configuration file is loaded, that is, if there rendering
 -- occurs in a single window, a fisheye projection, or a dome cluster system
 
@@ -68,7 +23,12 @@
 -- Streaming OpenSpace via Spout to OBS
 -- SGCTConfig = sgct.config.single{2560, 1440, shared=true, name="WV_OBS_SPOUT1"}
 
+-- Stereo
+-- SGCTConfig = "${CONFIG}/stereo.xml",
+
+-- Spout exit
 -- SGCTConfig = "${CONFIG}/spout_output.xml"
+
 
 --SGCTConfig = "${CONFIG}/openvr_oculusRiftCv1.xml"
 --SGCTConfig = "${CONFIG}/openvr_htcVive.xml"
@@ -120,7 +80,6 @@
     ImmediateFlush = true,
     Logs = {
         { Type = "html", File = "${LOGS}/log.html", Append = false }
->>>>>>> b4be63af
     },
     CapabilitiesVerbosity = "Full"
 }
