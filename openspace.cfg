return {
    -- Determines which SGCT configuration file is loaded, that is, if there rendering
    -- occurs in a single window, a fisheye projection, or a dome cluster system
    SGCTConfig = "${SGCT}/single.xml",
    --SGCTConfig = "${SGCT}/single_fisheye.xml",
    --SGCTConfig = "${SGCT}/two_nodes.xml",

    -- Sets the scene that is to be loaded by OpenSpace. A scene file is a description
    -- of all entities that will be visible during an instance of OpenSpace
<<<<<<< HEAD
    Scene = "${SCENE}/default_nh.scene",
    -- Scene = "${SCENE}/default.scene",
    -- Scene = "${SCENE}/default-modified.scene",
    -- Scene = "${SCENE}/rosetta.scene",
    -- Scene = "${SCENE}/dawn.scene",
=======
    Scene = "${SCENE}/default.scene",
>>>>>>> 7f096155

    Paths = {
        SGCT = "${BASE_PATH}/config/sgct",
        SCRIPTS = "${BASE_PATH}/scripts",
        SHADERS = "${BASE_PATH}/shaders",
        SHADERS_GENERATED = "${SHADERS}/generated",
        OPENSPACE_DATA = "${BASE_PATH}/data",
        SCENE = "${OPENSPACE_DATA}/scene",
        SPICE = "${OPENSPACE_DATA}/spice",
        MODULES = "${BASE_PATH}/modules",
        TESTDIR = "${BASE_PATH}/tests",
        CONFIG = "${BASE_PATH}/config",
        CACHE = "${BASE_PATH}/cache",
        FONTS = "${OPENSPACE_DATA}/fonts",
    },
    SpiceKernel = {
        Time = "${SPICE}/naif0011.tls",
        LeapSecond = "${SPICE}/pck00010.tpc",
    },
    Fonts = {
        Mono = "${FONTS}/Droid_Sans_Mono/DroidSansMono.ttf",
        Light = "${FONTS}/Roboto/Roboto-Regular.ttf"
    },
    StartupScripts = {
        "${SCRIPTS}/default_startup.lua"
    },
    SettingsScripts = {
        "${SCRIPTS}/default_settings.lua"
    },
    Logging = {
        LogLevel = "Debug",
        ImmediateFlush = true,
        Logs = {
            { Type = "HTML", FileName = "${BASE_PATH}/log.html", Append = false }
        },
        CapabilitiesVerbosity = "Full"
    },
    LuaDocumentationFile = {
        Type = "text",
        File = "${BASE_PATH}/LuaScripting.txt"
    },
    PropertyDocumentationFile = {
        Type = "text",
        File = "${BASE_PATH}/Properties.txt"
    },
    DownloadRequestURL = "http://openspace.itn.liu.se/request.cgi",
    --RenderingMethod = "ABuffer" -- alternative: "Framebuffer"

}<|MERGE_RESOLUTION|>--- conflicted
+++ resolved
@@ -7,15 +7,12 @@
 
     -- Sets the scene that is to be loaded by OpenSpace. A scene file is a description
     -- of all entities that will be visible during an instance of OpenSpace
-<<<<<<< HEAD
-    Scene = "${SCENE}/default_nh.scene",
-    -- Scene = "${SCENE}/default.scene",
+    -- Scene = "${SCENE}/default_nh.scene",
+    Scene = "${SCENE}/default.scene",
     -- Scene = "${SCENE}/default-modified.scene",
     -- Scene = "${SCENE}/rosetta.scene",
     -- Scene = "${SCENE}/dawn.scene",
-=======
-    Scene = "${SCENE}/default.scene",
->>>>>>> 7f096155
+
 
     Paths = {
         SGCT = "${BASE_PATH}/config/sgct",
