-- The configuration has an implict
-- require('scripts/configuration_helper.lua')
-- which defines helper functions useful to customize the configuration

return {
    -- Determines which SGCT configuration file is loaded, that is, if there rendering
    -- occurs in a single window, a fisheye projection, or a dome cluster system

    -- A regular 1280x720 window
    SGCTConfig = sgct.config.single{},

    -- A regular 1920x1080 window
    -- SGCTConfig = sgct.config.single{1920, 1080},

    -- A 1k fisheye rendering
    -- SGCTConfig = sgct.config.fisheye{1024, 1024},

    -- A 4k fisheye rendering in a 1024x1024 window
    -- SGCTConfig = sgct.config.fisheye{1024, 1024, res={4096, 4096}, quality="2k", tilt=27},

    -- Streaming OpenSpace via Spout to OBS
    -- SGCTConfig = sgct.config.single{2560, 1440, shared=true, name="WV_OBS_SPOUT1"},   


    --SGCTConfig = "${SGCT}/openvr_oculusRiftCv1.xml",
    --SGCTConfig = "${SGCT}/openvr_htcVive.xml",

    -- Sets the scene that is to be loaded by OpenSpace. A scene file is a description
    -- of all entities that will be visible during an instance of OpenSpace
<<<<<<< HEAD
    Scene = "${SCENE}/sun_earth_event.scene",
=======
    -- Scene = "${SCENE}/default.scene",
    -- Scene = "${SCENE}/fieldlines.scene",
    Scene = "${SCENE}/fieldlinessequence.scene",
    -- Scene = "${SCENE}/gpufieldlines.scene",
>>>>>>> fd2f6bca
    -- Scene = "${SCENE}/globebrowsing.scene",
    -- Scene = "${SCENE}/rosetta.scene",
    -- Scene = "${SCENE}/dawn.scene",
    -- Scene = "${SCENE}/newhorizons.scene",
    -- Scene = "${SCENE}/osirisrex.scene",

    Task = "${TASKS}/default.task",

    Paths = {
        SGCT = "${BASE_PATH}/config/sgct",
        SCRIPTS = "${BASE_PATH}/scripts",
        SHADERS = "${BASE_PATH}/shaders",
        OPENSPACE_DATA = "${BASE_PATH}/data",
        SCENE = "${OPENSPACE_DATA}/scene",
        TASKS = "${OPENSPACE_DATA}/tasks",
        SPICE = "${OPENSPACE_DATA}/spice",
        MODULES = "${BASE_PATH}/modules",
        TESTDIR = "${BASE_PATH}/tests",
        CONFIG = "${BASE_PATH}/config",
        CACHE = "${BASE_PATH}/cache",
        FONTS = "${OPENSPACE_DATA}/fonts",
        DOCUMENTATION = "${BASE_PATH}/documentation"
    },
    Fonts = {
        Mono = "${FONTS}/Droid_Sans_Mono/DroidSansMono.ttf",
        Light = "${FONTS}/Roboto/Roboto-Regular.ttf",
        Console = "${FONTS}/Inconsolata/Inconsolata-Regular.ttf"
    },
    Logging = {
        -- LogLevel = "Trace",
        LogLevel = "Debug",
        ImmediateFlush = true,
        Logs = {
            { Type = "html", File = "${BASE_PATH}/log.html", Append = false }
        },
        CapabilitiesVerbosity = "Full"
    },
    Launcher = {
        LogLevel = "None"
    },
    LuaDocumentation = "${DOCUMENTATION}/LuaScripting.html",
    PropertyDocumentation = "${DOCUMENTATION}/Properties.html",
    ScriptLog = "${BASE_PATH}/ScriptLog.txt",
    KeyboardShortcuts = "${DOCUMENTATION}/KeyboardMapping.html",
    Documentation = "${DOCUMENTATION}/Documentation.html",
    FactoryDocumentation = "${DOCUMENTATION}/FactoryDocumentation.html",

    ShutdownCountdown = 3,
    -- OnScreenTextScaling = "framebuffer",
    -- PerSceneCache = true,
    -- DisableRenderingOnMaster = true,
    -- DisableSceneOnMaster = true,
    DownloadRequestURL = "http://data.openspaceproject.com/request.cgi",
    RenderingMethod = "Framebuffer",
    OpenGLDebugContext = {
       Activate = false,
       FilterIdentifier = {
           { Type = "Other", Source = "API", Identifier = 131185 },
           { Type = "Performance", Source = "API", Identifier = 131186 }, --Buffer performance warning: "copied/moved from VIDEO memory to HOST memory"
           { Type = "Deprecated", Source = "API", Identifier = 7} -- API_ID_LINE_WIDTH deprecated behavior warning has been generated
       },
--      FilterSeverity = { }

    }
    --RenderingMethod = "ABuffer" -- alternative: "Framebuffer"
}<|MERGE_RESOLUTION|>--- conflicted
+++ resolved
@@ -27,14 +27,7 @@
 
     -- Sets the scene that is to be loaded by OpenSpace. A scene file is a description
     -- of all entities that will be visible during an instance of OpenSpace
-<<<<<<< HEAD
     Scene = "${SCENE}/sun_earth_event.scene",
-=======
-    -- Scene = "${SCENE}/default.scene",
-    -- Scene = "${SCENE}/fieldlines.scene",
-    Scene = "${SCENE}/fieldlinessequence.scene",
-    -- Scene = "${SCENE}/gpufieldlines.scene",
->>>>>>> fd2f6bca
     -- Scene = "${SCENE}/globebrowsing.scene",
     -- Scene = "${SCENE}/rosetta.scene",
     -- Scene = "${SCENE}/dawn.scene",
