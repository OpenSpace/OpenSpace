--- conflicted
+++ resolved
@@ -29,14 +29,7 @@
 
     -- Sets the scene that is to be loaded by OpenSpace. A scene file is a description
     -- of all entities that will be visible during an instance of OpenSpace
-<<<<<<< HEAD
-    Scene = "${SCENE}/satellite-trails.scene",
-    -- Scene = "${SCENE}/globebrowsing.scene",
-    -- Scene = "${SCENE}/rosetta.scene",
-    -- Scene = "${SCENE}/dawn.scene",
-=======
     Scene = "${SCENE}/default.scene",
->>>>>>> 3578f528
     -- Scene = "${SCENE}/newhorizons.scene",
     -- Scene = "${SCENE}/rosetta.scene",
     -- Scene = "${SCENE}/osirisrex.scene",
