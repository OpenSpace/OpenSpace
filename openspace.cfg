--- conflicted
+++ resolved
@@ -75,32 +75,6 @@
 -- Profile = "touch"
 -- Profile = "voyager"
 
-<<<<<<< HEAD
--- These are profiles that are set to "read-only"
-ReadOnlyProfiles = {
-    "apollo",
-    "asteroids",
-    "artemis",
-    "bastilleday2000",
-    "dawn",
-    "default",
-    "default_full",
-    "gaia",
-    "insight",
-    "juno",
-    "jwst",
-    "mars",
-    "messenger",
-    "newhorizons",
-    "osirisrex",
-    "rosetta",
-    "solarstorm2012",
-    "sonification",
-    "touch",
-    "voyager"
-}
-=======
->>>>>>> 74113023
 
 -- These scripts are executed after the initialization of each scene, thus making
 -- it possible to have global overrides to default values or execute other scripts
