-- The configuration has an implict
-- require('scripts/configuration_helper.lua')
-- which defines helper functions useful to customize the configuration

return {
    -- Determines which SGCT configuration file is loaded, that is, if there rendering
    -- occurs in a single window, a fisheye projection, or a dome cluster system

    -- A regular 1280x720 window
    SGCTConfig = sgct.config.single{},

    -- A regular 1920x1080 window
    -- SGCTConfig = sgct.config.single{1920, 1080}, 
    
    -- A windowed 1920x1080 fullscreen
    -- SGCTConfig = sgct.config.single{1920, 1080, border=false, windowPos={0,0}, shared=true, name="WV_OBS_SPOUT1"},

    -- A 1k fisheye rendering
    -- SGCTConfig = sgct.config.fisheye{1024, 1024},

    -- A 4k fisheye rendering in a 1024x1024 window
    -- SGCTConfig = sgct.config.fisheye{1024, 1024, res={4096, 4096}, quality="2k", tilt=27},

    -- Streaming OpenSpace via Spout to OBS
    -- SGCTConfig = sgct.config.single{2560, 1440, shared=true, name="WV_OBS_SPOUT1"},

    --SGCTConfig = "${CONFIG}/openvr_oculusRiftCv1.xml",
    --SGCTConfig = "${CONFIG}/openvr_htcVive.xml",

    -- Sets the scene that is to be loaded by OpenSpace. A scene file is a description
    -- of all entities that will be visible during an instance of OpenSpace
<<<<<<< HEAD
    
    Scene = "${ASSETS}/scenes/default.scene",
    -- Scene = "${ASSETS}/globebrowsing.scene",
    -- Scene = "${ASSETS}/rosetta.scene",
    -- Scene = "${ASSETS}/dawn.scene",
    -- Scene = "${ASSETS}/newhorizons.scene",
    -- Scene = "${ASSETS}/osirisrex.scene",
=======
    Scene = "${SCENE}/default.scene",
    -- Scene = "${SCENE}/newhorizons.scene",
    -- Scene = "${SCENE}/rosetta.scene",
    -- Scene = "${SCENE}/osirisrex.scene",
>>>>>>> 0b063827

    Task = "${TASKS}/default.task",

    Paths = {
        SCRIPTS = "${BASE_PATH}/scripts",
        SHADERS = "${BASE_PATH}/shaders",
        OPENSPACE_DATA = "${BASE_PATH}/data",
        ASSETS = "${BASE_PATH}/assets",
        SYNC = "${BASE_PATH}/sync",
        TASKS = "${OPENSPACE_DATA}/tasks",
        SPICE = "${OPENSPACE_DATA}/spice",
        MODULES = "${BASE_PATH}/modules",
        TESTDIR = "${BASE_PATH}/tests",
        CONFIG = "${BASE_PATH}/config",
        CACHE = "${BASE_PATH}/cache",
        FONTS = "${OPENSPACE_DATA}/fonts",
        DOCUMENTATION = "${BASE_PATH}/documentation",
        LOGS = "${BASE_PATH}/logs"
    },
    Fonts = {
        Mono = "${FONTS}/Droid_Sans_Mono/DroidSansMono.ttf",
        Light = "${FONTS}/Roboto/Roboto-Regular.ttf",
        Console = "${FONTS}/Inconsolata/Inconsolata-Regular.ttf"
    },
    Logging = {
        LogDir = "${LOGS}",
        -- LogLevel = "Trace",
        LogLevel = "Debug",
        ImmediateFlush = true,
        Logs = {
            { Type = "html", File = "${LOGS}/log.html", Append = false }
        },
        CapabilitiesVerbosity = "Full"
    },

    Launcher = {
        LogLevel = "None"
    },

    LuaDocumentation = "${DOCUMENTATION}/LuaScripting.html",
    PropertyDocumentation = "${DOCUMENTATION}/Properties.html",
    ScriptLog = "${LOGS}/ScriptLog.txt",
    KeyboardShortcuts = "${DOCUMENTATION}/KeyboardMapping.html",
    Documentation = "${DOCUMENTATION}/Documentation.html",
    FactoryDocumentation = "${DOCUMENTATION}/FactoryDocumentation.html",

    -- CheckOpenGLState = true,
    -- LogEachOpenGLCall = true,

    ShutdownCountdown = 3,
    -- OnScreenTextScaling = "framebuffer",
    -- PerSceneCache = true,
    -- DisableRenderingOnMaster = true,
    -- DisableSceneOnMaster = true,
    DownloadRequestURL = "http://data.openspaceproject.com/request.cgi",
    RenderingMethod = "Framebuffer",
    OpenGLDebugContext = {
       Activate = true,
       FilterIdentifier = {
           { Type = "Other", Source = "API", Identifier = 131185 },
           { Type = "Performance", Source = "API", Identifier = 131186 }, --Buffer performance warning: "copied/moved from VIDEO memory to HOST memory"
           { Type = "Deprecated", Source = "API", Identifier = 7} -- API_ID_LINE_WIDTH deprecated behavior warning has been generated
       },
--      FilterSeverity = { }

    }
    -- RenderingMethod = "ABuffer" -- alternative: "Framebuffer"
}<|MERGE_RESOLUTION|>--- conflicted
+++ resolved
@@ -29,20 +29,11 @@
 
     -- Sets the scene that is to be loaded by OpenSpace. A scene file is a description
     -- of all entities that will be visible during an instance of OpenSpace
-<<<<<<< HEAD
-    
-    Scene = "${ASSETS}/scenes/default.scene",
-    -- Scene = "${ASSETS}/globebrowsing.scene",
+
+    Scene = "${ASSETS}/default.scene",
+    -- Scene = "${ASSETS}/newhorizons.scene",
     -- Scene = "${ASSETS}/rosetta.scene",
-    -- Scene = "${ASSETS}/dawn.scene",
-    -- Scene = "${ASSETS}/newhorizons.scene",
     -- Scene = "${ASSETS}/osirisrex.scene",
-=======
-    Scene = "${SCENE}/default.scene",
-    -- Scene = "${SCENE}/newhorizons.scene",
-    -- Scene = "${SCENE}/rosetta.scene",
-    -- Scene = "${SCENE}/osirisrex.scene",
->>>>>>> 0b063827
 
     Task = "${TASKS}/default.task",
 
