--- conflicted
+++ resolved
@@ -25,13 +25,7 @@
 
     -- Sets the scene that is to be loaded by OpenSpace. A scene file is a description
     -- of all entities that will be visible during an instance of OpenSpace
-<<<<<<< HEAD
-    -- Scene = "${SCENE}/default.scene",
-    Scene = "${SCENE}/satellites.scene",
-
-=======
     Scene = "${SCENE}/default.scene",
->>>>>>> 8c6efe58
     -- Scene = "${SCENE}/globebrowsing.scene",
     -- Scene = "${SCENE}/rosetta.scene",
     -- Scene = "${SCENE}/dawn.scene",
