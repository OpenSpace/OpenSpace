--- conflicted
+++ resolved
@@ -33,10 +33,7 @@
     -- Scene = "${SCENE}/globebrowsing.scene",
     -- Scene = "${SCENE}/newhorizons.scene",
     Scene = "${SCENE}/atmosphereearth.scene",
-<<<<<<< HEAD
-=======
     -- Scene = "${SCENE}/rosetta.scene",
->>>>>>> 5ac5151f
     -- Scene = "${SCENE}/osirisrex.scene",
     -- Scene = "${SCENE}/satellites.scene",
 
