-- The configuration has an implict
-- require('scripts/configuration_helper.lua')
-- which defines helper functions useful to customize the configuration

-- Variable: SGCTConfig
-- Determines which SGCT configuration file is loaded, that is, if there rendering occurs
-- in a single window, a fisheye projection, or a dome cluster system.
-- This variable must be specified as the function `sgct.config.single` or with a path to
-- an SGCT configuration file. That path can contain path tokens which will be
-- automatically resolved

-- A regular 1280x720 window
SGCTConfig = sgct.config.single{vsync=false}
-- A regular 1920x1080 window
-- SGCTConfig = sgct.config.single{1920, 1080}
-- A windowed 1920x1080 fullscreen
-- SGCTConfig = sgct.config.single{1920, 1080, border=false, pos={0,0}}
-- A 1k fisheye rendering
-- SGCTConfig = sgct.config.fisheye{1024, 1024}
-- A 4k fisheye rendering in a 1024x1024 window
-- SGCTConfig = sgct.config.fisheye{1024, 1024, res={4096, 4096}, quality="2k", tilt=27}

-- for more details about sgct configuration options see:
-- https://sgct.readthedocs.io/en/latest/users/configuration/index.html

-- To use a sgct configuration file set the variable like below
-- SGCTConfig = "${CONFIG}/single_gui.json"


-- Variable: Profile
<<<<<<< HEAD
-- Sets the profile that should be loaded by OpenSpace.
Profile = "exoplanet_explorer"
-- Profile = "default"
-- Profile = "default_full"
-- Profile = "gaia"
-- Profile = "insight"
-- Profile = "juno"
-- Profile = "jwst"
-- Profile = "mars"
-- Profile = "messenger"
-- Profile = "newhorizons"
-- Profile = "osirisrex"
-- Profile = "rosetta"
-- Profile = "touch"
-- Profile = "voyager"
=======
-- Sets the profile that should be loaded by OpenSpace. The profile must be specified by
-- specifying the name of the profile without a full path. First, OpenSpace tries to find
-- a profile in the user folder with the provided name, and if it doesn't exist, it tries
-- to load a profile in the built-in folder
Profile = "default"
>>>>>>> 204a929f


-- These scripts are executed after the initialization of each scene, thus making
-- it possible to have global overrides to default values or execute other scripts
-- regardless of the scene that is loaded
GlobalCustomizationScripts = {
  "${USER}/customization.lua"
}

-- Determines how many settings in the menu are shown
-- Valid values:
--  "NoviceUser"
--  "User"
--  "AdvancedUser"
--  "Developer"
PropertyVisibility = os.getenv("OPENSPACE_LEVEL") or "User"

-- Use these paths if you want to put items outside of
-- the main OpenSpace folder. Typically SYNC
Paths = {
  DATA = "${BASE}/data",
  ASSETS = "${DATA}/assets",
  PROFILES = "${DATA}/profiles",
  USER = os.getenv("OPENSPACE_USER") or "${BASE}/user",
  USER_ASSETS = "${USER}/data/assets",
  USER_PROFILES = "${USER}/data/profiles",
  USER_CONFIG = "${USER}/config",
  USER_WEBPANELS = "${USER}/webpanels",
  USER_SHOWCOMPOSER = "${USER}/showcomposer",
  USER_SHOWCOMPOSER_UPLOADS = "${USER}/showcomposer/uploads",
  USER_SHOWCOMPOSER_PROJECTS = "${USER}/showcomposer/projects",
  FONTS = "${DATA}/fonts",
  TASKS = "${DATA}/tasks",
  -- If the the 'OPENSPACE_SYNC' environment variable is defined on the system, use that
  -- value.  Otherwise, fall back to the ${BASE}/sync folder instead.  This allows a
  -- reuse of the sync folder between multiple OpenSpace installations by simply setting
  -- that environment variable
  SYNC = os.getenv("OPENSPACE_SYNC") or "${BASE}/sync",
  SCREENSHOTS = "${USER}/screenshots",
  WEB = "${DATA}/web",
  RECORDINGS = "${USER}/recordings",
  CACHE = "${BASE}/cache",
  CONFIG = "${BASE}/config",
  DOCUMENTATION = "${BASE}/documentation",
  LOGS = "${BASE}/logs",
  MODULES = "${BASE}/modules",
  SCRIPTS = "${BASE}/scripts",
  SHADERS = "${BASE}/shaders",
  TEMPORARY = "${BASE}/temp",
  GLOBEBROWSING = os.getenv("OPENSPACE_GLOBEBROWSING") or "${USER}/globebrowsing"
}

ModuleConfigurations = {
  GlobeBrowsing = {
    TileCacheSize = 2048, -- for all globes (CPU and GPU memory)
    MRFCacheEnabled = false,
    MRFCacheLocation = (os.getenv("OPENSPACE_GLOBEBROWSING") or "${BASE}") .. "/mrf_cache",
    DefaultGeoPointTexture = "${DATA}/globe_pin.png"
  },
  Sync = {
    SynchronizationRoot = "${SYNC}",
    HttpSynchronizationRepositories = {
      "http://data.openspaceproject.com/request"
      -- "http://openspace.sci.utah.edu/request"
      -- "http://localhost:8100/request"
    }
  },
  Server = {
    SkyBrowserUpdateTime = 50,
    Interfaces = {
      {
        Type = "TcpSocket",
        Identifier = "DefaultTcpSocketInterface",
        Port = 4681,
        Enabled = true,
        DefaultAccess = "Deny",
        AllowAddresses = { "127.0.0.1", "localhost" },
        RequirePasswordAddresses = {},
        Password = ""
      },
      {
        Type = "WebSocket",
        Identifier = "DefaultWebSocketInterface",
        Port = 4682,
        Enabled = true,
        DefaultAccess = "Deny",
        AllowAddresses = { "127.0.0.1", "localhost" },
        RequirePasswordAddresses = {},
        Password = ""
      }
    }
  },
  WebBrowser = {
    Enabled = true,
    DisableAcceleratedRendering = false
  },
  WebGui = {
    Address = "localhost",
    HttpPort = 4680,
    WebSocketInterface = "DefaultWebSocketInterface"
  },
  CefWebGui = {
    -- GuiScale = 2.0,
    Enabled = true,
    Visible = true
  },
  Space = {
    ShowExceptions = false
  },
  Telemetry = {
    IpAddress = "127.0.0.1",
    Port = 57120,
    AngleCalculationMode = "Horizontal",
    IncludeElevationAngle = false
  }
  -- OBS! The settings for the SkyBrowser and Exoplanets modules are
  -- set in individual assets, see "data/assets/modules". Note that
  -- any settings addded here might be overwritten by those assets
}

Fonts = {
  Mono = "${FONTS}/Bitstream-Vera-Sans-Mono/VeraMono.ttf",
  Light = "${FONTS}/Roboto/Roboto-Regular.ttf",
  Console = "${FONTS}/Inconsolata/Inconsolata-Regular.ttf",
  Loading = "${FONTS}/Roboto/Roboto-Regular.ttf"
}
FontSize = {
  FrameInfo = 32.0,
  Shutdown = 14.0,
  Log = 8.0,
  CameraInfo = 12.0,
  VersionInfo = 12.0
}

Logging = {
  LogDir = "${LOGS}",
  -- LogLevel = "Trace",
  LogLevel = "Debug",
  ImmediateFlush = true,
  Logs = {
    { Type = "html", File = "${LOGS}/log.html", LogRotation = 3 }
  },
  CapabilitiesVerbosity = "Full"
}
ScriptLog = "${LOGS}/ScriptLog.txt"
-- VerboseScriptLog = true

Documentation = {
  Path = "${DOCUMENTATION}/"
}

VersionCheckUrl = "http://data.openspaceproject.com/latest-version"

UseMultithreadedInitialization = true
LoadingScreen = {
  ShowMessage = true,
  ShowNodeNames = true,
  ShowLogMessages = true
}
CheckOpenGLState = false
LogEachOpenGLCall = false
PrintEvents = false
ConsoleKey = "GRAVEACCENT"

SandboxedLua = true

ShutdownCountdown = 3
ScreenshotUseDate = true
BypassLauncher = false

LayerServer = "All"
-- LayerServer = "NewYork"
-- LayerServer = "Sweden"
-- LayerServer = "Utah"
-- LayerServer = "None"

-- OnScreenTextScaling = "framebuffer"
-- PerProfileCache = true
-- DisableRenderingOnMaster = true
-- DisableInGameConsole = true

GlobalRotation = { 0.0, 0.0, 0.0 }
MasterRotation = { 0.0, 0.0, 0.0 }
ScreenSpaceRotation = { 0.0, 0.0, 0.0 }

OpenGLDebugContext = {
  Activate = true,
  PrintStacktrace = false,
  FilterIdentifier = {
    { Type = "Other", Source = "API", Identifier = 131185 },
    -- API_ID_RECOMPILE_FRAGMENT_SHADER performance warning has been generated. Fragment shader recompiled due to state change
    { Type = "Performance", Source = "API", Identifier = 2 },
    -- Pixel-path performance warning: Pixel transfer is synchronized with 3D rendering
    { Type = "Performance", Source = "API", Identifier = 131154 },
    -- Buffer performance warning: "copied/moved from VIDEO memory to HOST memory"
    { Type = "Performance", Source = "API", Identifier = 131186 },
    -- API_ID_LINE_WIDTH deprecated behavior warning has been generated
    { Type = "Deprecated", Source = "API", Identifier = 7 },
    -- Program/shader state performance warning: Vertex shader in program %i is being recompiled based on GL state.
    { Type = "Performance", Source = "API", Identifier = 131218 },
    -- This is getting a bit wordy
    { Type = "Push group", Source = "Application", Identifier = 0 },
    { Type = "Pop group", Source = "Application", Identifier = 0 },
   },
-- FilterSeverity = { }
}<|MERGE_RESOLUTION|>--- conflicted
+++ resolved
@@ -28,29 +28,11 @@
 
 
 -- Variable: Profile
-<<<<<<< HEAD
--- Sets the profile that should be loaded by OpenSpace.
-Profile = "exoplanet_explorer"
--- Profile = "default"
--- Profile = "default_full"
--- Profile = "gaia"
--- Profile = "insight"
--- Profile = "juno"
--- Profile = "jwst"
--- Profile = "mars"
--- Profile = "messenger"
--- Profile = "newhorizons"
--- Profile = "osirisrex"
--- Profile = "rosetta"
--- Profile = "touch"
--- Profile = "voyager"
-=======
 -- Sets the profile that should be loaded by OpenSpace. The profile must be specified by
 -- specifying the name of the profile without a full path. First, OpenSpace tries to find
 -- a profile in the user folder with the provided name, and if it doesn't exist, it tries
 -- to load a profile in the built-in folder
-Profile = "default"
->>>>>>> 204a929f
+Profile = "exoplanet_explorer"
 
 
 -- These scripts are executed after the initialization of each scene, thus making
