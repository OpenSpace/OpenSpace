--- conflicted
+++ resolved
@@ -7,13 +7,6 @@
 		<Window fullScreen="false"  fxaa="false" numberOfSamples="8" name="OpenSpace">
 			<Stereo type="none" />
 			<Size x="1280" y="720" />
-<<<<<<< HEAD
-			<Res x="1280" y="720" />
-			<!-- <Size x="960" y="540" /> -->
-			<!-- <Size x="640" y="360" /> -->
-			<!--<Size x="640" y="310" />-->
-=======
->>>>>>> 4bec28d6
             <Pos x="50" y="50" />
 			<Viewport>
 				<Pos x="0.0" y="0.0" />
