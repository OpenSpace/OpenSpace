--- conflicted
+++ resolved
@@ -31,11 +31,8 @@
 #include <openspace/interaction/interpolator.h>
 #include <openspace/interaction/joystickcamerastates.h>
 #include <openspace/interaction/mousecamerastates.h>
-<<<<<<< HEAD
+#include <openspace/interaction/scriptcamerastates.h>
 #include <openspace/interaction/websocketcamerastates.h>
-=======
-#include <openspace/interaction/scriptcamerastates.h>
->>>>>>> 0e1bc995
 #include <openspace/properties/stringproperty.h>
 #include <openspace/properties/scalar/boolproperty.h>
 #include <openspace/properties/scalar/floatproperty.h>
@@ -79,17 +76,13 @@
 
     JoystickCameraStates& joystickStates();
     const JoystickCameraStates& joystickStates() const;
-<<<<<<< HEAD
     
     WebsocketCameraStates& websocketStates();
     const WebsocketCameraStates& websocketStates() const;
     
-=======
-
     ScriptCameraStates& scriptStates();
     const ScriptCameraStates& scriptStates() const;
 
->>>>>>> 0e1bc995
     bool followingNodeRotation() const;
     const SceneGraphNode* anchorNode() const;
     const SceneGraphNode* aimNode() const;
@@ -162,11 +155,8 @@
 
     MouseCameraStates _mouseStates;
     JoystickCameraStates _joystickStates;
-<<<<<<< HEAD
     WebsocketCameraStates _websocketStates;
-=======
     ScriptCameraStates _scriptStates;
->>>>>>> 0e1bc995
 
     const SceneGraphNode* _anchorNode = nullptr;
     const SceneGraphNode* _aimNode = nullptr;
