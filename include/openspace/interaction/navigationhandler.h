/*****************************************************************************************
 *                                                                                       *
 * OpenSpace                                                                             *
 *                                                                                       *
 * Copyright (c) 2014-2018                                                               *
 *                                                                                       *
 * Permission is hereby granted, free of charge, to any person obtaining a copy of this  *
 * software and associated documentation files (the "Software"), to deal in the Software *
 * without restriction, including without limitation the rights to use, copy, modify,    *
 * merge, publish, distribute, sublicense, and/or sell copies of the Software, and to    *
 * permit persons to whom the Software is furnished to do so, subject to the following   *
 * conditions:                                                                           *
 *                                                                                       *
 * The above copyright notice and this permission notice shall be included in all copies *
 * or substantial portions of the Software.                                              *
 *                                                                                       *
 * THE SOFTWARE IS PROVIDED "AS IS", WITHOUT WARRANTY OF ANY KIND, EXPRESS OR IMPLIED,   *
 * INCLUDING BUT NOT LIMITED TO THE WARRANTIES OF MERCHANTABILITY, FITNESS FOR A         *
 * PARTICULAR PURPOSE AND NONINFRINGEMENT. IN NO EVENT SHALL THE AUTHORS OR COPYRIGHT    *
 * HOLDERS BE LIABLE FOR ANY CLAIM, DAMAGES OR OTHER LIABILITY, WHETHER IN AN ACTION OF  *
 * CONTRACT, TORT OR OTHERWISE, ARISING FROM, OUT OF OR IN CONNECTION WITH THE SOFTWARE  *
 * OR THE USE OR OTHER DEALINGS IN THE SOFTWARE.                                         *
 ****************************************************************************************/

#ifndef __OPENSPACE_CORE___NAVIGATIONHANDLER___H__
#define __OPENSPACE_CORE___NAVIGATIONHANDLER___H__

#include <openspace/properties/propertyowner.h>

#include <openspace/interaction/joystickcamerastates.h>
#include <openspace/properties/stringproperty.h>
#include <openspace/properties/scalar/boolproperty.h>
#include <openspace/util/mouse.h>
#include <openspace/util/keys.h>

namespace openspace {
    class Camera;
    class SceneGraphNode;
} // namespace openspace

namespace openspace::scripting { struct LuaLibrary; }

namespace openspace::interaction {

struct JoystickInputStates;
class KeyframeNavigator;
class OrbitalNavigator;

class NavigationHandler : public properties::PropertyOwner {
public:
    NavigationHandler();
    ~NavigationHandler();

    void initialize();
    void deinitialize();

    // Mutators
    void setFocusNode(SceneGraphNode* node);
    void setCamera(Camera* camera);
    void resetCameraDirection();
<<<<<<< HEAD
=======
    void setInterpolationTime(float durationInSeconds);

>>>>>>> 43e115d6
    void setCameraStateFromDictionary(const ghoul::Dictionary& cameraDict);
    void updateCamera(double deltaTime);
    void setEnableKeyFrameInteraction();
    void setDisableKeyFrameInteraction();
    void triggerPlaybackStart(std::function<void()> callback);

    // Accessors
    ghoul::Dictionary cameraStateDictionary();
    SceneGraphNode* focusNode() const;
    glm::dvec3 focusNodeToCameraVector() const;
    glm::quat focusNodeToCameraRotation() const;
    Camera* camera() const;
    const InputState& inputState() const;
    const OrbitalNavigator& orbitalNavigator() const;
    KeyframeNavigator& keyframeNavigator() const;
<<<<<<< HEAD
    bool isKeyFrameInteractionEnabled() const;
=======
    float interpolationTime() const;
>>>>>>> 43e115d6

    // Callback functions
    void keyboardCallback(Key key, KeyModifier modifier, KeyAction action);

    void mouseButtonCallback(MouseButton button, MouseAction action);
    void mousePositionCallback(double x, double y);
    void mouseScrollWheelCallback(double pos);

    void setJoystickAxisMapping(int axis, JoystickCameraStates::AxisType mapping,
        JoystickCameraStates::AxisInvert shouldInvert =
            JoystickCameraStates::AxisInvert::No,
        JoystickCameraStates::AxisNormalize shouldNormalize =
            JoystickCameraStates::AxisNormalize::No
    );

    JoystickCameraStates::AxisInformation joystickAxisMapping(int axis) const;

    void setJoystickAxisDeadzone(int axis, float deadzone);
    float joystickAxisDeadzone(int axis) const;

    void bindJoystickButtonCommand(int button, std::string command, JoystickAction action,
        JoystickCameraStates::ButtonCommandRemote remote, std::string documentation);

    void clearJoystickButtonCommand(int button);
    std::vector<std::string> joystickButtonCommand(int button) const;



    void saveCameraStateToFile(const std::string& filepath);
    void restoreCameraStateFromFile(const std::string& filepath);

    /**
    * \return The Lua library that contains all Lua functions available to affect the
    * interaction
    */
    static scripting::LuaLibrary luaLibrary();

private:
    void updateCameraWithNextKeyframe();
    bool _cameraUpdatedFromScript = false;
    bool _playbackModeEnabled = false;

    std::unique_ptr<InputState> _inputState;
<<<<<<< HEAD
    Camera* _camera;
    std::function<void()> _playbackEndCallback;
=======
    Camera* _camera = nullptr;
>>>>>>> 43e115d6

    std::unique_ptr<OrbitalNavigator> _orbitalNavigator;
    std::unique_ptr<KeyframeNavigator> _keyframeNavigator;

    properties::StringProperty _origin;
    properties::BoolProperty _useKeyFrameInteraction;
};

} // namespace openspace::interaction

#endif // __OPENSPACE_CORE___NAVIGATIONHANDLER___H__<|MERGE_RESOLUTION|>--- conflicted
+++ resolved
@@ -58,11 +58,8 @@
     void setFocusNode(SceneGraphNode* node);
     void setCamera(Camera* camera);
     void resetCameraDirection();
-<<<<<<< HEAD
-=======
     void setInterpolationTime(float durationInSeconds);
 
->>>>>>> 43e115d6
     void setCameraStateFromDictionary(const ghoul::Dictionary& cameraDict);
     void updateCamera(double deltaTime);
     void setEnableKeyFrameInteraction();
@@ -78,11 +75,8 @@
     const InputState& inputState() const;
     const OrbitalNavigator& orbitalNavigator() const;
     KeyframeNavigator& keyframeNavigator() const;
-<<<<<<< HEAD
     bool isKeyFrameInteractionEnabled() const;
-=======
     float interpolationTime() const;
->>>>>>> 43e115d6
 
     // Callback functions
     void keyboardCallback(Key key, KeyModifier modifier, KeyAction action);
@@ -126,12 +120,8 @@
     bool _playbackModeEnabled = false;
 
     std::unique_ptr<InputState> _inputState;
-<<<<<<< HEAD
-    Camera* _camera;
+    Camera* _camera = nullptr;
     std::function<void()> _playbackEndCallback;
-=======
-    Camera* _camera = nullptr;
->>>>>>> 43e115d6
 
     std::unique_ptr<OrbitalNavigator> _orbitalNavigator;
     std::unique_ptr<KeyframeNavigator> _keyframeNavigator;
