/*****************************************************************************************
 *                                                                                       *
 * OpenSpace                                                                             *
 *                                                                                       *
 * Copyright (c) 2014-2019                                                               *
 *                                                                                       *
 * Permission is hereby granted, free of charge, to any person obtaining a copy of this  *
 * software and associated documentation files (the "Software"), to deal in the Software *
 * without restriction, including without limitation the rights to use, copy, modify,    *
 * merge, publish, distribute, sublicense, and/or sell copies of the Software, and to    *
 * permit persons to whom the Software is furnished to do so, subject to the following   *
 * conditions:                                                                           *
 *                                                                                       *
 * The above copyright notice and this permission notice shall be included in all copies *
 * or substantial portions of the Software.                                              *
 *                                                                                       *
 * THE SOFTWARE IS PROVIDED "AS IS", WITHOUT WARRANTY OF ANY KIND, EXPRESS OR IMPLIED,   *
 * INCLUDING BUT NOT LIMITED TO THE WARRANTIES OF MERCHANTABILITY, FITNESS FOR A         *
 * PARTICULAR PURPOSE AND NONINFRINGEMENT. IN NO EVENT SHALL THE AUTHORS OR COPYRIGHT    *
 * HOLDERS BE LIABLE FOR ANY CLAIM, DAMAGES OR OTHER LIABILITY, WHETHER IN AN ACTION OF  *
 * CONTRACT, TORT OR OTHERWISE, ARISING FROM, OUT OF OR IN CONNECTION WITH THE SOFTWARE  *
 * OR THE USE OR OTHER DEALINGS IN THE SOFTWARE.                                         *
 ****************************************************************************************/

#ifndef __OPENSPACE_CORE___NAVIGATIONHANDLER___H__
#define __OPENSPACE_CORE___NAVIGATIONHANDLER___H__

#include <openspace/documentation/documentation.h>
#include <openspace/interaction/inputstate.h>
#include <openspace/interaction/joystickcamerastates.h>
#include <openspace/interaction/orbitalnavigator.h>
#include <openspace/interaction/keyframenavigator.h>
#include <openspace/properties/propertyowner.h>
#include <openspace/interaction/websocketcamerastates.h>
#include <openspace/properties/stringproperty.h>
#include <openspace/properties/scalar/boolproperty.h>
#include <openspace/util/mouse.h>
#include <openspace/util/keys.h>
#include <optional>

namespace openspace {
    class Camera;
    class SceneGraphNode;
} // namespace openspace

namespace openspace::scripting { struct LuaLibrary; }

namespace openspace::interaction {

struct JoystickInputStates;
struct WebsocketInputStates;
class KeyframeNavigator;
class OrbitalNavigator;

class NavigationHandler : public properties::PropertyOwner {
public:
    struct NavigationState {
        NavigationState() = default;
        NavigationState(const ghoul::Dictionary& dictionary);
        NavigationState(std::string anchor, std::string aim, std::string referenceFrame,
            glm::dvec3 position, std::optional<glm::dvec3> up = std::nullopt,
            double yaw = 0.0, double pitch = 0.0);

        ghoul::Dictionary dictionary() const;
        static documentation::Documentation Documentation();

        std::string anchor;
        std::string aim;
        std::string referenceFrame;
        glm::dvec3 position;
        std::optional<glm::dvec3> up;
        double yaw = 0.0;
        double pitch = 0.0;
    };

    NavigationHandler();
    ~NavigationHandler();

    void initialize();
    void deinitialize();

    // Mutators
<<<<<<< HEAD
#ifdef OPENSPACE_BEHAVIOR_KIOSK
    void setFocusNode(SceneGraphNode* node);
    void resetCameraDirection();
#endif
=======
    void setNavigationStateNextFame(NavigationState state);
>>>>>>> 87ce1925
    void setCamera(Camera* camera);
    void setInterpolationTime(float durationInSeconds);

    void updateCamera(double deltaTime);
    void setEnableKeyFrameInteraction();
    void setDisableKeyFrameInteraction();
    void triggerPlaybackStart();
    void stopPlayback();

    // Accessors
    Camera* camera() const;
    const SceneGraphNode* anchorNode() const;
    const InputState& inputState() const;
    const OrbitalNavigator& orbitalNavigator() const;
    OrbitalNavigator& orbitalNavigator();
    KeyframeNavigator& keyframeNavigator();
    bool isKeyFrameInteractionEnabled() const;
    float interpolationTime() const;

    // Callback functions
    void keyboardCallback(Key key, KeyModifier modifier, KeyAction action);

    void mouseButtonCallback(MouseButton button, MouseAction action);
    void mousePositionCallback(double x, double y);
    void mouseScrollWheelCallback(double pos);

    void setJoystickAxisMapping(int axis, JoystickCameraStates::AxisType mapping,
        JoystickCameraStates::AxisInvert shouldInvert =
            JoystickCameraStates::AxisInvert::No,
        JoystickCameraStates::AxisNormalize shouldNormalize =
            JoystickCameraStates::AxisNormalize::No
    );

    JoystickCameraStates::AxisInformation joystickAxisMapping(int axis) const;

    void setJoystickAxisDeadzone(int axis, float deadzone);
    float joystickAxisDeadzone(int axis) const;

    void bindJoystickButtonCommand(int button, std::string command, JoystickAction action,
        JoystickCameraStates::ButtonCommandRemote remote, std::string documentation);

    void clearJoystickButtonCommand(int button);
    std::vector<std::string> joystickButtonCommand(int button) const;

    // Websockets
    void setWebsocketAxisMapping(int axis, WebsocketCameraStates::AxisType mapping,
        WebsocketCameraStates::AxisInvert shouldInvert =
        WebsocketCameraStates::AxisInvert::No,
        WebsocketCameraStates::AxisNormalize shouldNormalize =
        WebsocketCameraStates::AxisNormalize::No);
    
    NavigationState navigationState(const SceneGraphNode& referenceFrame) const;

    void saveNavigationState(const std::string& filepath,
        const std::string& referenceFrameIdentifier);

    void loadNavigationState(const std::string& filepath);

    void setNavigationStateNextFrame(NavigationState state);

    /**
    * \return The Lua library that contains all Lua functions available to affect the
    * interaction
    */
    static scripting::LuaLibrary luaLibrary();

private:
    void applyNavigationState(const NavigationHandler::NavigationState& ns);

    bool _playbackModeEnabled = false;

    InputState _inputState;
    Camera* _camera = nullptr;
    std::function<void()> _playbackEndCallback;

<<<<<<< HEAD
    std::unique_ptr<OrbitalNavigator> _orbitalNavigator;
    std::unique_ptr<KeyframeNavigator> _keyframeNavigator;
#ifdef OPENSPACE_BEHAVIOR_KIOSK
    properties::StringProperty _origin;
#endif
=======
    OrbitalNavigator _orbitalNavigator;
    KeyframeNavigator _keyframeNavigator;

    std::optional<NavigationState> _pendingNavigationState;

>>>>>>> 87ce1925
    properties::BoolProperty _useKeyFrameInteraction;
};

} // namespace openspace::interaction

#endif // __OPENSPACE_CORE___NAVIGATIONHANDLER___H__<|MERGE_RESOLUTION|>--- conflicted
+++ resolved
@@ -80,14 +80,13 @@
     void deinitialize();
 
     // Mutators
-<<<<<<< HEAD
+
 #ifdef OPENSPACE_BEHAVIOR_KIOSK
     void setFocusNode(SceneGraphNode* node);
     void resetCameraDirection();
 #endif
-=======
+
     void setNavigationStateNextFame(NavigationState state);
->>>>>>> 87ce1925
     void setCamera(Camera* camera);
     void setInterpolationTime(float durationInSeconds);
 
@@ -163,19 +162,15 @@
     Camera* _camera = nullptr;
     std::function<void()> _playbackEndCallback;
 
-<<<<<<< HEAD
-    std::unique_ptr<OrbitalNavigator> _orbitalNavigator;
-    std::unique_ptr<KeyframeNavigator> _keyframeNavigator;
 #ifdef OPENSPACE_BEHAVIOR_KIOSK
     properties::StringProperty _origin;
 #endif
-=======
+
     OrbitalNavigator _orbitalNavigator;
     KeyframeNavigator _keyframeNavigator;
 
     std::optional<NavigationState> _pendingNavigationState;
 
->>>>>>> 87ce1925
     properties::BoolProperty _useKeyFrameInteraction;
 };
 
