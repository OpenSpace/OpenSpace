/*****************************************************************************************
 *                                                                                       *
 * OpenSpace                                                                             *
 *                                                                                       *
 * Copyright (c) 2014-2016                                                               *
 *                                                                                       *
 * Permission is hereby granted, free of charge, to any person obtaining a copy of this  *
 * software and associated documentation files (the "Software"), to deal in the Software *
 * without restriction, including without limitation the rights to use, copy, modify,    *
 * merge, publish, distribute, sublicense, and/or sell copies of the Software, and to    *
 * permit persons to whom the Software is furnished to do so, subject to the following   *
 * conditions:                                                                           *
 *                                                                                       *
 * The above copyright notice and this permission notice shall be included in all copies *
 * or substantial portions of the Software.                                              *
 *                                                                                       *
 * THE SOFTWARE IS PROVIDED "AS IS", WITHOUT WARRANTY OF ANY KIND, EXPRESS OR IMPLIED,   *
 * INCLUDING BUT NOT LIMITED TO THE WARRANTIES OF MERCHANTABILITY, FITNESS FOR A         *
 * PARTICULAR PURPOSE AND NONINFRINGEMENT. IN NO EVENT SHALL THE AUTHORS OR COPYRIGHT    *
 * HOLDERS BE LIABLE FOR ANY CLAIM, DAMAGES OR OTHER LIABILITY, WHETHER IN AN ACTION OF  *
 * CONTRACT, TORT OR OTHERWISE, ARISING FROM, OUT OF OR IN CONNECTION WITH THE SOFTWARE  *
 * OR THE USE OR OTHER DEALINGS IN THE SOFTWARE.                                         *
 ****************************************************************************************/

#ifndef __INTERACTIONHANDLER_H__
#define __INTERACTIONHANDLER_H__

#include <openspace/interaction/keyboardcontroller.h>
#include <openspace/interaction/mousecontroller.h>
#include <openspace/interaction/interactionmode.h>
#include <openspace/network/parallelconnection.h>
#include <openspace/properties/propertyowner.h>
#include <openspace/properties/stringproperty.h>
#include <openspace/util/mouse.h>
#include <openspace/util/keys.h>


#include <list>

// // <<<<<<< HEAD
// #ifdef OPENSPACE_MODULE_GLOBEBROWSING_ENABLED
// #include <modules/globebrowsing/globes/renderableglobe.h>
// #endif
// // =======
// // >>>>>>> feature/globebrowsing

#include <mutex>

namespace openspace {

class Camera;
class SceneGraphNode;

namespace interaction {


//#define USE_OLD_INTERACTIONHANDLER
#ifdef USE_OLD_INTERACTIONHANDLER

class InteractionHandler : public properties::PropertyOwner {
public:
    InteractionHandler();
    ~InteractionHandler();

    // Mutators
    void setKeyboardController(KeyboardController* controller);
    void setMouseController(MouseController* controller);
    void setFocusNode(SceneGraphNode* node);
    void setCamera(Camera* camera);
    void setInteractionSensitivity(float sensitivity);
    void resetKeyBindings();
    void setInvertRoll(bool invert);
    void setInvertRotation(bool invert);

    void addController(Controller* controller);
    void addKeyframe(const network::datamessagestructures::PositionKeyframe &kf);
    void clearKeyframes();

    void bindKey(Key key, KeyModifier modifier, std::string lua);

    void lockControls();
    void unlockControls();

    void update(double deltaTime);
    
    // Accessors
    const SceneGraphNode* const focusNode() const;
    const Camera* const camera() const;
    double deltaTime() const;
    float interactionSensitivity() const;
    bool invertRoll() const;
    bool invertRotation() const;

    /**
    * Returns the Lua library that contains all Lua functions available to affect the
    * interaction. The functions contained are
    * - openspace::luascriptfunctions::setOrigin
    * \return The Lua library that contains all Lua functions available to affect the
    * interaction
    */
    static scripting::ScriptEngine::LuaLibrary luaLibrary();


    // Callback functions
    void keyboardCallback(Key key, KeyModifier modifier, KeyAction action);
    void mouseButtonCallback(MouseButton button, MouseAction action);
    void mousePositionCallback(double x, double y);
    void mouseScrollWheelCallback(double pos);

    // Interaction functions
    void orbitDelta(const glm::quat& rotation);
    void orbit(const float &dx, const float &dy, const float &dz, const float &dist);
    void rotateDelta(const glm::quat& rotation);
    void distanceDelta(const PowerScaledScalar& distance, size_t iterations = 0);
    void lookAt(const glm::quat& rotation);
    void setRotation(const glm::quat& rotation);

private:
    // Remove copy and move constructors
    InteractionHandler(const InteractionHandler&) = delete;
    InteractionHandler& operator=(const InteractionHandler&) = delete;
    InteractionHandler(InteractionHandler&&) = delete;
    InteractionHandler& operator=(InteractionHandler&&) = delete;

    // Settings
    float _controllerSensitivity;
    bool _invertRoll;
    bool _invertRotation;

    // Pointers to entities to affect
    Camera* _camera;
    SceneGraphNode* _focusNode;

    // Cached data
    double _deltaTime;
    std::mutex _mutex;

    //bool _validKeyLua;
    std::multimap<KeyWithModifier, std::string > _keyLua;

    
    KeyboardController* _keyboardController;
    MouseController* _mouseController;
    std::vector<Controller*> _controllers;

    properties::StringProperty _origin;
    properties::StringProperty _coordinateSystem;
    
    //remote controller
    std::vector<network::datamessagestructures::PositionKeyframe> _keyframes;
    double _currentKeyframeTime;
    std::mutex _keyframeMutex;
};

#else // USE_OLD_INTERACTIONHANDLER

class InteractionHandler : public properties::PropertyOwner
{
public:
    InteractionHandler();
    ~InteractionHandler();

    // Mutators
    void setFocusNode(SceneGraphNode* node);
    void setCamera(Camera* camera);

    // Interaction mode setters
    void setCameraStateFromDictionary(const ghoul::Dictionary& cameraDict);
    void setInteractionModeToOrbital();
#ifdef OPENSPACE_MODULE_GLOBEBROWSING_ENABLED
    void setInteractionModeToGlobeBrowsing();
<<<<<<< HEAD
#endif
=======
    void setInteractionFriction(double friction);
    void setInteractionSensitivity(double sensitivity);
    void setInteractionFollowScaleFactor(double scaleFactor);
>>>>>>> 1b6d1757

    void resetKeyBindings();

    void addKeyframe(const network::datamessagestructures::PositionKeyframe &kf);
    void clearKeyframes();

    void bindKey(Key key, KeyModifier modifier, std::string lua);
    void lockControls();
    void unlockControls();

    void update(double deltaTime);

    // Accessors
    ghoul::Dictionary getCameraStateDictionary();
    SceneGraphNode* const focusNode() const;
    Camera* const camera() const;
    const InputState& inputState() const;

    /**
    * Returns the Lua library that contains all Lua functions available to affect the
    * interaction. The functions contained are
    * - openspace::luascriptfunctions::setOrigin
    * \return The Lua library that contains all Lua functions available to affect the
    * interaction
    */
    static scripting::ScriptEngine::LuaLibrary luaLibrary();

    // Callback functions 
    void keyboardCallback(Key key, KeyModifier modifier, KeyAction action);
    void mouseButtonCallback(MouseButton button, MouseAction action);
    void mousePositionCallback(double x, double y);
    void mouseScrollWheelCallback(double pos);

    void saveCameraStateToFile(const std::string& filepath);
    void restoreCameraStateFromFile(const std::string& filepath);

private:
    void setInteractionMode(std::shared_ptr<InteractionMode> interactionMode);

    bool _cameraUpdatedFromScript = false;

    std::multimap<KeyWithModifier, std::string > _keyLua;

    std::unique_ptr<InputState> _inputState;
    Camera* _camera;

    std::shared_ptr<InteractionMode> _currentInteractionMode;

    std::shared_ptr<OrbitalInteractionMode::MouseStates> _mouseStates;
    std::shared_ptr<OrbitalInteractionMode> _orbitalInteractionMode;

#ifdef OPENSPACE_MODULE_GLOBEBROWSING_ENABLED
    std::shared_ptr<GlobeBrowsingInteractionMode> _globebrowsingInteractionMode;
#endif

    // Properties
    properties::StringProperty _origin;
    properties::StringProperty _coordinateSystem;
};

#endif // USE_OLD_INTERACTIONHANDLER

} // namespace interaction
} // namespace openspace

#endif // __INTERACTIONHANDLER_H__<|MERGE_RESOLUTION|>--- conflicted
+++ resolved
@@ -169,13 +169,11 @@
     void setInteractionModeToOrbital();
 #ifdef OPENSPACE_MODULE_GLOBEBROWSING_ENABLED
     void setInteractionModeToGlobeBrowsing();
-<<<<<<< HEAD
 #endif
-=======
     void setInteractionFriction(double friction);
     void setInteractionSensitivity(double sensitivity);
     void setInteractionFollowScaleFactor(double scaleFactor);
->>>>>>> 1b6d1757
+
 
     void resetKeyBindings();
 
