--- conflicted
+++ resolved
@@ -66,7 +66,6 @@
     void preSynchronization();
 
     /**
-<<<<<<< HEAD
     * Current time based on playback mode
     */
     double currentTime() const;
@@ -83,16 +82,6 @@
     * \param filename file saved with recorded keyframes.
     * \returns true if recording to file starts without errors.
     */
-=======
-     * Starts a recording session, which will save data to the provided filename
-     * according to the data format specified, and will continue until recording is
-     * stopped using stopRecording() method.
-     *
-     * \param filename file saved with recorded keyframes.
-     *
-     * \return \c true if recording to file starts without errors
-     */
->>>>>>> 515e6e71
     bool startRecording(const std::string& filename);
 
     /**
@@ -139,7 +128,6 @@
     void stopPlayback();
 
     /**
-<<<<<<< HEAD
        * Enables that rendered frames should be saved during playback
        * \param fps Number of frames per second.
     */
@@ -160,18 +148,6 @@
     * Is saving frames during playback
     */
     bool isSavingFramesDuringPlayback() const;
-
-    /**
-    * Used to trigger a save of the camera states (position, rotation, focus node,
-    * whether it is following the rotation of a node, and timestamp). The data will
-    * be saved to the recording file only if a recording is currently in progress.
-    */
-=======
-     * Used to check if a session playback is in progress.
-     *
-     * \return \c true if playback is in progress
-     */
-    bool isPlayingBack() const;
 
     /**
      * Used to obtain the state of idle/recording/playback.
@@ -185,7 +161,6 @@
      * whether it is following the rotation of a node, and timestamp). The data will be
      * saved to the recording file only if a recording is currently in progress.
      */
->>>>>>> 515e6e71
     void saveCameraKeyframe();
 
     /**
