--- conflicted
+++ resolved
@@ -147,12 +147,6 @@
 
 private:
     double _time;
-<<<<<<< HEAD
-=======
-    double _dt = 1.0;
-    bool _timeJumped = false;
-    bool _timePaused = false;
->>>>>>> b37ef89e
 };
 
 } // namespace openspace
