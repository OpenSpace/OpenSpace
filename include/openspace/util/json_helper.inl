/*****************************************************************************************
 *                                                                                       *
 * OpenSpace                                                                             *
 *                                                                                       *
 * Copyright (c) 2014-2024                                                               *
 *                                                                                       *
 * Permission is hereby granted, free of charge, to any person obtaining a copy of this  *
 * software and associated documentation files (the "Software"), to deal in the Software *
 * without restriction, including without limitation the rights to use, copy, modify,    *
 * merge, publish, distribute, sublicense, and/or sell copies of the Software, and to    *
 * permit persons to whom the Software is furnished to do so, subject to the following   *
 * conditions:                                                                           *
 *                                                                                       *
 * The above copyright notice and this permission notice shall be included in all copies *
 * or substantial portions of the Software.                                              *
 *                                                                                       *
 * THE SOFTWARE IS PROVIDED "AS IS", WITHOUT WARRANTY OF ANY KIND, EXPRESS OR IMPLIED,   *
 * INCLUDING BUT NOT LIMITED TO THE WARRANTIES OF MERCHANTABILITY, FITNESS FOR A         *
 * PARTICULAR PURPOSE AND NONINFRINGEMENT. IN NO EVENT SHALL THE AUTHORS OR COPYRIGHT    *
 * HOLDERS BE LIABLE FOR ANY CLAIM, DAMAGES OR OTHER LIABILITY, WHETHER IN AN ACTION OF  *
 * CONTRACT, TORT OR OTHERWISE, ARISING FROM, OUT OF OR IN CONNECTION WITH THE SOFTWARE  *
 * OR THE USE OR OTHER DEALINGS IN THE SOFTWARE.                                         *
 ****************************************************************************************/

<<<<<<< HEAD
=======
#include <ghoul/format.h>
>>>>>>> d281b6c3
#include <ghoul/glm.h>
#include <ghoul/misc/dictionaryjsonformatter.h>
#include <type_traits>

namespace openspace {

namespace internal {

template <class T, class... Ts>
struct is_any : std::disjunction<std::is_same<T, Ts>...> {};

template <typename T>
constexpr bool isGlmMatrix() {
    return is_any<T,
        glm::mat2x2, glm::mat2x3, glm::mat2x4,
        glm::mat3x2, glm::mat3x3, glm::mat3x4,
        glm::mat4x2, glm::mat4x3, glm::mat4x4,
        glm::dmat2x2, glm::dmat2x3, glm::dmat2x4,
        glm::dmat3x2, glm::dmat3x3, glm::dmat3x4,
        glm::dmat4x2, glm::dmat4x3, glm::dmat4x4>::value;
}

template <typename T>
constexpr bool isGlmVector() {
    return is_any<T,
        glm::vec2, glm::vec3, glm::vec4,
        glm::ivec2, glm::ivec3, glm::ivec4,
        glm::dvec2, glm::dvec3, glm::dvec4,
        glm::uvec2, glm::uvec3, glm::uvec4>::value;
}

} // namespace internal

template <typename T>
std::string formatJson(T value) {
    if constexpr (std::is_same_v<T, bool>) {
        return value ? "true" : "false";
    }
    else if constexpr (std::is_arithmetic_v<T>) {
        return formatJsonNumber(static_cast<double>(value));
    }
    else if constexpr (std::is_same_v<T, std::string>) {
        return escapedJson(value);
    }
    else if constexpr (std::is_same_v<T, ghoul::Dictionary>) {
        return ghoul::formatJson(value);
    }
    else if constexpr (internal::isGlmVector<T>()) {
        std::string v = std::format("{}", value);
        v.front() = '[';
        v.back() = ']';
        return v;
    }
    else if constexpr (internal::isGlmMatrix<T>()) {
        std::string v = std::format("{}", value);
        v.front() = '[';
        v.back() = ']';
        return v;
    }
    else {
        static_assert(sizeof(T) == 0, "JSON formatting of type T not implemented");
    }
}

}  // namespace openspace<|MERGE_RESOLUTION|>--- conflicted
+++ resolved
@@ -22,10 +22,7 @@
  * OR THE USE OR OTHER DEALINGS IN THE SOFTWARE.                                         *
  ****************************************************************************************/
 
-<<<<<<< HEAD
-=======
 #include <ghoul/format.h>
->>>>>>> d281b6c3
 #include <ghoul/glm.h>
 #include <ghoul/misc/dictionaryjsonformatter.h>
 #include <type_traits>
