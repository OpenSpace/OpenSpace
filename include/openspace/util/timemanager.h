--- conflicted
+++ resolved
@@ -31,7 +31,7 @@
 #include <functional>
 #include <utility>
 #include <vector>
-<<<<<<< HEAD
+
 #include <deque>
 #include <functional>
 #include <openspace/util/timeline.h>
@@ -39,8 +39,6 @@
 #include <openspace/util/syncdata.h>
 #include <openspace/properties/propertyowner.h>
 #include <openspace/properties/scalar/floatproperty.h>
-=======
->>>>>>> b37ef89e
 
 namespace openspace {
 
@@ -61,18 +59,13 @@
     Time& time();
     std::vector<Syncable*> getSyncables();
     void preSynchronization(double dt);
-<<<<<<< HEAD
 
     void addInterpolation(double targetTime, double durationSeconds);
 
     void addKeyframe(double timestamp, TimeKeyframeData kf);
     void removeKeyframesBefore(double timestamp, bool inclusive = false);
     void removeKeyframesAfter(double timestamp, bool inclusive = false);
-=======
-    void addKeyframe(double timestamp, Time keyframeTime);
-    void removeKeyframesBefore(double timestamp);
-    void removeKeyframesAfter(double timestamp);
->>>>>>> b37ef89e
+
     void clearKeyframes();
     void setTimeNextFrame(Time t);
     size_t nKeyframes() const;
@@ -97,11 +90,8 @@
 
     void removeTimeChangeCallback(CallbackHandle handle);
     void removeDeltaTimeChangeCallback(CallbackHandle handle);
-<<<<<<< HEAD
+
     void removeTimeJumpCallback(CallbackHandle handle);
-=======
-
->>>>>>> b37ef89e
 private:
     void progressTime(double dt);
     void applyKeyframe(const Keyframe<TimeKeyframeData>& keyframe);
@@ -123,13 +113,8 @@
 
     Timeline<TimeKeyframeData> _timeline;
     SyncData<Time> _currentTime;
-<<<<<<< HEAD
 
-    double _latestConsumedTimestamp;
-=======
-    void consumeKeyframes(double dt);
     double _latestConsumedTimestamp = -std::numeric_limits<double>::max();
->>>>>>> b37ef89e
     int _nextCallbackHandle = 0;
 
     std::vector<std::pair<CallbackHandle, TimeChangeCallback>> _timeChangeCallbacks;
