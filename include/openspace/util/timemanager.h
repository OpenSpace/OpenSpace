--- conflicted
+++ resolved
@@ -103,14 +103,11 @@
 
     void removeTimeChangeCallback(CallbackHandle handle);
     void removeDeltaTimeChangeCallback(CallbackHandle handle);
-<<<<<<< HEAD
 #ifdef SESSION_RECORDING_TIME
     void triggerPlaybackStart(std::function<void()> callback);
 #endif
-=======
     void removeTimeJumpCallback(CallbackHandle handle);
     void removeTimelineChangeCallback(CallbackHandle handle);
->>>>>>> 43e115d6
 
 private:
     void progressTime(double dt);
@@ -146,16 +143,13 @@
 
     std::vector<std::pair<CallbackHandle, TimeChangeCallback>> _timeChangeCallbacks;
     std::vector<std::pair<CallbackHandle, TimeChangeCallback>> _deltaTimeChangeCallbacks;
-<<<<<<< HEAD
 #ifdef SESSION_RECORDING_TIME
     std::function<void()> _playbackEndCallback;
 #endif
     double _lastTime = 0;
     double _lastDeltaTime = 0;
-=======
     std::vector<std::pair<CallbackHandle, TimeChangeCallback>> _timeJumpCallbacks;
     std::vector<std::pair<CallbackHandle, TimeChangeCallback>> _timelineChangeCallbacks;
->>>>>>> 43e115d6
 };
 
 } // namespace openspace
