--- conflicted
+++ resolved
@@ -57,11 +57,8 @@
     // the translation in transform.
     psc position;
     bool doPerformanceMeasurement;
-<<<<<<< HEAD
+    int renderBinMask;
     TransformData modelTransform;
-=======
-    int renderBinMask;
->>>>>>> 47583327
 };
 
 struct RaycasterTask {
