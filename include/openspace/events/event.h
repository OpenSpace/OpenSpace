--- conflicted
+++ resolved
@@ -483,17 +483,6 @@
 };
 
 /**
-<<<<<<< HEAD
- * This event is created whenever a renderable is enabled.  By the
- * time this event is signalled, the renderable has already been enabled.
- *
- * \param Node The identifier of the node that contains the renderable
- */
-struct EventRenderableEnabled : public Event {
-    static const Type Type = Event::Type::RenderableEnabled;
-
-    explicit EventRenderableEnabled(const SceneGraphNode* node_);
-=======
  * This event is created whenever a renderable is enabled. By the time this event is
  * signalled, the renderable has already been enabled.
  */
@@ -509,23 +498,10 @@
      */
     explicit EventRenderableEnabled(const SceneGraphNode* node_);
 
->>>>>>> 7e94c4c2
     const tstring node;
 };
 
 /**
-<<<<<<< HEAD
- * This event is created whenever a renderable is disabled.  By the
- * time this event is signalled, the renderable has already been disabled.
- *
- * \param Node The identifier of that node that contains the renderable
- */
-struct EventRenderableDisabled : public Event {
-    static const Type Type = Event::Type::RenderableDisabled;
-
-    explicit EventRenderableDisabled(const SceneGraphNode* node_);
-    const tstring node;
-=======
  * This event is created whenever a renderable is disabled. By the time this event is
  * signalled, the renderable has already been disabled.
  */
@@ -542,7 +518,6 @@
     explicit EventRenderableDisabled(const SceneGraphNode* node_);
 
   const tstring node;
->>>>>>> 7e94c4c2
 };
 
 /**
