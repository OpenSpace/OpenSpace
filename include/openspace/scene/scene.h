--- conflicted
+++ resolved
@@ -123,22 +123,12 @@
     /**
      * Add a node and all its children to the scene.
      */
-<<<<<<< HEAD
     void registerNode(SceneGraphNode* node);
-=======
-    void addNode(SceneGraphNode* node,
-        UpdateDependencies updateDeps = UpdateDependencies::Yes);
->>>>>>> 758e2678
 
     /**
      * Remove a node and all its children from the scene.
      */
-<<<<<<< HEAD
     void unregisterNode(SceneGraphNode* node);
-=======
-    void removeNode(SceneGraphNode* node,
-        UpdateDependencies updateDeps = UpdateDependencies::Yes);
->>>>>>> 758e2678
 
     void addSceneLicense(SceneLicense license);
 
