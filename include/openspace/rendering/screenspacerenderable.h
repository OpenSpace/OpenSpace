/*****************************************************************************************
 *                                                                                       *
 * OpenSpace                                                                             *
 *                                                                                       *
 * Copyright (c) 2014-2016                                                               *
 *                                                                                       *
 * Permission is hereby granted, free of charge, to any person obtaining a copy of this  *
 * software and associated documentation files (the "Software"), to deal in the Software *
 * without restriction, including without limitation the rights to use, copy, modify,    *
 * merge, publish, distribute, sublicense, and/or sell copies of the Software, and to    *
 * permit persons to whom the Software is furnished to do so, subject to the following   *
 * conditions:                                                                           *
 *                                                                                       *
 * The above copyright notice and this permission notice shall be included in all copies *
 * or substantial portions of the Software.                                              *
 *                                                                                       *
 * THE SOFTWARE IS PROVIDED "AS IS", WITHOUT WARRANTY OF ANY KIND, EXPRESS OR IMPLIED,   *
 * INCLUDING BUT NOT LIMITED TO THE WARRANTIES OF MERCHANTABILITY, FITNESS FOR A         *
 * PARTICULAR PURPOSE AND NONINFRINGEMENT. IN NO EVENT SHALL THE AUTHORS OR COPYRIGHT    *
 * HOLDERS BE LIABLE FOR ANY CLAIM, DAMAGES OR OTHER LIABILITY, WHETHER IN AN ACTION OF  *
 * CONTRACT, TORT OR OTHERWISE, ARISING FROM, OUT OF OR IN CONNECTION WITH THE SOFTWARE  *
 * OR THE USE OR OTHER DEALINGS IN THE SOFTWARE.                                         *
 ****************************************************************************************/
 
#ifndef __SCREENSPACERENDERABLE_H__
#define __SCREENSPACERENDERABLE_H__

#include <openspace/properties/propertyowner.h>

#include <openspace/properties/scalarproperty.h>
#include <openspace/properties/triggerproperty.h>
#include <openspace/properties/vectorproperty.h>

#include <ghoul/opengl/programobject.h>
#include <ghoul/opengl/texture.h>
#include <ghoul/opengl/textureunit.h>

namespace openspace {

/**
 * The base class for screen space images and screen space framebuffers.
 * This base class handles general functionality specific to planes that are rendered in 
 * front of the camera. It implements protected methods and properties for converting
 * the planes from Spherical to Euclidean coordinates and back. It also specifies the
 * interface that its children need to implement.
 */
class ScreenSpaceRenderable : public properties::PropertyOwner {
public:
    static ScreenSpaceRenderable* createFromDictionary(
        const ghoul::Dictionary& dictionary);

    ScreenSpaceRenderable(const ghoul::Dictionary& dictionary);
    virtual ~ScreenSpaceRenderable();

    virtual void render() = 0;
    virtual bool initialize() = 0;
    virtual bool deinitialize() = 0;
    virtual void update() = 0;
    virtual bool isReady() const = 0;
    bool isEnabled() const;
    
    glm::vec3 euclideanPosition() const;
    glm::vec3 sphericalPosition() const;
    float depth() const;
    
protected:
    void createPlane();
    void useEuclideanCoordinates(bool b);

    /**
     * Converts Spherical coordinates to Euclidean.
     * \param spherical The coordinates theta and phi
     * \param radius The radius position value of the plane
     * \return The x and y position value of the plane 
     */
    glm::vec2 toEuclidean(const glm::vec2& spherical, float radius);

    /**
     * Converts Euclidean coordinates to Spherical.
     * \param euclidean The coordinates x and y
     * \return The spherical coordinates theta and phi.
     */
    glm::vec2 toSpherical(const glm::vec2& euclidean);

<<<<<<< HEAD

    void registerProperties();
    void unregisterProperties();
=======
>>>>>>> 4bec28d6

    void createShaders();
    glm::mat4 scaleMatrix();
    glm::mat4 rotationMatrix();
    glm::mat4 translationMatrix();
    void draw(glm::mat4 modelTransform);

    properties::BoolProperty _enabled;
    properties::BoolProperty _useFlatScreen;
    properties::Vec2Property _euclideanPosition;
    properties::Vec2Property _sphericalPosition;
    properties::FloatProperty _depth;
    properties::FloatProperty _scale;
    properties::FloatProperty _alpha;
    properties::TriggerProperty _delete;

    GLuint _quad;
    GLuint _vertexPositionBuffer;
    std::unique_ptr<ghoul::opengl::Texture>  _texture;
    std::unique_ptr<ghoul::opengl::ProgramObject> _shader;

    bool _useEuclideanCoordinates;
    glm::vec2 _originalViewportSize;

    float _radius;
};

}  // namespace openspace

#endif  // __SCREENSPACERENDERABLE_H__<|MERGE_RESOLUTION|>--- conflicted
+++ resolved
@@ -82,12 +82,6 @@
      */
     glm::vec2 toSpherical(const glm::vec2& euclidean);
 
-<<<<<<< HEAD
-
-    void registerProperties();
-    void unregisterProperties();
-=======
->>>>>>> 4bec28d6
 
     void createShaders();
     glm::mat4 scaleMatrix();
