/*****************************************************************************************
 *                                                                                       *
 * OpenSpace                                                                             *
 *                                                                                       *
 * Copyright (c) 2014-2023                                                               *
 *                                                                                       *
 * Permission is hereby granted, free of charge, to any person obtaining a copy of this  *
 * software and associated documentation files (the "Software"), to deal in the Software *
 * without restriction, including without limitation the rights to use, copy, modify,    *
 * merge, publish, distribute, sublicense, and/or sell copies of the Software, and to    *
 * permit persons to whom the Software is furnished to do so, subject to the following   *
 * conditions:                                                                           *
 *                                                                                       *
 * The above copyright notice and this permission notice shall be included in all copies *
 * or substantial portions of the Software.                                              *
 *                                                                                       *
 * THE SOFTWARE IS PROVIDED "AS IS", WITHOUT WARRANTY OF ANY KIND, EXPRESS OR IMPLIED,   *
 * INCLUDING BUT NOT LIMITED TO THE WARRANTIES OF MERCHANTABILITY, FITNESS FOR A         *
 * PARTICULAR PURPOSE AND NONINFRINGEMENT. IN NO EVENT SHALL THE AUTHORS OR COPYRIGHT    *
 * HOLDERS BE LIABLE FOR ANY CLAIM, DAMAGES OR OTHER LIABILITY, WHETHER IN AN ACTION OF  *
 * CONTRACT, TORT OR OTHERWISE, ARISING FROM, OUT OF OR IN CONNECTION WITH THE SOFTWARE  *
 * OR THE USE OR OTHER DEALINGS IN THE SOFTWARE.                                         *
 ****************************************************************************************/

#ifndef __OPENSPACE_CORE___RENDERABLE___H__
#define __OPENSPACE_CORE___RENDERABLE___H__

#include <openspace/properties/propertyowner.h>

#include <openspace/properties/optionproperty.h>
#include <openspace/properties/scalar/boolproperty.h>
#include <openspace/properties/scalar/doubleproperty.h>
#include <openspace/properties/scalar/floatproperty.h>
#include <openspace/properties/stringproperty.h>
#include <openspace/scene/scenegraphnode.h>
#include <ghoul/misc/managedmemoryuniqueptr.h>
#include <string_view>

namespace ghoul { class Dictionary; }
namespace ghoul::opengl {
    class ProgramObject;
    class Texture;
} // namespace ghoul::opengl

namespace openspace {

struct RenderData;
struct UpdateData;
struct RendererTasks;
struct SurfacePositionHandle;

namespace documentation { struct Documentation; }

class Camera;

class Renderable : public properties::PropertyOwner {
public:
    enum class RenderBin : int {
        Background = 1,
        Opaque = 2,
        PreDeferredTransparent = 4,
        PostDeferredTransparent = 8,
        Overlay = 16
    };

    static ghoul::mm_unique_ptr<Renderable> createFromDictionary(
        ghoul::Dictionary dictionary);

    Renderable(const ghoul::Dictionary& dictionary);
    virtual ~Renderable() override = default;

    virtual void initialize();
    virtual void initializeGL();
    virtual void deinitialize();
    virtual void deinitializeGL();

    virtual bool isReady() const = 0;
    bool isEnabled() const;
    bool shouldUpdateIfDisabled() const;

    double boundingSphere() const;
    double interactionSphere() const;

    std::string_view typeAsString() const;

    virtual void update(const UpdateData& data);
    virtual void render(const RenderData& data, RendererTasks& rendererTask);
    virtual void renderSecondary(const RenderData& data, RendererTasks& rendererTask);

    // The 'surface' in this case is the interaction sphere of this renderable. In some
    // cases (i.e., planets) this corresponds directly to the physical surface, but in
    // many cases, models, volumetric data, this will not. Regardless of what the physical
    // representation is, the 'surface' is always the sphere around which interaction is
    // handled
    virtual SurfacePositionHandle calculateSurfacePositionHandle(
                                                const glm::dvec3& targetModelSpace) const;

    virtual bool renderedWithDesiredData() const;

    RenderBin renderBin() const;
    void setRenderBin(RenderBin bin);
    bool matchesRenderBinMask(int binMask) const noexcept;

    bool matchesSecondaryRenderBin(int binMask) const noexcept;

    void setFade(float fade);

    bool isVisible() const;

    void onEnabledChange(std::function<void(bool)> callback);

    static documentation::Documentation Documentation();

protected:
    properties::BoolProperty _enabled;
    properties::FloatProperty _opacity;
    properties::FloatProperty _fade;
    properties::StringProperty _renderableType;
    properties::BoolProperty _dimInAtmosphere;

    void setBoundingSphere(double boundingSphere);
    void setInteractionSphere(double interactionSphere);

    void setRenderBinFromOpacity();
    void registerUpdateRenderBinFromOpacity();

    /// Returns the full opacity constructed from the _opacity and _fade property values
    float opacity() const;

    double _boundingSphere = 0.0;
    double _interactionSphere = 0.0;
    SceneGraphNode* _parent = nullptr;
    bool _shouldUpdateIfDisabled = false;
    RenderBin _renderBin = RenderBin::Opaque;

<<<<<<< HEAD
    properties::OptionProperty _explicitRenderBinMode;
=======
    // An optional renderbin that renderables can use for certain components, in cases
    // where all parts of the renderable should not be rendered in the same bin
    std::optional<RenderBin> _secondaryRenderBin;
>>>>>>> ffbcdbea

private:
    // We only want the SceneGraphNode to be able manipulate the parent, so we don't want
    // to provide a set method for this. Otherwise, anyone might mess around with our
    // parentage and that's no bueno
    friend ghoul::mm_unique_ptr<SceneGraphNode> SceneGraphNode::createFromDictionary(
        const ghoul::Dictionary&);
};

} // namespace openspace

#endif // __OPENSPACE_CORE___RENDERABLE___H__<|MERGE_RESOLUTION|>--- conflicted
+++ resolved
@@ -133,13 +133,11 @@
     bool _shouldUpdateIfDisabled = false;
     RenderBin _renderBin = RenderBin::Opaque;
 
-<<<<<<< HEAD
-    properties::OptionProperty _explicitRenderBinMode;
-=======
     // An optional renderbin that renderables can use for certain components, in cases
     // where all parts of the renderable should not be rendered in the same bin
     std::optional<RenderBin> _secondaryRenderBin;
->>>>>>> ffbcdbea
+
+    properties::OptionProperty _explicitRenderBinMode;
 
 private:
     // We only want the SceneGraphNode to be able manipulate the parent, so we don't want
