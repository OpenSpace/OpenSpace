/*****************************************************************************************
 *                                                                                       *
 * OpenSpace                                                                             *
 *                                                                                       *
 * Copyright (c) 2014-2023                                                               *
 *                                                                                       *
 * Permission is hereby granted, free of charge, to any person obtaining a copy of this  *
 * software and associated documentation files (the "Software"), to deal in the Software *
 * without restriction, including without limitation the rights to use, copy, modify,    *
 * merge, publish, distribute, sublicense, and/or sell copies of the Software, and to    *
 * permit persons to whom the Software is furnished to do so, subject to the following   *
 * conditions:                                                                           *
 *                                                                                       *
 * The above copyright notice and this permission notice shall be included in all copies *
 * or substantial portions of the Software.                                              *
 *                                                                                       *
 * THE SOFTWARE IS PROVIDED "AS IS", WITHOUT WARRANTY OF ANY KIND, EXPRESS OR IMPLIED,   *
 * INCLUDING BUT NOT LIMITED TO THE WARRANTIES OF MERCHANTABILITY, FITNESS FOR A         *
 * PARTICULAR PURPOSE AND NONINFRINGEMENT. IN NO EVENT SHALL THE AUTHORS OR COPYRIGHT    *
 * HOLDERS BE LIABLE FOR ANY CLAIM, DAMAGES OR OTHER LIABILITY, WHETHER IN AN ACTION OF  *
 * CONTRACT, TORT OR OTHERWISE, ARISING FROM, OUT OF OR IN CONNECTION WITH THE SOFTWARE  *
 * OR THE USE OR OTHER DEALINGS IN THE SOFTWARE.                                         *
 ****************************************************************************************/

#ifndef __OPENSPACE_CORE___RENDERABLE___H__
#define __OPENSPACE_CORE___RENDERABLE___H__

#include <openspace/properties/propertyowner.h>
#include <openspace/rendering/fadeable.h>

#include <openspace/properties/optionproperty.h>
#include <openspace/properties/scalar/boolproperty.h>
#include <openspace/properties/scalar/doubleproperty.h>
#include <openspace/properties/scalar/floatproperty.h>
#include <openspace/properties/stringproperty.h>
#include <openspace/scene/scenegraphnode.h>
#include <ghoul/misc/managedmemoryuniqueptr.h>
#include <string_view>

namespace ghoul { class Dictionary; }
namespace ghoul::opengl {
    class ProgramObject;
    class Texture;
} // namespace ghoul::opengl

namespace openspace {

struct RenderData;
struct UpdateData;
struct RendererTasks;
struct SurfacePositionHandle;

namespace documentation { struct Documentation; }

class Camera;

// Unfortunately we can't move this struct into the Renderable until
// https://bugs.llvm.org/show_bug.cgi?id=36684 is fixed
struct RenderableSettings {
    bool automaticallyUpdateRenderBin = true;
    bool shouldUpdateIfDisabled = false;
};

class Renderable : public properties::PropertyOwner, public Fadeable {
public:
    enum class RenderBin : int {
        Background = 1,
        Opaque = 2,
        PreDeferredTransparent = 4,
        Overlay = 8,
        PostDeferredTransparent = 16,
        Sticker = 32
    };

    static ghoul::mm_unique_ptr<Renderable> createFromDictionary(
        ghoul::Dictionary dictionary);

    Renderable(const ghoul::Dictionary& dictionary,
        RenderableSettings settings = RenderableSettings());
    virtual ~Renderable() override = default;

    virtual void initialize();
    virtual void initializeGL();
    virtual void deinitialize();
    virtual void deinitializeGL();

    virtual bool isReady() const = 0;
    bool isEnabled() const;
    bool shouldUpdateIfDisabled() const noexcept;

    double boundingSphere() const noexcept;
    double interactionSphere() const noexcept;

    std::string_view typeAsString() const noexcept;

    virtual void update(const UpdateData& data);
    virtual void render(const RenderData& data, RendererTasks& rendererTask);
    virtual void renderSecondary(const RenderData& data, RendererTasks& rendererTask);

    // The 'surface' in this case is the interaction sphere of this renderable. In some
    // cases (i.e., planets) this corresponds directly to the physical surface, but in
    // many cases, models, volumetric data, this will not. Regardless of what the physical
    // representation is, the 'surface' is always the sphere around which interaction is
    // handled
    virtual SurfacePositionHandle calculateSurfacePositionHandle(
                                                const glm::dvec3& targetModelSpace) const;

    virtual bool renderedWithDesiredData() const;

    RenderBin renderBin() const;
    void setRenderBin(RenderBin bin);
    bool matchesRenderBinMask(int binMask) const noexcept;

    bool matchesSecondaryRenderBin(int binMask) const noexcept;

    bool isVisible() const override;

    void onEnabledChange(std::function<void(bool)> callback);

    static documentation::Documentation Documentation();

protected:
    properties::BoolProperty _enabled;
    properties::StringProperty _renderableType;
    properties::BoolProperty _dimInAtmosphere;

    void setBoundingSphere(double boundingSphere);
    void setInteractionSphere(double interactionSphere);

    void setRenderBinFromOpacity();

    /// Returns the full opacity constructed from the _opacity and _fade property values
    float opacity() const noexcept override;

    SceneGraphNode* parent() const noexcept;

    bool automaticallyUpdatesRenderBin() const noexcept;
    bool hasOverrideRenderBin() const noexcept;

    RenderBin _renderBin = RenderBin::Opaque;

    // An optional renderbin that renderables can use for certain components, in cases
    // where all parts of the renderable should not be rendered in the same bin
    std::optional<RenderBin> _secondaryRenderBin;
<<<<<<< HEAD

    properties::OptionProperty _explicitRenderBinMode;

=======
>>>>>>> 91026c4c
private:

    double _boundingSphere = 0.0;
    double _interactionSphere = 0.0;
    SceneGraphNode* _parent = nullptr;
    const bool _shouldUpdateIfDisabled = false;
    bool _automaticallyUpdateRenderBin = true;
    bool _hasOverrideRenderBin = false;

    void registerUpdateRenderBinFromOpacity();

    // We only want the SceneGraphNode to be able manipulate the parent, so we don't want
    // to provide a set method for this. Otherwise, anyone might mess around with our
    // parentage and that's no bueno
    friend ghoul::mm_unique_ptr<SceneGraphNode> SceneGraphNode::createFromDictionary(
        const ghoul::Dictionary&);
};

} // namespace openspace

#endif // __OPENSPACE_CORE___RENDERABLE___H__<|MERGE_RESOLUTION|>--- conflicted
+++ resolved
@@ -142,12 +142,7 @@
     // An optional renderbin that renderables can use for certain components, in cases
     // where all parts of the renderable should not be rendered in the same bin
     std::optional<RenderBin> _secondaryRenderBin;
-<<<<<<< HEAD
 
-    properties::OptionProperty _explicitRenderBinMode;
-
-=======
->>>>>>> 91026c4c
 private:
 
     double _boundingSphere = 0.0;
