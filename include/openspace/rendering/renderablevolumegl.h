/*****************************************************************************************
 *                                                                                       *
 * OpenSpace                                                                             *
 *                                                                                       *
 * Copyright (c) 2014                                                                    *
 *                                                                                       *
 * Permission is hereby granted, free of charge, to any person obtaining a copy of this  *
 * software and associated documentation files (the "Software"), to deal in the Software *
 * without restriction, including without limitation the rights to use, copy, modify,    *
 * merge, publish, distribute, sublicense, and/or sell copies of the Software, and to    *
 * permit persons to whom the Software is furnished to do so, subject to the following   *
 * conditions:                                                                           *
 *                                                                                       *
 * The above copyright notice and this permission notice shall be included in all copies *
 * or substantial portions of the Software.                                              *
 *                                                                                       *
 * THE SOFTWARE IS PROVIDED "AS IS", WITHOUT WARRANTY OF ANY KIND, EXPRESS OR IMPLIED,   *
 * INCLUDING BUT NOT LIMITED TO THE WARRANTIES OF MERCHANTABILITY, FITNESS FOR A         *
 * PARTICULAR PURPOSE AND NONINFRINGEMENT. IN NO EVENT SHALL THE AUTHORS OR COPYRIGHT    *
 * HOLDERS BE LIABLE FOR ANY CLAIM, DAMAGES OR OTHER LIABILITY, WHETHER IN AN ACTION OF  *
 * CONTRACT, TORT OR OTHERWISE, ARISING FROM, OUT OF OR IN CONNECTION WITH THE SOFTWARE  *
 * OR THE USE OR OTHER DEALINGS IN THE SOFTWARE.                                         *
 ****************************************************************************************/

#ifndef __RENDERABLEVOLUMEGL_H__
#define __RENDERABLEVOLUMEGL_H__

// open space includes
#include <openspace/rendering/renderablevolume.h>

// ghoul includes
#include <ghoul/opengl/programobject.h>
#include <ghoul/opengl/texture.h>
#include <ghoul/opengl/framebufferobject.h>
#include <ghoul/io/rawvolumereader.h>
#include <ghoul/filesystem/file.h>

<<<<<<< HEAD
#define SGCT_WINDOWS_INCLUDE
#include <sgct.h>

=======
>>>>>>> a4a52837
#ifdef __APPLE__
    #include <memory>
#else
    #include <mutex>
#endif

namespace sgct_utils {
    class SGCTBox;
}

namespace openspace {

class RenderableVolumeGL: public RenderableVolume {
public:

	// constructors & destructor
	RenderableVolumeGL(const ghoul::Dictionary& dictionary);
	~RenderableVolumeGL();
    
    bool initialize();
    bool deinitialize();

	virtual void render(const Camera *camera, const psc& thisPosition);
	virtual void update();

private:
    
    
    std::string _filename;
    ghoul::RawVolumeReader::ReadHints _hints;
    float _stepSize;
	ghoul::opengl::FramebufferObject* _fbo;
	ghoul::opengl::Texture* _backTexture;
	ghoul::opengl::Texture* _frontTexture;
	ghoul::opengl::Texture* _volume;
	ghoul::opengl::ProgramObject *_fboProgram, *_twopassProgram;
	sgct_utils::SGCTBox* _boundingBox;
	GLuint _screenQuad;
    
    std::mutex* _shaderMutex;
    
    ghoul::filesystem::File* _vertexSourceFile;
    ghoul::filesystem::File* _fragmentSourceFile;
    bool _programUpdateOnSave;
    
    void safeShaderCompilation();
    
};

} // namespace openspace

#endif<|MERGE_RESOLUTION|>--- conflicted
+++ resolved
@@ -35,12 +35,9 @@
 #include <ghoul/io/rawvolumereader.h>
 #include <ghoul/filesystem/file.h>
 
-<<<<<<< HEAD
 #define SGCT_WINDOWS_INCLUDE
 #include <sgct.h>
 
-=======
->>>>>>> a4a52837
 #ifdef __APPLE__
     #include <memory>
 #else
