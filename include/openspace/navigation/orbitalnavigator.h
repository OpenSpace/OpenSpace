/*****************************************************************************************
 *                                                                                       *
 * OpenSpace                                                                             *
 *                                                                                       *
 * Copyright (c) 2014-2023                                                               *
 *                                                                                       *
 * Permission is hereby granted, free of charge, to any person obtaining a copy of this  *
 * software and associated documentation files (the "Software"), to deal in the Software *
 * without restriction, including without limitation the rights to use, copy, modify,    *
 * merge, publish, distribute, sublicense, and/or sell copies of the Software, and to    *
 * permit persons to whom the Software is furnished to do so, subject to the following   *
 * conditions:                                                                           *
 *                                                                                       *
 * The above copyright notice and this permission notice shall be included in all copies *
 * or substantial portions of the Software.                                              *
 *                                                                                       *
 * THE SOFTWARE IS PROVIDED "AS IS", WITHOUT WARRANTY OF ANY KIND, EXPRESS OR IMPLIED,   *
 * INCLUDING BUT NOT LIMITED TO THE WARRANTIES OF MERCHANTABILITY, FITNESS FOR A         *
 * PARTICULAR PURPOSE AND NONINFRINGEMENT. IN NO EVENT SHALL THE AUTHORS OR COPYRIGHT    *
 * HOLDERS BE LIABLE FOR ANY CLAIM, DAMAGES OR OTHER LIABILITY, WHETHER IN AN ACTION OF  *
 * CONTRACT, TORT OR OTHERWISE, ARISING FROM, OUT OF OR IN CONNECTION WITH THE SOFTWARE  *
 * OR THE USE OR OTHER DEALINGS IN THE SOFTWARE.                                         *
 ****************************************************************************************/

#ifndef __OPENSPACE_CORE___ORBITALNAVIGATOR___H__
#define __OPENSPACE_CORE___ORBITALNAVIGATOR___H__

#include <openspace/properties/propertyowner.h>

#include <openspace/interaction/delayedvariable.h>
#include <openspace/interaction/interpolator.h>
#include <openspace/interaction/joystickcamerastates.h>
#include <openspace/interaction/mousecamerastates.h>
#include <openspace/interaction/scriptcamerastates.h>
#include <openspace/interaction/websocketcamerastates.h>
#include <openspace/properties/optionproperty.h>
#include <openspace/properties/stringproperty.h>
#include <openspace/properties/scalar/boolproperty.h>
#include <openspace/properties/scalar/floatproperty.h>
#include <openspace/properties/scalar/doubleproperty.h>
#include <openspace/properties/triggerproperty.h>
#include <ghoul/glm.h>
#include <glm/gtx/quaternion.hpp>
#include <optional>

namespace openspace {
    class SceneGraphNode;
    class Camera;
    struct CameraPose;
    struct SurfacePositionHandle;
} // namespace

namespace openspace::scripting { struct LuaLibrary; }

namespace openspace::interaction {

class MouseInputState;
class KeyboardInputState;

class OrbitalNavigator : public properties::PropertyOwner {
public:
    struct IdleBehavior : public properties::PropertyOwner {
        enum class Behavior {
            Orbit = 0,
            OrbitAtConstantLat,
            OrbitAroundUp
        };

        IdleBehavior();

        properties::BoolProperty apply;
        properties::BoolProperty shouldTriggerWhenIdle;
        properties::FloatProperty idleWaitTime;
        properties::BoolProperty abortOnCameraInteraction;
        properties::BoolProperty invert;
        properties::FloatProperty speedScaleFactor;
        properties::FloatProperty dampenInterpolationTime;

        properties::OptionProperty defaultBehavior;
        std::optional<Behavior> chosenBehavior;
    };

    OrbitalNavigator();

    void updateStatesFromInput(const MouseInputState& mouseInputState,
        const KeyboardInputState& keyboardInputState, double deltaTime);
    void updateCameraStateFromStates(double deltaTime);
    void updateCameraScalingFromAnchor(double deltaTime);
    void resetVelocities();

    /*
     * This function should be called on every camera interaction: for example when
     * navigating using an input device, changing the focus node or starting a path or
     * a session recording playback
     */
    void updateOnCameraInteraction();

    void tickIdleBehaviorTimer(double deltaTime);
    void triggerIdleBehavior(std::string_view choice = "");

    void tickMovementTimer(float deltaTime);

    Camera* camera() const;
    void setCamera(Camera* camera);
    void clearPreviousState();

    void setFocusNode(const SceneGraphNode* focusNode,
        bool resetVelocitiesOnChange = true);
    void setFocusNode(const std::string& focusNode, bool resetVelocitiesOnChange = true);
    void setAnchorNode(const std::string& anchorNode);
    void setAimNode(const std::string& aimNode);

    void startRetargetAnchor();
    void startRetargetAim();
    float retargetInterpolationTime() const;
    void setRetargetInterpolationTime(float durationInSeconds);
    void updatePreviousStateVariables();

    void setMinimumAllowedDistance(float distance);
<<<<<<< HEAD
    void setMaximumAllowedDistance(double distance);
=======
    void setMaximumAllowedDistance(float distance);
>>>>>>> bd153b3f

    JoystickCameraStates& joystickStates();
    const JoystickCameraStates& joystickStates() const;

    WebsocketCameraStates& websocketStates();
    const WebsocketCameraStates& websocketStates() const;

    ScriptCameraStates& scriptStates();
    const ScriptCameraStates& scriptStates() const;

    bool shouldFollowAnchorRotation(const glm::dvec3& cameraPosition) const;
    bool followingAnchorRotation() const;
    const SceneGraphNode* anchorNode() const;
    const SceneGraphNode* aimNode() const;

    bool hasRotationalFriction() const;
    bool hasZoomFriction() const;
    bool hasRollFriction() const;

    double minAllowedDistance() const;
    double maxAllowedDistance() const;

    glm::dvec3 anchorNodeToCameraVector() const;
    glm::quat anchorNodeToCameraRotation() const;

    /**
     * Compute a camera position that pushed the camera position to
     * a valid position over the anchor node, accounting for the
     * minimal allowed distance
     */
    glm::dvec3 pushToSurfaceOfAnchor(const glm::dvec3& cameraPosition) const;

    /**
<<<<<<< HEAD
    * \return The Lua library that contains all Lua functions available to affect the
    * orbital navigation
=======
    * \return the Lua library that contains all Lua functions available to affect the
    * OrbitalNavigator
>>>>>>> bd153b3f
    */
    static scripting::LuaLibrary luaLibrary();

private:
    struct CameraRotationDecomposition {
        glm::dquat localRotation = glm::dquat(1.0, 0.0, 0.0, 0.0);
        glm::dquat globalRotation = glm::dquat(1.0, 0.0, 0.0, 0.0);
    };

    using Displacement = std::pair<glm::dvec3, glm::dvec3>;

    struct Friction : public properties::PropertyOwner {
        Friction();

        properties::BoolProperty roll;
        properties::BoolProperty rotational;
        properties::BoolProperty zoom;

        properties::FloatProperty friction;
    };

    void setAnchorNode(const SceneGraphNode* anchorNode,
        bool resetVelocitiesOnChange = true);
    void setAimNode(const SceneGraphNode* aimNode);

    void updatePreviousAnchorState();
    void updatePreviousAimState();

    Camera* _camera;

    Friction _friction;

    // Anchor: Node to follow and orbit
    properties::StringProperty _anchor;

    // Aim: Node to look at (when camera direction is reset),
    // Empty string means same as anchor.
    // If these are the same node we call it the `focus` node
    properties::StringProperty _aim;

    // Reset camera direction to the anchor node.
    properties::TriggerProperty _retargetAnchor;
    // Reset camera direction to the aim node.
    properties::TriggerProperty _retargetAim;

    properties::BoolProperty _followAnchorNodeRotation;
    properties::FloatProperty _followAnchorNodeRotationDistance;
<<<<<<< HEAD
    properties::FloatProperty _minimumAllowedDistance;
    properties::BoolProperty _enableMinimumAllowedDistanceLimit;

    struct LimitZoomOut : public properties::PropertyOwner {
        LimitZoomOut();

        properties::BoolProperty isEnabled;
        properties::FloatProperty maximumAllowedDistance;
    };

    LimitZoomOut _limitZoomOut;
    properties::BoolProperty _disableZoom;
=======


    struct LimitZoom : public properties::PropertyOwner {
        LimitZoom();

        properties::BoolProperty enableZoomInLimit;
        properties::FloatProperty minimumAllowedDistance;

        properties::BoolProperty enableZoomOutLimit;
        properties::FloatProperty maximumAllowedDistance;
    };

    LimitZoom _limitZoom;
>>>>>>> bd153b3f

    properties::FloatProperty _mouseSensitivity;
    properties::FloatProperty _joystickSensitivity;
    properties::FloatProperty _websocketSensitivity;

    properties::BoolProperty _useAdaptiveStereoscopicDepth;
    properties::FloatProperty _stereoscopicDepthOfFocusSurface;
    properties::FloatProperty _staticViewScaleExponent;

    properties::BoolProperty _constantVelocityFlight;

    properties::FloatProperty _retargetInterpolationTime;
    properties::FloatProperty _stereoInterpolationTime;
    properties::FloatProperty _followRotationInterpolationTime;

    properties::BoolProperty _invertMouseButtons;

    MouseCameraStates _mouseStates;
    JoystickCameraStates _joystickStates;
    WebsocketCameraStates _websocketStates;
    ScriptCameraStates _scriptStates;

    const SceneGraphNode* _anchorNode = nullptr;
    const SceneGraphNode* _aimNode = nullptr;

    std::optional<glm::dvec3>_previousAnchorNodePosition;
    std::optional<glm::dquat> _previousAnchorNodeRotation;
    std::optional<glm::dvec3> _previousAimNodePosition;

    double _currentCameraToSurfaceDistance = 0.0;
    bool _directlySetStereoDistance = false;

    Interpolator<double> _retargetAimInterpolator;
    Interpolator<double> _retargetAnchorInterpolator;
    Interpolator<double> _cameraToSurfaceDistanceInterpolator;
    Interpolator<double> _followRotationInterpolator;
    Interpolator<double> _idleBehaviorDampenInterpolator;
    bool _invertIdleBehaviorInterpolation = false;

    IdleBehavior _idleBehavior;
    float _idleBehaviorTriggerTimer = 0.f;

    float _movementTimer = 0.f;

    /**
     * Decomposes the camera's rotation in to a global and a local rotation defined by
     * CameraRotationDecomposition. The global rotation defines the rotation so that the
     * camera points towards the reference node in the direction opposite to the direction
     * out from the surface of the object. The local rotation defines the differential
     * from the global to the current total rotation so that
     * `cameraRotation = globalRotation * localRotation`.
     */
    CameraRotationDecomposition decomposeCameraRotationSurface(const CameraPose pose,
        const SceneGraphNode& reference);

    /**
     * Decomposes the camera's rotation in to a global and a local rotation defined by
     * CameraRotationDecomposition. The global rotation defines the rotation so that the
     * camera points towards the reference position.
     * The local rotation defines the differential from the global to the current total
     * rotation so that `cameraRotation = globalRotation * localRotation`.
     */
    CameraRotationDecomposition decomposeCameraRotation(const CameraPose pose,
        glm::dvec3 reference);

    /**
     * Composes a pair of global and local rotations into a quaternion that can be used
     * as the world rotation for a camera.
     */
    glm::dquat composeCameraRotation(const CameraRotationDecomposition& composition);

    /*
     * Moves and rotates the camera around the anchor node in order to maintain the
     * screen space position of the aim node. Also interpolates to the aim node, when
     * retargeting the aim.
     */
    CameraPose followAim(CameraPose pose, glm::dvec3 cameraToAnchor,
        Displacement anchorToAim);

    /*
     * Perform a camera roll on the local camera rotation
     * \returns a local camera rotation modified with a roll.
     */
    glm::dquat roll(double deltaTime, const glm::dquat& localCameraRotation) const;

    /**
     * Performs rotation around the cameras x and y axes.
     * \returns a local camera rotation modified with two degrees of freedom.
     */
    glm::dquat rotateLocally(double deltaTime,
        const glm::dquat& localCameraRotation) const;

    /**
     * Interpolates the camera rotation based on active interpolators.
     * \returns a new rotation quaternion
     */
    glm::dquat interpolateLocalRotation(double deltaTime,
        const glm::dquat& localCameraRotation);


    Displacement interpolateRetargetAim(double deltaTime, CameraPose pose,
        glm::dvec3 cameraToAnchor, Displacement anchorToAim);

    double interpolateCameraToSurfaceDistance(double deltaTime, double currentDistance,
        double targetDistance);

    /**
     * Translates the horizontal direction. If far from the anchor object, this will
     * result in an orbital rotation around the object. This function does not affect the
     * rotation but only the position.
     *
     * \return a position vector adjusted in the horizontal direction.
     */
    glm::dvec3 translateHorizontally(double deltaTime, const glm::dvec3& cameraPosition,
        const glm::dvec3& objectPosition, const glm::dquat& globalCameraRotation,
        const SurfacePositionHandle& positionHandle) const;

    /*
     * Adds rotation to the camera position so that it follows the rotation of the anchor
     * node defined by the differential anchorNodeRotationDiff.
     *
     * \return a position updated with the rotation defined by anchorNodeRotationDiff
     */
    glm::dvec3 followAnchorNodeRotation(const glm::dvec3& cameraPosition,
        const glm::dvec3& objectPosition, const glm::dquat& anchorNodeRotationDiff) const;

    /**
     * Updates the global rotation so that it points towards the anchor node.
     *
     * \return a global rotation quaternion defining a rotation towards the anchor node
     */
    glm::dquat rotateGlobally(const glm::dquat& globalCameraRotation,
        const glm::dquat& aimNodeRotationDiff,
        const SurfacePositionHandle& positionHandle) const;

    /**
     * Translates the camera position towards or away from the anchor node.
     * \returns a position vector adjusted in the vertical direction.
     */
    glm::dvec3 translateVertically(double deltaTime, const glm::dvec3& cameraPosition,
        const glm::dvec3& objectPosition,
        const SurfacePositionHandle& positionHandle) const;

    /**
     * Rotates the camera around the out vector of the surface.
     *
     * \return a quaternion adjusted to rotate around the out vector of the surface
     */
    glm::dquat rotateHorizontally(double deltaTime,
        const glm::dquat& globalCameraRotation,
        const SurfacePositionHandle& positionHandle) const;

    /**
     * Push the camera out to the surface of the object.
     *
     * \return a position vector adjusted to be at least _minimumAllowedDistance meters
     *         above the actual surface of the object
     */
    glm::dvec3 pushToSurface(const glm::dvec3& cameraPosition,
        const glm::dvec3& objectPosition,
        const SurfacePositionHandle& positionHandle) const;

    /**
     * Interpolates between rotationDiff and a 0 rotation.
     */
    glm::dquat interpolateRotationDifferential(double deltaTime,
        const glm::dvec3 cameraPosition, const glm::dquat& rotationDiff);

    /**
     * Get the vector from the camera to the surface of the anchor object in world space.
     */
    glm::dvec3 cameraToSurfaceVector(const glm::dvec3& cameraPos,
        const glm::dvec3& centerPos, const SurfacePositionHandle& posHandle);

    /**
     * Calculates a SurfacePositionHandle given a camera position in world space.
     */
    SurfacePositionHandle calculateSurfacePositionHandle(const SceneGraphNode& node,
        const glm::dvec3& cameraPositionWorldSpace) const;

    void resetIdleBehavior();

    /**
     * Apply the currently selected idle behavior to the position and rotations
     */
    void applyIdleBehavior(double deltaTime, glm::dvec3& position,
        glm::dquat& localRotation, glm::dquat& globalRotation);

    /**
     * Orbit the current anchor node, in a right-bound orbit, by updating the position
     * and global rotation of the camera.
     *
     * Used for IdleBehavior::Behavior::Orbit
     *
     * \param deltaTime The time step to use for the motion. Controls the rotation angle
     * \param position The position of the camera. Will be changed by the function
     * \param globalRotation The camera's global rotation. Will be changed by the function
     * \param speedScale A speed scale that controls the speed of the motion
     */
    void orbitAnchor(double deltaTime, glm::dvec3& position,
        glm::dquat& globalRotation, double speedScale);

    /**
     * Orbit the current anchor node, by adding a rotation around the given axis. For
     * example, when the axis is the north vector, the camera will stay on the current
     * latitude band. Note that this creates a rolling motion if the camera's forward
     * vector coincides with the axis, and should be used with care.
     *
     * Used for:
     * IdleBehavior::Behavior::OrbitAtConstantLat (axis = north = z-axis) and
     * IdleBehavior::Behavior::OrbitAroundUp (axis = up = y-axis)
     *
     * \param axis The axis to arbit around, given in model coordinates of the anchor
     * \param deltaTime The time step to use for the motion. Controls the rotation angle
     * \param position The position of the camera. Will be changed by the function
     * \param globalRotation The camera's global rotation. Will be changed by the function
     * \param speedScale A speed scale that controls the speed of the motion
     */
    void orbitAroundAxis(const glm::dvec3 axis, double deltaTime, glm::dvec3& position,
        glm::dquat& globalRotation, double speedScale);
};

} // namespace openspace::interaction

#endif // __OPENSPACE_CORE___ORBITALNAVIGATOR___H__<|MERGE_RESOLUTION|>--- conflicted
+++ resolved
@@ -117,11 +117,7 @@
     void updatePreviousStateVariables();
 
     void setMinimumAllowedDistance(float distance);
-<<<<<<< HEAD
-    void setMaximumAllowedDistance(double distance);
-=======
     void setMaximumAllowedDistance(float distance);
->>>>>>> bd153b3f
 
     JoystickCameraStates& joystickStates();
     const JoystickCameraStates& joystickStates() const;
@@ -155,13 +151,8 @@
     glm::dvec3 pushToSurfaceOfAnchor(const glm::dvec3& cameraPosition) const;
 
     /**
-<<<<<<< HEAD
-    * \return The Lua library that contains all Lua functions available to affect the
-    * orbital navigation
-=======
     * \return the Lua library that contains all Lua functions available to affect the
     * OrbitalNavigator
->>>>>>> bd153b3f
     */
     static scripting::LuaLibrary luaLibrary();
 
@@ -209,20 +200,6 @@
 
     properties::BoolProperty _followAnchorNodeRotation;
     properties::FloatProperty _followAnchorNodeRotationDistance;
-<<<<<<< HEAD
-    properties::FloatProperty _minimumAllowedDistance;
-    properties::BoolProperty _enableMinimumAllowedDistanceLimit;
-
-    struct LimitZoomOut : public properties::PropertyOwner {
-        LimitZoomOut();
-
-        properties::BoolProperty isEnabled;
-        properties::FloatProperty maximumAllowedDistance;
-    };
-
-    LimitZoomOut _limitZoomOut;
-    properties::BoolProperty _disableZoom;
-=======
 
 
     struct LimitZoom : public properties::PropertyOwner {
@@ -236,7 +213,6 @@
     };
 
     LimitZoom _limitZoom;
->>>>>>> bd153b3f
 
     properties::FloatProperty _mouseSensitivity;
     properties::FloatProperty _joystickSensitivity;
