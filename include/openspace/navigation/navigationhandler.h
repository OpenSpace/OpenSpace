--- conflicted
+++ resolved
@@ -98,11 +98,7 @@
     void mousePositionCallback(double x, double y);
     void mouseScrollWheelCallback(double pos);
 
-<<<<<<< HEAD
-    void setJoystickAxisMapping(const std::string& joystickName,
-=======
     void setJoystickAxisMapping(std::string joystickName,
->>>>>>> cfd8b145
         int axis, JoystickCameraStates::AxisType mapping,
         JoystickCameraStates::AxisInvert shouldInvert =
             JoystickCameraStates::AxisInvert::No,
@@ -111,13 +107,8 @@
         bool isSticky = false, double sensitivity = 0.0
     );
 
-<<<<<<< HEAD
-    void setJoystickAxisMappingProperty(const std::string& joystickName,
-        int axis, const std::string& propertyUri,
-=======
     void setJoystickAxisMappingProperty(std::string joystickName,
         int axis, std::string propertyUri,
->>>>>>> cfd8b145
         float min = 0.f, float max = 1.f,
         JoystickCameraStates::AxisInvert shouldInvert =
         JoystickCameraStates::AxisInvert::No, bool isRemote = true
