/*****************************************************************************************
 *                                                                                       *
 * OpenSpace                                                                             *
 *                                                                                       *
 * Copyright (c) 2014-2020                                                               *
 *                                                                                       *
 * Permission is hereby granted, free of charge, to any person obtaining a copy of this  *
 * software and associated documentation files (the "Software"), to deal in the Software *
 * without restriction, including without limitation the rights to use, copy, modify,    *
 * merge, publish, distribute, sublicense, and/or sell copies of the Software, and to    *
 * permit persons to whom the Software is furnished to do so, subject to the following   *
 * conditions:                                                                           *
 *                                                                                       *
 * The above copyright notice and this permission notice shall be included in all copies *
 * or substantial portions of the Software.                                              *
 *                                                                                       *
 * THE SOFTWARE IS PROVIDED "AS IS", WITHOUT WARRANTY OF ANY KIND, EXPRESS OR IMPLIED,   *
 * INCLUDING BUT NOT LIMITED TO THE WARRANTIES OF MERCHANTABILITY, FITNESS FOR A         *
 * PARTICULAR PURPOSE AND NONINFRINGEMENT. IN NO EVENT SHALL THE AUTHORS OR COPYRIGHT    *
 * HOLDERS BE LIABLE FOR ANY CLAIM, DAMAGES OR OTHER LIABILITY, WHETHER IN AN ACTION OF  *
 * CONTRACT, TORT OR OTHERWISE, ARISING FROM, OUT OF OR IN CONNECTION WITH THE SOFTWARE  *
 * OR THE USE OR OTHER DEALINGS IN THE SOFTWARE.                                         *
 ****************************************************************************************/

#ifndef __OPENSPACE_CORE___MESSAGESTRUCTURES___H__
#define __OPENSPACE_CORE___MESSAGESTRUCTURES___H__

#include <ghoul/glm.h>
#include <cstring>
#include <string>
#include <vector>
#include <fstream>
#include <iomanip>
#include <algorithm>

namespace openspace::datamessagestructures {

enum class Type : uint32_t {
    CameraData = 0,
    TimelineData,
    ScriptData
};

struct CameraKeyframe {
    CameraKeyframe() = default;
    CameraKeyframe(const std::vector<char>& buffer) {
        deserialize(buffer);
    }

    glm::dvec3 _position = glm::dvec3(0.0);
    glm::dquat _rotation = glm::dquat(1.0, 0.0, 0.0, 0.0);
    bool _followNodeRotation = false;
    std::string _focusNode;
    float _scale = 0.f;

    double _timestamp = 0.0;

    void serialize(std::vector<char> &buffer) const {
        // Add position
        buffer.insert(
            buffer.end(),
            reinterpret_cast<const char*>(&_position),
            reinterpret_cast<const char*>(&_position) + sizeof(_position)
        );

        // Add orientation
        buffer.insert(
            buffer.end(),
            reinterpret_cast<const char*>(&_rotation),
            reinterpret_cast<const char*>(&_rotation) + sizeof(_rotation)
        );

        // Follow focus node rotation?
        buffer.insert(
            buffer.end(),
            reinterpret_cast<const char*>(&_followNodeRotation),
            reinterpret_cast<const char*>(&_followNodeRotation) +
                sizeof(_followNodeRotation)
        );

        int nodeNameLength = static_cast<int>(_focusNode.size());

        // Add focus node
        buffer.insert(
            buffer.end(),
            reinterpret_cast<const char*>(&nodeNameLength),
            reinterpret_cast<const char*>(&nodeNameLength) + sizeof(nodeNameLength)
        );
        buffer.insert(
            buffer.end(),
            _focusNode.data(),
            _focusNode.data() + nodeNameLength
        );

        buffer.insert(
            buffer.end(),
            reinterpret_cast<const char*>(&_scale),
            reinterpret_cast<const char*>(&_scale) + sizeof(_scale)
        );

        // Add timestamp
        buffer.insert(
            buffer.end(),
            reinterpret_cast<const char*>(&_timestamp),
            reinterpret_cast<const char*>(&_timestamp) + sizeof(_timestamp)
        );
    };

    size_t deserialize(const std::vector<char>& buffer, size_t offset = 0) {
        int size = 0;

        // Position
        size = sizeof(_position);
        std::memcpy(&_position, buffer.data() + offset, size);
        offset += size;

        // Orientation
        size = sizeof(_rotation);
        std::memcpy(&_rotation, buffer.data() + offset, size);
        offset += size;

        // Follow focus node rotation?
        size = sizeof(_followNodeRotation);
        std::memcpy(&_followNodeRotation, buffer.data() + offset, size);
        offset += size;

        // Focus node
        int nodeNameLength;
        size = sizeof(int);
        std::memcpy(&nodeNameLength, buffer.data() + offset, size);
        offset += size;
        size = nodeNameLength;
        _focusNode = std::string(buffer.data() + offset, buffer.data() + offset + size);
        offset += size;

        // Scale
        size = sizeof(_scale);
        std::memcpy(&_scale, buffer.data() + offset, size);
        offset += size;

        // Timestamp
        size = sizeof(_timestamp);
        std::memcpy(&_timestamp, buffer.data() + offset, size);
        offset += size;

        return offset;
    };

    void write(std::ostream& out) const {
        out.write(reinterpret_cast<const char*>(&_position), sizeof(_position));
        out.write(reinterpret_cast<const char*>(&_rotation), sizeof(_rotation));

        // Write follow focus node rotation?
        out.write(
            reinterpret_cast<const char*>(&_followNodeRotation),
            sizeof(_followNodeRotation)
        );

        int nodeNameLength = static_cast<int>(_focusNode.size());

        // Write focus node
        out.write(reinterpret_cast<const char*>(&nodeNameLength), sizeof(nodeNameLength));
        out.write(_focusNode.c_str(), _focusNode.size());

        // Write scale
        out.write(reinterpret_cast<const char*>(&_scale), sizeof(_scale));

        // Write timestamp
        out.write(reinterpret_cast<const char*>(&_timestamp), sizeof(_timestamp));
    };

    void write(std::stringstream& out) const {
        // Add camera position
        out << std::fixed << std::setprecision(7) << _position.x << ' '
            << std::fixed << std::setprecision(7) << _position.y << ' '
            << std::fixed << std::setprecision(7) << _position.z << ' ';
        // Add camera rotation
        out << std::fixed << std::setprecision(7) << _rotation.x << ' '
            << std::fixed << std::setprecision(7) << _rotation.y << ' '
            << std::fixed << std::setprecision(7) << _rotation.z << ' '
            << std::fixed << std::setprecision(7) << _rotation.w << ' ';
        out << std::scientific << _scale << ' ';
        if (_followNodeRotation) {
            out << "F ";
        }
        else {
            out << "- ";
        }
        out << _focusNode;
    };

    void read(std::istream* in) {
        // Read position
        in->read(reinterpret_cast<char*>(&_position), sizeof(_position));

        // Read orientation
        in->read(reinterpret_cast<char*>(&_rotation), sizeof(_rotation));

        // Read follow focus node rotation
        unsigned char b;
        in->read(reinterpret_cast<char*>(&b), sizeof(unsigned char));
        _followNodeRotation = (b == 1);

        // Read focus node
        int nodeNameLength = static_cast<int>(_focusNode.size());
        in->read(reinterpret_cast<char*>(&nodeNameLength), sizeof(nodeNameLength));
        std::vector<char> temp(static_cast<size_t>(nodeNameLength) + 1);
        in->read(temp.data(), nodeNameLength);

        temp[nodeNameLength] = '\0';
        _focusNode = temp.data();

        // Read scale
        in->read(reinterpret_cast<char*>(&_scale), sizeof(_scale));

        // Read timestamp
        in->read(reinterpret_cast<char*>(&_timestamp), sizeof(_timestamp));
    };

    void read(std::istringstream& iss) {
        std::string rotationFollowing;

        iss >> _position.x
            >> _position.y
            >> _position.z
            >> _rotation.x
            >> _rotation.y
            >> _rotation.z
            >> _rotation.w
            >> _scale
            >> rotationFollowing
            >> _focusNode;
        _followNodeRotation = (rotationFollowing == "F");
    };
};

struct TimeKeyframe {
    TimeKeyframe() = default;
    TimeKeyframe(const std::vector<char>& buffer) {
        deserialize(buffer);
    }

    double _time = 0.0;
    double _dt = 0.0;
    bool _paused = false;
    bool _requiresTimeJump = false;
    double _timestamp = 0.0;

    void serialize(std::vector<char>& buffer) const {
        buffer.insert(
            buffer.end(),
            reinterpret_cast<const char*>(this),
            reinterpret_cast<const char*>(this) + sizeof(TimeKeyframe)
        );
    };

    size_t deserialize(const std::vector<char>& buffer, size_t offset = 0) {
        *this = *reinterpret_cast<const TimeKeyframe*>(buffer.data() + offset);
        offset += sizeof(TimeKeyframe);
        return offset;
    };

    void write(std::ostream* out) const {
        out->write(reinterpret_cast<const char*>(this), sizeof(TimeKeyframe));
    };

    void write(std::stringstream& out) const {
        out << ' ' << _dt;
        if (_paused) {
            out << " P";
        }
        else {
            out << " R";
        }
        if (_requiresTimeJump) {
            out << " J";
        }
        else {
            out << " -";
        }
    };

    void read(std::istream* in) {
        in->read(reinterpret_cast<char*>(this), sizeof(TimeKeyframe));
    };

    void read(std::istringstream& iss) {
        std::string paused, jump;

        iss >> _dt
            >> paused
            >> jump;
        _paused = (paused == "P");
        _requiresTimeJump = (jump == "J");
    };
};

struct TimeTimeline {
    TimeTimeline() = default;
    TimeTimeline(const std::vector<char>& buffer) {
        deserialize(buffer);
    }

    bool _clear = true;
    std::vector<TimeKeyframe> _keyframes;

    void serialize(std::vector<char>& buffer) const {
        buffer.insert(
            buffer.end(),
            reinterpret_cast<const char*>(&_clear),
            reinterpret_cast<const char*>(&_clear) + sizeof(bool)
        );

        int64_t nKeyframes = _keyframes.size();
        buffer.insert(
            buffer.end(),
            reinterpret_cast<const char*>(&nKeyframes),
            reinterpret_cast<const char*>(&nKeyframes) + sizeof(int64_t)
        );
        for (const TimeKeyframe& k : _keyframes) {
            k.serialize(buffer);
        }
    };

    size_t deserialize(const std::vector<char>& buffer, size_t offset = 0) {
        int size = 0;

        size = sizeof(_clear);
        std::memcpy(&_clear, buffer.data() + offset, size);
        offset += size;

        int64_t nKeyframes = _keyframes.size();
        size = sizeof(nKeyframes);
        std::memcpy(&nKeyframes, buffer.data() + offset, size);
        offset += size;

        _keyframes.resize(nKeyframes);
        for (TimeKeyframe& k : _keyframes) {
            offset = k.deserialize(buffer, offset);
        }
        return offset;
    };

    void write(std::ostream* out) const {
        out->write(reinterpret_cast<const char*>(&_clear), sizeof(bool));

        int64_t nKeyframes = _keyframes.size();
        out->write(reinterpret_cast<const char*>(&nKeyframes), sizeof(int64_t));
        for (const TimeKeyframe& k : _keyframes) {
            k.write(out);
        }
    };

    void read(std::istream* in) {
        in->read(reinterpret_cast<char*>(&_clear), sizeof(bool));

        int64_t nKeyframes = _keyframes.size();
        in->read(reinterpret_cast<char*>(&nKeyframes), sizeof(int64_t));
        for (TimeKeyframe& k : _keyframes) {
            k.read(in);
        }
    };
};

struct ScriptMessage {
    ScriptMessage() = default;
    ScriptMessage(const std::vector<char>& buffer) {
        deserialize(buffer);
    }

    std::string _script;
    double _timestamp = 0.0;

<<<<<<< HEAD
    void serialize(std::vector<char> &buffer) const {
        size_t strLen = _script.size();
        size_t writeSize_bytes = sizeof(size_t);

        unsigned char const *p = reinterpret_cast<unsigned char const*>(&strLen);
        buffer.insert(buffer.end(), p, p + writeSize_bytes);

=======
    void serialize(std::vector<char>& buffer) const {
>>>>>>> e43fa248
        buffer.insert(buffer.end(), _script.begin(), _script.end());
    };

    void deserialize(const std::vector<char>& buffer) {
        _script.assign(buffer.begin(), buffer.end());
    };

    void write(std::ostream* out) const {
        out->write(_script.c_str(), _script.size());
    };

    void write(unsigned char* buf, size_t& idx, std::ofstream& file) const {
        size_t strLen = _script.size();
        size_t writeSize_bytes = sizeof(size_t);

        unsigned char const *p = reinterpret_cast<unsigned char const*>(&strLen);
        memcpy((buf + idx), p, writeSize_bytes);
        idx += static_cast<unsigned int>(writeSize_bytes);

        memcpy((buf + idx), _script.c_str(), _script.size());
        idx += static_cast<unsigned int>(strLen);
        file.write(reinterpret_cast<char*>(buf), idx);
        //Write directly to file because some scripts can be very long
        file.write(_script.c_str(), _script.size());
    };

    void write(std::stringstream& ss) const {
        unsigned int numLinesInScript = static_cast<unsigned int>(
            std::count(_script.begin(), _script.end(), '\n')
        );
        ss << ' ' << (numLinesInScript + 1) << ' ';
        ss << _script;
    }

    void read(std::istream* in) {
        size_t strLen;
        //Read string length from file
        in->read(reinterpret_cast<char*>(&strLen), sizeof(strLen));
        //Read back full string
        std::vector<char> temp(strLen + 1);
        in->read(temp.data(), strLen);
        temp[strLen] = '\0';

        _script.erase();
        _script = temp.data();
    };

    void read(std::istringstream& iss) {
        int numScriptLines;
        iss >> numScriptLines;
        if (numScriptLines < 0) {
            numScriptLines = 0;
        }
        std::string tmpReadbackScript;
        _script.erase();
        for (int i = 0; i < numScriptLines; ++i) {
            std::getline(iss, tmpReadbackScript);
            size_t start = tmpReadbackScript.find_first_not_of(" ");
            tmpReadbackScript = tmpReadbackScript.substr(start);
            _script.append(tmpReadbackScript);
            if (i < (numScriptLines - 1)) {
                _script.append("\n");
            }
        }
    };
};

} // namespace openspace::messagestructures

#endif // __OPENSPACE_CORE___MESSAGESTRUCTURES___H__<|MERGE_RESOLUTION|>--- conflicted
+++ resolved
@@ -26,12 +26,13 @@
 #define __OPENSPACE_CORE___MESSAGESTRUCTURES___H__
 
 #include <ghoul/glm.h>
+#include <algorithm>
 #include <cstring>
+#include <fstream>
+#include <iomanip>
+#include <sstream>
 #include <string>
 #include <vector>
-#include <fstream>
-#include <iomanip>
-#include <algorithm>
 
 namespace openspace::datamessagestructures {
 
@@ -371,17 +372,13 @@
     std::string _script;
     double _timestamp = 0.0;
 
-<<<<<<< HEAD
-    void serialize(std::vector<char> &buffer) const {
+    void serialize(std::vector<char>& buffer) const {
         size_t strLen = _script.size();
         size_t writeSize_bytes = sizeof(size_t);
 
         unsigned char const *p = reinterpret_cast<unsigned char const*>(&strLen);
         buffer.insert(buffer.end(), p, p + writeSize_bytes);
 
-=======
-    void serialize(std::vector<char>& buffer) const {
->>>>>>> e43fa248
         buffer.insert(buffer.end(), _script.begin(), _script.end());
     };
 
