--- conflicted
+++ resolved
@@ -146,11 +146,8 @@
     properties::BoolProperty _printEvents;
     properties::OptionProperty _visibility;
     properties::BoolProperty _showHiddenSceneGraphNodes;
-<<<<<<< HEAD
     properties::IntProperty _fadeOnEnableDuration;
-=======
     properties::BoolProperty _disableAllMouseInputs;
->>>>>>> 3212b94c
 
     std::unique_ptr<Scene> _scene;
     std::unique_ptr<AssetManager> _assetManager;
