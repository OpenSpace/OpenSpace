--- conflicted
+++ resolved
@@ -158,11 +158,7 @@
         std::ofstream outFile;
         try {
             outFile.open(path, std::ofstream::out);
-<<<<<<< HEAD
-            sgct::config::GeneratorVersion genEntry = sgct::config::GeneratorVersion(
-=======
             sgct::config::GeneratorVersion genEntry = sgct::config::GeneratorVersion{
->>>>>>> 7866c65c
                 "OpenSpace",
                 OPENSPACE_VERSION_MAJOR,
                 OPENSPACE_VERSION_MINOR
