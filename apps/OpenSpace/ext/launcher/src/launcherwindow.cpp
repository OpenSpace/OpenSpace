/*****************************************************************************************
 *                                                                                       *
 * OpenSpace                                                                             *
 *                                                                                       *
 * Copyright (c) 2014-2023                                                               *
 *                                                                                       *
 * Permission is hereby granted, free of charge, to any person obtaining a copy of this  *
 * software and associated documentation files (the "Software"), to deal in the Software *
 * without restriction, including without limitation the rights to use, copy, modify,    *
 * merge, publish, distribute, sublicense, and/or sell copies of the Software, and to    *
 * permit persons to whom the Software is furnished to do so, subject to the following   *
 * conditions:                                                                           *
 *                                                                                       *
 * The above copyright notice and this permission notice shall be included in all copies *
 * or substantial portions of the Software.                                              *
 *                                                                                       *
 * THE SOFTWARE IS PROVIDED "AS IS", WITHOUT WARRANTY OF ANY KIND, EXPRESS OR IMPLIED,   *
 * INCLUDING BUT NOT LIMITED TO THE WARRANTIES OF MERCHANTABILITY, FITNESS FOR A         *
 * PARTICULAR PURPOSE AND NONINFRINGEMENT. IN NO EVENT SHALL THE AUTHORS OR COPYRIGHT    *
 * HOLDERS BE LIABLE FOR ANY CLAIM, DAMAGES OR OTHER LIABILITY, WHETHER IN AN ACTION OF  *
 * CONTRACT, TORT OR OTHERWISE, ARISING FROM, OUT OF OR IN CONNECTION WITH THE SOFTWARE  *
 * OR THE USE OR OTHER DEALINGS IN THE SOFTWARE.                                         *
 ****************************************************************************************/

#include "launcherwindow.h"

#include "profile/profileedit.h"

#include <openspace/engine/configuration.h>
#include <openspace/openspace.h>
#include <ghoul/filesystem/filesystem.h>
#include <ghoul/fmt.h>
#include <ghoul/logging/logmanager.h>
#include <QComboBox>
#include <QFile>
#include <QLabel>
#include <QMessageBox>
#include <QPushButton>
#include <QStandardItemModel>
#include <filesystem>
#include <fstream>
#include <iostream>
#include <random>

using namespace openspace;

namespace {
    constexpr int ScreenWidth = 480;
    constexpr int ScreenHeight = 640;

    constexpr int LeftRuler = 40;
    constexpr int TopRuler = 80;
    constexpr int ItemWidth = 260;
    constexpr int ItemHeight = ItemWidth / 4;
    constexpr int SmallItemWidth = 100;
    constexpr int SmallItemHeight = SmallItemWidth / 4;

    namespace geometry {
        constexpr QRect BackgroundImage(0, 0, ScreenWidth, ScreenHeight);
        constexpr QRect LogoImage(LeftRuler, TopRuler, ItemWidth, ItemHeight);
        constexpr QRect ChooseLabel(LeftRuler, TopRuler + 80, 151, 24);
        constexpr QRect ProfileBox(LeftRuler, TopRuler + 110, ItemWidth, ItemHeight);
        constexpr QRect NewProfileButton(
            LeftRuler + 160, TopRuler + 180, SmallItemWidth, SmallItemHeight
        );
        constexpr QRect EditProfileButton(
            LeftRuler, TopRuler + 180, SmallItemWidth, SmallItemHeight
        );
        constexpr QRect OptionsLabel(LeftRuler, TopRuler + 230, 151, 24);
        constexpr QRect WindowConfigBox(LeftRuler, TopRuler + 260, ItemWidth, ItemHeight);
        constexpr QRect NewWindowButton(
            LeftRuler + 160, TopRuler + 330, SmallItemWidth, SmallItemHeight
        );
        constexpr QRect EditWindowButton(
            LeftRuler, TopRuler + 330, SmallItemWidth, SmallItemHeight
        );
        constexpr QRect StartButton(
            LeftRuler, TopRuler + 400, ItemWidth, ItemHeight
        );
    } // geometry

    std::optional<Profile> loadProfileFromFile(QWidget* parent, std::string filename) {
        // Verify that the file actually exists
        if (!std::filesystem::exists(filename)) {
            QMessageBox::critical(
                parent,
                "Exception",
                QString::fromStdString(fmt::format(
                    "Could not open profile file '{}'", filename
                ))
            );

            return std::nullopt;
        }

        std::ifstream inFile;
        try {
            inFile.open(filename, std::ifstream::in);
        }
        catch (const std::ifstream::failure& e) {
            throw ghoul::RuntimeError(fmt::format(
                "Exception opening {} profile for read: {}", filename, e.what()
            ));
        }
        std::string content;
        std::string line;
        while (std::getline(inFile, line)) {
            content += line;
        }
        try {
            return Profile(content);
        }
        catch (const Profile::ParsingError& e) {
            QMessageBox::critical(
                parent,
                "Exception",
                QString::fromStdString(fmt::format(
                    "ParsingError exception in {}: {}, {}",
                    filename, e.component, e.message
                ))
            );
            return std::nullopt;
        }
        catch (const ghoul::RuntimeError& e) {
            QMessageBox::critical(
                parent,
                "Exception",
                QString::fromStdString(fmt::format(
                    "RuntimeError exception in {}, component {}: {}",
                    filename, e.component, e.message
                ))
            );
            return std::nullopt;
        }
    }

    void saveProfile(QWidget* parent, const std::string& path, const Profile& p) {
        std::ofstream outFile;
        try {
            outFile.open(path, std::ofstream::out);
            outFile << p.serialize();
        }
        catch (const std::ofstream::failure& e) {
            QMessageBox::critical(
                parent,
                "Exception",
                QString::fromStdString(fmt::format(
                    "Error writing data to file: {} ({})", path, e.what()
                ))
            );
        }
    }

    void saveWindowConfig(QWidget* parent, const std::filesystem::path& path,
                          const sgct::config::Cluster& cluster)
    {
        std::ofstream outFile;
        try {
            outFile.open(path, std::ofstream::out);
<<<<<<< HEAD
            sgct::config::GeneratorVersion genEntry = minimumVersion;
=======
            sgct::config::GeneratorVersion genEntry = sgct::config::GeneratorVersion{
                "OpenSpace",
                OPENSPACE_VERSION_MAJOR,
                OPENSPACE_VERSION_MINOR
            };
>>>>>>> 3ae5d8bf
            outFile << sgct::serializeConfig(
                cluster,
                genEntry
            );
        }
        catch (const std::ofstream::failure& e) {
            QMessageBox::critical(
                parent,
                "Exception",
                QString::fromStdString(fmt::format(
                    "Error writing data to file: {} ({})", path, e.what()
                ))
            );
        }
    }
} // namespace

using namespace openspace;

LauncherWindow::LauncherWindow(bool profileEnabled,
                               const configuration::Configuration& globalConfig,
                               bool sgctConfigEnabled, std::string sgctConfigName,
                               QWidget* parent)
    : QMainWindow(parent)
    , _assetPath(absPath(globalConfig.pathTokens.at("ASSETS")).string() + '/')
    , _userAssetPath(absPath(globalConfig.pathTokens.at("USER_ASSETS")).string() + '/')
    , _configPath(absPath(globalConfig.pathTokens.at("CONFIG")).string() + '/')
    , _userConfigPath(absPath(globalConfig.pathTokens.at("USER_CONFIG")).string() + '/')
    , _profilePath(absPath(globalConfig.pathTokens.at("PROFILES")).string() + '/')
    , _userProfilePath(
        absPath(globalConfig.pathTokens.at("USER_PROFILES")).string() + '/'
    )
    , _readOnlyWindowConfigs(globalConfig.readOnlyWindowConfigs)
    , _readOnlyProfiles(globalConfig.readOnlyProfiles)
    , _sgctConfigName(sgctConfigName)
{
    Q_INIT_RESOURCE(resources);

    qInstallMessageHandler(
        [](QtMsgType type, const QMessageLogContext&, const QString& msg) {
            if (type == QtCriticalMsg || type == QtFatalMsg || type == QtSystemMsg) {
                std::cerr << msg.toStdString() << std::endl;
            }
        }
    );

    setWindowTitle("OpenSpace Launcher");
    setFixedSize(ScreenWidth, ScreenHeight);
    setAutoFillBackground(false);

    {
        QFile file(":/qss/launcher.qss");
        file.open(QFile::ReadOnly);
        QString styleSheet = QLatin1String(file.readAll());
        setStyleSheet(styleSheet);
    }

    setCentralWidget(createCentralWidget());

    populateProfilesList(globalConfig.profile);
    _profileBox->setEnabled(profileEnabled);

    populateWindowConfigsList(_sgctConfigName);
    _windowConfigBox->setEnabled(sgctConfigEnabled);


    std::filesystem::path p = absPath(
        globalConfig.pathTokens.at("SYNC") + "/http/launcher_images"
    );
    if (std::filesystem::exists(p)) {
        try {
            setBackgroundImage(p.string());
        }
        catch (const std::exception& e) {
            std::cerr << "Error occurrred while reading background images: " << e.what();
        }
    }
}

QWidget* LauncherWindow::createCentralWidget() {
    QWidget* centralWidget = new QWidget;

    _backgroundImage = new QLabel(centralWidget);
    _backgroundImage->setGeometry(geometry::BackgroundImage);
    _backgroundImage->setPixmap(QPixmap(":/images/launcher-background.png"));

    QLabel* logoImage = new QLabel(centralWidget);
    logoImage->setObjectName("clear");
    logoImage->setGeometry(geometry::LogoImage);
    logoImage->setPixmap(QPixmap(":/images/openspace-horiz-logo-small.png"));

    QLabel* labelChoose = new QLabel("Choose Profile", centralWidget);
    labelChoose->setObjectName("clear");
    labelChoose->setGeometry(geometry::ChooseLabel);
    labelChoose->setObjectName("label_choose");

    _profileBox = new QComboBox(centralWidget);
    _profileBox->setObjectName("config");
    _profileBox->setGeometry(geometry::ProfileBox);

    QLabel* optionsLabel = new QLabel("Window Options", centralWidget);
    optionsLabel->setObjectName("clear");
    optionsLabel->setGeometry(geometry::OptionsLabel);
    optionsLabel->setObjectName("label_options");

    _windowConfigBox = new QComboBox(centralWidget);
    _windowConfigBox->setObjectName("config");
    _windowConfigBox->setGeometry(geometry::WindowConfigBox);

    QPushButton* startButton = new QPushButton("START", centralWidget);
    connect(
        startButton, &QPushButton::released,
        [this]() {
            if (_profileBox->currentText().isEmpty()) {
                QMessageBox::critical(
                    this,
                    "Empty Profile",
                    "Cannot launch with an empty profile"
                );
            }
            else {
                _shouldLaunch = true;
                close();
            }
        }
    );
    startButton->setObjectName("large");
    startButton->setGeometry(geometry::StartButton);
    startButton->setCursor(Qt::PointingHandCursor);

    QPushButton* newProfileButton = new QPushButton("New", centralWidget);
    connect(
        newProfileButton, &QPushButton::released,
        [this]() {
            openProfileEditor("", true);
        }
    );
    newProfileButton->setObjectName("small");
    newProfileButton->setGeometry(geometry::NewProfileButton);
    newProfileButton->setCursor(Qt::PointingHandCursor);

    QPushButton* editProfileButton = new QPushButton("Edit", centralWidget);
    connect(
        editProfileButton, &QPushButton::released,
        [this]() {
            const std::string selection = _profileBox->currentText().toStdString();
            int selectedIndex = _profileBox->currentIndex();
            bool isUserProfile = selectedIndex < _userAssetCount;
            openProfileEditor(selection, isUserProfile);
        }
    );
    editProfileButton->setObjectName("small");
    editProfileButton->setGeometry(geometry::EditProfileButton);
    editProfileButton->setCursor(Qt::PointingHandCursor);

    QPushButton* newWindowButton = new QPushButton("New", centralWidget);
    connect(
        newWindowButton, &QPushButton::released,
        [this]() {
            openWindowEditor("", true);
        }
    );
    newWindowButton->setObjectName("small");
    newWindowButton->setGeometry(geometry::NewWindowButton);
    newWindowButton->setCursor(Qt::PointingHandCursor);

    _editWindowButton = new QPushButton("Edit", centralWidget);
    connect(
        _editWindowButton,
        &QPushButton::released,
        [this]() {
            std::filesystem::path pathSelected = absPath(selectedWindowConfig());
            bool isUserConfig = isUserConfigSelected();
            std::string fileSelected = pathSelected.generic_string();
            if (_windowConfigBox->currentIndex() == _windowConfigBoxIndexSgctCfgDefault) {
                editRefusalDialog(
                    "Editor Option Not Available",
                    "Cannot edit the 'Default' SGCT configuration string (isn't a file)"
                );
            }
            else if (_windowConfigBox->currentIndex() >= _preDefinedConfigStartingIdx) {
                editRefusalDialog(
                    "Editor Option Not Available",
                    fmt::format("Cannot edit '{}' since it is one of the configuration "
                        "files provided in the OpenSpace installation", fileSelected)
                );
            }
            else if (std::filesystem::is_regular_file(pathSelected)) {
                openWindowEditor(fileSelected, isUserConfig);
            }
        }
    );
    _editWindowButton->setVisible(true);
    _editWindowButton->setObjectName("small");
    _editWindowButton->setGeometry(geometry::EditWindowButton);
    _editWindowButton->setCursor(Qt::PointingHandCursor);

    return centralWidget;
}

void LauncherWindow::setBackgroundImage(const std::string& syncPath) {
    namespace fs = std::filesystem;

    // First, we iterate through all folders in the launcher_images sync folder and we get
    // the folder with the highest number
    struct {
        fs::directory_entry path;
        int version = -1;
    } latest;
    for (const fs::directory_entry& p : fs::directory_iterator(syncPath)) {
        if (!p.is_directory()) {
            continue;
        }
        const std::string versionStr = p.path().stem().string();
        // All folder names in the sync folder should only be a digit, so we should be
        // find to just convert it here
        const int version = std::stoi(versionStr);

        if (version > latest.version) {
            latest.version = version;
            latest.path = p;
        }
    }

    if (latest.version == -1) {
        // The sync folder existed, but nothing was in there. Kinda weird, but still
        return;
    }

    // Now we know which folder to use, we will pick an image at random
    std::vector<std::string> files;
    for (const fs::directory_entry& p : fs::directory_iterator(latest.path)) {
        files.push_back(p.path().string());
    }
    std::random_device rd;
    std::mt19937 g(rd());
    std::shuffle(files.begin(), files.end(), g);
    // We know there has to be at least one folder, so it's fine to just pick the first
    while (!files.empty()) {
        std::string p = files.front();
        if (std::filesystem::path(p).extension() == ".png") {
            // If the top path starts with the png extension, we have found our candidate
            break;
        }
        else {
            // There shouldn't be any non-png images in here, but you never know. So we 
            // just remove non-image files here
            files.erase(files.begin());
        }
    }

    // There better be at least one file left, but just in in case
    if (!files.empty()) {
        std::string image = files.front();
        _backgroundImage->setPixmap(QPixmap(QString::fromStdString(image)));
    }
}

void LauncherWindow::populateProfilesList(std::string preset) {
    namespace fs = std::filesystem;
    
    _profileBox->clear();
    _userAssetCount = 0;

    if (!std::filesystem::exists(_profilePath)) {
        LINFOC(
            "LauncherWindow",
            fmt::format("Could not find profile folder '{}'", _profilePath)
        );
        return;
    }

    _profileBox->addItem(QString::fromStdString("--- User Profiles ---"));
    const QStandardItemModel* model = qobject_cast<const QStandardItemModel*>(
        _profileBox->model()
    );
    model->item(_userAssetCount)->setEnabled(false);
    ++_userAssetCount;

    // Add all the files with the .profile extension to the dropdown
    std::vector<fs::directory_entry> profiles;
    for (const fs::directory_entry& p : fs::directory_iterator(_userProfilePath)) {
        if (p.path().extension() != ".profile") {
            continue;
        }
        profiles.push_back(p);
        ++_userAssetCount;
    }
    std::sort(profiles.begin(), profiles.end());
    for (const fs::directory_entry& profile : profiles) {
        std::filesystem::path path = profile.path();
        _profileBox->addItem(
            QString::fromStdString(path.stem().string()),
            QString::fromStdString(path.string())
        );

        // Add toooltip
        std::optional<Profile> p = loadProfileFromFile(this, path.string());
        int idx = _profileBox->count() - 1;
        if (p.has_value() && (*p).meta.has_value()) {
            const std::optional<std::string>& d = (*p).meta.value().description;
            if (d.has_value()) {
                // Tooltip has to be 'rich text' to linebreak properly
                QString tooltip = QString::fromStdString(fmt::format("<p>{}</p>", *d));
                _profileBox->setItemData(idx, tooltip, Qt::ToolTipRole);
            }
        }
    }

    _profileBox->addItem(QString::fromStdString("--- OpenSpace Profiles ---"));
    model = qobject_cast<const QStandardItemModel*>(_profileBox->model());
    model->item(_userAssetCount)->setEnabled(false);
    ++_userAssetCount;

    // Add all the files with the .profile extension to the dropdown
    profiles.clear();
    for (const fs::directory_entry& path : fs::directory_iterator(_profilePath)) {
        if (path.path().extension() != ".profile") {
            continue;
        }
        profiles.push_back(path);
    }
    std::sort(profiles.begin(), profiles.end());

    // Add sorted items to list
    for (const fs::directory_entry& profile : profiles) {
        std::filesystem::path path = profile.path();
        _profileBox->addItem(
            QString::fromStdString(path.stem().string()),
            QString::fromStdString(path.string())
        );

        // Add toooltip
        std::optional<Profile> p = loadProfileFromFile(this, path.string());
        int idx = _profileBox->count() - 1;
        if (p.has_value() && (*p).meta.has_value()) {
            const std::optional<std::string>& d = (*p).meta.value().description;
            if (d.has_value()) {
                // Tooltip has to be 'rich text' to linebreak properly
                QString tooltip = QString::fromStdString(fmt::format("<p>{}</p>", *d));
                _profileBox->setItemData(idx, tooltip, Qt::ToolTipRole);
            }
        }
    }

    // Try to find the requested profile and set it as the current one
    int idx = _profileBox->findText(QString::fromStdString(preset));
    if (idx == -1) {
        // We didn't find the preset, so the user probably specified a path in the
        // configuration file that doesn't match any value in the list
        _profileBox->addItem(QString::fromStdString("--- Configuration File ---"));
        model = qobject_cast<const QStandardItemModel*>(_profileBox->model());
        model->item(_profileBox->count() - 1)->setEnabled(false);

        _profileBox->addItem(
            QString::fromStdString(preset),
            QString::fromStdString(preset)
        );
        idx = _profileBox->count() - 1;
    }

    _profileBox->setCurrentIndex(idx);
}

// Returns 'true' if the file was a configuration file, 'false' otherwise
bool handleConfigurationFile(QComboBox& box, const std::filesystem::directory_entry& p) {
    const bool isXml = p.path().extension() == ".xml";
    const bool isJson = p.path().extension() == ".json";
    if (!isXml && !isJson) {
        return false;
    }
    box.addItem(QString::fromStdString(p.path().filename().string()));

    // For now, mark the XML configuration files to show that they are deprecated
    if (isXml) {
        box.setItemData(box.count() - 1, QBrush(Qt::darkYellow), Qt::ForegroundRole);
    }

    return true;
}

void LauncherWindow::populateWindowConfigsList(std::string preset) {
    namespace fs = std::filesystem;

    _windowConfigBox->clear();

    _userConfigCount = 0;
    _userConfigStartingIdx = 0;
    _preDefinedConfigStartingIdx = 0;
    _windowConfigBox->addItem(QString::fromStdString("--- User Configurations ---"));
    const QStandardItemModel* model =
        qobject_cast<const QStandardItemModel*>(_windowConfigBox->model());

    model->item(_userConfigCount)->setEnabled(false);
    _userConfigCount++;
    _userConfigStartingIdx++;
    _preDefinedConfigStartingIdx++;

    bool hasXmlConfig = false;

    // Sort files
    std::vector<fs::directory_entry> files;
    for (const fs::directory_entry& p : fs::directory_iterator(_userConfigPath)) {
        files.push_back(p);
    }
    std::sort(files.begin(), files.end());

    // Add all the files with the .xml or .json extension to the dropdown
    for (const fs::directory_entry& p : files) {
        bool isConfigFile = handleConfigurationFile(*_windowConfigBox, p);
        if (isConfigFile) {
            _userConfigCount++;
            _userConfigStartingIdx++;
            _preDefinedConfigStartingIdx++;
        }
        hasXmlConfig |= p.path().extension() == ".xml";
    }
    _windowConfigBox->addItem(QString::fromStdString("--- OpenSpace Configurations ---"));
    model = qobject_cast<const QStandardItemModel*>(_windowConfigBox->model());
    model->item(_userConfigCount)->setEnabled(false);
    _preDefinedConfigStartingIdx++;

    if (std::filesystem::exists(_configPath)) {
        // Sort files
        files.clear();
        for (const fs::directory_entry& p : fs::directory_iterator(_configPath)) {
            files.push_back(p);
        }
        std::sort(files.begin(), files.end());
        // Add all the files with the .xml or .json extension to the dropdown
        for (const fs::directory_entry& p : files) {
            handleConfigurationFile(*_windowConfigBox, p);
            hasXmlConfig |= p.path().extension() == ".xml";
        }
    }
    else {
        LINFOC(
            "LauncherWindow",
            fmt::format("Could not find config folder '{}'", _configPath)
        );
    }

    if (hasXmlConfig) {
        // At least one XML configuration file is present, so we should show the tooltip
        // informing the user that files will be deprecated
        _windowConfigBox->setToolTip(
            "Support for XML-based configuration files will be removed in the next "
            "version of OpenSpace. Please convert the files to the new JSON format or "
            "run the Node tool at "
            "https://github.com/sgct/sgct/tree/master/support/config-converter"
        );
    }

    // Always add the .cfg sgct default as first item
    _windowConfigBox->insertItem(
        _windowConfigBoxIndexSgctCfgDefault,
        QString::fromStdString(_sgctConfigName)
    );
    // Try to find the requested configuration file and set it as the current one. As we
    // have support for function-generated configuration files that will not be in the
    // list we need to add a preset that doesn't exist a file for
    const int idx = _windowConfigBox->findText(QString::fromStdString(std::move(preset)));
    if (idx != -1) {
        _windowConfigBox->setCurrentIndex(idx);
    }
    else {
        // Add the requested preset at the top
        _windowConfigBox->insertItem(
            _windowConfigBoxIndexSgctCfgDefault + 1,
            QString::fromStdString(preset)
        );
        // Increment the user config count because there is an additional option added
        // before the user config options
        _userConfigCount++;
        _userConfigStartingIdx++;
        _preDefinedConfigStartingIdx++;
        _windowConfigBox->setCurrentIndex(_windowConfigBoxIndexSgctCfgDefault + 1);
    }
}

void LauncherWindow::openProfileEditor(const std::string& profile, bool isUserProfile) {
    std::optional<Profile> p;
    std::string saveProfilePath = isUserProfile ? _userProfilePath : _profilePath;
    if (profile.empty()) {
        // If the requested profile is the empty string, then we want to create a new one
        p = Profile();
    }
    else {
        // Otherwise, we want to load that profile
        std::string fullProfilePath = saveProfilePath + profile + ".profile";
        p = loadProfileFromFile(this, fullProfilePath);
        if (!p.has_value()) {
            return;
        }
    }

    ProfileEdit editor(
        *p,
        profile,
        _assetPath,
        _userAssetPath,
        saveProfilePath,
        _readOnlyProfiles,
        this
    );
    editor.exec();
    if (editor.wasSaved()) {
        if (editor.specifiedFilename() != profile) {
            saveProfilePath = _userProfilePath;
        }
        std::string path = saveProfilePath + editor.specifiedFilename() + ".profile";
        saveProfile(this, path, *p);
        populateProfilesList(editor.specifiedFilename());
    }
    else {
        const std::string current = _profileBox->currentText().toStdString();
        populateProfilesList(current);
    }
}

void LauncherWindow::editRefusalDialog(const std::string title, const std::string msg) {
    QMessageBox msgBox;
    msgBox.setText(QString::fromUtf8(msg.c_str()));
    msgBox.setWindowTitle(QString::fromUtf8(title.c_str()));
    msgBox.setIcon(QMessageBox::Warning);
    msgBox.exec();
}

void LauncherWindow::openWindowEditor(const std::string& winCfg, bool isUserWinCfg) {
    std::string saveWindowCfgPath = isUserWinCfg ? _userConfigPath : _configPath;
    int ret = QDialog::DialogCode::Rejected;
    sgct::config::Cluster preview;
    if (winCfg.empty()) {
        SgctEdit editor(this, _userConfigPath);
        ret = editor.exec();
        if (ret == QDialog::DialogCode::Accepted) {
            handleReturnFromWindowEditor(
                editor.cluster(),
                editor.saveFilename(),
                saveWindowCfgPath
            );
        }
    }
    else {
        try {
            sgct::config::GeneratorVersion previewGenVersion =
                sgct::readConfigGenerator(winCfg);
            sgct::loadFileAndSchemaThenValidate(
                winCfg,
                _configPath + "/schema/sgct.schema.json",
                "This configuration file is unable to generate a proper display"
            );
            sgct::loadFileAndSchemaThenValidate(
                winCfg,
                _configPath + "/schema/sgcteditor.schema.json",
                "This configuration file is valid for generating a display, but "
                "its format does not match the window editor requirements and "
                "cannot be opened in the editor"
            );
            if (previewGenVersion.versionCheck(minimumVersion)) {
                try {
                    preview = sgct::readConfig(
                        winCfg,
                        "This configuration file is unable to generate a proper display "
                        "due to a problem detected in the readConfig function"
                    );
                }
                catch (std::runtime_error& e) {
                    //Re-throw an SGCT error exception with the runtime exception message
                    throw sgct::Error(
                        sgct::Error::Component::ReadConfig,
                        6082,
                        fmt::format(
                            "Importing of this configuration file failed because of a "
                            "problem detected in the readConfig function:\n\n{}",
                            e.what()
                        )
                    );
                }
                SgctEdit editor(
                    preview,
                    winCfg,
                    saveWindowCfgPath,
                    _readOnlyWindowConfigs,
                    this
                );
                ret = editor.exec();
                if (ret == QDialog::DialogCode::Accepted) {
                    handleReturnFromWindowEditor(
                        editor.cluster(),
                        editor.saveFilename(),
                        saveWindowCfgPath
                    );
                }
            }
            else {
                editRefusalDialog(
                    "File Format Version Error",
                    fmt::format(
                        "File '{}' does not meet the minimum required version of {}.",
                        winCfg,
                        minimumVersion.versionString()
                    )
                );
            }
        }
        catch (sgct::Error& e) {
            editRefusalDialog(
                "Format Validation Error",
                fmt::format("Error in file '{}':\n\n{}", winCfg, e.message)
            );
        }
        catch (std::runtime_error& e) {
            editRefusalDialog(
                "Format Validation Error",
                fmt::format("Error in file '{}':\n\n{}", winCfg, e.what())
            );
        }
    }
}

void LauncherWindow::handleReturnFromWindowEditor(const sgct::config::Cluster& cluster,
                                                  const std::filesystem::path savePath,
                                                  const std::string saveWindowCfgPath)
{
    saveWindowConfig(this, savePath, cluster);
    // Truncate path to convert this back to path relative to _userConfigPath
    std::string p = savePath.string().substr(saveWindowCfgPath.size());
    populateWindowConfigsList(p);
}

bool LauncherWindow::wasLaunchSelected() const {
    return _shouldLaunch;
}

std::string LauncherWindow::selectedProfile() const {
    // The user data stores the full path to the profile
    return _profileBox->currentData().toString().toStdString();
}

std::string LauncherWindow::selectedWindowConfig() const {
    int idx = _windowConfigBox->currentIndex();
    if (idx == 0) {
        return _sgctConfigName;
    }
    else if (idx > _userConfigCount) {
        return "${CONFIG}/" + _windowConfigBox->currentText().toStdString();
    }
    else {
        return "${USER_CONFIG}/" + _windowConfigBox->currentText().toStdString();
    }
}

bool LauncherWindow::isUserConfigSelected() const {
    int selectedIndex = _windowConfigBox->currentIndex();
    return (selectedIndex < _userConfigCount);
}<|MERGE_RESOLUTION|>--- conflicted
+++ resolved
@@ -157,15 +157,7 @@
         std::ofstream outFile;
         try {
             outFile.open(path, std::ofstream::out);
-<<<<<<< HEAD
             sgct::config::GeneratorVersion genEntry = minimumVersion;
-=======
-            sgct::config::GeneratorVersion genEntry = sgct::config::GeneratorVersion{
-                "OpenSpace",
-                OPENSPACE_VERSION_MAJOR,
-                OPENSPACE_VERSION_MINOR
-            };
->>>>>>> 3ae5d8bf
             outFile << sgct::serializeConfig(
                 cluster,
                 genEntry
