--- conflicted
+++ resolved
@@ -42,13 +42,10 @@
 #include <fstream>
 #include <iostream>
 #include <random>
-<<<<<<< HEAD
-=======
 
 #ifdef WIN32
 #include <Windows.h>
 #endif // WIN32
->>>>>>> e969a265
 
 using namespace openspace;
 
