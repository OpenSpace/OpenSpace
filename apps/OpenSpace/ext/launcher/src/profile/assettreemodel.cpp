--- conflicted
+++ resolved
@@ -156,14 +156,10 @@
     std::string assetList = assets.useQtFileSystemModelToTraverseDir(assetBasePath);
     assetList += assets.useQtFileSystemModelToTraverseDir(userAssetBasePath, true);
     std::istringstream iss(assetList);
-<<<<<<< HEAD
-    ImportElement rootElem = ImportElement("", 0, false);
-=======
     ImportElement rootElem = {
         .line = "",
         .level = 0,
     };
->>>>>>> 7866c65c
 
     if (importGetNextLine(rootElem, iss)) {
         importInsertItem(iss, _rootItem.get(), rootElem, 0);
