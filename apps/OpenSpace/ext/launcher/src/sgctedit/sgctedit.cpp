/*****************************************************************************************
 *                                                                                       *
 * OpenSpace                                                                             *
 *                                                                                       *
 * Copyright (c) 2014-2023                                                               *
 *                                                                                       *
 * Permission is hereby granted, free of charge, to any person obtaining a copy of this  *
 * software and associated documentation files (the "Software"), to deal in the Software *
 * without restriction, including without limitation the rights to use, copy, modify,    *
 * merge, publish, distribute, sublicense, and/or sell copies of the Software, and to    *
 * permit persons to whom the Software is furnished to do so, subject to the following   *
 * conditions:                                                                           *
 *                                                                                       *
 * The above copyright notice and this permission notice shall be included in all copies *
 * or substantial portions of the Software.                                              *
 *                                                                                       *
 * THE SOFTWARE IS PROVIDED "AS IS", WITHOUT WARRANTY OF ANY KIND, EXPRESS OR IMPLIED,   *
 * INCLUDING BUT NOT LIMITED TO THE WARRANTIES OF MERCHANTABILITY, FITNESS FOR A         *
 * PARTICULAR PURPOSE AND NONINFRINGEMENT. IN NO EVENT SHALL THE AUTHORS OR COPYRIGHT    *
 * HOLDERS BE LIABLE FOR ANY CLAIM, DAMAGES OR OTHER LIABILITY, WHETHER IN AN ACTION OF  *
 * CONTRACT, TORT OR OTHERWISE, ARISING FROM, OUT OF OR IN CONNECTION WITH THE SOFTWARE  *
 * OR THE USE OR OTHER DEALINGS IN THE SOFTWARE.                                         *
 ****************************************************************************************/

#include "sgctedit/sgctedit.h"

#include <sgctedit/displaywindowunion.h>
#include <sgctedit/monitorbox.h>
#include <sgctedit/settingswidget.h>
#include <ghoul/filesystem/filesystem.h>
#include <QApplication>
#include <QFileDialog>
#include <QFrame>
#include <QMessageBox>
#include <QPushButton>
#include <QScreen>
#include <QVBoxLayout>
#include <filesystem>

namespace {
    constexpr QRect MonitorWidgetSize = QRect(0, 0, 500, 500);
    constexpr int MaxNumberWindows = 4;

    // Returns true if the windows are not ordered correctly. 'Correct' in this means that
    // there is a smaller window defined before a bigger one
    // This check is only necessary until
    // https://github.com/OpenSpace/OpenSpace/issues/507
    // is fixed
    bool hasWindowIssues(const sgct::config::Cluster& cluster) {
        sgct::ivec2 size = sgct::ivec2(
            std::numeric_limits<int>::max(),
            std::numeric_limits<int>::max()
        );
        for (const sgct::config::Window& window : cluster.nodes.front().windows) {
            if (window.size.x <= size.x && window.size.y <= size.y) {
                size = window.size;
            }
            else {
                // The window size is bigger than a previous one, so we gotta bail
                return true;
            }
        }

        // We got to the end without running into any problems, so we are golden
        return false;
    }

    template <class... Ts> struct overloaded : Ts... { using Ts::operator()...; };
    template <class... Ts> overloaded(Ts...) -> overloaded<Ts...>;
} // namespace

SgctEdit::SgctEdit(QWidget* parent, const std::string& userConfigPath)
    : QDialog(parent)
    , _userConfigPath(userConfigPath)
{
    setWindowTitle("Window Configuration Editor");
    createWidgets(createMonitorInfoSet(), 1, true);
}

SgctEdit::SgctEdit(sgct::config::Cluster& cluster, const std::string& configName,
                   std::string& configBasePath,
                   const std::vector<std::string>& configsReadOnly, QWidget* parent)
    : QDialog(parent)
    , _cluster(cluster)
    , _userConfigPath(configBasePath)
    , _configurationFilename(configName)
    , _readOnlyConfigs(configsReadOnly)
    , _didImportValues(true)
{
    setWindowTitle("Window Configuration Editor");
    size_t nWindows = _cluster.nodes.front().windows.size();
    bool firstWindowGuiIsEnabled = (nWindows > 1);
    std::vector<QRect> monitorSizes = createMonitorInfoSet();
    createWidgets(monitorSizes, nWindows, false);
    size_t existingWindowsControlSize = _displayWidget->windowControls().size();
    for (unsigned int i = 0; i < nWindows; ++i) {
        sgct::config::Window& w = _cluster.nodes.front().windows[i];
        WindowControl* wCtrl = _displayWidget->windowControls()[i];
        if (i < existingWindowsControlSize && wCtrl) {
            unsigned int monitorNum = w.monitor.value();
            unsigned int posX = 0;
            unsigned int posY = 0;
            wCtrl->setMonitorSelection(monitorNum);
            if (w.pos.has_value()) {
                posX = w.pos.value().x;
                posY = w.pos.value().y;
                // Convert offsets to coordinates relative to the selected monitor bounds,
                // since window offsets are stored n the sgct config file relative to the
                // coordinates of the total "canvas" of all displays
                if (monitorSizes.size() > monitorNum) {
                    posX -= monitorSizes[monitorNum].x();
                    posY -= monitorSizes[monitorNum].y();
                }
            }
            QRectF newDims(
                posX,
                posY,
                w.size.x,
                w.size.y
            );
            wCtrl->setDimensions(newDims);
            if (w.name.has_value()) {
                wCtrl->setWindowName(w.name.value());
            }
            wCtrl->setDecorationState(w.isDecorated.value());
        }
        // If first window only renders 2D, and all subsequent windows render 3D, then
        // will enable the checkbox option for showing GUI only on first window
        if (w.draw2D.has_value() && w.draw3D.has_value()) {
            firstWindowGuiIsEnabled &= (i == 0) ?  w.draw2D.value() : !w.draw2D.value();
            firstWindowGuiIsEnabled &= (i == 0) ? !w.draw3D.value() :  w.draw3D.value();
        }
        else {
            firstWindowGuiIsEnabled = false;
        }
        setupProjectionTypeInGui(w.viewports.back(), wCtrl);
    }
    _settingsWidget->setShowUiOnFirstWindow(firstWindowGuiIsEnabled);
    _settingsWidget->setVsync(
        _cluster.settings
        && _cluster.settings.value().display
        && _cluster.settings.value().display.value().swapInterval
    );
}

void SgctEdit::setupProjectionTypeInGui(sgct::config::Viewport& vPort,
                                        WindowControl* wCtrl)
{
    std::visit(overloaded{
        [&](sgct::config::CylindricalProjection p) {
            if (p.quality && p.heightOffset) {
                wCtrl->setProjectionCylindrical(
                    static_cast<int>(p.quality.value()),
                    p.heightOffset.value()
                );
            }
        },
        [&](sgct::config::EquirectangularProjection p) {
            if (p.quality) {
                wCtrl->setProjectionEquirectangular(
                    static_cast<int>(p.quality.value()),
                    false
                );
            }
        },
        [&](sgct::config::FisheyeProjection p) {
            if (p.quality) {
                wCtrl->setProjectionFisheye(
                    static_cast<int>(p.quality.value()),
                    false
                );
            }
        },
        [&](sgct::config::PlanarProjection p) {
            wCtrl->setProjectionPlanar(
                (std::fabs(p.fov.left) + std::fabs(p.fov.right)),
                (std::fabs(p.fov.up) + std::fabs(p.fov.down))
            );
        },
        [&](sgct::config::SphericalMirrorProjection p) {
            if (p.quality) {
                wCtrl->setProjectionSphericalMirror(
                    static_cast<int>(p.quality.value())
                );
            }
        },
        [&](sgct::config::SpoutOutputProjection p) {
            if (p.quality) {
                if (p.mapping ==
                    sgct::config::SpoutOutputProjection::Mapping::Equirectangular)
                {
                    wCtrl->setProjectionEquirectangular(
                        static_cast<int>(p.quality.value()),
                        true
                    );
                }
                else if (p.mapping ==
                         sgct::config::SpoutOutputProjection::Mapping::Fisheye)
                {
                    wCtrl->setProjectionFisheye(
                        static_cast<int>(p.quality.value()),
                        true
                    );
                }
            }
        },
        [&](sgct::config::NoProjection p) { (void)p; },
        [&](sgct::config::ProjectionPlane p) { (void)p; },
        [&](sgct::config::SpoutFlatProjection p) { (void)p; }
    }, vPort.projection);
}

std::vector<QRect> SgctEdit::createMonitorInfoSet() {
    QList<QScreen*> screens = qApp->screens();
    int nScreensManaged = std::min(static_cast<int>(screens.length()), 4);
    std::vector<QRect> monitorSizes;
    for (int s = 0; s < nScreensManaged; ++s) {
        QSize size = screens[s]->size();
        QRect geometry = screens[s]->availableGeometry();
        int actualWidth = std::max(size.width(), geometry.width());
        int actualHeight = std::max(size.height(), geometry.height());
        monitorSizes.emplace_back(
            geometry.x(),
            geometry.y(),
            static_cast<int>(actualWidth * screens[s]->devicePixelRatio()),
            static_cast<int>(actualHeight * screens[s]->devicePixelRatio())
        );
    }
    return monitorSizes;
}

void SgctEdit::createWidgets(const std::vector<QRect>& monitorSizes,
                             unsigned int nWindows, bool setToDefaults)
{
    QBoxLayout* layout = new QVBoxLayout(this);
    layout->setSizeConstraint(QLayout::SetFixedSize);

    sgct::quat orientation = sgct::quat(0.f, 0.f, 0.f, 0.f);
    if (_cluster.scene.has_value() && _cluster.scene->orientation.has_value()) {
        orientation = *_cluster.scene->orientation;
    }
    {
        MonitorBox* monitorBox = new MonitorBox(
            MonitorWidgetSize,
            monitorSizes,
            MaxNumberWindows,
            _colorsForWindows,
            this
        );
        layout->addWidget(monitorBox, 0, Qt::AlignCenter);

        QFrame* displayFrame = new QFrame;
        displayFrame->setFrameStyle(QFrame::StyledPanel | QFrame::Plain);

        QBoxLayout* displayLayout = new QVBoxLayout(displayFrame);
        _displayWidget = new DisplayWindowUnion(
            monitorSizes,
            MaxNumberWindows,
            _colorsForWindows,
            setToDefaults,
            this
        );
        connect(
            _displayWidget, &DisplayWindowUnion::windowChanged,
            monitorBox, &MonitorBox::windowDimensionsChanged
        );
        connect(
            _displayWidget, &DisplayWindowUnion::nWindowsChanged,
            monitorBox, &MonitorBox::nWindowsDisplayedChanged
        );
        for (unsigned int i = 0; i < nWindows; ++i) {
            _displayWidget->addWindow();
        }
        
        displayLayout->addWidget(_displayWidget);
        
        layout->addWidget(displayFrame);
    }
    
    _settingsWidget = new SettingsWidget(orientation, this);
    layout->addWidget(_settingsWidget);
    
    {
        QHBoxLayout* layoutButtonBox = new QHBoxLayout;
        layoutButtonBox->addStretch(1);

        QFrame* bottomBorder = new QFrame;
        bottomBorder->setFrameShape(QFrame::HLine);
        layout->addWidget(bottomBorder);

        _cancelButton = new QPushButton("Cancel");
        _cancelButton->setToolTip("Cancel changes");
        _cancelButton->setFocusPolicy(Qt::NoFocus);
        connect(_cancelButton, &QPushButton::released, this, &SgctEdit::reject);
        layoutButtonBox->addWidget(_cancelButton);

        _saveButton = new QPushButton("Save As");
        _saveButton->setToolTip("Save configuration changes");
        _saveButton->setFocusPolicy(Qt::NoFocus);
        connect(_saveButton, &QPushButton::released, this, &SgctEdit::save);
        layoutButtonBox->addWidget(_saveButton);

        _applyButton = new QPushButton("Apply Without Saving");
        _applyButton->setToolTip("Apply configuration changes without saving to file");
        _applyButton->setFocusPolicy(Qt::NoFocus);
        connect(_applyButton, &QPushButton::released, this, &SgctEdit::apply);
        layoutButtonBox->addWidget(_applyButton);

        layout->addLayout(layoutButtonBox);
    }
}

std::filesystem::path SgctEdit::saveFilename() const {
    return _saveTarget;
}

void SgctEdit::save() {
    generateConfiguration();
    if (hasWindowIssues(_cluster)) {
        int ret = QMessageBox::warning(
            this,
            "Window Sizes Incompatible",
            "Window sizes for multiple windows have to be strictly ordered, meaning that "
            "the size of window 1 has to be bigger in each dimension than window 2, "
            "window 2 has to be bigger than window 3 (if it exists), and window 3 has to "
            "be bigger than window 4.\nOtherwise, rendering errors might occur.\n\nAre "
            "you sure you want to continue?",
            QMessageBox::StandardButtons(QMessageBox::Yes | QMessageBox::No)
        );
        if (ret == QMessageBox::No) {
            return;
        }
    }

    QString fileName = QFileDialog::getSaveFileName(
        this,
        "Save Window Configuration File",
        QString::fromStdString(_userConfigPath),
        "Window Configuration (*.json)",
        nullptr
#ifdef __linux__
        // Linux in Qt5 and Qt6 crashes when trying to access the native dialog here
        , QFileDialog::DontUseNativeDialog
#endif
    );
    if (!fileName.isEmpty()) {
        _saveTarget = fileName.toStdString();
        accept();
    }
}

void SgctEdit::apply() {
    generateConfiguration();
    if (hasWindowIssues(_cluster)) {
        int ret = QMessageBox::warning(
            this,
            "Window Sizes Incompatible",
            "Window sizes for multiple windows have to be strictly ordered, meaning that "
            "the size of window 1 has to be bigger in each dimension than window 2, "
            "window 2 has to be bigger than window 3 (if it exists), and window 3 has to "
            "be bigger than window 4.\nOtherwise, rendering errors might occur.\n\nAre "
            "you sure you want to continue?",
            QMessageBox::Yes | QMessageBox::No
        );
        if (ret == QMessageBox::No) {
            return;
        }
    }

    std::string userCfgTempDir = _userConfigPath;
    if (userCfgTempDir.back() != '/') {
        userCfgTempDir += '/';
    }
    userCfgTempDir += "temp";
    if (!std::filesystem::is_directory(absPath(userCfgTempDir))) {
        std::filesystem::create_directories(absPath(userCfgTempDir));
    }
    _saveTarget = userCfgTempDir + "/apply-without-saving.json";
    accept();
}

void SgctEdit::generateConfiguration() {
    _cluster.scene = sgct::config::Scene();
    _cluster.scene->orientation = _settingsWidget->orientation();
    if (_cluster.nodes.size() == 0) {
        _cluster.nodes.push_back(sgct::config::Node());
    }
    sgct::config::Node& node = _cluster.nodes.back();

    generateConfigSetupVsync();
    generateConfigUsers();
    generateConfigAddresses(node);
    generateConfigResizeWindowsAccordingToSelected(node);
    generateConfigIndividualWindowSettings(node);
}

void SgctEdit::generateConfigSetupVsync() {
    if (_settingsWidget->vsync()) {
        if (!_cluster.settings || !_cluster.settings.value().display ||
            !_cluster.settings.value().display.value().swapInterval)
        {
            sgct::config::Settings::Display display;
            display.swapInterval = 1;
            sgct::config::Settings settings;
            settings.display = display;
            _cluster.settings = settings;
        }
    }
    else {
        _cluster.settings = std::nullopt;
    }
}

<<<<<<< HEAD
void SgctEdit::generateConfigUsers() {
    if (!_didImportValues) {
        sgct::config::User user;
        user.eyeSeparation = 0.065f;
        user.position = { 0.f, 0.f, 4.f };
        _cluster.users = { user };
=======
    if (_settingsWidget->showUiOnFirstWindow()) {
        sgct::config::Window& window = node.windows.front();
        window.viewports.back().isTracked = false;
        window.tags.push_back("GUI");
        window.draw2D = true;
        window.draw3D = false;

        // Disable 2D rendering on all non-GUI windows
        for (size_t w = 1; w < node.windows.size(); ++w) {
            node.windows[w].draw2D = false;
        }
>>>>>>> 3ae5d8bf
    }
}

void SgctEdit::generateConfigAddresses(sgct::config::Node& node) {
    if (!_didImportValues) {
        _cluster.masterAddress = "localhost";
        node.address = "localhost";
        node.port = 20401;
    }
}

<<<<<<< HEAD
void SgctEdit::generateConfigResizeWindowsAccordingToSelected(sgct::config::Node& node) {
    std::vector<WindowControl*> windowControls = _displayWidget->activeWindowControls();
    for (size_t wIdx = 0; wIdx < windowControls.size(); ++wIdx) {
        if (node.windows.size() <= wIdx) {
            node.windows.push_back(sgct::config::Window());
        }
        if (windowControls[wIdx]) {
            windowControls[wIdx]->generateWindowInformation(
                node.windows[wIdx]
            );
        }
    }
    while (node.windows.size() > windowControls.size()) {
        node.windows.pop_back();
    }
}
=======
    sgct::config::User user;
    user.eyeSeparation = 0.065f;
    user.position = sgct::vec3(0.f, 0.f, 4.f);
    cluster.users = { user };
>>>>>>> 3ae5d8bf

void SgctEdit::generateConfigIndividualWindowSettings(sgct::config::Node& node) {
    for (size_t i = 0; i < node.windows.size(); ++i) {
        // First apply default settings to each window...
        node.windows[i].id = i;
        node.windows[i].draw2D = true;
        node.windows[i].draw3D = true;
        node.windows[i].viewports.back().isTracked = true;
        node.windows[i].tags.erase(
            std::remove_if(
                node.windows[i].tags.begin(),
                node.windows[i].tags.end(),
                [](const std::string& s) { return s == "GUI"; }
            ),
            node.windows[i].tags.end()
        );
        // If "show UI on first window" option is enabled, then modify the settings
        // depending on if this is the first window or not
        if (_settingsWidget->showUiOnFirstWindow()) {
            if (i == 0) {
                node.windows[i].viewports.back().isTracked = false;
                node.windows[i].tags.push_back("GUI");
            }
            node.windows[i].draw2D = (i == 0);
            node.windows[i].draw3D = (i != 0);
        }
    }
}

sgct::config::Cluster SgctEdit::cluster() const {
    return _cluster;
}<|MERGE_RESOLUTION|>--- conflicted
+++ resolved
@@ -411,26 +411,12 @@
     }
 }
 
-<<<<<<< HEAD
 void SgctEdit::generateConfigUsers() {
     if (!_didImportValues) {
         sgct::config::User user;
         user.eyeSeparation = 0.065f;
         user.position = { 0.f, 0.f, 4.f };
         _cluster.users = { user };
-=======
-    if (_settingsWidget->showUiOnFirstWindow()) {
-        sgct::config::Window& window = node.windows.front();
-        window.viewports.back().isTracked = false;
-        window.tags.push_back("GUI");
-        window.draw2D = true;
-        window.draw3D = false;
-
-        // Disable 2D rendering on all non-GUI windows
-        for (size_t w = 1; w < node.windows.size(); ++w) {
-            node.windows[w].draw2D = false;
-        }
->>>>>>> 3ae5d8bf
     }
 }
 
@@ -442,7 +428,6 @@
     }
 }
 
-<<<<<<< HEAD
 void SgctEdit::generateConfigResizeWindowsAccordingToSelected(sgct::config::Node& node) {
     std::vector<WindowControl*> windowControls = _displayWidget->activeWindowControls();
     for (size_t wIdx = 0; wIdx < windowControls.size(); ++wIdx) {
@@ -459,12 +444,6 @@
         node.windows.pop_back();
     }
 }
-=======
-    sgct::config::User user;
-    user.eyeSeparation = 0.065f;
-    user.position = sgct::vec3(0.f, 0.f, 4.f);
-    cluster.users = { user };
->>>>>>> 3ae5d8bf
 
 void SgctEdit::generateConfigIndividualWindowSettings(sgct::config::Node& node) {
     for (size_t i = 0; i < node.windows.size(); ++i) {
