--- conflicted
+++ resolved
@@ -55,13 +55,9 @@
 {
     // Add all window controls (some will be hidden from GUI initially)
     for (int i = 0; i < nMaxWindows; ++i) {
-<<<<<<< HEAD
-        const int monitorNumForThisWindow = (nMaxWindows > 3 && i >= 2) ? 1 : 0;
-=======
         const int monitorNumForThisWindow =
             (monitorResolutions.size() > 1 && i >= 2) ? 1 : 0;
 
->>>>>>> 3ae5d8bf
         WindowControl* ctrl = new WindowControl(
             monitorNumForThisWindow,
             i,
