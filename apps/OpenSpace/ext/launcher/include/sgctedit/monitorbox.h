--- conflicted
+++ resolved
@@ -66,11 +66,7 @@
     /**
      * Called when the number of windows that should be displayed changes.
      *
-<<<<<<< HEAD
-     * \param newCount The new number of windows included
-=======
      * \param nWindows The new number of windows included
->>>>>>> 76b99a2e
      */
     void nWindowsDisplayedChanged(int nWindows);
 
