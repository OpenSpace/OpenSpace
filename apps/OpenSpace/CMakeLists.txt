--- conflicted
+++ resolved
@@ -123,20 +123,6 @@
     message(WARNING "Web configured to be included, but no CEF_ROOT was found, please try configuring CMake again.")
 endif ()
 
-<<<<<<< HEAD
-=======
-if (OPENSPACE_MODULE_WEBGUI AND WEBGUI_MODULE_PATH)
-    begin_header("Building WebGUI source")
-    set(CMAKE_MODULE_PATH ${CMAKE_MODULE_PATH} "${WEBGUI_MODULE_PATH}/cmake")
-    include(webgui_helpers)
-    build_webgui_source(OpenSpace)
-    end_header("End: Building WebGUI source")
-elseif (OPENSPACE_MODULE_WEBGUI)
-    message(WARNING "WebGui is configured to be included, but the web source could not be found. Try configuring CMake again.")
-endif()
-# End Web Browser and Web gui
-
->>>>>>> 635df258
 if (MSVC)
     begin_header("Dependency: Dbghelp")
     # This library is used for being able to output the callstack if an exception escapes
