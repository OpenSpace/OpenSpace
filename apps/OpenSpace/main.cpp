/*****************************************************************************************
 *                                                                                       *
 * OpenSpace                                                                             *
 *                                                                                       *
 * Copyright (c) 2014-2019                                                               *
 *                                                                                       *
 * Permission is hereby granted, free of charge, to any person obtaining a copy of this  *
 * software and associated documentation files (the "Software"), to deal in the Software *
 * without restriction, including without limitation the rights to use, copy, modify,    *
 * merge, publish, distribute, sublicense, and/or sell copies of the Software, and to    *
 * permit persons to whom the Software is furnished to do so, subject to the following   *
 * conditions:                                                                           *
 *                                                                                       *
 * The above copyright notice and this permission notice shall be included in all copies *
 * or substantial portions of the Software.                                              *
 *                                                                                       *
 * THE SOFTWARE IS PROVIDED "AS IS", WITHOUT WARRANTY OF ANY KIND, EXPRESS OR IMPLIED,   *
 * INCLUDING BUT NOT LIMITED TO THE WARRANTIES OF MERCHANTABILITY, FITNESS FOR A         *
 * PARTICULAR PURPOSE AND NONINFRINGEMENT. IN NO EVENT SHALL THE AUTHORS OR COPYRIGHT    *
 * HOLDERS BE LIABLE FOR ANY CLAIM, DAMAGES OR OTHER LIABILITY, WHETHER IN AN ACTION OF  *
 * CONTRACT, TORT OR OTHERWISE, ARISING FROM, OUT OF OR IN CONNECTION WITH THE SOFTWARE  *
 * OR THE USE OR OTHER DEALINGS IN THE SOFTWARE.                                         *
 ****************************************************************************************/

#include <openspace/engine/configuration.h>
#include <openspace/documentation/documentation.h>
#include <openspace/engine/globals.h>
#include <openspace/engine/openspaceengine.h>
#include <openspace/engine/windowdelegate.h>
#include <openspace/interaction/joystickinputstate.h>
#include <openspace/util/keys.h>
#include <ghoul/ghoul.h>
#include <ghoul/filesystem/filesystem.h>
#include <ghoul/cmdparser/commandlineparser.h>
#include <ghoul/cmdparser/singlecommand.h>
#include <ghoul/filesystem/file.h>
#include <ghoul/filesystem/filesystem.h>
#include <ghoul/logging/consolelog.h>
#include <ghoul/logging/logmanager.h>
#include <ghoul/logging/visualstudiooutputlog.h>
#include <ghoul/lua/ghoul_lua.h>
#include <ghoul/misc/assert.h>
#include <ghoul/misc/boolean.h>
#include <ghoul/misc/profiling.h>
#include <sgct/clustermanager.h>
#include <sgct/commandline.h>
#include <sgct/engine.h>
#include <sgct/fisheyeprojection.h>
#include <sgct/log.h>
#include <sgct/screencapture.h>
#include <sgct/settings.h>
#include <sgct/shareddata.h>
#include <sgct/user.h>
#include <sgct/window.h>
#include <GLFW/glfw3.h>
#include <stb_image.h>
#include <chrono>
#include <ctime>
#include <numeric>

#ifdef WIN32
#include <openspace/openspace.h>
#include <ghoul/misc/stacktrace.h>
#include <ghoul/fmt.h>
#include <Windows.h>
#include <dbghelp.h>
#include <shellapi.h>
#include <shlobj.h>
#endif // WIN32

#ifdef OPENVR_SUPPORT
#include <SGCTOpenVR.h>
#endif // OPENVR_SUPPORT

#ifdef OPENSPACE_HAS_SPOUT
#include "SpoutLibrary.h"
#endif // OPENSPACE_HAS_SPOUT

#ifdef OPENSPACE_HAS_VTUNE
#include <ittnotify.h>

// If this is set to 'true', it will disable all frame markers in this file and expect
// you to place them in the code you actually want to inspect
constexpr const bool EnableDetailedVtune = false;
#endif // OPENSPACE_HAS_VTUNE

#ifdef OPENSPACE_HAS_NVTOOLS
#include "nvToolsExt.h"
#endif // OPENSPACE_HAS_NVTOOLS

using namespace openspace;

namespace {

constexpr const char* _loggerCat = "main";
constexpr const char* SpoutTag = "Spout";
constexpr const char* OpenVRTag = "OpenVR";

sgct::SharedVector<char> _synchronizationBuffer;

// These variables are temporary (famous last words) while we piece-by-piece strip out the
// statefulness out of SGCT
struct {
    const sgct::Window* window;
    WindowDelegate::Frustum frustumMode;

    glm::mat4 model;
    glm::mat4 modelViewProjection;
} _sgctState;

#ifdef OPENVR_SUPPORT
sgct::Window* FirstOpenVRWindow = nullptr;
#endif

#ifdef OPENSPACE_HAS_VTUNE

struct {
    __itt_domain* init;
    __itt_domain* preSync;
    __itt_domain* postSyncPreDraw;
    __itt_domain* render;
    __itt_domain* draw2D;
    __itt_domain* postDraw;
    __itt_domain* keyboard;
    __itt_domain* mouseButton;
    __itt_domain* mousePos;
    __itt_domain* mouseScroll;
    __itt_domain* character;
    __itt_domain* encode;
    __itt_domain* decode;
} _vTune;

#endif // OPENSPACE_HAS_VTUNE

//
//  SPOUT-support
//

#ifdef OPENSPACE_HAS_SPOUT
/**
 * This struct stores all information about a single render window. Depending on the
 * frame setup, each window can be mono or stereo, the information of which is stored in
 * the \c leftOrMain and \c right members respectively.
 */
struct SpoutWindow {
    struct SpoutData {
        SPOUTHANDLE handle = nullptr;
        bool initialized = false;
    };

    /// The left framebuffer (or main, if there is no stereo rendering)
    SpoutData leftOrMain;

    /// The right framebuffer
    SpoutData right;

    /// The window ID of this window
    sgct::Window* window = nullptr;
};

/// The list of all windows with spout senders
std::vector<SpoutWindow> SpoutWindows;

#endif // OPENSPACE_HAS_SPOUT


//
//  MiniDump generation
//
#ifdef WIN32
LONG WINAPI generateMiniDump(EXCEPTION_POINTERS* exceptionPointers) {
    SYSTEMTIME stLocalTime;
    GetLocalTime(&stLocalTime);

    LFATAL("Printing Stack Trace that lead to the crash:");
    std::vector<std::string> stackTrace = ghoul::stackTrace();
    for (const std::string& s : stackTrace) {
        LINFO(s);
    }

    std::string dumpFile = fmt::format(
        "OpenSpace_{}_{}_{}-{}-{}-{}-{}-{}-{}--{}--{}.dmp",
        OPENSPACE_VERSION_MAJOR,
        OPENSPACE_VERSION_MINOR,
        OPENSPACE_VERSION_PATCH,
        stLocalTime.wYear,
        stLocalTime.wMonth,
        stLocalTime.wDay,
        stLocalTime.wHour,
        stLocalTime.wMinute,
        stLocalTime.wSecond,
        GetCurrentProcessId(),
        GetCurrentThreadId()
    );

    LINFO(fmt::format("Creating dump file: {}", dumpFile));

    HANDLE hDumpFile = CreateFileA(
        dumpFile.c_str(),
        GENERIC_READ | GENERIC_WRITE,
        FILE_SHARE_WRITE | FILE_SHARE_READ,
        nullptr,
        CREATE_ALWAYS,
        0,
        nullptr
    );

    MINIDUMP_EXCEPTION_INFORMATION exceptionParameter;
    exceptionParameter.ThreadId = GetCurrentThreadId();
    exceptionParameter.ExceptionPointers = exceptionPointers;
    exceptionParameter.ClientPointers = TRUE;

    BOOL success = MiniDumpWriteDump(
        GetCurrentProcess(),
        GetCurrentProcessId(),
        hDumpFile,
        MiniDumpWithDataSegs,
        &exceptionParameter,
        nullptr,
        nullptr
    );

    CloseHandle(hDumpFile);

    if (success) {
        LINFO("Created successfully");
    }
    else {
        LERROR("Dumpfile created unsuccessfully");
    }

    return EXCEPTION_EXECUTE_HANDLER;
}
#endif // WIN32

//
//  Detect OpenGL version
//
std::pair<int, int> supportedOpenGLVersion() {
    // Just create a window in order to retrieve the available OpenGL version before we
    // create the real window
    glfwInit();

    // On OS X we need to explicitly set the version and specify that we are using CORE
    // profile to be able to use glGetIntegerv(GL_MAJOR_VERSION, &major) and
    // glGetIntegerv(GL_MINOR_VERSION, &minor) explicitly setting to OGL 3.3 CORE works
    // since all Mac's now support at least 3.3
#ifdef __APPLE__
    glfwWindowHint(GLFW_CONTEXT_VERSION_MAJOR, 3);
    glfwWindowHint(GLFW_CONTEXT_VERSION_MINOR, 3);
    glfwWindowHint(GLFW_OPENGL_FORWARD_COMPAT, GLFW_TRUE);
    glfwWindowHint(GLFW_OPENGL_PROFILE, GLFW_OPENGL_CORE_PROFILE);
#endif

    glfwWindowHint(GLFW_VISIBLE, static_cast<int>(GL_FALSE));

    // By creating an offscreen window, the user will not know that we created this window
    GLFWwindow* offscreen = glfwCreateWindow(128, 128, "", nullptr, nullptr);
    glfwMakeContextCurrent(offscreen);
    glbinding::Binding::initialize(glfwGetProcAddress);

    // Get the OpenGL version
    int major, minor;
    glGetIntegerv(GL_MAJOR_VERSION, &major);
    glGetIntegerv(GL_MINOR_VERSION, &minor);

    // And get rid of the window again
    glfwDestroyWindow(offscreen);
    glfwWindowHint(GLFW_VISIBLE, static_cast<int>(GL_TRUE));

    return { major, minor };
}


//
//  Init function
//
void mainInitFunc() {
    ZoneScoped

#ifdef OPENSPACE_HAS_VTUNE
    if (EnableDetailedVtune) {
        __itt_frame_begin_v3(_vTune.init, nullptr);
    }
#endif // OPENSPACE_HAS_VTUNE
    LTRACE("main::mainInitFunc(begin)");

    // @TODO (abock, 2019-12-03) This is a hack as we no longer want to assume that there
    // is an active window in the initialization function in SGCT
    _sgctState.window = sgct::Engine::instance().windows()[0].get();

    LDEBUG("Initializing OpenSpace Engine started");
    global::openSpaceEngine.initialize();
    LDEBUG("Initializing OpenSpace Engine finished");

    {
        std::string path = absPath("${DATA}/openspace-icon.png");
        int x;
        int y;
        int n;
        unsigned char* data = stbi_load(path.c_str(), &x, &y, &n, 0);

        GLFWimage icons[1];
        icons[0].pixels = data;
        icons[0].width = x;
        icons[0].height = y;

        using namespace sgct;
        for (const std::unique_ptr<Window>& win : Engine::instance().windows()) {
            glfwSetWindowIcon(win->windowHandle(), 1, icons);
        }

        stbi_image_free(icons[0].pixels);
    }



    LDEBUG("Initializing OpenGL in OpenSpace Engine started");
    global::openSpaceEngine.initializeGL();
    LDEBUG("Initializing OpenGL in OpenSpace Engine finished");


    // Find if we have at least one OpenVR window
    // Save reference to first OpenVR window, which is the one we will copy to the HMD
    using namespace sgct;
    for (const std::unique_ptr<Window>& win : Engine::instance().windows()) {
        if (win->hasTag(OpenVRTag)) {
#ifdef OPENVR_SUPPORT
            FirstOpenVRWindow = sgct::Engine::instance().window(i);

            // If we have an OpenVRWindow, initialize OpenVR.
            sgct::SGCTOpenVR::initialize(
                sgct::Engine::instance().nearClippingPlane(),
                sgct::Engine::instance().farClippingPlane()
            );
#else
            LWARNING("OpenVR was requested, but program was compiled without VR support");
#endif
            break;
        }

        if (!win->hasTag(SpoutTag)) {
            continue;
        }

#ifdef OPENSPACE_HAS_SPOUT
        SpoutWindow w;

        w.window = win.get();

        const sgct::Window::StereoMode sm = win->stereoMode();
        const bool hasStereo = (sm != sgct::Window::StereoMode::NoStereo) &&
                               (sm < sgct::Window::StereoMode::SideBySide);

        if (hasStereo) {
            SpoutWindow::SpoutData& left = w.leftOrMain;
            left.handle = GetSpout();
            left.initialized = left.handle->CreateSender(
                (win->name() + "_left").c_str(),
                win->framebufferResolution().x,
                win->framebufferResolution().y
            );

            SpoutWindow::SpoutData& right = w.right;
            right.handle = GetSpout();
            right.initialized = right.handle->CreateSender(
                (win->name() + "_right").c_str(),
                win->framebufferResolution().x,
                win->framebufferResolution().y
            );
        }
        else {
            SpoutWindow::SpoutData& main = w.leftOrMain;
            main.handle = GetSpout();
            main.initialized = main.handle->CreateSender(
                win->name().c_str(),
                win->framebufferResolution().x,
                win->framebufferResolution().y
            );
        }

        SpoutWindows.push_back(std::move(w));
#else
        LWARNING("Spout was requested, but program was compiled without Spout support");
#endif // OPENSPACE_HAS_SPOUT
    }


    //
    //  Screenshots
    //

    std::string screenshotPath = "${SCREENSHOTS}";
    if (global::configuration.shouldUseScreenshotDate) {
        std::time_t now = std::time(nullptr);
        std::tm* nowTime = std::localtime(&now);
        char mbstr[128];
        strftime(mbstr, sizeof(mbstr), "%Y-%m-%d-%H-%M", nowTime);

        FileSys.registerPathToken(
            "${SCREENSHOTS}",
            absPath(screenshotPath + '/' + std::string(mbstr)),
            ghoul::filesystem::FileSystem::Override::Yes
        );
    }

<<<<<<< HEAD
    for (const std::unique_ptr<Window>& win : sgct::Engine::instance().windows()) {
        using namespace sgct;
        constexpr const char* screenshotNames = "OpenSpace";
        ScreenCapture* cpt0 = win->screenCapturePointer(Window::Eye::MonoOrLeft);
        ScreenCapture* cpt1 = win->screenCapturePointer(Window::Eye::Right);
=======
    for (size_t i = 0; i < nWindows; ++i) {
        sgct::SGCTWindow* w = SgctEngine->getWindowPtr(i);
        const std::string screenshotNames = nWindows > 1 ?
            fmt::format("OpenSpace_{}", i) :
            "OpenSpace";

        sgct_core::ScreenCapture* cpt0 = w->getScreenCapturePointer(0);
        sgct_core::ScreenCapture* cpt1 = w->getScreenCapturePointer(1);
>>>>>>> e3afd82c

        if (cpt0) {
            cpt0->setPathAndFileName(absPath(screenshotPath), screenshotNames);
        }

        if (cpt1) {
            cpt1->setPathAndFileName(absPath(screenshotPath), screenshotNames);
        }
    }

    LTRACE("main::mainInitFunc(end)");
#ifdef OPENSPACE_HAS_VTUNE
    if (EnableDetailedVtune) {
        __itt_frame_end_v3(_vTune.init, nullptr);
    }
#endif // OPENSPACE_HAS_VTUNE
}



void mainPreSyncFunc() {
    ZoneScoped

#ifdef OPENSPACE_HAS_VTUNE
    if (EnableDetailedVtune) {
        __itt_frame_begin_v3(_vTune.preSync, nullptr);
    }
#endif // OPENSPACE_HAS_VTUNE
    LTRACE("main::mainPreSyncFunc(begin)");

    global::openSpaceEngine.preSynchronization();

    // Query joystick status
    using namespace interaction;

    for (int i = GLFW_JOYSTICK_1; i <= GLFW_JOYSTICK_LAST; ++i) {
        ZoneScopedN("Joystick state")

        JoystickInputState& state = global::joystickInputStates[i];
        sgct::Joystick joystick = sgct::Joystick(i);

        int present = glfwJoystickPresent(i);
        if (present == GLFW_FALSE) {
            state.isConnected = false;
            continue;
        }

        if (!state.isConnected) {
            // Joystick was added
            state.isConnected = true;
            state.name = glfwGetJoystickName(static_cast<int>(joystick));

            std::fill(state.axes.begin(), state.axes.end(), 0.f);
            std::fill(state.buttons.begin(), state.buttons.end(), JoystickAction::Idle);
        }

        const float* axes = glfwGetJoystickAxes(static_cast<int>(joystick), &state.nAxes);
        if (state.nAxes > JoystickInputState::MaxAxes) {
            LWARNING(fmt::format(
                "Joystick/Gamepad {} has {} axes, but only {} axes are supported. "
                "All excess axes are ignored",
                state.name, state.nAxes, JoystickInputState::MaxAxes
            ));
            state.nAxes = JoystickInputState::MaxAxes;
        }
        std::memcpy(state.axes.data(), axes, state.nAxes * sizeof(float));

        const unsigned char* buttons = glfwGetJoystickButtons(
            static_cast<int>(joystick),
            &state.nButtons
        );

        if (state.nButtons > JoystickInputState::MaxButtons) {
            LWARNING(fmt::format(
                "Joystick/Gamepad {} has {} buttons, but only {} buttons are "
                "supported. All excess buttons are ignored",
                state.name, state.nButtons, JoystickInputState::MaxButtons
            ));
            state.nButtons = JoystickInputState::MaxButtons;
        }

        for (int j = 0; j < state.nButtons; ++j) {
            const bool currentlyPressed = buttons[j] == GLFW_PRESS;

            if (currentlyPressed) {
                switch (state.buttons[j]) {
                    case JoystickAction::Idle:
                    case JoystickAction::Release:
                        state.buttons[j] = JoystickAction::Press;
                        break;
                    case JoystickAction::Press:
                    case JoystickAction::Repeat:
                        state.buttons[j] = JoystickAction::Repeat;
                        break;
                }
            }
            else {
                switch (state.buttons[j]) {
                    case JoystickAction::Idle:
                    case JoystickAction::Release:
                        state.buttons[j] = JoystickAction::Idle;
                        break;
                    case JoystickAction::Press:
                    case JoystickAction::Repeat:
                        state.buttons[j] = JoystickAction::Release;
                        break;
                }
            }
        }
    }

    LTRACE("main::mainPreSyncFunc(end)");
#ifdef OPENSPACE_HAS_VTUNE
    if (EnableDetailedVtune) {
        __itt_frame_end_v3(_vTune.preSync, nullptr);
    }
#endif // OPENSPACE_HAS_VTUNE
}



void mainPostSyncPreDrawFunc() {
    ZoneScoped

#ifdef OPENSPACE_HAS_VTUNE
    if (EnableDetailedVtune) {
        __itt_frame_begin_v3(_vTune.postSyncPreDraw, nullptr);
    }
#endif // OPENSPACE_HAS_VTUNE
#ifdef OPENSPACE_HAS_NVTOOLS
    nvtxRangePush("postSyncPreDraw");
#endif // OPENSPACE_HAS_NVTOOLS
    LTRACE("main::postSynchronizationPreDraw(begin)");

    global::openSpaceEngine.postSynchronizationPreDraw();

#ifdef OPENVR_SUPPORT
    if (FirstOpenVRWindow) {
        // Update pose matrices for all tracked OpenVR devices once per frame
        sgct::SGCTOpenVR::updatePoses();
    }
#endif // OPENVR_SUPPORT

    LTRACE("main::postSynchronizationPreDraw(end)");

#ifdef OPENSPACE_HAS_NVTOOLS
    nvtxRangePop();
#endif // OPENSPACE_HAS_NVTOOLS
#ifdef OPENSPACE_HAS_VTUNE
    if (EnableDetailedVtune) {
        __itt_frame_end_v3(_vTune.postSyncPreDraw, nullptr);
    }
#endif // OPENSPACE_HAS_VTUNE
}



void mainRenderFunc(sgct::RenderData data) {
    ZoneScoped

#ifdef OPENSPACE_HAS_VTUNE
    if (EnableDetailedVtune) {
        __itt_frame_begin_v3(_vTune.render, nullptr);
    }
#endif // OPENSPACE_HAS_VTUNE
#ifdef OPENSPACE_HAS_NVTOOLS
    nvtxRangePush("render");
#endif // OPENSPACE_HAS_NVTOOLS
    LTRACE("main::mainRenderFunc(begin)");

    _sgctState.window = &data.window;
    _sgctState.frustumMode = [](sgct::Frustum::Mode mode) {
        using FM = sgct::Frustum::Mode;
        switch (mode) {
            case FM::MonoEye: return WindowDelegate::Frustum::Mono;
            case FM::StereoLeftEye: return WindowDelegate::Frustum::LeftEye;
            case FM::StereoRightEye: return WindowDelegate::Frustum::RightEye;
            default: throw std::logic_error("Unhandled case label");
        }
    }(data.frustumMode);
    _sgctState.model = data.modelMatrix;
    _sgctState.modelViewProjection = data.modelViewProjectionMatrix;

    glm::mat4 viewMatrix = data.viewMatrix *
        glm::translate(glm::mat4(1.f), sgct::Engine::defaultUser().posMono());

    glm::mat4 projectionMatrix = data.projectionMatrix;
#ifdef OPENVR_SUPPORT
    bool currentWindowIsHMD
        = FirstOpenVRWindow == sgct::Engine::instance().getCurrentWindowPtr();
    if (sgct::SGCTOpenVR::isHMDActive() && currentWindowIsHMD) {
        projectionMatrix = sgct::SGCTOpenVR::getHMDCurrentViewProjectionMatrix(
            sgct::Engine::instance().getCurrentFrustumMode()
        );
    }
#endif

    try {
        global::openSpaceEngine.render(data.modelMatrix, viewMatrix, projectionMatrix);
    }
    catch (const ghoul::RuntimeError& e) {
        LERRORC(e.component, e.message);
    }

    LTRACE("main::mainRenderFunc(end)");
#ifdef OPENSPACE_HAS_NVTOOLS
    nvtxRangePop();
#endif // OPENSPACE_HAS_NVTOOLS
#ifdef OPENSPACE_HAS_VTUNE
    if (EnableDetailedVtune) {
        __itt_frame_end_v3(_vTune.render, nullptr);
    }
#endif // OPENSPACE_HAS_VTUNE
}



void mainDraw2DFunc(sgct::RenderData data) {
    ZoneScoped

#ifdef OPENSPACE_HAS_VTUNE
    if (EnableDetailedVtune) {
        __itt_frame_begin_v3(_vTune.draw2D, nullptr);
    }
#endif // OPENSPACE_HAS_VTUNE
    LTRACE("main::mainDraw2DFunc(begin)");

    _sgctState.window = &data.window;
    _sgctState.frustumMode = [](sgct::Frustum::Mode mode) {
        using FM = sgct::Frustum::Mode;
        switch (mode) {
        case FM::MonoEye: return WindowDelegate::Frustum::Mono;
        case FM::StereoLeftEye: return WindowDelegate::Frustum::LeftEye;
        case FM::StereoRightEye: return WindowDelegate::Frustum::RightEye;
        default: throw std::logic_error("Unhandled case label");
        }
    }(data.frustumMode);
    _sgctState.model = data.modelMatrix;
    _sgctState.modelViewProjection = data.modelViewProjectionMatrix;

    try {
        global::openSpaceEngine.drawOverlays();
    }
    catch (const ghoul::RuntimeError& e) {
        LERRORC(e.component, e.message);
    }

    // SGCT gets angry if we change this in our function
    glEnable(GL_BLEND);
    glDisable(GL_CULL_FACE);
    glDisable(GL_DEPTH_TEST);

    LTRACE("main::mainDraw2DFunc(end)");
#ifdef OPENSPACE_HAS_VTUNE
    if (EnableDetailedVtune) {
        __itt_frame_end_v3(_vTune.draw2D, nullptr);
    }
#endif // OPENSPACE_HAS_VTUNE
}



void mainPostDrawFunc() {
    ZoneScoped

#ifdef OPENSPACE_HAS_VTUNE
    if (EnableDetailedVtune) {
        __itt_frame_begin_v3(_vTune.postDraw, nullptr);
    }
#endif // OPENSPACE_HAS_VTUNE
    LTRACE("main::mainPostDrawFunc(begin)");

#ifdef OPENVR_SUPPORT
    if (FirstOpenVRWindow) {
        // Copy the first OpenVR window to the HMD
        sgct::SGCTOpenVR::copyWindowToHMD(FirstOpenVRWindow);
    }
#endif // OPENVR_SUPPORT

    global::openSpaceEngine.postDraw();

#ifdef OPENSPACE_HAS_SPOUT
    for (const SpoutWindow& w : SpoutWindows) {
        if (w.leftOrMain.initialized) {
            const GLuint texId = w.window->frameBufferTexture(
                sgct::Window::TextureIndex::LeftEye
            );
            glBindTexture(GL_TEXTURE_2D, texId);
            w.leftOrMain.handle->SendTexture(
                texId,
                static_cast<gl::GLuint>(GL_TEXTURE_2D),
                w.window->framebufferResolution().x,
                w.window->framebufferResolution().y
            );
        }

        if (w.right.initialized) {
            const GLuint texId = w.window->frameBufferTexture(
                sgct::Window::TextureIndex::RightEye
            );
            glBindTexture(GL_TEXTURE_2D, texId);
            w.right.handle->SendTexture(
                texId,
                static_cast<gl::GLuint>(GL_TEXTURE_2D),
                w.window->framebufferResolution().x,
                w.window->framebufferResolution().y
            );
        }
    }
    glBindTexture(GL_TEXTURE_2D, 0);
#endif // OPENSPACE_HAS_SPOUT

    LTRACE("main::mainPostDrawFunc(end)");
#ifdef OPENSPACE_HAS_VTUNE
    if (EnableDetailedVtune) {
        __itt_frame_end_v3(_vTune.postDraw, nullptr);
    }
#endif // OPENSPACE_HAS_VTUNE
}



void mainKeyboardCallback(sgct::Key key, sgct::Modifier mod, sgct::Action action, int) {
    ZoneScoped

#ifdef OPENSPACE_HAS_VTUNE
    if (EnableDetailedVtune) {
        __itt_frame_begin_v3(_vTune.keyboard, nullptr);
    }
#endif // OPENSPACE_HAS_VTUNE
    LTRACE("main::mainKeyboardCallback(begin)");

    const Key k = Key(key);
    const KeyModifier m = KeyModifier(mod);
    const KeyAction a = KeyAction(action);
    global::openSpaceEngine.keyboardCallback(k, m, a);

    LTRACE("main::mainKeyboardCallback(begin)");
#ifdef OPENSPACE_HAS_VTUNE
    if (EnableDetailedVtune) {
        __itt_frame_end_v3(_vTune.keyboard, nullptr);
    }
#endif // OPENSPACE_HAS_VTUNE
}



void mainMouseButtonCallback(sgct::MouseButton key, sgct::Modifier mod, sgct::Action ac) {
    ZoneScoped

#ifdef OPENSPACE_HAS_VTUNE
    if (EnableDetailedVtune) {
        __itt_frame_begin_v3(_vTune.mouseButton, nullptr);
    }
#endif // OPENSPACE_HAS_VTUNE
    LTRACE("main::mainMouseButtonCallback(begin)");

    const MouseButton k = MouseButton(key);
    const MouseAction a = MouseAction(ac);
    const KeyModifier m = KeyModifier(mod);
    global::openSpaceEngine.mouseButtonCallback(k, a, m);

    LTRACE("main::mainMouseButtonCallback(end)");
#ifdef OPENSPACE_HAS_VTUNE
    if (EnableDetailedVtune) {
        __itt_frame_end_v3(_vTune.mouseButton, nullptr);
    }
#endif // OPENSPACE_HAS_VTUNE
}



void mainMousePosCallback(double x, double y) {
    ZoneScoped

#ifdef OPENSPACE_HAS_VTUNE
    if (EnableDetailedVtune) {
        __itt_frame_begin_v3(_vTune.mousePos, nullptr);
    }
#endif // OPENSPACE_HAS_VTUNE

    global::openSpaceEngine.mousePositionCallback(x, y);

#ifdef OPENSPACE_HAS_VTUNE
    if (EnableDetailedVtune) {
        __itt_frame_end_v3(_vTune.mousePos, nullptr);
    }
#endif // OPENSPACE_HAS_VTUNE
}



void mainMouseScrollCallback(double posX, double posY) {
    ZoneScoped

#ifdef OPENSPACE_HAS_VTUNE
    if (EnableDetailedVtune) {
        __itt_frame_begin_v3(_vTune.mouseScroll, nullptr);
    }
#endif // OPENSPACE_HAS_VTUNE
    LTRACE("main::mainMouseScrollCallback(begin");

    global::openSpaceEngine.mouseScrollWheelCallback(posX, posY);

    LTRACE("main::mainMouseScrollCallback(end)");
#ifdef OPENSPACE_HAS_VTUNE
    if (EnableDetailedVtune) {
        __itt_frame_end_v3(_vTune.mouseScroll, nullptr);
    }
#endif // OPENSPACE_HAS_VTUNE
}



void mainCharCallback(unsigned int codepoint, int modifiers) {
    ZoneScoped

#ifdef OPENSPACE_HAS_VTUNE
    if (EnableDetailedVtune) {
        __itt_frame_begin_v3(_vTune.character, nullptr);
    }
#endif // OPENSPACE_HAS_VTUNE

    const KeyModifier m = KeyModifier(modifiers);
    global::openSpaceEngine.charCallback(codepoint, m);

#ifdef OPENSPACE_HAS_VTUNE
    if (EnableDetailedVtune) {
        __itt_frame_end_v3(_vTune.character, nullptr);
    }
#endif // OPENSPACE_HAS_VTUNE
}



void mainEncodeFun() {
    ZoneScoped

#ifdef OPENSPACE_HAS_VTUNE
    if (EnableDetailedVtune) {
        __itt_frame_begin_v3(_vTune.encode, nullptr);
    }
#endif // OPENSPACE_HAS_VTUNE
    LTRACE("main::mainEncodeFun(begin)");

    std::vector<char> data = global::openSpaceEngine.encode();
    _synchronizationBuffer.setValue(std::move(data));
    sgct::SharedData::instance().writeVector(_synchronizationBuffer);

    LTRACE("main::mainEncodeFun(end)");
#ifdef OPENSPACE_HAS_VTUNE
    if (EnableDetailedVtune) {
        __itt_frame_end_v3(_vTune.encode, nullptr);
    }
#endif // OPENSPACE_HAS_VTUNE
}



void mainDecodeFun() {
    ZoneScoped

#ifdef OPENSPACE_HAS_VTUNE
    if (EnableDetailedVtune) {
        __itt_frame_begin_v3(_vTune.decode, nullptr);
    }
#endif // OPENSPACE_HAS_VTUNE
    LTRACE("main::mainDecodeFun(begin)");

    sgct::SharedData::instance().readVector(_synchronizationBuffer);
    std::vector<char> data = _synchronizationBuffer.value();
    global::openSpaceEngine.decode(std::move(data));

    LTRACE("main::mainDecodeFun(end)");
#ifdef OPENSPACE_HAS_VTUNE
    if (EnableDetailedVtune) {
        __itt_frame_end_v3(_vTune.decode, nullptr);
    }
#endif // OPENSPACE_HAS_VTUNE
}



void mainLogCallback(const char* msg) {
    ZoneScoped

    std::string message = msg;
    if (message.empty() || message == ".") {
        // We don't want the empty '.' message that SGCT sends while it is waiting for
        // connections from other network nodes
        return;
    }
    LINFOC("SGCT", message);
}

} // namespace


void setSgctDelegateFunctions() {
    WindowDelegate& sgctDelegate = global::windowDelegate;
    sgctDelegate.terminate = []() { sgct::Engine::instance().terminate(); };
    sgctDelegate.setBarrier = [](bool enabled) {
        ZoneScoped
        sgct::Window::setBarrier(enabled);
    };
    sgctDelegate.setSynchronization = [](bool enabled) {
        ZoneScoped
        sgct::ClusterManager::instance().setUseIgnoreSync(enabled);
    };
    sgctDelegate.clearAllWindows = [](const glm::vec4& clearColor) {
        ZoneScoped
        using namespace sgct;
        for (const std::unique_ptr<Window>& win : Engine::instance().windows()) {
            glClearColor(clearColor.r, clearColor.g, clearColor.b, clearColor.a);
            glClear(GL_COLOR_BUFFER_BIT | GL_DEPTH_BUFFER_BIT);
            glfwSwapBuffers(win->windowHandle());
        }
    };
    sgctDelegate.windowHasResized = []() {
        ZoneScoped
        return _sgctState.window->isWindowResized();
    };
    sgctDelegate.averageDeltaTime = []() {
        ZoneScoped
        return sgct::Engine::instance().avgDt();
    };
    sgctDelegate.deltaTimeStandardDeviation = []() {
        ZoneScoped
        const sgct::Engine::Statistics& stats = sgct::Engine::instance().statistics();
        const double avg = sgct::Engine::instance().avgDt();
        const double sumSquare = std::accumulate(
            stats.frametimes.begin(),
            stats.frametimes.end(),
            0.0,
            [avg](double cur, double rhs) { return cur + pow(rhs - avg, 2.0); }
        );
        const int nValues = static_cast<int>(std::count_if(
            stats.frametimes.begin(),
            stats.frametimes.end(),
            [](double d) { return d != 0.0; }
        ));
        // We must take the frame counter into account as the history might not be filled yet
        unsigned f = std::clamp<unsigned int>(
            sgct::Engine::instance().currentFrameNumber(),
            1,
            nValues
        );
        return sumSquare / f;
    };
    sgctDelegate.minDeltaTime = []() {
        ZoneScoped
            return sgct::Engine::instance().minDt();
    };
    sgctDelegate.maxDeltaTime = []() {
        ZoneScoped
            return sgct::Engine::instance().maxDt();
    };
    sgctDelegate.deltaTime = []() {
        ZoneScoped
        return sgct::Engine::instance().dt();
    };
    sgctDelegate.applicationTime = []() {
        ZoneScoped
        return sgct::Engine::getTime();
    };
    sgctDelegate.mousePosition = []() {
        ZoneScoped
        const sgct::Window* window = sgct::Engine::instance().focusedWindow();
        if (window == nullptr) {
            return glm::vec2(0.f);
        }
        double posX, posY;
        glfwGetCursorPos(window->windowHandle(), &posX, &posY);
        return glm::vec2(posX, posY);
    };
    sgctDelegate.mouseButtons = [](int maxNumber) {
        ZoneScoped
        uint32_t result = 0;
        const sgct::Window* window = sgct::Engine::instance().focusedWindow();
        if (window == nullptr) {
            return result;
        }
        for (int i = 0; i < maxNumber; ++i) {
            const int button = glfwGetMouseButton(window->windowHandle(), i);
            if (button != 0) {
                result |= (1 << i);
            }
        }
        return result;
    };
    sgctDelegate.currentWindowSize = []() {
        ZoneScoped
        return _sgctState.window->resolution();
    };
    sgctDelegate.currentSubwindowSize = []() {
        ZoneScoped
        const sgct::Window& window = *_sgctState.window;
        switch (window.stereoMode()) {
            case sgct::Window::StereoMode::SideBySide:
            case sgct::Window::StereoMode::SideBySideInverted:
                return glm::ivec2(window.resolution().x / 2, window.resolution().y);
            case sgct::Window::StereoMode::TopBottom:
            case sgct::Window::StereoMode::TopBottomInverted:
                return glm::ivec2(window.resolution().x, window.resolution().y / 2);
            default:
                return glm::ivec2(window.resolution().x, window.resolution().y);
        }
    };
    sgctDelegate.currentWindowResolution = []() {
        ZoneScoped
        return _sgctState.window->finalFBODimensions();
    };
    sgctDelegate.currentDrawBufferResolution = []() {
        ZoneScoped
        if (_sgctState.window->viewports().empty()) {
            return glm::ivec2(-1, -1);
        }
        const sgct::Viewport& viewport = *_sgctState.window->viewports()[0];
        if (viewport.hasSubViewports() && viewport.nonLinearProjection()) {
            int res = viewport.nonLinearProjection()->cubemapResolution();
            return glm::ivec2(res, res);
        }
        else {
            return _sgctState.window->finalFBODimensions();
        }
    };
    sgctDelegate.currentViewportSize = []() {
        ZoneScoped
        if (_sgctState.window->viewports().empty()) {
            return glm::ivec2(-1, -1);
        }
        return _sgctState.window->framebufferResolution();
    };
    sgctDelegate.dpiScaling = []() {
        ZoneScoped
        return _sgctState.window->scale();
    };
    sgctDelegate.currentNumberOfAaSamples = []() {
        ZoneScoped
        return _sgctState.window->numberOfAASamples();
    };
    sgctDelegate.isRegularRendering = []() {
        ZoneScoped
        const sgct::Viewport& vp = *_sgctState.window->viewports()[0];
        sgct::NonLinearProjection* nlp = vp.nonLinearProjection();
        return nlp == nullptr;
    };
    sgctDelegate.hasGuiWindow = []() {
        ZoneScoped
        using namespace sgct;
        for (const std::unique_ptr<Window>& win : Engine::instance().windows()) {
            if (win->hasTag("GUI")) {
                return true;
            }
        }
        return false;
    };
    sgctDelegate.isGuiWindow = []() {
        ZoneScoped
        return _sgctState.window->hasTag("GUI");
    };
    sgctDelegate.isMaster = []() {
        ZoneScoped
        return sgct::Engine::instance().isMaster();
    };
    sgctDelegate.isUsingSwapGroups = []() {
        ZoneScoped
        return sgct::Window::isUsingSwapGroups();
    };
    sgctDelegate.isSwapGroupMaster = []() {
        ZoneScoped
        return sgct::Window::isSwapGroupMaster();
    };
    sgctDelegate.viewProjectionMatrix = []() {
        // @TODO (abock, 2019-02-03) This should probably disappear and we want to pass
        // the modelviewmatrix to the correct places
        ZoneScoped
        return _sgctState.modelViewProjection;
    };
    sgctDelegate.modelMatrix = []() {
        // @TODO (abock, 2019-02-03) This should probably disappear and we want to pass
        // the model projection to the correct places
        ZoneScoped
        return _sgctState.model;
    };
    sgctDelegate.setNearFarClippingPlane = [](float nearPlane, float farPlane) {
        ZoneScoped
        sgct::Engine::instance().setNearAndFarClippingPlanes(nearPlane, farPlane);
    };
    sgctDelegate.setEyeSeparationDistance = [](float distance) {
        ZoneScoped
        sgct::Engine::instance().setEyeSeparation(distance);
    };
    sgctDelegate.isExternalControlConnected = []() {
        ZoneScoped
        return sgct::Engine::instance().isExternalControlConnected();
    };
    sgctDelegate.sendMessageToExternalControl = [](const std::vector<char>& message) {
        ZoneScoped
        sgct::Engine::instance().sendMessageToExternalControl(
            message.data(),
            static_cast<int>(message.size())
        );
    };
    sgctDelegate.isFisheyeRendering = []() {
        ZoneScoped
        if (_sgctState.window->viewports().empty()) {
            return false;
        }
        const sgct::Window& w = *_sgctState.window;
        sgct::NonLinearProjection* nlp = w.viewports()[0]->nonLinearProjection();
        return dynamic_cast<sgct::FisheyeProjection*>(nlp) != nullptr;
    };
    sgctDelegate.takeScreenshot = [](bool applyWarping) {
<<<<<<< HEAD
        ZoneScoped
        sgct::Settings::instance().setCaptureFromBackBuffer(applyWarping);
        sgct::Engine::instance().takeScreenshot();
=======
        sgct::SGCTSettings::instance()->setCaptureFromBackBuffer(applyWarping);
        sgct::Engine::instance()->takeScreenshot();
        return sgct::Engine::instance()->getScreenShotNumber();
>>>>>>> e3afd82c
    };
    sgctDelegate.swapBuffer = []() {
        ZoneScoped
        GLFWwindow* w = glfwGetCurrentContext();
        glfwSwapBuffers(w);
        glfwPollEvents();
    };
    sgctDelegate.nWindows = []() {
        ZoneScoped
        return static_cast<int>(sgct::Engine::instance().windows().size());
    };
    sgctDelegate.currentWindowId = []() {
        ZoneScoped
        return _sgctState.window->id();
    };
    sgctDelegate.openGLProcedureAddress = [](const char* func) {
        ZoneScoped
        return glfwGetProcAddress(func);
    };
    sgctDelegate.getHorizFieldOfView = []() {
        ZoneScoped
        return static_cast<double>(
            sgct::Engine::instance().windows()[0]->horizFieldOfViewDegrees()
        );
    };
    sgctDelegate.setHorizFieldOfView = [](float hFovDeg) {
        ZoneScoped
        sgct::Engine::instance().windows()[0]->setHorizFieldOfView(hFovDeg);
    };
    #ifdef WIN32
    sgctDelegate.getNativeWindowHandle = [](size_t windowIndex) -> void* {
        sgct::SGCTWindow* w = sgct::Engine::instance()->getWindowPtr(windowIndex);
        if(w) {
                HWND hWnd = glfwGetWin32Window(w->getWindowHandle());
                return reinterpret_cast<void*>(hWnd);
        }
        return nullptr;
    };
    #endif // WIN32
    sgctDelegate.frustumMode = []() {
        ZoneScoped
        return _sgctState.frustumMode;
    };
    sgctDelegate.swapGroupFrameNumber = []() {
        ZoneScoped
        unsigned int fn = _sgctState.window->swapGroupFrameNumber();
        return static_cast<uint64_t>(fn);
    };
}

int main(int argc, char** argv) {
#ifdef WIN32
    SetUnhandledExceptionFilter(generateMiniDump);
#endif // WIN32

#ifdef OPENSPACE_HAS_VTUNE
    if (EnableDetailedVtune) {
        _vTune.init = __itt_domain_create("init");
        _vTune.preSync = __itt_domain_create("preSync");
        _vTune.postSyncPreDraw = __itt_domain_create("postSyncPreDraw");
        _vTune.render = __itt_domain_create("render");
        _vTune.draw2D = __itt_domain_create("draw2D");
        _vTune.postDraw = __itt_domain_create("postDraw");
        _vTune.keyboard = __itt_domain_create("keyboard");
        _vTune.mouseButton = __itt_domain_create("mouseButton");
        _vTune.mousePos = __itt_domain_create("mousePos");
        _vTune.mouseScroll = __itt_domain_create("mouseScroll");
        _vTune.character = __itt_domain_create("character");
        _vTune.encode = __itt_domain_create("encode");
        _vTune.decode = __itt_domain_create("decode");
    }
#endif // OPENSPACE_HAS_VTUNE


    // Initialize the LogManager and add the console log as this will be used every time
    // and we need a fall back if something goes wrong between here and when we add the
    // logs from the configuration file. If the user requested as specific loglevel in the
    // configuration file, we will deinitialize this LogManager and reinitialize it later
    // with the correct LogLevel
    {
        using namespace ghoul::logging;
        LogManager::initialize(LogLevel::Debug, LogManager::ImmediateFlush::Yes);
        LogMgr.addLog(std::make_unique<ConsoleLog>());
#ifdef WIN32
        if (IsDebuggerPresent()) {
            LogMgr.addLog(std::make_unique<ghoul::logging::VisualStudioOutputLog>());
        }
#endif // WIN32

    }

    ghoul::initialize();

    // Register the path of the executable,
    // to make it possible to find other files in the same directory.
    FileSys.registerPathToken(
        "${BIN}",
        ghoul::filesystem::File(absPath(argv[0])).directoryName(),
        ghoul::filesystem::FileSystem::Override::Yes
    );

    //
    // Parse commandline arguments
    //
    ghoul::cmdparser::CommandlineParser parser(
        std::string(argv[0]),
        ghoul::cmdparser::CommandlineParser::AllowUnknownCommands::Yes
    );

    CommandlineArguments commandlineArguments;
    parser.addCommand(std::make_unique<ghoul::cmdparser::SingleCommand<std::string>>(
        commandlineArguments.configurationName, "--file", "-f",
        "Provides the path to the OpenSpace configuration file. Only the '${TEMPORARY}' "
        "path token is available and any other path has to be specified relative to the "
        "current working directory."
    ));

    parser.addCommand(std::make_unique<ghoul::cmdparser::SingleCommand<std::string>>(
        commandlineArguments.configurationOverride, "--config", "-c",
        "Provides the ability to pass arbitrary Lua code to the application that will be "
        "evaluated after the configuration file has been loaded but before the other "
        "commandline arguments are triggered. This can be used to manipulate the "
        "configuration file without editing the file on disk, for example in a "
        "planetarium environment. Please not that the Lua script must not contain any - "
        "or they will be interpreted as a new command. Similar, in Bash, ${...} will be "
        "evaluated before it is passed to OpenSpace."
    ));

    // setCommandLine returns a reference to the vector that will be filled later
    const std::vector<std::string>& sgctArguments = parser.setCommandLine(
        { argv, argv + argc }
    );

    bool showHelp = parser.execute();
    if (showHelp) {
        parser.displayHelp(std::cout);
        exit(EXIT_SUCCESS);
    }
    // Take an actual copy of the arguments
    std::vector<std::string> arguments = sgctArguments;

    //
    // Set up SGCT functions for window delegate
    //
    setSgctDelegateFunctions();

    // Create the OpenSpace engine and get arguments for the SGCT engine
    std::string windowConfiguration;
    try {
        // Find configuration
        std::string configurationFilePath = commandlineArguments.configurationName;
        if (commandlineArguments.configurationName.empty()) {
            LDEBUG("Finding configuration");
            configurationFilePath = configuration::findConfiguration();
        }
        configurationFilePath = absPath(configurationFilePath);

        if (!FileSys.fileExists(configurationFilePath)) {
            LFATALC("main", "Could not find configuration: " + configurationFilePath);
            exit(EXIT_FAILURE);
        }
        LINFO(fmt::format("Configuration Path: '{}'", configurationFilePath));

        // Loading configuration from disk
        LDEBUG("Loading configuration from disk");
        global::configuration = configuration::loadConfigurationFromFile(
            configurationFilePath
        );

        // If the user requested a commandline-based configuation script that should
        // overwrite some of the values, this is the time to do it
        if (!commandlineArguments.configurationOverride.empty()) {
            LDEBUG("Executing Lua script passed through the commandline:");
            LDEBUG(commandlineArguments.configurationOverride);
            ghoul::lua::runScript(
                global::configuration.state,
                commandlineArguments.configurationOverride
            );
            parseLuaState(global::configuration);
        }

        // Determining SGCT configuration file
        LDEBUG("SGCT Configuration file: " + global::configuration.windowConfiguration);

        windowConfiguration = global::configuration.windowConfiguration;
    }
    catch (const documentation::SpecificationError& e) {
        LFATALC("main", "Loading of configuration file failed");
        for (const documentation::TestResult::Offense& o : e.result.offenses) {
            LERRORC(o.offender, ghoul::to_string(o.reason));
        }
        for (const documentation::TestResult::Warning& w : e.result.warnings) {
            LWARNINGC(w.offender, ghoul::to_string(w.reason));
        }
        ghoul::deinitialize();
        exit(EXIT_FAILURE);
    }
    catch (const ghoul::RuntimeError& e) {
        // Write out all of the information about the exception and flush the logs
        LFATALC(e.component, e.message);
        if (ghoul::logging::LogManager::isInitialized()) {
            LogMgr.flushLogs();
        }
        ghoul::deinitialize();
        return EXIT_FAILURE;
    }

    global::openSpaceEngine.registerPathTokens();

    // Prepend the outgoing sgctArguments with the program name
    // as well as the configuration file that sgct is supposed to use
    arguments.insert(arguments.begin(), argv[0]);

    // Need to set this before the creation of the sgct::Engine
    sgct::Log::instance().setLogToConsole(false);
    sgct::Log::instance().setShowTime(false);
    sgct::Log::instance().setLogCallback(mainLogCallback);

#ifdef __APPLE__
    glfwWindowHint(GLFW_STENCIL_BITS, 8);
#endif
    sgct::Configuration config = sgct::parseArguments(arguments);
    config.configFilename = absPath(windowConfiguration);

    LDEBUG("Creating SGCT Engine");

    sgct::Engine::Callbacks callbacks;
    callbacks.initOpenGL = mainInitFunc;
    callbacks.preSync = mainPreSyncFunc;
    callbacks.postSyncPreDraw = mainPostSyncPreDrawFunc;
    callbacks.draw = mainRenderFunc;
    callbacks.draw2D = mainDraw2DFunc;
    callbacks.postDraw = mainPostDrawFunc;
    callbacks.keyboard = mainKeyboardCallback;
    callbacks.mouseButton = mainMouseButtonCallback;
    callbacks.mousePos = mainMousePosCallback;
    callbacks.mouseScroll = mainMouseScrollCallback;
    callbacks.character = mainCharCallback;
    callbacks.encode = mainEncodeFun;
    callbacks.decode = mainDecodeFun;

    sgct::Log::instance().setNotifyLevel(sgct::Log::Level::Debug);

    // Try to open a window
    LDEBUG("Initialize SGCT Engine");
    std::map<std::pair<int, int>, sgct::Engine::Profile> versionMapping = {
        { { 3, 3 }, sgct::Engine::Profile::OpenGL_3_3_Core},
        { { 4, 0 }, sgct::Engine::Profile::OpenGL_4_0_Core},
        { { 4, 1 }, sgct::Engine::Profile::OpenGL_4_1_Core},
        { { 4, 2 }, sgct::Engine::Profile::OpenGL_4_2_Core},
        { { 4, 3 }, sgct::Engine::Profile::OpenGL_4_3_Core},
        { { 4, 4 }, sgct::Engine::Profile::OpenGL_4_4_Core},
        { { 4, 5 }, sgct::Engine::Profile::OpenGL_4_5_Core},
        { { 4, 6 }, sgct::Engine::Profile::OpenGL_4_6_Core}
    };
    sgct::config::Cluster cluster = sgct::loadCluster(config.configFilename);

    std::pair<int, int> version = supportedOpenGLVersion();
    LINFO(fmt::format("Detected OpenGL version: {}.{}", version.first, version.second));

    auto cleanup = [&](bool isInitialized) {
        if (isInitialized) {
            global::openSpaceEngine.deinitializeGL();
            global::openSpaceEngine.deinitialize();
        }

        // Clear function bindings to avoid crash after destroying the OpenSpace Engine
        sgct::Log::instance().setLogCallback(nullptr);

        LDEBUG("Destroying SGCT Engine");
        sgct::Engine::destroy();

#ifdef OPENVR_SUPPORT
        // Clean up OpenVR
        sgct::SGCTOpenVR::shutdown();
#endif

#ifdef OPENSPACE_HAS_SPOUT
        for (SpoutWindow& w : SpoutWindows) {
            if (w.leftOrMain.handle) {
                w.leftOrMain.handle->ReleaseReceiver();
                w.leftOrMain.handle->Release();
            }
            if (w.right.handle) {
                w.right.handle->ReleaseReceiver();
                w.right.handle->Release();
            }
        }
#endif // OPENSPACE_HAS_SPOUT

        ghoul::deinitialize();
    };

    try {
        sgct::Engine::create(cluster, callbacks, config, versionMapping[version]);
    }
    catch (const std::runtime_error& e) {
        LFATALC("SGCT Init failed ", e.what());
        cleanup(false);
        return EXIT_FAILURE;
    }

#ifdef __APPLE__
    // Workaround for OpenGL bug that Apple introduced in 10.14 Mojave that prevents an
    // OpenGL context to display anything until it is first moved or resized in dark
    // mode. So we are going through all windows here and resize them a bit larger and
    // then back to the desired resolution. Resizing the window to the same size doesn't
    // work as GLFW probably has a check for setting the current values.
    // This can be removed once the OpenGL bug is fixed.
    // In order to check, comment out the following lines and start OpenSpace on a 10.14
    // machine. If the loading screen shows up without doing anything to the window, it
    // is fixed. With the bug, the rendering stays gray even well after the main render
    // loop has started     -- 2018-10-28   abock
    for (const std::unique_ptr<sgct::Window>& win : sgct::Engine::instance().windows()) {
        GLFWwindow* w = win->getWindowHandle();
        int x, y;
        glfwGetWindowPos(w, &x, &y);
        glfwSetWindowPos(w, x + 1, y + 1);
        glfwSwapBuffers(w);
        glfwPollEvents();
        glfwSetWindowPos(w, x, y);
        glfwSwapBuffers(w);
        glfwPollEvents();
    }
#endif // __APPLE__


    // Do not print message if slaves are waiting for the master
    // Only timeout after 15 minutes
    sgct::Engine::instance().setSyncParameters(false, 15.f * 60.f);

    LINFO("Starting rendering loop");
    sgct::Engine::instance().render();
    LINFO("Ending rendering loop");

    cleanup(true);

    exit(EXIT_SUCCESS);
}<|MERGE_RESOLUTION|>--- conflicted
+++ resolved
@@ -53,6 +53,8 @@
 #include <sgct/user.h>
 #include <sgct/window.h>
 #include <GLFW/glfw3.h>
+#define GLFW_EXPOSE_NATIVE_WIN32
+#include <GLFW/glfw3native.h>
 #include <stb_image.h>
 #include <chrono>
 #include <ctime>
@@ -404,22 +406,11 @@
         );
     }
 
-<<<<<<< HEAD
     for (const std::unique_ptr<Window>& win : sgct::Engine::instance().windows()) {
         using namespace sgct;
-        constexpr const char* screenshotNames = "OpenSpace";
+        const std::string screenshotNames = "OpenSpace_" + win->name();
         ScreenCapture* cpt0 = win->screenCapturePointer(Window::Eye::MonoOrLeft);
         ScreenCapture* cpt1 = win->screenCapturePointer(Window::Eye::Right);
-=======
-    for (size_t i = 0; i < nWindows; ++i) {
-        sgct::SGCTWindow* w = SgctEngine->getWindowPtr(i);
-        const std::string screenshotNames = nWindows > 1 ?
-            fmt::format("OpenSpace_{}", i) :
-            "OpenSpace";
-
-        sgct_core::ScreenCapture* cpt0 = w->getScreenCapturePointer(0);
-        sgct_core::ScreenCapture* cpt1 = w->getScreenCapturePointer(1);
->>>>>>> e3afd82c
 
         if (cpt0) {
             cpt0->setPathAndFileName(absPath(screenshotPath), screenshotNames);
@@ -1134,15 +1125,10 @@
         return dynamic_cast<sgct::FisheyeProjection*>(nlp) != nullptr;
     };
     sgctDelegate.takeScreenshot = [](bool applyWarping) {
-<<<<<<< HEAD
         ZoneScoped
         sgct::Settings::instance().setCaptureFromBackBuffer(applyWarping);
         sgct::Engine::instance().takeScreenshot();
-=======
-        sgct::SGCTSettings::instance()->setCaptureFromBackBuffer(applyWarping);
-        sgct::Engine::instance()->takeScreenshot();
-        return sgct::Engine::instance()->getScreenShotNumber();
->>>>>>> e3afd82c
+        return sgct::Engine::instance().screenShotNumber();
     };
     sgctDelegate.swapBuffer = []() {
         ZoneScoped
@@ -1174,10 +1160,10 @@
     };
     #ifdef WIN32
     sgctDelegate.getNativeWindowHandle = [](size_t windowIndex) -> void* {
-        sgct::SGCTWindow* w = sgct::Engine::instance()->getWindowPtr(windowIndex);
-        if(w) {
-                HWND hWnd = glfwGetWin32Window(w->getWindowHandle());
-                return reinterpret_cast<void*>(hWnd);
+        sgct::Window* w = sgct::Engine::instance().windows()[windowIndex].get();
+        if (w) {
+            HWND hWnd = glfwGetWin32Window(w->windowHandle());
+            return reinterpret_cast<void*>(hWnd);
         }
         return nullptr;
     };
