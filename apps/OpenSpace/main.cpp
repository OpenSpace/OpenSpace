--- conflicted
+++ resolved
@@ -681,10 +681,6 @@
 void mainLogCallback(Log::Level level, std::string_view message) {
     ZoneScoped
 
-<<<<<<< HEAD
-    std::string_view msg = message;
-=======
->>>>>>> 20d1e391
     switch (level) {
         case Log::Level::Debug:
             LDEBUGC("SGCT", message);
