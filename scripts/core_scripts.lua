openspace.documentation = {
    {
        Name = "markInteratingNodes",
        Arguments = "List of nodes",
        Documentation = "This function marks the scene graph nodes identified by name " ..
        "as interesting, which will provide shortcut access to focus buttons and " .. 
        "featured properties."
    },
    {
        Name = "markInterestingTimes",
        Arguments = "List of { Name = '...', Time = '...' } or { '<name>', '<time>' }",
        Documentation = "This function marks interesting times for the current scene, " ..
        "which will create shortcuts for a quick access."
    },
    {
        Name = "removeInterestingNodes",
        Arguments = "List of nodes",
        Documentation = "This function removes unmarks the scene graph nodes " ..
        "identified by name as interesting, thus removing the shortcuts from the " ..
        "features properties list."
    },
    {
        Name = "setDefaultGuiSorting",
        Arguments = "",
        Documentation = "This function sets the default GUI sorting for the space " ..
        "environment to increasing size, from solar system, through Milky Way, " ..
        "Universe and finishing with other elements"
    },
    {
        Name = "setDefaultDashboard",
        Arguments = "",
        Documentation = "This function sets the default values for the dashboard " ..
        "consisting of 'DashboardItemDate', 'DashboardItemSimulationIncrement', " ..
        "'DashboardItemDistance', 'DashboardItemFramerate', and " ..
        "'DashboardItemParallelConnection'."
    },
    {
        Name = "rebindKey",
        Arguments = "string, string",
        Documentation = "Rebinds all scripts from the old key (first argument) to the " ..
        "new key (second argument)."
    }
}

openspace.markInterestingNodes = function(tag, nodes)
    for _, n in pairs(nodes) do
        if openspace.hasSceneGraphNode(n) then
            openspace.addTag(n, tag)
        end
    end
end

<<<<<<< HEAD
openspace.removeInterestingNodes = function(tag, nodes)
=======
openspace.markInterestingTimes = function(times)
    for _, n in pairs(times) do
        local name = n["Name"] or n[1]
        local time = n["Time"] or n[2]
        openspace.addInterestingTime(name, time)
    end
end

openspace.removeInterestingNodes = function(nodes)
>>>>>>> 57b8ab6e
    for _, n in pairs(nodes) do
        if openspace.hasSceneGraphNode(n) then
            openspace.removeTag(n, tag)
        end
    end
end

openspace.setDefaultGuiSorting = function()
    openspace.setPropertyValueSingle(
        'Modules.ImGUI.Main.SceneProperties.Ordering',
        {
            "Solar System", "Milky Way", "Universe", "Other"
        }
    )
end

openspace.rebindKey = function(oldKey, newKey)
    local t = openspace.getKeyBinding(oldKey)
    openspace.clearKey(oldKey)
    for _, v in pairs(t) do
        if v["Remote"] then
            openspace.bindKey(newKey, v["Command"])
        else
            openspace.bindKeyLocal(newKey, v["Command"])
        end
    end
end<|MERGE_RESOLUTION|>--- conflicted
+++ resolved
@@ -50,9 +50,6 @@
     end
 end
 
-<<<<<<< HEAD
-openspace.removeInterestingNodes = function(tag, nodes)
-=======
 openspace.markInterestingTimes = function(times)
     for _, n in pairs(times) do
         local name = n["Name"] or n[1]
@@ -62,10 +59,9 @@
 end
 
 openspace.removeInterestingNodes = function(nodes)
->>>>>>> 57b8ab6e
     for _, n in pairs(nodes) do
         if openspace.hasSceneGraphNode(n) then
-            openspace.removeTag(n, tag)
+            openspace.removeTag(n, "Gui.Interesting")
         end
     end
 end
