openspace.documentation = {
  {
    Name = "markInterestingNodes",
    Arguments = {{ "sceneGraphNodes", "String[]" }},
    Documentation = [[This function marks the scene graph nodes identified by name as
      interesting, which will provide shortcut access to focus buttons and featured
      properties]]
  },
  {
    Name = "markInterestingTimes",
    Arguments = {{ "times", "Table[]" }},
    Documentation = [[This function marks interesting times for the current scene, which
      will create shortcuts for a quick access]]
  },
  {
    Name = "removeInterestingNodes",
    Arguments = {{ "sceneGraphNodes", "String[]" }},
    Documentation = [[This function removes unmarks the scene graph nodes identified by
      name as interesting, thus removing the shortcuts from the features properties list]]
  },
  {
    Name = "setDefaultGuiSorting",
    Arguments = {},
    Documentation = [[This function sets the default GUI sorting for the space environment
      to increasing size, from solar system, through Milky Way, Universe and finishing
      with other elements]]
  },
  {
    Name = "setDefaultDashboard",
    Arguments = {},
    Documentation = [[This function sets the default values for the dashboard consisting
      of 'DashboardItemDate', 'DashboardItemSimulationIncrement', 'DashboardItemDistance',
      'DashboardItemFramerate', and 'DashboardItemParallelConnection']]
  },
  {
    Name = "rebindKey",
    Arguments = {{ "oldKey", "String" }, { "newKey", "String" }},
    Documentation = [[Rebinds all scripts from the old key (first argument) to the new
      key (second argument)]]
  },
  {
    Name = "appendToListProperty",
    Arguments = {{ "identifier","String" }, { "value", "any" }},
    Documentation = [[Add a value to the list property with the given identifier. The
      value can be any type, as long as it is the correct type for the given property.
      Note that a number will be converted to a string automatically.]]
  },
  {
    Name = "addToPropertyValue",
    Arguments = {{ "identifier", "String" } , { "value", "String | Number" }},
    Documentation = [[Add a value to the property with the given identifier. Works on both
      numerical and string properties, where adding to a string property means appending
      the given string value to the existing string value.]]
  },
  {
    Name = "invertBooleanProperty",
    Arguments = {{ "identifier", "String" }},
    Documentation = "Inverts the value of a boolean property with the given identifier"
  },
  {
    Name = "fadeIn",
    Arguments = {
      { "identifier", "String" },
      { "fadeTime", "Number?" },
      { "endScript", "String?" }
    },
    Documentation = [[Fades in the node(s) with the given identifier over the given time
      in seconds. The identifier can contain a tag and/or a wildcard to target several
      nodes. If the fade time is not provided then the 'OpenSpaceEngine.FadeDuration'
      property will be used instead. If the third argument (endScript) is provided then
      that script will be run after the fade is finished.]]
  },
  {
    Name = "fadeOut",
    Arguments = {
      { "identifier", "String" },
      { "fadeTime", "Number?" },
      { "endScript", "String?" }
    },
    Documentation = [[Fades out the node(s) with the given identifier over the given time
      in seconds. The identifier can contain a tag and/or a wildcard to target several
      nodes. If the fade time is not provided then the 'OpenSpaceEngine.FadeDuration'
      property will be used instead. If the third argument (endScript) is provided then
      that script will be run after the fade is finished.]]
  },
  {
    Name = "toggleFade",
    Arguments = {
      { "identifier", "String" },
      { "fadeTime", "Number?" },
      { "endScript", "String?" }
    },
<<<<<<< HEAD
    {
        Name = "setDefaultDashboard",
        Arguments = {},
        Documentation = "This function sets the default values for the dashboard " ..
        "consisting of 'DashboardItemDate', 'DashboardItemSimulationIncrement', " ..
        "'DashboardItemDistance', 'DashboardItemFramerate', and " ..
        "'DashboardItemParallelConnection'"
    },
    {
        Name = "rebindKey",
        Arguments = {{ "oldKey", "String" }, { "newKey", "String" }},
        Documentation = "Rebinds all scripts from the old key (first argument) to the " ..
        "new key (second argument)"
    },
    {
        Name = "appendToListProperty",
        Arguments = {{ "identifier","String" }, { "value", "any" }},
        Documentation = "Add a value to the list property with the given identifier. " ..
        "The value can be any type, as long as it is the correct type for the given " ..
        "property. Note that a number will be converted to a string automatically."
    },
    {
        Name = "addToPropertyValue",
        Arguments = {{ "identifier", "String" } , { "value", "String | Number" }},
        Documentation = "Add a value to the property with the given identifier. " ..
        "Works on both numerical and string properties, where adding to a string " ..
        "property means appending the given string value to the existing string value."
    },
    {
        Name = "invertBooleanProperty",
        Arguments = {{ "identifier", "String" }},
        Documentation = "Inverts the value of a boolean property with the given "..
        "identifier"
    },
    {
        Name = "fadeIn",
        Arguments = {
            { "identifier", "String" },
            { "fadeTime", "Number?" },
            { "endScript", "String?" }
        },
        Documentation = "Fades in the node(s) with the given identifier over the given " ..
        "time in seconds. The identifier can contain a tag and/or a wildcard to target " ..
        "several nodes. If the fade time is not provided then the " ..
        "'OpenSpaceEngine.FadeDuration' property will be used instead. If the third " ..
        "argument (endScript) is provided then that script will be run after the fade " ..
        "is finished."
    },
    {
        Name = "fadeOut",
        Arguments = {
            { "identifier", "String" },
            { "fadeTime", "Number?" },
            { "endScript", "String?" }
        },
        Documentation = "Fades out the node(s) with the given identifier over the given " ..
        "time in seconds. The identifier can contain a tag and/or a wildcard to target " ..
        "several nodes. If the fade time is not provided then the " ..
        "'OpenSpaceEngine.FadeDuration' property will be used instead. If the third " ..
        "argument (endScript) is provided then that script will be run after the fade " ..
        "is finished."
    },
    {
        Name = "toggleFade",
        Arguments = {
            { "identifier", "String" },
            { "fadeTime", "Number?" },
            { "endScript", "String?" }
        },
        Documentation = [[Toggles the fade state of the node(s) with the given identifier over the given
          time in seconds. The identifier can contain a tag and/or a wildcard to target
          several nodes. If the fade time is not provided then the
          "OpenSpaceEngine.FadeDuration" property will be used instead. If the third
          argument (endScript) is provided then that script will be run after the fade
          is finished.]]
    }
=======
    Documentation = [[Toggles the fade state of the node(s) with the given identifier over
      the given time in seconds. The identifier can contain a tag and/or a wildcard to
      target several nodes. If the fade time is not provided then the
      "OpenSpaceEngine.FadeDuration" property will be used instead. If the third argument
      (endScript) is provided then that script will be run after the fade is finished.]]
  }
>>>>>>> 09c192f4
}

openspace.markInterestingNodes = function(nodes)
  for _, n in pairs(nodes) do
    if openspace.hasSceneGraphNode(n) then
      openspace.addTag(n, "GUI.Interesting")
    end
  end
end

openspace.markInterestingTimes = function(times)
  for _, n in pairs(times) do
    local name = n["Name"] or n[1]
    local time = n["Time"] or n[2]
    openspace.addInterestingTime(name, time)
  end
end

openspace.removeInterestingNodes = function(nodes)
  for _, n in pairs(nodes) do
    if openspace.hasSceneGraphNode(n) then
      openspace.removeTag(n, "GUI.Interesting")
    end
  end
end

<<<<<<< HEAD
=======
openspace.setDefaultGuiSorting = function()
  openspace.setPropertyValueSingle(
    "Modules.ImGUI.Scene.Ordering",
    { "Solar System", "Milky Way", "Universe", "Other" }
  )
end

>>>>>>> 09c192f4
openspace.rebindKey = function(oldKey, newKey)
  local t = openspace.keyBindings(oldKey)
  openspace.clearKey(oldKey)
  for _, v in pairs(t) do
    openspace.bindKey(newKey, v)
  end
end

openspace.appendToListProperty = function(propertyIdentifier, newItem)
  local list = openspace.propertyValue(propertyIdentifier)
  if type(list) ~= "table" then
    openspace.printError(
      "Error when calling script 'openspace.appendToListProperty': " ..
      "Could not append to non-list property '" .. propertyIdentifier .. "'"
    )
    return;
  end
  table.insert(list, newItem)
  openspace.setPropertyValueSingle(propertyIdentifier, list)
end

openspace.addToPropertyValue = function(propertyIdentifier, valueToAdd)
  local value = openspace.propertyValue(propertyIdentifier)
  if type(value) == "string" then
    value = value .. valueToAdd;
  else
    value = value + valueToAdd;
  end
  openspace.setPropertyValueSingle(propertyIdentifier, value)
end

openspace.invertBooleanProperty = function(propertyIdentifier)
  local value = openspace.propertyValue(propertyIdentifier)
  if type(value) ~= "boolean" then
    openspace.printError(
      "Error when calling script 'openspace.invertBooleanProperty': " ..
      "Could not invert non-boolean property '" .. propertyIdentifier .. "'"
    )
    return;
  end
  openspace.setPropertyValueSingle(propertyIdentifier, not value)
end

openspace.fadeIn = function(identifier, fadeTime, endScript)
  -- Set default values for optional arguments
  endScript = endScript or ""
  fadeTime = fadeTime or openspace.propertyValue("OpenSpaceEngine.FadeDuration")

  local enabledProperty = identifier .. ".Enabled"
  local fadeProperty = identifier .. ".Fade"

  -- Assume that we need to enable the node(s) as we fade it/them in
  local isEnabled = false

  -- Check if the identifier is a single node or a regex for several nodes
  local hasTag, _ = identifier:find("{")
  local hasWild, _ = identifier:find("*")

  if hasTag ~= nil or hasWild ~= nil then
    -- Regex, several nodes
    local enabledPropertyList = openspace.property(enabledProperty)
    if next(enabledPropertyList) == nil then
      -- List is empty, no matches found
      openspace.printError(
        "Error when calling script 'openspace.fadeIn': " ..
        "Could not find any property matching '" .. enabledProperty .. "'"
      )
      return
    end

    local fadePropertyList = openspace.property(fadeProperty)
    if next(fadePropertyList) == nil then
      -- List is empty, no matches found
      openspace.printError(
        "Error when calling script 'openspace.fadeIn': " ..
        "Could not find any property matching '" .. fadeProperty .. "'"
      )
      return
    end
  else
    -- Literal, single node
    local hasEnabled = openspace.hasProperty(enabledProperty)
    local hasFade = openspace.hasProperty(fadeProperty)

    if not hasEnabled then
      openspace.printError(
        "Error when calling script 'openspace.fadeIn': " ..
        "Could not find property '" .. enabledProperty .. "'"
      )
      return
    elseif not hasFade then
      openspace.printError(
        "Error when calling script 'openspace.fadeIn': " ..
        "Could not find property '" .. fadeProperty .. "'"
      )
      return
    else
      isEnabled = openspace.propertyValue(enabledProperty)
    end
  end

  -- If node is already enabled we only have to fade it
  if not isEnabled then
    openspace.setPropertyValue(fadeProperty, 0.0)
    openspace.setPropertyValue(enabledProperty, true)
  end

  openspace.setPropertyValue(fadeProperty, 1.0, fadeTime, "Linear", endScript)
end

openspace.fadeOut = function(identifier, fadeTime, endScript)
  -- Set default values for optional arguments
  endScript = endScript or ""
  fadeTime = fadeTime or openspace.propertyValue("OpenSpaceEngine.FadeDuration")

  local enabledProperty = identifier .. ".Enabled"
  local fadeProperty = identifier .. ".Fade"

  -- Assume that the node(s) are enabled and that we need to fade it/them out
  local isEnabled = true

  -- Is the identifier a single node or a regex for several nodes
  local hasTag, _ = identifier:find("{")
  local hasWild, _ = identifier:find("*")

  if hasTag ~= nil or hasWild ~= nil then
    -- Regex, several nodes
    local enabledPropertyList = openspace.property(enabledProperty)
    if next(enabledPropertyList) == nil then
      -- List is empty, no matches found
      openspace.printError(
        "Error when calling script 'openspace.fadeIn': " ..
        "Could not find any property matching '" .. enabledProperty .. "'"
      )
      return
    end

    local fadePropertyList = openspace.property(fadeProperty)
    if next(fadePropertyList) == nil then
      -- List is empty, no matches found
      openspace.printError(
        "Error when calling script 'openspace.fadeIn': " ..
        "Could not find any property matching '" .. fadeProperty .. "'"
      )
      return
    end
  else
    -- Literal, single node
    local hasEnabled = openspace.hasProperty(enabledProperty)
    local hasFade = openspace.hasProperty(fadeProperty)

    if not hasEnabled then
      openspace.printError(
        "Error when calling script 'openspace.fadeIn': " ..
        "Could not find property '" .. enabledProperty .. "'"
      )
      return
    elseif not hasFade then
      openspace.printError(
        "Error when calling script 'openspace.fadeIn': " ..
        "Could not find property '" .. fadeProperty .. "'"
      )
      return
    else
      isEnabled = openspace.propertyValue(enabledProperty)
    end
  end

  -- If node is already disabled we don't have to do anything
  if isEnabled then
    openspace.setPropertyValue(fadeProperty, 0.0, fadeTime, "Linear", endScript)
    end
end

openspace.toggleFade = function(renderable, fadeTime, endScript)
  if (fadeTime == nil) then
    fadeTime = openspace.propertyValue("OpenSpaceEngine.FadeDuration")
  end
  local enabled = openspace.propertyValue(renderable .. ".Enabled")
  local fadeState = openspace.propertyValue(renderable .. ".Fade")
  if (enabled) then
    if (fadeState < 0.5) then
      openspace.fadeIn(renderable, fadeTime-(fadeTime*fadeState), endScript)
    else
      openspace.fadeOut(renderable, fadeTime*fadeState, endScript)
    end
  else
    openspace.fadeIn(renderable, fadeTime, endScript)
  end
end<|MERGE_RESOLUTION|>--- conflicted
+++ resolved
@@ -17,13 +17,6 @@
     Arguments = {{ "sceneGraphNodes", "String[]" }},
     Documentation = [[This function removes unmarks the scene graph nodes identified by
       name as interesting, thus removing the shortcuts from the features properties list]]
-  },
-  {
-    Name = "setDefaultGuiSorting",
-    Arguments = {},
-    Documentation = [[This function sets the default GUI sorting for the space environment
-      to increasing size, from solar system, through Milky Way, Universe and finishing
-      with other elements]]
   },
   {
     Name = "setDefaultDashboard",
@@ -90,91 +83,12 @@
       { "fadeTime", "Number?" },
       { "endScript", "String?" }
     },
-<<<<<<< HEAD
-    {
-        Name = "setDefaultDashboard",
-        Arguments = {},
-        Documentation = "This function sets the default values for the dashboard " ..
-        "consisting of 'DashboardItemDate', 'DashboardItemSimulationIncrement', " ..
-        "'DashboardItemDistance', 'DashboardItemFramerate', and " ..
-        "'DashboardItemParallelConnection'"
-    },
-    {
-        Name = "rebindKey",
-        Arguments = {{ "oldKey", "String" }, { "newKey", "String" }},
-        Documentation = "Rebinds all scripts from the old key (first argument) to the " ..
-        "new key (second argument)"
-    },
-    {
-        Name = "appendToListProperty",
-        Arguments = {{ "identifier","String" }, { "value", "any" }},
-        Documentation = "Add a value to the list property with the given identifier. " ..
-        "The value can be any type, as long as it is the correct type for the given " ..
-        "property. Note that a number will be converted to a string automatically."
-    },
-    {
-        Name = "addToPropertyValue",
-        Arguments = {{ "identifier", "String" } , { "value", "String | Number" }},
-        Documentation = "Add a value to the property with the given identifier. " ..
-        "Works on both numerical and string properties, where adding to a string " ..
-        "property means appending the given string value to the existing string value."
-    },
-    {
-        Name = "invertBooleanProperty",
-        Arguments = {{ "identifier", "String" }},
-        Documentation = "Inverts the value of a boolean property with the given "..
-        "identifier"
-    },
-    {
-        Name = "fadeIn",
-        Arguments = {
-            { "identifier", "String" },
-            { "fadeTime", "Number?" },
-            { "endScript", "String?" }
-        },
-        Documentation = "Fades in the node(s) with the given identifier over the given " ..
-        "time in seconds. The identifier can contain a tag and/or a wildcard to target " ..
-        "several nodes. If the fade time is not provided then the " ..
-        "'OpenSpaceEngine.FadeDuration' property will be used instead. If the third " ..
-        "argument (endScript) is provided then that script will be run after the fade " ..
-        "is finished."
-    },
-    {
-        Name = "fadeOut",
-        Arguments = {
-            { "identifier", "String" },
-            { "fadeTime", "Number?" },
-            { "endScript", "String?" }
-        },
-        Documentation = "Fades out the node(s) with the given identifier over the given " ..
-        "time in seconds. The identifier can contain a tag and/or a wildcard to target " ..
-        "several nodes. If the fade time is not provided then the " ..
-        "'OpenSpaceEngine.FadeDuration' property will be used instead. If the third " ..
-        "argument (endScript) is provided then that script will be run after the fade " ..
-        "is finished."
-    },
-    {
-        Name = "toggleFade",
-        Arguments = {
-            { "identifier", "String" },
-            { "fadeTime", "Number?" },
-            { "endScript", "String?" }
-        },
-        Documentation = [[Toggles the fade state of the node(s) with the given identifier over the given
-          time in seconds. The identifier can contain a tag and/or a wildcard to target
-          several nodes. If the fade time is not provided then the
-          "OpenSpaceEngine.FadeDuration" property will be used instead. If the third
-          argument (endScript) is provided then that script will be run after the fade
-          is finished.]]
-    }
-=======
     Documentation = [[Toggles the fade state of the node(s) with the given identifier over
       the given time in seconds. The identifier can contain a tag and/or a wildcard to
       target several nodes. If the fade time is not provided then the
       "OpenSpaceEngine.FadeDuration" property will be used instead. If the third argument
       (endScript) is provided then that script will be run after the fade is finished.]]
   }
->>>>>>> 09c192f4
 }
 
 openspace.markInterestingNodes = function(nodes)
@@ -201,16 +115,6 @@
   end
 end
 
-<<<<<<< HEAD
-=======
-openspace.setDefaultGuiSorting = function()
-  openspace.setPropertyValueSingle(
-    "Modules.ImGUI.Scene.Ordering",
-    { "Solar System", "Milky Way", "Universe", "Other" }
-  )
-end
-
->>>>>>> 09c192f4
 openspace.rebindKey = function(oldKey, newKey)
   local t = openspace.keyBindings(oldKey)
   openspace.clearKey(oldKey)
