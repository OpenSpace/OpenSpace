/*****************************************************************************************
 *                                                                                       *
 * OpenSpace                                                                             *
 *                                                                                       *
 * Copyright (c) 2014-2018                                                               *
 *                                                                                       *
 * Permission is hereby granted, free of charge, to any person obtaining a copy of this  *
 * software and associated documentation files (the "Software"), to deal in the Software *
 * without restriction, including without limitation the rights to use, copy, modify,    *
 * merge, publish, distribute, sublicense, and/or sell copies of the Software, and to    *
 * permit persons to whom the Software is furnished to do so, subject to the following   *
 * conditions:                                                                           *
 *                                                                                       *
 * The above copyright notice and this permission notice shall be included in all copies *
 * or substantial portions of the Software.                                              *
 *                                                                                       *
 * THE SOFTWARE IS PROVIDED "AS IS", WITHOUT WARRANTY OF ANY KIND, EXPRESS OR IMPLIED,   *
 * INCLUDING BUT NOT LIMITED TO THE WARRANTIES OF MERCHANTABILITY, FITNESS FOR A         *
 * PARTICULAR PURPOSE AND NONINFRINGEMENT. IN NO EVENT SHALL THE AUTHORS OR COPYRIGHT    *
 * HOLDERS BE LIABLE FOR ANY CLAIM, DAMAGES OR OTHER LIABILITY, WHETHER IN AN ACTION OF  *
 * CONTRACT, TORT OR OTHERWISE, ARISING FROM, OUT OF OR IN CONNECTION WITH THE SOFTWARE  *
 * OR THE USE OR OTHER DEALINGS IN THE SOFTWARE.                                         *
 ****************************************************************************************/

#include <openspace/documentation/documentation.h>
#include <openspace/documentation/verifier.h>

namespace openspace {

documentation::Documentation ConfigurationManager::Documentation() {
    using namespace documentation;

    return {
        "OpenSpace Configuration",
        "openspace_configuraion",
        {
        {
            ConfigurationManager::KeyConfigSgct,
            new StringAnnotationVerifier("A valid SGCT configuration file"),
            Optional::No,
            "The SGCT configuration file that determines the window and view frustum "
            "settings that are being used when OpenSpace is started."
        },
        {
            ConfigurationManager::KeyConfigAsset,
            new StringAnnotationVerifier(
                "A valid scene file as described in the Scene documentation"
            ),
            Optional::No,
            "The scene description that is used to populate the application after "
            "startup. The scene determines which objects are loaded, the startup "
            "time and other scene-specific settings. More information is provided in "
            "the Scene documentation."
        },
        {
            ConfigurationManager::KeyGlobalCustomizationScripts,
            new StringListVerifier,
            Optional::Yes,
            "This value names a list of scripts that get executed after initialization "
            "of any scene. These scripts can be used for user-specific customization, "
            "such as a global rebinding of keys from the default."
        },
        {
            ConfigurationManager::KeyPaths,
            new StringListVerifier,
            Optional::No,
            "A list of paths that are automatically registered with the file system. "
            "If a key X is used in the table, it is then useable by referencing ${X} "
            "in all other configuration files or scripts."
        },
        {
            ConfigurationManager::KeyPaths + '.' + ConfigurationManager::KeyCache,
            new StringVerifier,
            Optional::No,
            "The path to be used as a cache folder. If per scene caching is enabled, the "
            "name of the scene will be appended to this folder"
        },
        {
            ConfigurationManager::KeyFonts,
            new StringListVerifier("Font paths loadable by FreeType"),
            Optional::Yes,
            "A list of all fonts that will automatically be loaded on startup. Each "
            "key-value pair contained in the table will become the name and the file "
            "for a font."
        },
        {
            ConfigurationManager::KeyLogging,
            new TableVerifier({
                {
                    ConfigurationManager::PartLogDir,
                    new StringVerifier,
                    Optional::Yes,
                    "The directory for logs. Default value is \"${BASE}\""
                },
                {
                    ConfigurationManager::PartLogPerformancePrefix,
                    new StringVerifier,
                    Optional::Yes,
                    "A string to prefix PerformanceMeasurement logfiles."
                    "Default value is \"PM-\""
                },
                {
                    ConfigurationManager::PartLogLevel,
                    new StringInListVerifier(
                        // List from logmanager.cpp::levelFromString
                        { "Trace", "Debug", "Info", "Warning", "Error", "Fatal", "None" }
                    ),
                    Optional::Yes,
                    "The severity of log messages that will be displayed. Only "
                    "messages of the selected level or higher will be displayed. All "
                    "levels below will be silently discarded. The order of "
                    "severities is: Debug < Info < Warning < Error < Fatal < None."
                },
                {
                    ConfigurationManager::PartImmediateFlush,
                    new BoolVerifier,
                    Optional::Yes,
                    "Determines whether error messages will be displayed immediately "
                    "or if it is acceptable to have a short delay, but being more "
                    "performant. If the delay is allowed ('true'), messages might "
                    "get lost if the application crashes shortly after a message was "
                    "logged."
                },
                {
                    ConfigurationManager::PartLogs,
                    new TableVerifier({
                        {
                            "*",
                            new ReferencingVerifier("core_logfactory"),
                            Optional::No,
                            "Additional log files"
                        }
                    }),
                    Optional::Yes,
                    "Per default, log messages are written to the console, the "
                    "onscreen text, and (if available) the Visual Studio output "
                    "window. This table can define other logging methods that will "
                    "be used additionally."
                },
                {
                    ConfigurationManager::PartCapabilitiesVerbosity,
                    new StringInListVerifier(
                        // List from OpenspaceEngine::initialize
                        { "None", "Minimal", "Default", "Full" }
                    ),
                    Optional::Yes,
                    "At startup, a list of system capabilities is created and logged."
                    "This value determines how verbose this listing should be."
                }
            }),
            Optional::Yes,
            "Configurations for the logging of messages that are generated "
            "throughout the code and are useful for debugging potential errors or "
            "other information."
        },
        {
            ConfigurationManager::KeyLuaDocumentation,
            new StringVerifier,
            Optional::Yes,
            "The filename that will be created on startup containing the documentation "
            "of available Lua functions that can be executed in scene files or per "
            "console. Any existing file will be silently overwritten."
        },
        {
            ConfigurationManager::KeyPropertyDocumentation,
            new StringVerifier,
            Optional::Yes,
            "The file that will be created on startup containing a list of all "
            "properties in the scene. Any existing file will be silently overwritten."
        },
        {
            ConfigurationManager::KeyScriptLog,
            new StringVerifier,
            Optional::Yes,
            "The file that will be created on startup containing the log of all Lua "
            "scripts that are executed in the last session. Any existing file (including "
            "the results from previous runs) will be silently overwritten."
        },
        {
            ConfigurationManager::KeyKeyboardShortcuts,
            new StringVerifier,
            Optional::Yes,
            "The file that will be created on startup containing the list of all "
            "keyboard bindings with their respective Lua scripts. For each key, it "
            "mentions which scripts will be executed in the current session."
        },
        {
            ConfigurationManager::KeyDocumentation,
            new StringVerifier,
            Optional::Yes,
            "The file that will be created on startup containing this documentation. Any "
            "previous file in this location will be silently overwritten."
        },
        {
            ConfigurationManager::KeyFactoryDocumentation,
            new StringVerifier,
            Optional::Yes,
            "The file that will be created on startup containing the factory "
            "documentation which shows the different types of objects that can be "
            "created in the current application configuration. Any previous file in this "
            "location will be silently overritten."
        },
        {
<<<<<<< HEAD
            ConfigurationManager::KeyRequireSocketAuthentication,
            new BoolVerifier,
            Optional::Yes,
            "If socket connections should be authenticated or not before they are allowed to "
            "get or set information. Defaults to `true`."
        },
        {
            ConfigurationManager::KeyServerPasskey,
                new StringVerifier,
                Optional::Yes,
                "Passkey to limit server access. Used to authorize incoming connections."
        },
        {
            ConfigurationManager::KeyServerClientAddressWhitelist,
                new StringVerifier,
                Optional::Yes,
                "String containing white listed client IP addresses that won't need to be"
                "authorized with the server. Space separated"
        },
        {
            ConfigurationManager::KeyWebHelperLocation,
            new StringVerifier,
            Optional::Yes,
            "The location of the CEF Web helper executable. No extension should be added. "
            "If not provided, it will search for the executable name in the bin folder."
        },
        {
            ConfigurationManager::KeyWebGuiUrl,
            new StringVerifier,
            Optional::No,
            "The web URL for the GUI."
=======
            ConfigurationManager::KeySceneLicenseDocumentation,
            new StringVerifier,
            Optional::Yes,
            "The file that will be created on startup containing the scene license "
            "information. Any previous file in this location will be silently "
            "overwritten."
>>>>>>> 6e969794
        },
        {
            ConfigurationManager::KeyLauncher,
            new TableVerifier({
                {
                    ConfigurationManager::PartLogLevel,
                    new StringInListVerifier(
                    // List from logmanager.cpp::levelFromString
                    { "Trace", "Debug", "Info", "Warning", "Error", "Fatal", "None" }
                    ),
                    Optional::Yes,
                    "The severity of log messages that will be displayed. Only "
                    "messages of the selected level or higher will be displayed. All "
                    "levels below will be silently discarded. The order of "
                    "severities is: Debug < Info < Warning < Error < Fatal < None."
                },
            }),
            Optional::Yes,
            "Configurations for the Launcher & syncing application."
        },
        {
            ConfigurationManager::KeyShutdownCountdown,
            new DoubleGreaterEqualVerifier(0.0),
            Optional::Yes,
            "The countdown that the application will wait between pressing ESC and "
            "actually shutting down. If ESC is pressed again in this time, the "
            "shutdown is aborted."
        },
        {
            ConfigurationManager::KeyPerSceneCache,
            new BoolVerifier,
            Optional::Yes,
            "If this is set to 'true', the name of the scene will be appended to the "
            "cache directory, thus not reusing the same directory. This is useful in "
            "cases where the same instance of OpenSpace is run with multiple scenes, but "
            "the caches should be retained. This value defaults to 'false'."
        },
        {
            ConfigurationManager::KeyOnScreenTextScaling,
            new StringInListVerifier({
                // Values from RenderEngine:updateRenderer
                "window", "framebuffer"
            }),
            Optional::Yes,
            "The method for scaling the onscreen text in the window. As the resolution "
            "of the rendering can be different from the size of the window, the onscreen "
            "text can either be scaled according to the window size ('window'), or the "
            "rendering resolution ('framebuffer'). This value defaults to 'window'."
        },
        {
            ConfigurationManager::KeyRenderingMethod,
            new StringInListVerifier(
                // List from RenderEngine::setRendererFromString
                { "Framebuffer", "ABuffer" }
            ),
            Optional::Yes,
            "The renderer that is use after startup. The renderer 'ABuffer' requires "
            "support for at least OpenGL 4.3"
        },
        {
            ConfigurationManager::KeyDisableMasterRendering,
            new BoolVerifier,
            Optional::Yes,
            "Toggles whether the master in a multi-application setup should be rendering "
            "or just managing the state of the network. This is desired in cases where "
            "the master computer does not have the resources to render a scene."
        },
        {
            ConfigurationManager::KeyDisableSceneOnMaster,
            new BoolVerifier,
            Optional::Yes,
            "Toggles whether a potential scene transformation matrix, for example as "
            "specified in an SGCT configuration file, should apply to the master node. "
            "With some configurations, applying such a transformation complicates the "
            "interaction and it is thus desired to disable the transformation. The "
            "default is false."
        },
        {
            ConfigurationManager::KeyHttpProxy,
            new TableVerifier({
                {
                    ConfigurationManager::PartHttpProxyAddress,
                    new StringVerifier,
                    Optional::No,
                    "The address of the http proxy"
                },
                {
                    ConfigurationManager::PartHttpProxyPort,
                    new StringVerifier,
                    Optional::No,
                    "The port of the http proxy"
                },
                {
                    ConfigurationManager::PartHttpProxyAuthentication,
                    new StringInListVerifier(
                        { "basic", "ntlm", "digest", "any" }
                    ),
                    Optional::Yes,
                    "The authentication method of the http proxy"
                },
                {
                    ConfigurationManager::PartHttpProxyUser,
                    new StringVerifier,
                    Optional::Yes,
                    "The user of the http proxy"
                },
                {
                    ConfigurationManager::PartHttpProxyPassword,
                    new StringVerifier,
                    Optional::Yes,
                    "The password of the http proxy"
                }
            }),
            Optional::Yes,
            "This defines the use for a proxy when fetching data over http."
            "No proxy will be used if this is left out."
        },
        {
            ConfigurationManager::KeyOpenGLDebugContext,
            new TableVerifier({
                {
                    ConfigurationManager::PartActivate,
                    new BoolVerifier,
                    Optional::No,
                    "Determines whether the OpenGL context should be a debug context"
                },
                {
                    ConfigurationManager::PartSynchronous,
                    new BoolVerifier,
                    Optional::Yes,
                    "Determines whether the OpenGL debug callbacks are performed "
                    "synchronously. If set to <True> the callbacks are in the same thead "
                    "as the context and in the scope of the OpenGL function that "
                    "triggered the message. The default value is <True>."
                },
                {
                    ConfigurationManager::PartFilterIdentifier,
                    new TableVerifier({{
                        "*",
                        new TableVerifier({
                            {
                                ConfigurationManager::PartFilterIdentifierIdentifier,
                                new IntVerifier,
                                Optional::No,
                                "The identifier that is to be filtered"
                            },
                            {
                                ConfigurationManager::PartFilterIdentifierSource,
                                new StringInListVerifier({
                                    // Taken from ghoul::debugcontext.cpp
                                    "API", "Window System", "Shader Compiler",
                                    "Third Party", "Application", "Other", "Don't care"
                                }),
                                Optional::No,
                                "The source of the identifier to be filtered"
                            },
                            {
                                ConfigurationManager::PartFilterIdentifierType,
                                new StringInListVerifier({
                                    // Taken from ghoul::debugcontext.cpp
                                    "Error", "Deprecated", "Undefined", "Portability",
                                    "Performance", "Marker", "Push group", "Pop group",
                                    "Other", "Don't care"
                                }),
                                Optional::No,
                                "The type of the identifier to be filtered"
                            }
                        }),
                        Optional::No,
                        "Individual OpenGL debug message identifiers"
                    }}),
                    Optional::Yes,
                    "A list of OpenGL debug messages identifiers that are filtered"
                },
                {
                    ConfigurationManager::PartFilterSeverity,
                    new TableVerifier({
                        {
                            "*",
                            new StringInListVerifier(
                                // ghoul::debugcontext.cpp
                                { "High", "Medium", "Low", "Notification" }
                            ),
                            Optional::No
                        }
                    }),
                    Optional::Yes,
                    "A list of severities that can are filtered out"
                }
            }),
            Optional::Yes,
            "Determines the settings for the creation of an OpenGL debug context.",
        },
        {
            ConfigurationManager::KeyCheckOpenGLState,
            new BoolVerifier,
            Optional::Yes,
            "Determines whether the OpenGL state is checked after each OpenGL function "
            "call. This will dramatically slow down the rendering, but will make finding "
            "OpenGL errors easier. This defaults to 'false'."
        },
        {
            ConfigurationManager::KeyLogEachOpenGLCall,
            new BoolVerifier,
            Optional::Yes,
            "Determines whether each OpenGL call that happens should be logged using the "
            "'TRACE' loglevel. This will bring the rendering to a crawl but provides "
            "useful debugging features for the order in which OpenGL calls occur. This "
            "defaults to 'false'."
        },
        {
            ConfigurationManager::KeyUseMultithreadedInitialization,
            new BoolVerifier,
            Optional::Yes,
            "This value determines whether the initialization of the scene graph should "
            "occur multithreaded, that is, whether multiple scene graph nodes should "
            "initialize in parallel. The only use for this value is to disable it for "
            "debugging support."
        },
        {
            ConfigurationManager::KeyLoadingScreen,
            new TableVerifier({
                {
                    ConfigurationManager::PartShowMessage,
                    new BoolVerifier,
                    Optional::Yes,
                    "If this value is set to 'true', the loading screen will display a "
                    "message information about the current phase the loading is in."
                },
                {
                    ConfigurationManager::PartShowNodeNames,
                    new BoolVerifier,
                    Optional::Yes,
                    "If this value is set to 'true', the loading screen will display a "
                    "list of all of the nodes with their respective status (created, "
                    "loaded, initialized)."
                },
                {
                    ConfigurationManager::PartShowProgressbar,
                    new BoolVerifier,
                    Optional::Yes,
                    "If this value is set to 'true', the loading screen will contain a "
                    "progress bar that gives an estimate of the loading progression."
                }
            }),
            Optional::Yes,
            "Values in this table describe the behavior of the loading screen that is "
            "displayed while the scene graph is created and initialized."
        },
        {
            ConfigurationManager::KeyModuleConfigurations,
            new TableVerifier,
            Optional::Yes,
            "Configurations for each module"
        }
        }
    };
}


} // namespace openspace<|MERGE_RESOLUTION|>--- conflicted
+++ resolved
@@ -201,7 +201,6 @@
             "location will be silently overritten."
         },
         {
-<<<<<<< HEAD
             ConfigurationManager::KeyRequireSocketAuthentication,
             new BoolVerifier,
             Optional::Yes,
@@ -233,14 +232,14 @@
             new StringVerifier,
             Optional::No,
             "The web URL for the GUI."
-=======
+        },
+        {
             ConfigurationManager::KeySceneLicenseDocumentation,
             new StringVerifier,
             Optional::Yes,
             "The file that will be created on startup containing the scene license "
             "information. Any previous file in this location will be silently "
             "overwritten."
->>>>>>> 6e969794
         },
         {
             ConfigurationManager::KeyLauncher,
@@ -372,7 +371,7 @@
                     new BoolVerifier,
                     Optional::Yes,
                     "Determines whether the OpenGL debug callbacks are performed "
-                    "synchronously. If set to <True> the callbacks are in the same thead "
+                    "synchronously. If set to <True> the callbacks are in the same trhead "
                     "as the context and in the scope of the OpenGL function that "
                     "triggered the message. The default value is <True>."
                 },
