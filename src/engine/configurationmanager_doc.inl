/*****************************************************************************************
 *                                                                                       *
 * OpenSpace                                                                             *
 *                                                                                       *
 * Copyright (c) 2014-2017                                                               *
 *                                                                                       *
 * Permission is hereby granted, free of charge, to any person obtaining a copy of this  *
 * software and associated documentation files (the "Software"), to deal in the Software *
 * without restriction, including without limitation the rights to use, copy, modify,    *
 * merge, publish, distribute, sublicense, and/or sell copies of the Software, and to    *
 * permit persons to whom the Software is furnished to do so, subject to the following   *
 * conditions:                                                                           *
 *                                                                                       *
 * The above copyright notice and this permission notice shall be included in all copies *
 * or substantial portions of the Software.                                              *
 *                                                                                       *
 * THE SOFTWARE IS PROVIDED "AS IS", WITHOUT WARRANTY OF ANY KIND, EXPRESS OR IMPLIED,   *
 * INCLUDING BUT NOT LIMITED TO THE WARRANTIES OF MERCHANTABILITY, FITNESS FOR A         *
 * PARTICULAR PURPOSE AND NONINFRINGEMENT. IN NO EVENT SHALL THE AUTHORS OR COPYRIGHT    *
 * HOLDERS BE LIABLE FOR ANY CLAIM, DAMAGES OR OTHER LIABILITY, WHETHER IN AN ACTION OF  *
 * CONTRACT, TORT OR OTHERWISE, ARISING FROM, OUT OF OR IN CONNECTION WITH THE SOFTWARE  *
 * OR THE USE OR OTHER DEALINGS IN THE SOFTWARE.                                         *
 ****************************************************************************************/

#include <openspace/documentation/documentation.h>
#include <openspace/documentation/verifier.h>

namespace openspace {

documentation::Documentation ConfigurationManager::Documentation() {
    using namespace documentation;

    return {
        "OpenSpace Configuration",
        "openspace_configuraion",
        {
        {
            ConfigurationManager::KeyConfigSgct,
            new StringAnnotationVerifier("A valid SGCT configuration file"),
            Optional::No,
            "The SGCT configuration file that determines the window and view frustum "
            "settings that are being used when OpenSpace is started."
        },
        {
            ConfigurationManager::KeyConfigScene,
            new StringAnnotationVerifier(
                "A valid scene file as described in the Scene documentation"
            ),
            Optional::No,
            "The scene description that is used to populate the application after "
            "startup. The scene determines which objects are loaded, the startup "
            "time and other scene-specific settings. More information is provided in "
            "the Scene documentation."
        },
        {
            ConfigurationManager::KeyConfigTasksRoot,
            new StringAnnotationVerifier(
<<<<<<< HEAD
                "An existing directory"
            ),
            "The directory to use for relative paths to tasks",
            Optional::Yes
=======
                "A valid task file as described in the Task documentation"
            ),
            Optional::Yes,
            "The root task to be performed when launching the task runner application."
>>>>>>> 7aceb54b
        },
        {
            ConfigurationManager::KeyPaths,
            new StringListVerifier,
            Optional::No,
            "A list of paths that are automatically registered with the file system. "
            "If a key X is used in the table, it is then useable by referencing ${X} "
            "in all other configuration files or scripts."
        },
        {
            ConfigurationManager::KeyPaths + '.' + ConfigurationManager::KeyCache,
            new StringVerifier,
            Optional::No,
            "The path to be used as a cache folder. If per scene caching is enabled, the "
            "name of the scene will be appended to this folder"
        },
        {
            ConfigurationManager::KeyFonts,
            new StringListVerifier("Font paths loadable by FreeType"),
            Optional::Yes,
            "A list of all fonts that will automatically be loaded on startup. Each "
            "key-value pair contained in the table will become the name and the file "
            "for a font."
        },
        {
            ConfigurationManager::KeyLogging,
            new TableVerifier({
                {
                    ConfigurationManager::PartLogDir,
                    new StringVerifier,
                    Optional::Yes,
                    "The directory for logs. Default value is \"${BASE_PATH}\""
                },
                {
                    ConfigurationManager::PartLogPerformancePrefix,
                    new StringVerifier,
                    Optional::Yes,
                    "A string to prefix PerformanceMeasurement logfiles."
                    "Default value is \"PM-\""
                },
                {
                    ConfigurationManager::PartLogLevel,
                    new StringInListVerifier(
                        // List from logmanager.cpp::levelFromString
                        { "Trace", "Debug", "Info", "Warning", "Error", "Fatal", "None" }
                    ),
                    Optional::Yes,
                    "The severity of log messages that will be displayed. Only "
                    "messages of the selected level or higher will be displayed. All "
                    "levels below will be silently discarded. The order of "
                    "severities is: Debug < Info < Warning < Error < Fatal < None."
                },
                {
                    ConfigurationManager::PartImmediateFlush,
                    new BoolVerifier,
                    Optional::Yes,
                    "Determines whether error messages will be displayed immediately "
                    "or if it is acceptable to have a short delay, but being more "
                    "performant. If the delay is allowed ('true'), messages might "
                    "get lost if the application crashes shortly after a message was "
                    "logged."
                },
                {
                    ConfigurationManager::PartLogs,
                    new TableVerifier({
                        {
                            "*",
                            new ReferencingVerifier("core_logfactory"),
                            Optional::No,
                            "Additional log files"
                        }
                    }),
                    Optional::Yes,
                    "Per default, log messages are written to the console, the "
                    "onscreen text, and (if available) the Visual Studio output "
                    "window. This table can define other logging methods that will "
                    "be used additionally."
                },
                {
                    ConfigurationManager::PartCapabilitiesVerbosity,
                    new StringInListVerifier(
                        // List from OpenspaceEngine::initialize
                        { "None", "Minimal", "Default", "Full" }
                    ),
                    Optional::Yes,
                    "At startup, a list of system capabilities is created and logged."
                    "This value determines how verbose this listing should be."
                }
            }),
            Optional::Yes,
            "Configurations for the logging of messages that are generated "
            "throughout the code and are useful for debugging potential errors or "
            "other information."
        },
        {
            ConfigurationManager::KeyLuaDocumentation,
            new StringVerifier,
            Optional::Yes,
            "The filename that will be created on startup containing the documentation "
            "of available Lua functions that can be executed in scene files or per "
            "console. Any existing file will be silently overwritten."
        },
        {
            ConfigurationManager::KeyPropertyDocumentation,
            new StringVerifier,
            Optional::Yes,
            "The file that will be created on startup containing a list of all "
            "properties in the scene. Any existing file will be silently overwritten."
        },
        {
            ConfigurationManager::KeyScriptLog,
            new StringVerifier,
            Optional::Yes,
            "The file that will be created on startup containing the log of all Lua "
            "scripts that are executed in the last session. Any existing file (including "
            "the results from previous runs) will be silently overwritten."
        },
        {
            ConfigurationManager::KeyKeyboardShortcuts,
            new StringVerifier,
            Optional::Yes,
            "The file that will be created on startup containing the list of all "
            "keyboard bindings with their respective Lua scripts. For each key, it "
            "mentions which scripts will be executed in the current session."
        },
        {
            ConfigurationManager::KeyDocumentation,
            new StringVerifier,
            Optional::Yes,
            "The file that will be created on startup containing this documentation. Any "
            "previous file in this location will be silently overwritten."
        },
        {
            ConfigurationManager::KeyFactoryDocumentation,
            new StringVerifier,
            Optional::Yes,
            "The file that will be created on startup containing the factory "
            "documentation which shows the different types of objects that can be "
            "created in the current application configuration. Any previous file in this "
            "location will be silently overritten."
        },
        {
            ConfigurationManager::KeyLauncher,
            new TableVerifier({
                {
                    ConfigurationManager::PartLogLevel,
                    new StringInListVerifier(
                    // List from logmanager.cpp::levelFromString
                    { "Trace", "Debug", "Info", "Warning", "Error", "Fatal", "None" }
                    ),
                    Optional::Yes,
                    "The severity of log messages that will be displayed. Only "
                    "messages of the selected level or higher will be displayed. All "
                    "levels below will be silently discarded. The order of "
                    "severities is: Debug < Info < Warning < Error < Fatal < None."
                },
            }),
            Optional::Yes,
            "Configurations for the Launcher & syncing application."
        },
        {
            ConfigurationManager::KeyShutdownCountdown,
            new DoubleGreaterEqualVerifier(0.0),
            Optional::Yes,
            "The countdown that the application will wait between pressing ESC and "
            "actually shutting down. If ESC is pressed again in this time, the "
            "shutdown is aborted."
        },
        {
            ConfigurationManager::KeyPerSceneCache,
            new BoolVerifier,
            Optional::Yes,
            "If this is set to 'true', the name of the scene will be appended to the "
            "cache directory, thus not reusing the same directory. This is useful in "
            "cases where the same instance of OpenSpace is run with multiple scenes, but "
            "the caches should be retained. This value defaults to 'false'."
        },
        {
            ConfigurationManager::KeyOnScreenTextScaling,
            new StringInListVerifier({
                // Values from RenderEngine:updateRenderer
                "window", "framebuffer"
            }),
            Optional::Yes,
            "The method for scaling the onscreen text in the window. As the resolution "
            "of the rendering can be different from the size of the window, the onscreen "
            "text can either be scaled according to the window size ('window'), or the "
            "rendering resolution ('framebuffer'). This value defaults to 'window'."
        },
        {
            ConfigurationManager::KeyDownloadRequestURL,
            new OrVerifier(
                new StringVerifier,
                new StringListVerifier
            ),
            Optional::Yes,
            "The URL from which files will be downloaded by the Launcher. This can "
            "either be a single URL or a list of possible URLs from which the "
            "Launcher can then choose."
        },
        {
            ConfigurationManager::KeyRenderingMethod,
            new StringInListVerifier(
                // List from RenderEngine::setRendererFromString
                { "Framebuffer", "ABuffer" }
            ),
            Optional::Yes,
            "The renderer that is use after startup. The renderer 'ABuffer' requires "
            "support for at least OpenGL 4.3"
        },
        {
            ConfigurationManager::KeyDisableMasterRendering,
            new BoolVerifier,
            Optional::Yes,
            "Toggles whether the master in a multi-application setup should be rendering "
            "or just managing the state of the network. This is desired in cases where "
            "the master computer does not have the resources to render a scene."
        },
        {
            ConfigurationManager::KeyDisableSceneOnMaster,
            new BoolVerifier,
            Optional::Yes,
            "Toggles whether a potential scene transformation matrix, for example as "
            "specified in an SGCT configuration file, should apply to the master node. "
            "With some configurations, applying such a transformation complicates the "
            "interaction and it is thus desired to disable the transformation. The "
            "default is false."
        },
        {
            ConfigurationManager::KeyHttpProxy,
            new TableVerifier({
                {
                    ConfigurationManager::PartHttpProxyAddress,
                    new StringVerifier,
                    Optional::No,
                    "The address of the http proxy"
                },
                {
                    ConfigurationManager::PartHttpProxyPort,
                    new StringVerifier,
                    Optional::No,
                    "The port of the http proxy"
                },
                {
                    ConfigurationManager::PartHttpProxyAuthentication,
                    new StringInListVerifier(
                        { "basic", "ntlm", "digest", "any" }
                    ),
                    Optional::Yes,
                    "The authentication method of the http proxy"
                },
                {
                    ConfigurationManager::PartHttpProxyUser,
                    new StringVerifier,
                    Optional::Yes,
                    "The user of the http proxy"
                },
                {
                    ConfigurationManager::PartHttpProxyPassword,
                    new StringVerifier,
                    Optional::Yes,
                    "The password of the http proxy"
                }
            }),
            Optional::Yes,
            "This defines the use for a proxy when fetching data over http."
            "No proxy will be used if this is left out."
        },
        {
            ConfigurationManager::KeyOpenGLDebugContext,
            new TableVerifier({
                {
                    ConfigurationManager::PartActivate,
                    new BoolVerifier,
                    Optional::No,
                    "Determines whether the OpenGL context should be a debug context"
                },
                {
                    ConfigurationManager::PartSynchronous,
                    new BoolVerifier,
                    Optional::Yes,
                    "Determines whether the OpenGL debug callbacks are performed "
                    "synchronously. If set to <True> the callbacks are in the same thead "
                    "as the context and in the scope of the OpenGL function that "
                    "triggered the message. The default value is <True>."
                },
                {
                    ConfigurationManager::PartFilterIdentifier,
                    new TableVerifier({{
                        "*",
                        new TableVerifier({
                            {
                                ConfigurationManager::PartFilterIdentifierIdentifier,
                                new IntVerifier,
                                Optional::No,
                                "The identifier that is to be filtered"
                            },
                            {
                                ConfigurationManager::PartFilterIdentifierSource,
                                new StringInListVerifier({
                                    // Taken from ghoul::debugcontext.cpp
                                    "API", "Window System", "Shader Compiler",
                                    "Third Party", "Application", "Other", "Don't care"
                                }),
                                Optional::No,
                                "The source of the identifier to be filtered"
                            },
                            {
                                ConfigurationManager::PartFilterIdentifierType,
                                new StringInListVerifier({
                                    // Taken from ghoul::debugcontext.cpp
                                    "Error", "Deprecated", "Undefined", "Portability",
                                    "Performance", "Marker", "Push group", "Pop group",
                                    "Other", "Don't care"
                                }),
                                Optional::No,
                                "The type of the identifier to be filtered"
                            }
                        }),
                        Optional::No,
                        "Individual OpenGL debug message identifiers"
                    }}),
                    Optional::Yes,
                    "A list of OpenGL debug messages identifiers that are filtered"
                },
                {
                    ConfigurationManager::PartFilterSeverity,
                    new TableVerifier({
                        {
                            "*",
                            new StringInListVerifier(
                                // ghoul::debugcontext.cpp
                                { "High", "Medium", "Low", "Notification" }
                            ),
                            Optional::No
                        }
                    }),
                    Optional::Yes,
                    "A list of severities that can are filtered out"
                }
            }),
            Optional::Yes,
            "Determines the settings for the creation of an OpenGL debug context.",
        },
        {
            ConfigurationManager::KeyCheckOpenGLState,
            new BoolVerifier,
            Optional::Yes,
            "Determines whether the OpenGL state is checked after each OpenGL function "
            "call. This will dramatically slow down the rendering, but will make finding "
            "OpenGL errors easier. This defaults to 'false'."
        },
        {
            ConfigurationManager::KeyLogEachOpenGLCall,
            new BoolVerifier,
            Optional::Yes,
            "Determines whether each OpenGL call that happens should be logged using the "
            "'TRACE' loglevel. This will bring the rendering to a crawl but provides "
            "useful debugging features for the order in which OpenGL calls occur. This "
            "defaults to 'false'."
        }
        }
    };
}


} // namespace openspace<|MERGE_RESOLUTION|>--- conflicted
+++ resolved
@@ -1,4 +1,4 @@
-/*****************************************************************************************
+﻿/*****************************************************************************************
  *                                                                                       *
  * OpenSpace                                                                             *
  *                                                                                       *
@@ -55,17 +55,10 @@
         {
             ConfigurationManager::KeyConfigTasksRoot,
             new StringAnnotationVerifier(
-<<<<<<< HEAD
-                "An existing directory"
-            ),
-            "The directory to use for relative paths to tasks",
-            Optional::Yes
-=======
                 "A valid task file as described in the Task documentation"
             ),
             Optional::Yes,
             "The root task to be performed when launching the task runner application."
->>>>>>> 7aceb54b
         },
         {
             ConfigurationManager::KeyPaths,
