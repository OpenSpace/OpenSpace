/*****************************************************************************************
 *                                                                                       *
 * OpenSpace                                                                             *
 *                                                                                       *
 * Copyright (c) 2014-2018                                                               *
 *                                                                                       *
 * Permission is hereby granted, free of charge, to any person obtaining a copy of this  *
 * software and associated documentation files (the "Software"), to deal in the Software *
 * without restriction, including without limitation the rights to use, copy, modify,    *
 * merge, publish, distribute, sublicense, and/or sell copies of the Software, and to    *
 * permit persons to whom the Software is furnished to do so, subject to the following   *
 * conditions:                                                                           *
 *                                                                                       *
 * The above copyright notice and this permission notice shall be included in all copies *
 * or substantial portions of the Software.                                              *
 *                                                                                       *
 * THE SOFTWARE IS PROVIDED "AS IS", WITHOUT WARRANTY OF ANY KIND, EXPRESS OR IMPLIED,   *
 * INCLUDING BUT NOT LIMITED TO THE WARRANTIES OF MERCHANTABILITY, FITNESS FOR A         *
 * PARTICULAR PURPOSE AND NONINFRINGEMENT. IN NO EVENT SHALL THE AUTHORS OR COPYRIGHT    *
 * HOLDERS BE LIABLE FOR ANY CLAIM, DAMAGES OR OTHER LIABILITY, WHETHER IN AN ACTION OF  *
 * CONTRACT, TORT OR OTHERWISE, ARISING FROM, OUT OF OR IN CONNECTION WITH THE SOFTWARE  *
 * OR THE USE OR OTHER DEALINGS IN THE SOFTWARE.                                         *
 ****************************************************************************************/

#include <openspace/engine/globals.h>

#include <openspace/engine/downloadmanager.h>
#include <openspace/engine/configuration.h>
#include <openspace/engine/moduleengine.h>
#include <openspace/engine/openspaceengine.h>
#include <openspace/engine/syncengine.h>
#include <openspace/engine/virtualpropertymanager.h>
#include <openspace/engine/windowdelegate.h>
#include <openspace/interaction/keybindingmanager.h>
#include <openspace/interaction/joystickinputstate.h>
#include <openspace/interaction/navigationhandler.h>
<<<<<<< HEAD
#include <openspace/interaction/sessionRecording.h>
=======
#include <openspace/interaction/shortcutmanager.h>
>>>>>>> 700fd602
#include <openspace/mission/missionmanager.h>
#include <openspace/network/networkengine.h>
#include <openspace/network/parallelpeer.h>
#include <openspace/performance/performancemanager.h>
#include <openspace/properties/propertyowner.h>
#include <openspace/rendering/dashboard.h>
#include <openspace/rendering/deferredcastermanager.h>
#include <openspace/rendering/luaconsole.h>
#include <openspace/rendering/raycastermanager.h>
#include <openspace/rendering/renderengine.h>
#include <openspace/rendering/screenspacerenderable.h>
#include <openspace/scripting/scriptengine.h>
#include <openspace/scripting/scriptscheduler.h>
#include <openspace/util/timemanager.h>
#include <ghoul/glm.h>
#include <ghoul/font/fontmanager.h>
#include <ghoul/misc/sharedmemory.h>
#include <ghoul/opengl/texture.h>

namespace openspace::global {

namespace detail {

ghoul::fontrendering::FontManager& gFontManager() {
    static ghoul::fontrendering::FontManager g({ 1536, 1536, 1 });
    return g;
}

Dashboard& gDashboard() {
    static Dashboard g;
    return g;
}

DeferredcasterManager& gDeferredcasterManager() {
    static DeferredcasterManager g;
    return g;
}

DownloadManager& gDownloadManager() {
    static DownloadManager g;
    return g;
}

LuaConsole& gLuaConsole() {
    static LuaConsole g;
    return g;
}

MissionManager& gMissionManager() {
    static MissionManager g;
    return g;
}

ModuleEngine& gModuleEngine() {
    static ModuleEngine g;
    return g;
}

NetworkEngine& gNetworkEngine() {
    static NetworkEngine g;
    return g;
}

OpenSpaceEngine& gOpenSpaceEngine() {
    static OpenSpaceEngine g;
    return g;
}

ParallelPeer& gParallelPeer() {
    static ParallelPeer g;
    return g;
}

RaycasterManager& gRaycasterManager() {
    static RaycasterManager g;
    return g;
}

RenderEngine& gRenderEngine() {
    static RenderEngine g;
    return g;
}

std::vector<std::unique_ptr<ScreenSpaceRenderable>>& gScreenspaceRenderables() {
    static std::vector<std::unique_ptr<ScreenSpaceRenderable>> g;
    return g;
}

SyncEngine& gSyncEngine() {
    static SyncEngine g(4096);
    return g;
}

TimeManager& gTimeManager() {
    static TimeManager g;
    return g;
}

VirtualPropertyManager& gVirtualPropertyManager() {
    static VirtualPropertyManager g;
    return g;
}

WindowDelegate& gWindowDelegate() {
    static WindowDelegate g;
    return g;
}

configuration::Configuration& gConfiguration() {
    static configuration::Configuration g;
    return g;
}

interaction::JoystickInputStates& gJoystickInputStates() {
    static interaction::JoystickInputStates g;
    return g;
}

interaction::KeybindingManager& gKeybindingManager() {
    static interaction::KeybindingManager g;
    return g;
}

interaction::NavigationHandler& gNavigationHandler() {
    static interaction::NavigationHandler g;
    return g;
}

<<<<<<< HEAD
interaction::SessionRecording& gSessionRecording() {
    static interaction::SessionRecording g;
    return g;
}


=======
interaction::ShortcutManager& gShortcutManager() {
    static interaction::ShortcutManager g;
    return g;
}

>>>>>>> 700fd602
performance::PerformanceManager& gPerformanceManager() {
    static performance::PerformanceManager g;
    return g;
}

properties::PropertyOwner& gRootPropertyOwner() {
    static properties::PropertyOwner g({ "" });
    return g;
}

properties::PropertyOwner& gScreenSpaceRootPropertyOwner() {
    static properties::PropertyOwner g({ "ScreenSpace" });
    return g;
}

scripting::ScriptEngine& gScriptEngine() {
    static scripting::ScriptEngine g;
    return g;
}

scripting::ScriptScheduler& gScriptScheduler() {
    static scripting::ScriptScheduler g;
    return g;
}

} // namespace detail

void initialize() {
    global::rootPropertyOwner.addPropertySubOwner(global::moduleEngine);

    global::navigationHandler.setPropertyOwner(&global::rootPropertyOwner);
    // New property subowners also have to be added to the ImGuiModule callback!
    global::rootPropertyOwner.addPropertySubOwner(global::navigationHandler);
    global::rootPropertyOwner.addPropertySubOwner(global::sessionRecording);
    global::rootPropertyOwner.addPropertySubOwner(global::timeManager);

    global::rootPropertyOwner.addPropertySubOwner(global::renderEngine);
    global::rootPropertyOwner.addPropertySubOwner(global::screenSpaceRootPropertyOwner);

    global::rootPropertyOwner.addPropertySubOwner(global::parallelPeer);
    global::rootPropertyOwner.addPropertySubOwner(global::luaConsole);
    global::rootPropertyOwner.addPropertySubOwner(global::dashboard);

    global::syncEngine.addSyncable(&global::scriptEngine);
}

void initializeGL() {

}

void deinitialize() {
    for (std::unique_ptr<ScreenSpaceRenderable>& ssr : global::screenSpaceRenderables) {
        ssr->deinitialize();
    }

    global::syncEngine.removeSyncables(global::timeManager.getSyncables());

    global::moduleEngine.deinitialize();
    global::luaConsole.deinitialize();
    global::scriptEngine.deinitialize();
    global::fontManager.deinitialize();
}

void deinitializeGL() {
    for (std::unique_ptr<ScreenSpaceRenderable>& ssr : global::screenSpaceRenderables) {
        ssr->deinitializeGL();
    }

    global::renderEngine.deinitializeGL();
    global::moduleEngine.deinitializeGL();
}

} // namespace openspace::global<|MERGE_RESOLUTION|>--- conflicted
+++ resolved
@@ -34,11 +34,8 @@
 #include <openspace/interaction/keybindingmanager.h>
 #include <openspace/interaction/joystickinputstate.h>
 #include <openspace/interaction/navigationhandler.h>
-<<<<<<< HEAD
 #include <openspace/interaction/sessionRecording.h>
-=======
 #include <openspace/interaction/shortcutmanager.h>
->>>>>>> 700fd602
 #include <openspace/mission/missionmanager.h>
 #include <openspace/network/networkengine.h>
 #include <openspace/network/parallelpeer.h>
@@ -167,20 +164,17 @@
     return g;
 }
 
-<<<<<<< HEAD
 interaction::SessionRecording& gSessionRecording() {
     static interaction::SessionRecording g;
     return g;
 }
 
 
-=======
 interaction::ShortcutManager& gShortcutManager() {
     static interaction::ShortcutManager g;
     return g;
 }
 
->>>>>>> 700fd602
 performance::PerformanceManager& gPerformanceManager() {
     static performance::PerformanceManager g;
     return g;
