--- conflicted
+++ resolved
@@ -434,12 +434,8 @@
     // Determining SGCT configuration file
     LDEBUG("Determining SGCT configuration file");
     std::string sgctConfigurationPath = _engine->_configuration->windowConfiguration;
-<<<<<<< HEAD
     LDEBUG(fmt::format("SGCT Configuration file: {}", sgctConfigurationPath));
-        
-=======
-
->>>>>>> 8a902efb
+
     if (!commandlineArgumentPlaceholders.sgctConfigurationName.empty()) {
         LDEBUG(fmt::format(
             "Overwriting SGCT configuration file with commandline argument: {}",
