--- conflicted
+++ resolved
@@ -504,335 +504,6 @@
                 case GL_INVALID_ENUM:
                     LERRORC(
                         "OpenGL Invalid State",
-                        fmt::format("Function {}: GL_INVALID_ENUM", f.toString())
-                    );
-                    break;
-                case GL_INVALID_VALUE:
-                    LERRORC(
-                        "OpenGL Invalid State",
-                        fmt::format("Function {}: GL_INVALID_VALUE", f.toString())
-                    );
-                    break;
-                case GL_INVALID_OPERATION:
-                    LERRORC(
-                        "OpenGL Invalid State",
-                        fmt::format("Function {}: GL_INVALID_OPERATION", f.toString())
-                    );
-                    break;
-                case GL_INVALID_FRAMEBUFFER_OPERATION:
-                    LERRORC(
-                        "OpenGL Invalid State",
-                        fmt::format(
-                            "Function {}: GL_INVALID_FRAMEBUFFER_OPERATION",
-                            f.toString()
-                        )
-                    );
-                    break;
-                case GL_OUT_OF_MEMORY:
-                    LERRORC(
-                        "OpenGL Invalid State",
-                        fmt::format("Function {}: GL_OUT_OF_MEMORY", f.toString())
-                    );
-                    break;
-                default:
-                    LERRORC(
-                        "OpenGL Invalid State",
-                        fmt::format("Unknown error code: {0:x}", error)
-                    );
-            }
-        });
-    }
-
-    if (global::configuration.isLoggingOpenGLCalls) {
-        using namespace ghoul::logging;
-        LogLevel level = levelFromString(global::configuration.logging.level);
-        if (level > LogLevel::Trace) {
-            LWARNING(
-                "Logging OpenGL calls is enabled, but the selected log level does "
-                "not include TRACE, so no OpenGL logs will be printed");
-        }
-        else {
-            using namespace glbinding;
-
-            setCallbackMask(CallbackMask::After | CallbackMask::ParametersAndReturnValue);
-            glbinding::setAfterCallback([](const glbinding::FunctionCall& call) {
-                std::string arguments = std::accumulate(
-                    call.parameters.begin(),
-                    call.parameters.end(),
-                    std::string("("),
-                    [](std::string a, AbstractValue* v) {
-                    return a + v->asString() + ", ";
-                }
-                );
-                // Remove the final ", "
-                arguments = arguments.substr(0, arguments.size() - 2) + ")";
-
-                std::string returnValue = call.returnValue ?
-                    " -> " + call.returnValue->asString() :
-                    "";
-
-                LTRACEC(
-                    "OpenGL",
-                    call.function->name() + std::move(arguments) + std::move(returnValue)
-                );
-            });
-        }
-    }
-
-    LDEBUG("Initializing Rendering Engine");
-    global::renderEngine.initializeGL();
-
-    global::moduleEngine.initializeGL();
-
-    for (const std::function<void()>& func : global::callback::initializeGL) {
-        func();
-    }
-
-    LINFO("Finished initializing OpenGL");
-
-    LTRACE("OpenSpaceEngine::initializeGL(end)");
-}
-
-void OpenSpaceEngine::scheduleLoadSingleAsset(std::string assetPath) {
-    _hasScheduledAssetLoading = true;
-    _scheduledAssetPathToLoad = std::move(assetPath);
-}
-
-void OpenSpaceEngine::loadSingleAsset(const std::string& assetPath) {
-    LTRACE("OpenSpaceEngine::loadSingleAsset(begin)");
-
-    global::windowDelegate.setBarrier(false);
-    global::windowDelegate.setSynchronization(false);
-    defer {
-        global::windowDelegate.setSynchronization(true);
-        global::windowDelegate.setBarrier(true);
-    };
-
-    if (assetPath.empty()) {
-        return;
-    }
-    if (_scene) {
-        global::syncEngine.removeSyncables(global::timeManager.getSyncables());
-        if (_scene && _scene->camera()) {
-            global::syncEngine.removeSyncables(_scene->camera()->getSyncables());
-        }
-        global::renderEngine.setScene(nullptr);
-        global::renderEngine.setCamera(nullptr);
-        global::navigationHandler.setCamera(nullptr);
-        _scene->clear();
-        global::rootPropertyOwner.removePropertySubOwner(_scene.get());
-    }
-
-    std::unique_ptr<SceneInitializer> sceneInitializer;
-    if (global::configuration.useMultithreadedInitialization) {
-        unsigned int nAvailableThreads = std::thread::hardware_concurrency();
-        unsigned int nThreads = nAvailableThreads == 0 ? 2 : nAvailableThreads - 1;
-        sceneInitializer = std::make_unique<MultiThreadedSceneInitializer>(nThreads);
-    } else {
-        sceneInitializer = std::make_unique<SingleThreadedSceneInitializer>();
-    }
-
-    _scene = std::make_unique<Scene>(std::move(sceneInitializer));
-    global::rootPropertyOwner.addPropertySubOwner(_scene.get());
-    _scene->setCamera(std::make_unique<Camera>());
-    Camera* camera = _scene->camera();
-    camera->setParent(_scene->root());
-
-    global::renderEngine.setCamera(camera);
-    global::navigationHandler.setCamera(camera);
-    global::navigationHandler.setFocusNode(camera->parent());
-
-    global::renderEngine.setScene(_scene.get());
-
-    _assetManager->removeAll();
-    _assetManager->add(assetPath);
-
-    _loadingScreen->setPhase(LoadingScreen::Phase::Construction);
-    _loadingScreen->postMessage("Loading assets");
-
-    _assetManager->update();
-
-    _loadingScreen->setPhase(LoadingScreen::Phase::Synchronization);
-    _loadingScreen->postMessage("Synchronizing assets");
-
-    std::vector<std::shared_ptr<const Asset>> allAssets =
-        _assetManager->rootAsset()->subTreeAssets();
-
-    std::unordered_set<std::shared_ptr<ResourceSynchronization>> resourceSyncs;
-    for (const std::shared_ptr<const Asset>& a : allAssets) {
-        std::vector<std::shared_ptr<ResourceSynchronization>> syncs =
-            a->ownSynchronizations();
-
-        for (const std::shared_ptr<ResourceSynchronization>& s : syncs) {
-            if (s->state() == ResourceSynchronization::State::Syncing) {
-                LoadingScreen::ProgressInfo progressInfo;
-                progressInfo.progress = s->progress();
-
-                resourceSyncs.insert(s);
-                _loadingScreen->updateItem(
-                    s->name(),
-                    s->name(),
-                    LoadingScreen::ItemStatus::Started,
-                    progressInfo
-                );
-            }
-        }
-    }
-    _loadingScreen->setItemNumber(static_cast<int>(resourceSyncs.size()));
-
-    bool loading = true;
-    while (loading) {
-        _loadingScreen->render();
-        _assetManager->update();
-
-        loading = false;
-        auto it = resourceSyncs.begin();
-        while (it != resourceSyncs.end()) {
-            if ((*it)->state() == ResourceSynchronization::State::Syncing) {
-                LoadingScreen::ProgressInfo progressInfo;
-                progressInfo.progress = (*it)->progress();
-
-                if ((*it)->nTotalBytesIsKnown()) {
-                    progressInfo.currentSize = static_cast<float>((*it)->nSynchronizedBytes());
-                    progressInfo.totalSize = static_cast<float>((*it)->nTotalBytes());
-                }
-
-                loading = true;
-                _loadingScreen->updateItem(
-                    (*it)->name(),
-                    (*it)->name(),
-                    LoadingScreen::ItemStatus::Started,
-                    progressInfo
-                );
-                ++it;
-            } else {
-                LoadingScreen::ProgressInfo progressInfo;
-                progressInfo.progress = 1.f;
-
-                _loadingScreen->tickItem();
-                _loadingScreen->updateItem(
-                    (*it)->name(),
-                    (*it)->name(),
-                    LoadingScreen::ItemStatus::Finished,
-                    progressInfo
-                );
-                it = resourceSyncs.erase(it);
-            }
-        }
-    }
-
-    _loadingScreen->setPhase(LoadingScreen::Phase::Initialization);
-
-    _loadingScreen->postMessage("Initializing scene");
-    while (_scene->isInitializing()) {
-        _loadingScreen->render();
-    }
-
-    _loadingScreen->postMessage("Initializing OpenGL");
-    _loadingScreen->finalize();
-
-    _loadingScreen = nullptr;
-
-    global::renderEngine.updateScene();
-
-    global::renderEngine.setGlobalBlackOutFactor(0.f);
-    global::renderEngine.startFading(1, 3.f);
-
-    global::syncEngine.addSyncables(global::timeManager.getSyncables());
-    if (_scene && _scene->camera()) {
-        global::syncEngine.addSyncables(_scene->camera()->getSyncables());
-    }
-
-#ifdef __APPLE__
-    showTouchbar();
-#endif // APPLE
-
-    runGlobalCustomizationScripts();
-
-    writeSceneDocumentation();
-
-    LTRACE("OpenSpaceEngine::loadSingleAsset(end)");
-}
-
-void OpenSpaceEngine::deinitialize() {
-    LTRACE("OpenSpaceEngine::deinitialize(begin)");
-
-    // We want to render an image informing the user that we are shutting down
-    global::renderEngine.renderEndscreen();
-    global::windowDelegate.swapBuffer();
-
-    for (const std::function<void()>& func : global::callback::deinitializeGL) {
-        func();
-    }
-
-    for (const std::function<void()>& func : global::callback::deinitialize) {
-        func();
-    }
-
-    global::openSpaceEngine.assetManager().deinitialize();
-    global::openSpaceEngine._scene = nullptr;
-
-    global::navigationHandler.deinitialize();
-
-    LTRACE("deinitialize(begin)");
-    if (global::parallelPeer.status() != ParallelConnection::Status::Disconnected) {
-        global::parallelPeer.disconnect();
-    }
-    if (global::renderEngine.scene() && global::renderEngine.scene()->camera()) {
-        global::syncEngine.removeSyncables(
-            global::renderEngine.scene()->camera()->getSyncables()
-        );
-    }
-
-    global::deinitializeGL();
-    global::deinitialize();
-
-    FactoryManager::deinitialize();
-    TransformationManager::deinitialize();
-    SpiceManager::deinitialize();
-
-    ghoul::fontrendering::FontRenderer::deinitialize();
-
-    ghoul::logging::LogManager::deinitialize();
-
-    ghoul::deinitialize();
-    LTRACE("deinitialize(end)");
-
-
-    LTRACE("OpenSpaceEngine::deinitialize(end)");
-}
-
-void OpenSpaceEngine::writeStaticDocumentation() {
-    // If a LuaDocumentationFile was specified, generate it now
-    if (!global::configuration.documentation.lua.empty()) {
-        global::scriptEngine.writeDocumentation(
-            absPath(global::configuration.documentation.lua)
-        );
-    }
-
-    // If a general documentation was specified, generate it now
-    if (!global::configuration.documentation.documentation.empty()) {
-        DocEng.writeDocumentation(
-            absPath(global::configuration.documentation.documentation)
-        );
-    }
-
-<<<<<<< HEAD
-    if (!global::configuration.documentation.factory.empty()) {
-        FactoryManager::ref().writeDocumentation(
-            absPath(global::configuration.documentation.factory)
-        );
-=======
-        // Infinite loop -- welcome to the danger zone
-        setCallbackMaskExcept(CallbackMask::After, { "glGetError" });
-        setAfterCallback([](const FunctionCall& f) {
-            const GLenum error = glGetError();
-            switch (error) {
-                case GL_NO_ERROR:
-                    break;
-                case GL_INVALID_ENUM:
-                    LERRORC(
-                        "OpenGL Invalid State",
                         fmt::format("Function {}: GL_INVALID_ENUM", f.function->name())
                     );
                     break;
@@ -871,39 +542,19 @@
                     );
             }
         });
->>>>>>> c287c03f
-    }
-}
-
-void OpenSpaceEngine::runGlobalCustomizationScripts() {
-    LINFO("Running Global initialization scripts");
-    ghoul::lua::LuaState state;
-    global::scriptEngine.initializeLuaState(state);
-
-    for (const std::string& script : global::configuration.globalCustomizationScripts) {
-        std::string s = absPath(script);
-        if (FileSys.fileExists(s)) {
-            try {
-                LINFO(fmt::format("Running global customization script: {}", s));
-                ghoul::lua::runScriptFile(state, s);
-            } catch (const ghoul::RuntimeError& e) {
-                LERRORC(e.component, e.message);
-            }
+    }
+
+    if (global::configuration.isLoggingOpenGLCalls) {
+        using namespace ghoul::logging;
+        LogLevel level = levelFromString(global::configuration.logging.level);
+        if (level > LogLevel::Trace) {
+            LWARNING(
+                "Logging OpenGL calls is enabled, but the selected log level does "
+                "not include TRACE, so no OpenGL logs will be printed");
         }
         else {
-            LDEBUG(fmt::format("Ignoring non-existing script file: {}", s));
-        }
-    }
-}
-
-<<<<<<< HEAD
-void OpenSpaceEngine::loadFonts() {
-    global::fontManager.initialize();
-
-    for (const std::pair<std::string, std::string>& font : global::configuration.fonts) {
-        std::string key = font.first;
-        std::string fontName = absPath(font.second);
-=======
+            using namespace glbinding;
+
             setCallbackMask(CallbackMask::After | CallbackMask::ParametersAndReturnValue);
             glbinding::setAfterCallback([](const glbinding::FunctionCall& call) {
                 std::string arguments = std::accumulate(
@@ -925,7 +576,287 @@
                     s << call.returnValue;
                     returnValue = " -> " + s.str();
                 }
->>>>>>> c287c03f
+
+                LTRACEC(
+                    "OpenGL",
+                    call.function->name() + std::move(arguments) + std::move(returnValue)
+                );
+            });
+        }
+    }
+
+    LDEBUG("Initializing Rendering Engine");
+    global::renderEngine.initializeGL();
+
+    global::moduleEngine.initializeGL();
+
+    for (const std::function<void()>& func : global::callback::initializeGL) {
+        func();
+    }
+
+    LINFO("Finished initializing OpenGL");
+
+    LTRACE("OpenSpaceEngine::initializeGL(end)");
+}
+
+void OpenSpaceEngine::scheduleLoadSingleAsset(std::string assetPath) {
+    _hasScheduledAssetLoading = true;
+    _scheduledAssetPathToLoad = std::move(assetPath);
+}
+
+void OpenSpaceEngine::loadSingleAsset(const std::string& assetPath) {
+    LTRACE("OpenSpaceEngine::loadSingleAsset(begin)");
+
+    global::windowDelegate.setBarrier(false);
+    global::windowDelegate.setSynchronization(false);
+    defer {
+        global::windowDelegate.setSynchronization(true);
+        global::windowDelegate.setBarrier(true);
+    };
+
+    if (assetPath.empty()) {
+        return;
+    }
+    if (_scene) {
+        global::syncEngine.removeSyncables(global::timeManager.getSyncables());
+        if (_scene && _scene->camera()) {
+            global::syncEngine.removeSyncables(_scene->camera()->getSyncables());
+        }
+        global::renderEngine.setScene(nullptr);
+        global::renderEngine.setCamera(nullptr);
+        global::navigationHandler.setCamera(nullptr);
+        _scene->clear();
+        global::rootPropertyOwner.removePropertySubOwner(_scene.get());
+    }
+
+    std::unique_ptr<SceneInitializer> sceneInitializer;
+    if (global::configuration.useMultithreadedInitialization) {
+        unsigned int nAvailableThreads = std::thread::hardware_concurrency();
+        unsigned int nThreads = nAvailableThreads == 0 ? 2 : nAvailableThreads - 1;
+        sceneInitializer = std::make_unique<MultiThreadedSceneInitializer>(nThreads);
+    } else {
+        sceneInitializer = std::make_unique<SingleThreadedSceneInitializer>();
+    }
+
+    _scene = std::make_unique<Scene>(std::move(sceneInitializer));
+    global::rootPropertyOwner.addPropertySubOwner(_scene.get());
+    _scene->setCamera(std::make_unique<Camera>());
+    Camera* camera = _scene->camera();
+    camera->setParent(_scene->root());
+
+    global::renderEngine.setCamera(camera);
+    global::navigationHandler.setCamera(camera);
+    global::navigationHandler.setFocusNode(camera->parent());
+
+    global::renderEngine.setScene(_scene.get());
+
+    _assetManager->removeAll();
+    _assetManager->add(assetPath);
+
+    _loadingScreen->setPhase(LoadingScreen::Phase::Construction);
+    _loadingScreen->postMessage("Loading assets");
+
+    _assetManager->update();
+
+    _loadingScreen->setPhase(LoadingScreen::Phase::Synchronization);
+    _loadingScreen->postMessage("Synchronizing assets");
+
+    std::vector<std::shared_ptr<const Asset>> allAssets =
+        _assetManager->rootAsset()->subTreeAssets();
+
+    std::unordered_set<std::shared_ptr<ResourceSynchronization>> resourceSyncs;
+    for (const std::shared_ptr<const Asset>& a : allAssets) {
+        std::vector<std::shared_ptr<ResourceSynchronization>> syncs =
+            a->ownSynchronizations();
+
+        for (const std::shared_ptr<ResourceSynchronization>& s : syncs) {
+            if (s->state() == ResourceSynchronization::State::Syncing) {
+                LoadingScreen::ProgressInfo progressInfo;
+                progressInfo.progress = s->progress();
+
+                resourceSyncs.insert(s);
+                _loadingScreen->updateItem(
+                    s->name(),
+                    s->name(),
+                    LoadingScreen::ItemStatus::Started,
+                    progressInfo
+                );
+            }
+        }
+    }
+    _loadingScreen->setItemNumber(static_cast<int>(resourceSyncs.size()));
+
+    bool loading = true;
+    while (loading) {
+        _loadingScreen->render();
+        _assetManager->update();
+
+        loading = false;
+        auto it = resourceSyncs.begin();
+        while (it != resourceSyncs.end()) {
+            if ((*it)->state() == ResourceSynchronization::State::Syncing) {
+                LoadingScreen::ProgressInfo progressInfo;
+                progressInfo.progress = (*it)->progress();
+
+                if ((*it)->nTotalBytesIsKnown()) {
+                    progressInfo.currentSize = static_cast<float>((*it)->nSynchronizedBytes());
+                    progressInfo.totalSize = static_cast<float>((*it)->nTotalBytes());
+                }
+
+                loading = true;
+                _loadingScreen->updateItem(
+                    (*it)->name(),
+                    (*it)->name(),
+                    LoadingScreen::ItemStatus::Started,
+                    progressInfo
+                );
+                ++it;
+            } else {
+                LoadingScreen::ProgressInfo progressInfo;
+                progressInfo.progress = 1.f;
+
+                _loadingScreen->tickItem();
+                _loadingScreen->updateItem(
+                    (*it)->name(),
+                    (*it)->name(),
+                    LoadingScreen::ItemStatus::Finished,
+                    progressInfo
+                );
+                it = resourceSyncs.erase(it);
+            }
+        }
+    }
+
+    _loadingScreen->setPhase(LoadingScreen::Phase::Initialization);
+
+    _loadingScreen->postMessage("Initializing scene");
+    while (_scene->isInitializing()) {
+        _loadingScreen->render();
+    }
+
+    _loadingScreen->postMessage("Initializing OpenGL");
+    _loadingScreen->finalize();
+
+    _loadingScreen = nullptr;
+
+    global::renderEngine.updateScene();
+
+    global::renderEngine.setGlobalBlackOutFactor(0.f);
+    global::renderEngine.startFading(1, 3.f);
+
+    global::syncEngine.addSyncables(global::timeManager.getSyncables());
+    if (_scene && _scene->camera()) {
+        global::syncEngine.addSyncables(_scene->camera()->getSyncables());
+    }
+
+#ifdef __APPLE__
+    showTouchbar();
+#endif // APPLE
+
+    runGlobalCustomizationScripts();
+
+    writeSceneDocumentation();
+
+    LTRACE("OpenSpaceEngine::loadSingleAsset(end)");
+}
+
+void OpenSpaceEngine::deinitialize() {
+    LTRACE("OpenSpaceEngine::deinitialize(begin)");
+
+    // We want to render an image informing the user that we are shutting down
+    global::renderEngine.renderEndscreen();
+    global::windowDelegate.swapBuffer();
+
+    for (const std::function<void()>& func : global::callback::deinitializeGL) {
+        func();
+    }
+
+    for (const std::function<void()>& func : global::callback::deinitialize) {
+        func();
+    }
+
+    global::openSpaceEngine.assetManager().deinitialize();
+    global::openSpaceEngine._scene = nullptr;
+
+    global::navigationHandler.deinitialize();
+
+    LTRACE("deinitialize(begin)");
+    if (global::parallelPeer.status() != ParallelConnection::Status::Disconnected) {
+        global::parallelPeer.disconnect();
+    }
+    if (global::renderEngine.scene() && global::renderEngine.scene()->camera()) {
+        global::syncEngine.removeSyncables(
+            global::renderEngine.scene()->camera()->getSyncables()
+        );
+    }
+
+    global::deinitializeGL();
+    global::deinitialize();
+
+    FactoryManager::deinitialize();
+    TransformationManager::deinitialize();
+    SpiceManager::deinitialize();
+
+    ghoul::fontrendering::FontRenderer::deinitialize();
+
+    ghoul::logging::LogManager::deinitialize();
+
+    ghoul::deinitialize();
+    LTRACE("deinitialize(end)");
+
+
+    LTRACE("OpenSpaceEngine::deinitialize(end)");
+}
+
+void OpenSpaceEngine::writeStaticDocumentation() {
+    // If a LuaDocumentationFile was specified, generate it now
+    if (!global::configuration.documentation.lua.empty()) {
+        global::scriptEngine.writeDocumentation(
+            absPath(global::configuration.documentation.lua)
+        );
+    }
+
+    // If a general documentation was specified, generate it now
+    if (!global::configuration.documentation.documentation.empty()) {
+        DocEng.writeDocumentation(
+            absPath(global::configuration.documentation.documentation)
+        );
+    }
+
+    if (!global::configuration.documentation.factory.empty()) {
+        FactoryManager::ref().writeDocumentation(
+            absPath(global::configuration.documentation.factory)
+        );
+    }
+}
+
+void OpenSpaceEngine::runGlobalCustomizationScripts() {
+    LINFO("Running Global initialization scripts");
+    ghoul::lua::LuaState state;
+    global::scriptEngine.initializeLuaState(state);
+
+    for (const std::string& script : global::configuration.globalCustomizationScripts) {
+        std::string s = absPath(script);
+        if (FileSys.fileExists(s)) {
+            try {
+                LINFO(fmt::format("Running global customization script: {}", s));
+                ghoul::lua::runScriptFile(state, s);
+            } catch (const ghoul::RuntimeError& e) {
+                LERRORC(e.component, e.message);
+            }
+        }
+        else {
+            LDEBUG(fmt::format("Ignoring non-existing script file: {}", s));
+        }
+    }
+}
+
+void OpenSpaceEngine::loadFonts() {
+    global::fontManager.initialize();
+
+    for (const std::pair<std::string, std::string>& font : global::configuration.fonts) {
+        std::string key = font.first;
+        std::string fontName = absPath(font.second);
 
         if (!FileSys.fileExists(fontName)) {
             LERROR(fmt::format("Could not find font '{}' for key '{}'", fontName, key));
