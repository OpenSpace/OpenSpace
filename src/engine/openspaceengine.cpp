--- conflicted
+++ resolved
@@ -36,14 +36,9 @@
 #include <openspace/engine/syncengine.h>
 #include <openspace/engine/virtualpropertymanager.h>
 #include <openspace/engine/wrapper/windowwrapper.h>
-<<<<<<< HEAD
 #include <openspace/interaction/keybindingmanager.h>
 #include <openspace/interaction/luaconsole.h>
 #include <openspace/interaction/navigationhandler.h>
-=======
-#include <openspace/interaction/interactionhandler.h>
-#include <openspace/interaction/luaconsole.h>
->>>>>>> 6e164667
 #include <openspace/network/networkengine.h>
 #include <openspace/network/parallelconnection.h>
 #include <openspace/rendering/renderable.h>
@@ -94,11 +89,7 @@
 
 namespace {
     const char* _loggerCat = "OpenSpaceEngine";
-<<<<<<< HEAD
-    const char* SgctDefaultConfigFile = "${SGCT}/single.xml";
-=======
     const char* SgctDefaultConfigFile = "${CONFIG}/single.xml";
->>>>>>> 6e164667
     
     const char* SgctConfigArgumentCommand = "-config";
     
@@ -146,12 +137,8 @@
     , _commandlineParser(new ghoul::cmdparser::CommandlineParser(
         programName, ghoul::cmdparser::CommandlineParser::AllowUnknownCommands::Yes
     ))
-<<<<<<< HEAD
     , _navigationHandler(new interaction::NavigationHandler)
 	, _keyBindingManager(new interaction::KeyBindingManager)
-=======
-    , _interactionHandler(new interaction::InteractionHandler)
->>>>>>> 6e164667
     , _scriptEngine(new scripting::ScriptEngine)
     , _scriptScheduler(new scripting::ScriptScheduler)
     , _virtualPropertyManager(new VirtualPropertyManager)
@@ -162,17 +149,10 @@
     , _shutdown({false, 0.f, 0.f})
     , _isFirstRenderingFirstFrame(true)
 {
-<<<<<<< HEAD
 	_navigationHandler->setPropertyOwner(_globalPropertyNamespace.get());
     
     // New property subowners also have to be added to the OnScreenGuiModule callback!
     _globalPropertyNamespace->addPropertySubOwner(_navigationHandler.get());
-=======
-    _interactionHandler->setPropertyOwner(_globalPropertyNamespace.get());
-    
-    // New property subowners also have to be added to the OnScreenGuiModule callback!
-    _globalPropertyNamespace->addPropertySubOwner(_interactionHandler.get());
->>>>>>> 6e164667
     _globalPropertyNamespace->addPropertySubOwner(_settingsEngine.get());
     _globalPropertyNamespace->addPropertySubOwner(_renderEngine.get());
     _globalPropertyNamespace->addPropertySubOwner(_windowWrapper.get());
@@ -223,10 +203,8 @@
     
     requestClose = false;
 
-<<<<<<< HEAD
-=======
     LDEBUG("Initialize FileSystem");
->>>>>>> 6e164667
+
     ghoul::initialize();
 
     // Initialize the LogManager and add the console log as this will be used every time
@@ -240,11 +218,6 @@
     );
     LogMgr.addLog(std::make_unique<ConsoleLog>());
 
-<<<<<<< HEAD
-    LDEBUG("Initialize FileSystem");
-=======
->>>>>>> 6e164667
-
 #ifdef __APPLE__
     ghoul::filesystem::File app(argv[0]);
     std::string dirName = app.directoryName();
@@ -311,14 +284,9 @@
         }
         throw;
     }
-<<<<<<< HEAD
-    catch (const ghoul::RuntimeError&) {
-        LFATAL("Loading of configuration file '" << configurationFilePath << "' failed");
-=======
     catch (const ghoul::RuntimeError& e) {
         LFATAL("Loading of configuration file '" << configurationFilePath << "' failed");
         LFATALC(e.component, e.message);
->>>>>>> 6e164667
         throw;
     }
 
@@ -546,13 +514,9 @@
     _settingsEngine->setModules(_moduleEngine->modules());
 
     // Initialize the InteractionHandler
-<<<<<<< HEAD
 	_navigationHandler->initialize();
 	// Initialize the KeyBindingManager
 	_keyBindingManager->initialize();
-=======
-    _interactionHandler->initialize();
->>>>>>> 6e164667
 
     // Load a light and a monospaced font
     loadFonts();
@@ -637,15 +601,11 @@
     _renderEngine->startFading(1, 3.0);
 
     scene->initialize();
-<<<<<<< HEAD
     // Update the scene so that position of objects are set in case they are used in
     // post sync scripts
     _renderEngine->updateScene();
     _navigationHandler->setCamera(scene->camera());
     _navigationHandler->setFocusNode(scene->camera()->parent());
-=======
-    _interactionHandler->setCamera(scene->camera());
->>>>>>> 6e164667
 
     try {
         runPostInitializationScripts(scenePath);
@@ -654,7 +614,6 @@
         LFATALC(e.component, e.message);
     }
 
-<<<<<<< HEAD
 	// Write keyboard documentation.
 	if (configurationManager().hasKey(ConfigurationManager::KeyKeyboardShortcuts)) {
 		keyBindingManager().writeDocumentation(
@@ -663,16 +622,6 @@
 				))
 		);
 	}
-=======
-    // Write keyboard documentation.
-    if (configurationManager().hasKey(ConfigurationManager::KeyKeyboardShortcuts)) {
-        interactionHandler().writeDocumentation(
-            absPath(configurationManager().value<std::string>(
-                ConfigurationManager::KeyKeyboardShortcuts
-            ))
-        );
-    }
->>>>>>> 6e164667
 
     // If a PropertyDocumentationFile was specified, generate it now.
     if (configurationManager().hasKey(ConfigurationManager::KeyPropertyDocumentation)) {
@@ -693,12 +642,8 @@
 void OpenSpaceEngine::deinitialize() {
     LTRACE("OpenSpaceEngine::deinitialize(begin)");
 
-<<<<<<< HEAD
 	_navigationHandler->deinitialize();
 	_keyBindingManager->deinitialize();
-=======
-    _interactionHandler->deinitialize();
->>>>>>> 6e164667
     _renderEngine->deinitialize();
 
     LTRACE("OpenSpaceEngine::deinitialize(end)");
@@ -1096,15 +1041,8 @@
             );
         }
 
-<<<<<<< HEAD
         _renderEngine->updateScene();
 		_navigationHandler->updateCamera(dt);
-=======
-        _interactionHandler->updateInputStates(dt);
-        
-        _renderEngine->updateScene();
-        _interactionHandler->updateCamera(dt);
->>>>>>> 6e164667
         _renderEngine->camera()->invalidateCache();
 
         _parallelConnection->preSynchronization();
@@ -1139,12 +1077,6 @@
         _renderEngine->camera()->invalidateCache();
     }   
 
-<<<<<<< HEAD
-=======
-    // Step the camera using the current mouse velocities which are synced
-    //_interactionHandler->updateCamera();
-    
->>>>>>> 6e164667
     for (const auto& func : _moduleCallbacks.postSyncPreDraw) {
         func();
     }
@@ -1234,12 +1166,8 @@
         return;
     }
 
-<<<<<<< HEAD
 	_navigationHandler->keyboardCallback(key, mod, action);
 	_keyBindingManager->keyboardCallback(key, mod, action);
-=======
-    _interactionHandler->keyboardCallback(key, mod, action);
->>>>>>> 6e164667
 }
 
 void OpenSpaceEngine::charCallback(unsigned int codepoint, KeyModifier modifier) {
@@ -1261,11 +1189,7 @@
         }
     }
     
-<<<<<<< HEAD
 	_navigationHandler->mouseButtonCallback(button, action);
-=======
-    _interactionHandler->mouseButtonCallback(button, action);
->>>>>>> 6e164667
 }
 
 void OpenSpaceEngine::mousePositionCallback(double x, double y) {
@@ -1273,31 +1197,18 @@
         func(x, y);
     }
 
-<<<<<<< HEAD
-	_navigationHandler->mousePositionCallback(x, y);
-}
-
-void OpenSpaceEngine::mouseScrollWheelCallback(double pos) {
-    for (const auto& func : _moduleCallbacks.mouseScrollWheel) {
-        bool consumed = func(pos);
-=======
-    _interactionHandler->mousePositionCallback(x, y);
+    _navigationHandler->mousePositionCallback(x, y);
 }
 
 void OpenSpaceEngine::mouseScrollWheelCallback(double posX, double posY) {
     for (const auto& func : _moduleCallbacks.mouseScrollWheel) {
         bool consumed = func(posX, posY);
->>>>>>> 6e164667
         if (consumed) {
             return;
         }
     }
     
-<<<<<<< HEAD
-	_navigationHandler->mouseScrollWheelCallback(pos);
-=======
-    _interactionHandler->mouseScrollWheelCallback(posY);
->>>>>>> 6e164667
+    _navigationHandler->mouseScrollWheelCallback(posY);
 }
 
 void OpenSpaceEngine::encode() {
@@ -1447,11 +1358,7 @@
 }
 
 void OpenSpaceEngine::registerModuleMouseScrollWheelCallback(
-<<<<<<< HEAD
-                                                    std::function<bool (double)> function)
-=======
                                             std::function<bool (double, double)> function)
->>>>>>> 6e164667
 {
     _moduleCallbacks.mouseScrollWheel.push_back(std::move(function));
 }
@@ -1511,7 +1418,6 @@
     return *_fontManager;
 }
 
-<<<<<<< HEAD
 interaction::NavigationHandler& OpenSpaceEngine::navigationHandler() {
     ghoul_assert(_navigationHandler, "NavigationHandler must not be nullptr");
     return *_navigationHandler;
@@ -1520,11 +1426,6 @@
 interaction::KeyBindingManager& OpenSpaceEngine::keyBindingManager() {
 	ghoul_assert(_keyBindingManager, "KeyBindingManager must not be nullptr");
 	return *_keyBindingManager;
-=======
-interaction::InteractionHandler& OpenSpaceEngine::interactionHandler() {
-    ghoul_assert(_interactionHandler, "InteractionHandler must not be nullptr");
-    return *_interactionHandler;
->>>>>>> 6e164667
 }
 
 properties::PropertyOwner& OpenSpaceEngine::globalPropertyOwner() {
