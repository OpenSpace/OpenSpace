/*****************************************************************************************
 *                                                                                       *
 * OpenSpace                                                                             *
 *                                                                                       *
 * Copyright (c) 2014-2018                                                               *
 *                                                                                       *
 * Permission is hereby granted, free of charge, to any person obtaining a copy of this  *
 * software and associated documentation files (the "Software"), to deal in the Software *
 * without restriction, including without limitation the rights to use, copy, modify,    *
 * merge, publish, distribute, sublicense, and/or sell copies of the Software, and to    *
 * permit persons to whom the Software is furnished to do so, subject to the following   *
 * conditions:                                                                           *
 *                                                                                       *
 * The above copyright notice and this permission notice shall be included in all copies *
 * or substantial portions of the Software.                                              *
 *                                                                                       *
 * THE SOFTWARE IS PROVIDED "AS IS", WITHOUT WARRANTY OF ANY KIND, EXPRESS OR IMPLIED,   *
 * INCLUDING BUT NOT LIMITED TO THE WARRANTIES OF MERCHANTABILITY, FITNESS FOR A         *
 * PARTICULAR PURPOSE AND NONINFRINGEMENT. IN NO EVENT SHALL THE AUTHORS OR COPYRIGHT    *
 * HOLDERS BE LIABLE FOR ANY CLAIM, DAMAGES OR OTHER LIABILITY, WHETHER IN AN ACTION OF  *
 * CONTRACT, TORT OR OTHERWISE, ARISING FROM, OUT OF OR IN CONNECTION WITH THE SOFTWARE  *
 * OR THE USE OR OTHER DEALINGS IN THE SOFTWARE.                                         *
 ****************************************************************************************/

#include <openspace/engine/openspaceengine.h>

#include <openspace/openspace.h>

#include <openspace/documentation/core_registration.h>
#include <openspace/documentation/documentationengine.h>
#include <openspace/engine/configurationmanager.h>
#include <openspace/engine/downloadmanager.h>
#include <openspace/engine/logfactory.h>
#include <openspace/engine/moduleengine.h>
#include <openspace/engine/syncengine.h>
#include <openspace/engine/virtualpropertymanager.h>
#include <openspace/engine/wrapper/windowwrapper.h>
#include <openspace/interaction/keybindingmanager.h>
#include <openspace/interaction/navigationhandler.h>
#include <openspace/network/networkengine.h>
#include <openspace/network/parallelpeer.h>

#include <openspace/performance/performancemeasurement.h>

#include <openspace/rendering/dashboard.h>
#include <openspace/rendering/dashboarditem.h>
#include <openspace/rendering/loadingscreen.h>
#include <openspace/rendering/luaconsole.h>
#include <openspace/rendering/renderable.h>
#include <openspace/scripting/scriptscheduler.h>
#include <openspace/scripting/scriptengine.h>

#include <openspace/scene/asset.h>
#include <openspace/scene/assetmanager.h>
#include <openspace/scene/assetloader.h>
#include <openspace/scene/scene.h>
#include <openspace/scene/rotation.h>
#include <openspace/scene/scale.h>
#include <openspace/scene/scenelicense.h>
#include <openspace/scene/translation.h>
#include <openspace/util/resourcesynchronization.h>

#include <openspace/util/factorymanager.h>
#include <openspace/util/openspacemodule.h>
#include <openspace/util/synchronizationwatcher.h>
#include <openspace/util/spicemanager.h>
#include <openspace/util/task.h>
#include <openspace/util/time.h>
#include <openspace/util/timemanager.h>
#include <openspace/util/transformationmanager.h>

#include <ghoul/ghoul.h>
#include <ghoul/opengl/ghoul_gl.h>
#include <ghoul/cmdparser/commandlineparser.h>
#include <ghoul/cmdparser/singlecommand.h>
#include <ghoul/filesystem/filesystem.h>
#include <ghoul/font/fontmanager.h>
#include <ghoul/font/fontrenderer.h>
#include <ghoul/logging/consolelog.h>
#include <ghoul/logging/visualstudiooutputlog.h>
#include <ghoul/misc/defer.h>
#include <ghoul/opengl/debugcontext.h>
#include <ghoul/opengl/texture.h>
#include <ghoul/systemcapabilities/systemcapabilities.h>
#include <ghoul/systemcapabilities/generalcapabilitiescomponent.h>
#include <ghoul/systemcapabilities/openglcapabilitiescomponent.h>

#include <glbinding/callbacks.h>

#if defined(_MSC_VER) && defined(OPENSPACE_ENABLE_VLD)
#include <vld.h>
#endif

#ifdef WIN32
#include <Windows.h>
#endif

#ifdef __APPLE__
#include <openspace/interaction/touchbar.h>
#endif // __APPLE__


#include <numeric>

#include "openspaceengine_lua.inl"

using namespace openspace::scripting;
using namespace ghoul::filesystem;
using namespace ghoul::logging;
using namespace ghoul::cmdparser;

namespace {
    constexpr const char* _loggerCat = "OpenSpaceEngine";
    constexpr const char* SgctDefaultConfigFile = "${CONFIG}/single.xml";

    constexpr const char* SgctConfigArgumentCommand = "-config";

    constexpr const int CacheVersion = 1;

    const glm::ivec3 FontAtlasSize{ 1536, 1536, 1 };

    struct {
        std::string configurationName;
        std::string sgctConfigurationName;
        std::string sceneName;
        std::string cacheFolder;
    } commandlineArgumentPlaceholders;


    static const openspace::properties::Property::PropertyInfo VersionInfo = {
        "VersionInfo",
        "Version Information",
        "This value contains the full string identifying this OpenSpace Version"
    };

    static const openspace::properties::Property::PropertyInfo SourceControlInfo = {
        "SCMInfo",
        "Source Control Management Information",
        "This value contains information from the SCM, such as commit hash and branch"
    };
} // namespace

namespace openspace {

namespace properties { class Property; }

class Scene;

OpenSpaceEngine* OpenSpaceEngine::_engine = nullptr;

OpenSpaceEngine::OpenSpaceEngine(std::string programName,
                                 std::unique_ptr<WindowWrapper> windowWrapper)
    : _configurationManager(new ConfigurationManager)
    , _scene(nullptr)
    , _dashboard(new Dashboard)
    , _downloadManager(nullptr)
    , _console(new LuaConsole)
    , _moduleEngine(new ModuleEngine)
    , _networkEngine(new NetworkEngine)
    , _parallelPeer(new ParallelPeer)
    , _renderEngine(new RenderEngine)
    , _syncEngine(std::make_unique<SyncEngine>(4096))
    , _timeManager(new TimeManager)
    , _windowWrapper(std::move(windowWrapper))
    , _commandlineParser(new ghoul::cmdparser::CommandlineParser(
        programName, ghoul::cmdparser::CommandlineParser::AllowUnknownCommands::Yes
    ))
    , _navigationHandler(new interaction::NavigationHandler)
    , _keyBindingManager(new interaction::KeyBindingManager)
    , _scriptEngine(new scripting::ScriptEngine)
    , _scriptScheduler(new scripting::ScriptScheduler)
    , _virtualPropertyManager(new VirtualPropertyManager)
    , _rootPropertyOwner(new properties::PropertyOwner({ "" }))
    , _loadingScreen(nullptr)
    , _versionInformation{
        properties::StringProperty(VersionInfo, OPENSPACE_VERSION_STRING_FULL),
        properties::StringProperty(SourceControlInfo, OPENSPACE_GIT_FULL)
    }
    , _hasScheduledAssetLoading(false)
    , _scheduledAssetPathToLoad("")
    , _shutdown({false, 0.f, 0.f})
    , _isFirstRenderingFirstFrame(true)
{
    _rootPropertyOwner->addPropertySubOwner(_moduleEngine.get());

    _navigationHandler->setPropertyOwner(_rootPropertyOwner.get());
    // New property subowners also have to be added to the ImGuiModule callback!
    _rootPropertyOwner->addPropertySubOwner(_navigationHandler.get());

    _rootPropertyOwner->addPropertySubOwner(_renderEngine.get());
    _rootPropertyOwner->addPropertySubOwner(_renderEngine->screenSpaceOwner());

    if (_windowWrapper) {
        _rootPropertyOwner->addPropertySubOwner(_windowWrapper.get());
    }
    _rootPropertyOwner->addPropertySubOwner(_parallelPeer.get());
    _rootPropertyOwner->addPropertySubOwner(_console.get());
    _rootPropertyOwner->addPropertySubOwner(_dashboard.get());

    _versionInformation.versionString.setReadOnly(true);
    _rootPropertyOwner->addProperty(_versionInformation.versionString);
    _versionInformation.sourceControlInformation.setReadOnly(true);
    _rootPropertyOwner->addProperty(_versionInformation.sourceControlInformation);

    FactoryManager::initialize();
    FactoryManager::ref().addFactory(
        std::make_unique<ghoul::TemplateFactory<Renderable>>(),
        "Renderable"
    );
    FactoryManager::ref().addFactory(
        std::make_unique<ghoul::TemplateFactory<Translation>>(),
        "Translation"
    );
    FactoryManager::ref().addFactory(
        std::make_unique<ghoul::TemplateFactory<Rotation>>(),
        "Rotation"
    );
    FactoryManager::ref().addFactory(
        std::make_unique<ghoul::TemplateFactory<Scale>>(),
        "Scale"
    );
    FactoryManager::ref().addFactory(
        std::make_unique<ghoul::TemplateFactory<Task>>(),
        "Task"
    );
    FactoryManager::ref().addFactory(
        std::make_unique<ghoul::TemplateFactory<ResourceSynchronization>>(),
        "ResourceSynchronization"
    );
    FactoryManager::ref().addFactory(
        std::make_unique<ghoul::TemplateFactory<DashboardItem>>(),
        "DashboardItem"
    );

    SpiceManager::initialize();
    TransformationManager::initialize();

    _syncEngine->addSyncable(_scriptEngine.get());
}

OpenSpaceEngine& OpenSpaceEngine::ref() {
    ghoul_assert(_engine, "OpenSpaceEngine not created");
    return *_engine;
}

OpenSpaceEngine::~OpenSpaceEngine() {}

bool OpenSpaceEngine::isCreated() {
    return _engine != nullptr;
}

void OpenSpaceEngine::create(int argc, char** argv,
                             std::unique_ptr<WindowWrapper> windowWrapper,
                             std::vector<std::string>& sgctArguments,
                             bool& requestClose, bool consoleLog)
{
    ghoul_assert(!_engine, "OpenSpaceEngine was already created");
    //ghoul_assert(windowWrapper != nullptr, "No Window Wrapper was provided");

    requestClose = false;

    LDEBUG("Initialize FileSystem");

    ghoul::initialize();

    // Initialize the LogManager and add the console log as this will be used every time
    // and we need a fall back if something goes wrong between here and when we add the
    // logs from the configuration file. If the user requested as specific loglevel in the
    // configuration file, we will deinitialize this LogManager and reinitialize it later
    // with the correct LogLevel
    LogManager::initialize(
        LogLevel::Debug,
        ghoul::logging::LogManager::ImmediateFlush::Yes
    );
    if (consoleLog) {
        LogMgr.addLog(std::make_unique<ConsoleLog>());
    }

    // Sanity check of values
    if (argc < 1 || argv == nullptr) {
        throw ghoul::RuntimeError(
            "No arguments were passed to this function",
            "OpenSpaceEngine"
        );
    }

    // Create other objects
    LDEBUG("Creating OpenSpaceEngine");
    _engine = new OpenSpaceEngine(std::string(argv[0]), std::move(windowWrapper));

    // Query modules for commandline arguments
    _engine->gatherCommandlineArguments();

    // Parse commandline arguments
    std::vector<std::string> args(argv, argv + argc);
<<<<<<< HEAD
    std::vector<std::string> arguments =
=======
    const std::vector<std::string>& arguments =
>>>>>>> a9fa9117
        _engine->_commandlineParser->setCommandLine(args);

    bool showHelp = _engine->_commandlineParser->execute();
    if (showHelp) {
        _engine->_commandlineParser->displayHelp();
        requestClose = true;
        return;
    }
<<<<<<< HEAD


    sgctArguments = std::move(arguments);
=======
    std::vector<std::string> argumentsCopy = arguments;
    sgctArguments = std::move(argumentsCopy);
>>>>>>> a9fa9117

    // Find configuration
    std::string configurationFilePath = commandlineArgumentPlaceholders.configurationName;
    if (configurationFilePath.empty()) {
        LDEBUG("Finding configuration");
        configurationFilePath =
            ConfigurationManager::findConfiguration(configurationFilePath);
    }
    configurationFilePath = absPath(configurationFilePath);

    if (!FileSys.fileExists(configurationFilePath)) {
        throw ghoul::FileNotFoundError(
            "Configuration file '" + configurationFilePath + "'"
        );
    }
    LINFO(fmt::format("Configuration Path: '{}'", configurationFilePath));

    // Loading configuration from disk
    LDEBUG("Loading configuration from disk");
    try {
        _engine->configurationManager().loadFromFile(configurationFilePath);
    }
    catch (const documentation::SpecificationError& e) {
        LFATAL(fmt::format(
            "Loading of configuration file '{}' failed", configurationFilePath
        ));
        for (const documentation::TestResult::Offense& o : e.result.offenses) {
            LERRORC(o.offender, std::to_string(o.reason));
        }
        for (const documentation::TestResult::Warning& w : e.result.warnings) {
            LWARNINGC(w.offender, std::to_string(w.reason));
        }
        throw;
    }
    catch (const ghoul::RuntimeError& e) {
        LFATAL(fmt::format(
            "Loading of configuration file '{}' failed", configurationFilePath
        ));
        LFATALC(e.component, e.message);
        throw;
    }

    const bool hasCacheCommandline = !commandlineArgumentPlaceholders.cacheFolder.empty();
    const bool hasCacheConfig = _engine->configurationManager().hasKeyAndValue<bool>(
        ConfigurationManager::KeyPerSceneCache
    );
    std::string cacheFolder = absPath("${CACHE}");
    if (hasCacheCommandline || hasCacheConfig) {
        if (hasCacheCommandline) {
            cacheFolder = commandlineArgumentPlaceholders.cacheFolder;
        }
        if (hasCacheConfig) {
            std::string scene = _engine->configurationManager().value<std::string>(
                ConfigurationManager::KeyConfigAsset
            );
            cacheFolder += "-" + ghoul::filesystem::File(scene).baseName();
        }

        LINFO(fmt::format("Old cache: {}", absPath("${CACHE}")));
        LINFO(fmt::format("New cache: {}", cacheFolder));
        FileSys.registerPathToken(
            "${CACHE}",
            cacheFolder,
            ghoul::filesystem::FileSystem::Override::Yes
        );
    }

    // Create directories that doesn't exist
    for (const std::string& token : FileSys.tokens()) {
        if (!FileSys.directoryExists(token)) {
            std::string p = absPath(token);
            FileSys.createDirectory(p, ghoul::filesystem::FileSystem::Recursive::Yes);
        }
    }

    // Initialize the requested logs from the configuration file
    _engine->configureLogging(consoleLog);

    LINFOC("OpenSpace Version", std::string(OPENSPACE_VERSION_STRING_FULL));
    LINFOC("Commit", std::string(OPENSPACE_GIT_FULL));

    ghoul::Dictionary moduleConfigurations;
    if (_engine->configurationManager().hasKeyAndValue<ghoul::Dictionary>(
        ConfigurationManager::KeyModuleConfigurations))
    {
        _engine->configurationManager().getValue<ghoul::Dictionary>(
            ConfigurationManager::KeyModuleConfigurations,
            moduleConfigurations
        );
    }

    // Register modules
    _engine->_moduleEngine->initialize(moduleConfigurations);

    // After registering the modules, the documentations for the available classes
    // can be added as well
    for (OpenSpaceModule* m : _engine->_moduleEngine->modules()) {
        for (const documentation::Documentation& doc : m->documentations()) {
            DocEng.addDocumentation(doc);
        }
    }

    // Create the cachemanager
    try {
        FileSys.createCacheManager(cacheFolder, CacheVersion);
    }
    catch (const ghoul::RuntimeError& e) {
        LFATAL("Could not create Cache Manager");
        LFATALC(e.component, e.message);
    }

    // Register the provided shader directories
    ghoul::opengl::ShaderPreprocessor::addIncludePath(absPath("${SHADERS}"));

    // Determining SGCT configuration file
    LDEBUG("Determining SGCT configuration file");
    std::string sgctConfigurationPath = SgctDefaultConfigFile;
    _engine->configurationManager().getValue(
        ConfigurationManager::KeyConfigSgct, sgctConfigurationPath);

    if (!commandlineArgumentPlaceholders.sgctConfigurationName.empty()) {
        LDEBUG(fmt::format(
            "Overwriting SGCT configuration file with commandline argument: {}",
            commandlineArgumentPlaceholders.sgctConfigurationName
        ));
        sgctConfigurationPath = commandlineArgumentPlaceholders.sgctConfigurationName;
    }

    // Prepend the outgoing sgctArguments with the program name
    // as well as the configuration file that sgct is supposed to use
    sgctArguments.insert(sgctArguments.begin(), argv[0]);
    sgctArguments.insert(sgctArguments.begin() + 1, SgctConfigArgumentCommand);
    sgctArguments.insert(sgctArguments.begin() + 2, absPath(sgctConfigurationPath));

    // Set up asset loader
    std::unique_ptr<SynchronizationWatcher> w =
        std::make_unique<SynchronizationWatcher>();
    SynchronizationWatcher* rawWatcher = w.get();

    _engine->_assetManager = std::make_unique<AssetManager>(
        std::make_unique<AssetLoader>(
            *OsEng.scriptEngine().luaState(),
            rawWatcher,
            FileSys.absPath("${ASSETS}")
        ),
        std::move(w)
    );
}

void OpenSpaceEngine::destroy() {
    if (_engine->parallelPeer().status() !=
        ParallelConnection::Status::Disconnected)
    {
        _engine->parallelPeer().disconnect();
    }

    _engine->_syncEngine->removeSyncables(_engine->timeManager().getSyncables());
    _engine->_syncEngine->removeSyncables(_engine->_renderEngine->getSyncables());

    _engine->_renderEngine->deinitializeGL();

    _engine->_moduleEngine->deinitializeGL();
    _engine->_moduleEngine->deinitialize();
    _engine->_console->deinitialize();

    _engine->_scriptEngine->deinitialize();

    delete _engine;
    _engine = nullptr;
    FactoryManager::deinitialize();
    TransformationManager::deinitialize();
    SpiceManager::deinitialize();

    ghoul::fontrendering::FontRenderer::deinitialize();

    LogManager::deinitialize();

    ghoul::deinitialize();
    LTRACE("OpenSpaceEngine::destroy(end)");
}

void OpenSpaceEngine::initialize() {
    LTRACE("OpenSpaceEngine::initialize(begin)");

    glbinding::Binding::useCurrentContext();
    glbinding::Binding::initialize();

    // clear the screen so the user doesn't have to see old buffer contents from the
    // graphics card
    LDEBUG("Clearing all Windows");
    _windowWrapper->clearAllWindows(glm::vec4(0.f, 0.f, 0.f, 1.f));

    LDEBUG("Adding system components");
    // Detect and log OpenCL and OpenGL versions and available devices
    SysCap.addComponent(
        std::make_unique<ghoul::systemcapabilities::GeneralCapabilitiesComponent>()
    );
    SysCap.addComponent(
        std::make_unique<ghoul::systemcapabilities::OpenGLCapabilitiesComponent>()
    );

    // @BUG:  This will call OpenGL functions, should it should be in the initializeGL
    LDEBUG("Detecting capabilities");
    SysCap.detectCapabilities();

    using Verbosity = ghoul::systemcapabilities::SystemCapabilitiesComponent::Verbosity;
    Verbosity verbosity = Verbosity::Default;
    if (configurationManager().hasKey(ConfigurationManager::KeyCapabilitiesVerbosity)) {
        static const std::map<std::string, Verbosity> VerbosityMap = {
            { "None", Verbosity::None },
            { "Minimal", Verbosity::Minimal },
            { "Default", Verbosity::Default },
            { "Full", Verbosity::Full }
        };

        std::string v = configurationManager().value<std::string>(
            ConfigurationManager::KeyCapabilitiesVerbosity
        );
        ghoul_assert(
            VerbosityMap.find(v) != VerbosityMap.end(),
            "Missing check for syscaps verbosity in openspace.cfg documentation"
        );
        verbosity = VerbosityMap.find(v)->second;
    }
    SysCap.logCapabilities(verbosity);

    // Check the required OpenGL versions of the registered modules
    ghoul::systemcapabilities::Version version =
        _engine->_moduleEngine->requiredOpenGLVersion();
    LINFO(fmt::format("Required OpenGL version: {}", std::to_string(version)));

    if (OpenGLCap.openGLVersion() < version) {
        throw ghoul::RuntimeError(
            "Module required higher OpenGL version than is supported",
            "OpenSpaceEngine"
        );
    }

    _downloadManager = std::make_unique<DownloadManager>();


    // Register Lua script functions
    LDEBUG("Registering Lua libraries");
    registerCoreClasses(*_scriptEngine);

    _scriptEngine->addLibrary(_engine->_assetManager->luaLibrary());

    for (OpenSpaceModule* module : _moduleEngine->modules()) {
        _scriptEngine->addLibrary(module->luaLibrary());

        for (scripting::LuaLibrary& l : module->luaLibraries()) {
            _scriptEngine->addLibrary(l);
        }
    }

    // TODO: Maybe move all scenegraph and renderengine stuff to initializeGL
    scriptEngine().initialize();

    writeStaticDocumentation();

    if (configurationManager().hasKey(ConfigurationManager::KeyShutdownCountdown)) {
        _shutdown.waitTime = static_cast<float>(configurationManager().value<double>(
            ConfigurationManager::KeyShutdownCountdown
        ));
    }

    if (!commandlineArgumentPlaceholders.sceneName.empty()) {
        configurationManager().setValue(
            ConfigurationManager::KeyConfigAsset,
            commandlineArgumentPlaceholders.sceneName
        );
    }

    // Initialize the NavigationHandler
    _navigationHandler->initialize();

    // Load a light and a monospaced font
    loadFonts();


    _renderEngine->initialize();
    _loadingScreen = _engine->createLoadingScreen();
    _loadingScreen->render();

    for (const auto& func : _moduleCallbacks.initialize) {
        func();
    }

    std::string assetPath = "";
    configurationManager().getValue(ConfigurationManager::KeyConfigAsset, assetPath);
    _engine->_assetManager->initialize();
    scheduleLoadSingleAsset(assetPath);

    LTRACE("OpenSpaceEngine::initialize(end)");
}

void OpenSpaceEngine::scheduleLoadSingleAsset(std::string assetPath) {
    _hasScheduledAssetLoading = true;
    _scheduledAssetPathToLoad = assetPath;
}

std::unique_ptr<LoadingScreen> OpenSpaceEngine::createLoadingScreen() {
    bool showMessage = true;
    constexpr const char* kMessage = ConfigurationManager::KeyLoadingScreenShowMessage;
    if (configurationManager().hasKey(kMessage)) {
        showMessage = configurationManager().value<bool>(kMessage);
    }

    bool showNodeNames = true;
    constexpr const char* kNames = ConfigurationManager::KeyLoadingScreenShowNodeNames;

    if (configurationManager().hasKey(kNames)) {
        showNodeNames = configurationManager().value<bool>(kNames);
    }

    bool showProgressbar = true;
    constexpr const char* kProgress =
                                    ConfigurationManager::KeyLoadingScreenShowProgressbar;

    if (configurationManager().hasKey(kProgress)) {
        showProgressbar = configurationManager().value<bool>(kProgress);
    }
    return std::make_unique<LoadingScreen>(
        LoadingScreen::ShowMessage(showMessage),
        LoadingScreen::ShowNodeNames(showNodeNames),
        LoadingScreen::ShowProgressbar(showProgressbar)
    );
}

void OpenSpaceEngine::loadSingleAsset(const std::string& assetPath) {
    LTRACE("OpenSpaceEngine::loadSingleAsset(begin)");

    windowWrapper().setBarrier(false);
    windowWrapper().setSynchronization(false);
    defer {
        windowWrapper().setSynchronization(true);
        windowWrapper().setBarrier(true);
    };

    if (assetPath == "") {
        return;
    }
    if (_scene) {
        _syncEngine->removeSyncables(_timeManager->getSyncables());
        _syncEngine->removeSyncables(_renderEngine->getSyncables());
        _renderEngine->setScene(nullptr);
        _renderEngine->setCamera(nullptr);
        _navigationHandler->setCamera(nullptr);
        _scene->clear();
        _rootPropertyOwner->removePropertySubOwner(_scene.get());
    }

    bool multiThreadedInitialization = configurationManager().hasKeyAndValue<bool>(
        ConfigurationManager::KeyUseMultithreadedInitialization
    ) && configurationManager().value<bool>(
        ConfigurationManager::KeyUseMultithreadedInitialization
    );

    std::unique_ptr<SceneInitializer> sceneInitializer;
    if (multiThreadedInitialization) {
        unsigned int nAvailableThreads = std::thread::hardware_concurrency();
        unsigned int nThreads = nAvailableThreads == 0 ? 2 : nAvailableThreads - 1;
        sceneInitializer = std::make_unique<MultiThreadedSceneInitializer>(nThreads);
    } else {
        sceneInitializer = std::make_unique<SingleThreadedSceneInitializer>();
    }

    _scene = std::make_unique<Scene>(std::move(sceneInitializer));
    _rootPropertyOwner->addPropertySubOwner(_scene.get());
    _scene->setCamera(std::make_unique<Camera>());
    Camera* camera = _scene->camera();
    camera->setParent(_scene->root());

    _renderEngine->setCamera(camera);
    _navigationHandler->setCamera(camera);
    _navigationHandler->setFocusNode(camera->parent());

    _renderEngine->setScene(_scene.get());

    _assetManager->removeAll();
    _assetManager->add(assetPath);

    _loadingScreen->setPhase(LoadingScreen::Phase::Construction);
    _loadingScreen->postMessage("Loading assets");

    _assetManager->update();

    _loadingScreen->setPhase(LoadingScreen::Phase::Synchronization);
    _loadingScreen->postMessage("Synchronizing assets");

    std::vector<std::shared_ptr<Asset>> allAssets =
        _assetManager->rootAsset()->subTreeAssets();

    std::unordered_set<std::shared_ptr<ResourceSynchronization>> resourceSyncs;
    for (const auto& a : allAssets) {
        std::vector<std::shared_ptr<ResourceSynchronization>> syncs =
            a->ownSynchronizations();

        for (const auto& s : syncs) {
            if (s->state() == ResourceSynchronization::State::Syncing) {
                resourceSyncs.insert(s);
                _loadingScreen->updateItem(
                    s->name(),
                    s->name(),
                    LoadingScreen::ItemStatus::Started,
                    s->progress()
                );
            }
        }
    }
    _loadingScreen->setItemNumber(static_cast<int>(resourceSyncs.size()));

    bool loading = true;
    while (loading) {
        _loadingScreen->render();
        _assetManager->update();

        loading = false;
        auto it = resourceSyncs.begin();
        while (it != resourceSyncs.end()) {
            if ((*it)->state() == ResourceSynchronization::State::Syncing) {
                loading = true;
                _loadingScreen->updateItem(
                    (*it)->name(),
                    (*it)->name(),
                    LoadingScreen::ItemStatus::Started,
                    (*it)->progress()
                );
                ++it;
            } else {
                _loadingScreen->tickItem();
                _loadingScreen->updateItem(
                    (*it)->name(),
                    (*it)->name(),
                    LoadingScreen::ItemStatus::Finished,
                    1.0f
                );
                it = resourceSyncs.erase(it);
            }
        }
    }

    _loadingScreen->setPhase(LoadingScreen::Phase::Initialization);

    _loadingScreen->postMessage("Initializing scene");
    while (_scene->isInitializing()) {
        _loadingScreen->render();
    }

    _loadingScreen->postMessage("Initializing OpenGL");
    _loadingScreen->finalize();
    _renderEngine->updateScene();

    _renderEngine->setGlobalBlackOutFactor(0.0);
    _renderEngine->startFading(1, 3.0);

    _syncEngine->addSyncables(_timeManager->getSyncables());
    _syncEngine->addSyncables(_renderEngine->getSyncables());

#ifdef __APPLE__
    showTouchbar();
#endif // APPLE

    runGlobalCustomizationScripts();

    writeSceneDocumentation();

    LTRACE("OpenSpaceEngine::loadSingleAsset(end)");
}

void OpenSpaceEngine::deinitialize() {
    LTRACE("OpenSpaceEngine::deinitialize(begin)");

    for (const auto& func : _engine->_moduleCallbacks.deinitializeGL) {
        func();
    }

    for (const auto& func : _engine->_moduleCallbacks.deinitialize) {
        func();
    }

    _engine->assetManager().deinitialize();
    _engine->_scene = nullptr;

    _navigationHandler->deinitialize();
    _renderEngine->deinitialize();

    LTRACE("OpenSpaceEngine::deinitialize(end)");
}

void OpenSpaceEngine::writeStaticDocumentation() {
    // If a LuaDocumentationFile was specified, generate it now
    if (configurationManager().hasKey(ConfigurationManager::KeyLuaDocumentation)) {
        _scriptEngine->writeDocumentation(
            absPath(configurationManager().value<std::string>(
                ConfigurationManager::KeyLuaDocumentation
            ))
        );
    }

    // If a general documentation was specified, generate it now
    if (configurationManager().hasKey(ConfigurationManager::KeyDocumentation)) {
        DocEng.writeDocumentation(
            absPath(configurationManager().value<std::string>(
                ConfigurationManager::KeyDocumentation
            ))
        );
    }

    // If a factory documentation was specified, generate it now
    if (configurationManager().hasKey(ConfigurationManager::KeyFactoryDocumentation)) {
        FactoryManager::ref().writeDocumentation(
            absPath(configurationManager().value<std::string>(
                ConfigurationManager::KeyFactoryDocumentation
            ))
        );
    }
}

void OpenSpaceEngine::gatherCommandlineArguments() {
    commandlineArgumentPlaceholders.configurationName = "";
    _commandlineParser->addCommand(std::make_unique<SingleCommand<std::string>>(
        commandlineArgumentPlaceholders.configurationName, "--config", "-c",
        "Provides the path to the OpenSpace configuration file"
    ));

    commandlineArgumentPlaceholders.sgctConfigurationName = "";
    _commandlineParser->addCommand(std::make_unique<SingleCommand<std::string>>(
        commandlineArgumentPlaceholders.sgctConfigurationName, "--sgct", "-s",
        "Provides the path to the SGCT configuration file, overriding the value set in "
        "the OpenSpace configuration file"
    ));

    commandlineArgumentPlaceholders.sceneName = "";
    _commandlineParser->addCommand(std::make_unique<SingleCommand<std::string>>(
        commandlineArgumentPlaceholders.sceneName, "--scene", "", "Provides the path to "
        "the scene file, overriding the value set in the OpenSpace configuration file"
    ));

    commandlineArgumentPlaceholders.cacheFolder = "";
    _commandlineParser->addCommand(std::make_unique<SingleCommand<std::string>>(
        commandlineArgumentPlaceholders.cacheFolder, "--cacheDir", "", "Provides the "
        "path to a cache file, overriding the value set in the OpenSpace configuration "
        "file"
    ));
}

void OpenSpaceEngine::runGlobalCustomizationScripts() {
    // @CLEANUP:  Move this into the scene loading?  ---abock
    LINFO("Running Global initialization scripts");
    ghoul::lua::LuaState state;
    OsEng.scriptEngine().initializeLuaState(state);

    std::string k = ConfigurationManager::KeyGlobalCustomizationScripts;
    if (_configurationManager->hasKey(k)) {
        ghoul::Dictionary dict = _configurationManager->value<ghoul::Dictionary>(k);
        for (int i = 1; i <= static_cast<int>(dict.size()); ++i) {
            std::string script = absPath(dict.value<std::string>(std::to_string(i)));

            if (FileSys.fileExists(script)) {
                try {
                    LINFO(fmt::format("Running global customization script: {}", script));
                    ghoul::lua::runScriptFile(state, script);
                } catch (ghoul::RuntimeError& e) {
                    LERRORC(e.component, e.message);
                }
            }
            else {
                LDEBUG(fmt::format("Ignoring non-existing script file: {}", script));
            }
        }
    }
}

void OpenSpaceEngine::loadFonts() {
    ghoul::Dictionary fonts;
    configurationManager().getValue(ConfigurationManager::KeyFonts, fonts);

    _fontManager = std::make_unique<ghoul::fontrendering::FontManager>(FontAtlasSize);

    for (const std::string& key : fonts.keys()) {
        std::string font = absPath(fonts.value<std::string>(key));

        if (!FileSys.fileExists(font)) {
            LERROR(fmt::format("Could not find font '{}'", font));
            continue;
        }

        LDEBUG(fmt::format("Registering font '{}' with key '{}'", font, key));
        bool success = _fontManager->registerFontPath(key, font);

        if (!success) {
            LERROR(fmt::format("Error registering font '{}' with key '{}'", font, key));
        }
    }

    try {
        bool initSuccess = ghoul::fontrendering::FontRenderer::initialize();
        if (!initSuccess) {
            LERROR("Error initializing default font renderer");
        }

        using FR = ghoul::fontrendering::FontRenderer;
        FR::defaultRenderer().setFramebufferSize(_renderEngine->fontResolution());

        FR::defaultProjectionRenderer().setFramebufferSize(
            _renderEngine->renderingResolution()
        );
    }
    catch (const ghoul::RuntimeError& err) {
        LERRORC(err.component, err.message);
    }
}

void OpenSpaceEngine::configureLogging(bool consoleLog) {
    constexpr const char* KeyLogLevel = ConfigurationManager::KeyLoggingLogLevel;
    constexpr const char* KeyLogImmediateFlush =
                                           ConfigurationManager::KeyLoggingImmediateFlush;
    constexpr const char* KeyLogs = ConfigurationManager::KeyLoggingLogs;

    if (configurationManager().hasKeyAndValue<std::string>(KeyLogLevel)) {
        std::string logLevel = "Info";
        configurationManager().getValue(KeyLogLevel, logLevel);

        bool immediateFlush = false;
        configurationManager().getValue(KeyLogImmediateFlush, immediateFlush);

        LogLevel level = ghoul::logging::levelFromString(logLevel);
        LogManager::deinitialize();
        using ImmediateFlush = ghoul::logging::LogManager::ImmediateFlush;
        LogManager::initialize(
            level,
            immediateFlush ? ImmediateFlush::Yes : ImmediateFlush::No
        );
        if (consoleLog) {
            LogMgr.addLog(std::make_unique<ConsoleLog>());
        }
    }

    if (configurationManager().hasKeyAndValue<ghoul::Dictionary>(KeyLogs)) {
        ghoul::Dictionary logs = configurationManager().value<ghoul::Dictionary>(KeyLogs);

        for (size_t i = 1; i <= logs.size(); ++i) {
            ghoul::Dictionary logInfo = logs.value<ghoul::Dictionary>(std::to_string(i));

            try {
                LogMgr.addLog(createLog(logInfo));
            }
            catch (const ghoul::RuntimeError& e) {
                LERRORC(e.component, e.message);
            }
        }
    }

#ifdef WIN32
    if (IsDebuggerPresent()) {
        LogMgr.addLog(std::make_unique<VisualStudioOutputLog>());
    }
#endif // WIN32

#ifndef GHOUL_LOGGING_ENABLE_TRACE
    std::string logLevel = "Info";
    configurationManager().getValue(KeyLogLevel, logLevel);
    LogLevel level = ghoul::logging::levelFromString(logLevel);

    if (level == ghoul::logging::LogLevel::Trace) {
        LWARNING(
            "Desired logging level is set to 'Trace' but application was " <<
            "compiled without Trace support"
        );
    }
#endif // GHOUL_LOGGING_ENABLE_TRACE
}

void OpenSpaceEngine::writeSceneDocumentation() {
    // Write keyboard documentation.
    if (configurationManager().hasKey(ConfigurationManager::KeyKeyboardShortcuts)) {
        keyBindingManager().writeDocumentation(
            absPath(configurationManager().value<std::string>(
                ConfigurationManager::KeyKeyboardShortcuts
                ))
        );
    }

    if (configurationManager().hasKey(ConfigurationManager::KeySceneLicenseDocumentation))
    {
        _scene->writeSceneLicenseDocumentation(
            absPath(configurationManager().value<std::string>(
                ConfigurationManager::KeySceneLicenseDocumentation
                ))
        );
    }

    // If a PropertyDocumentationFile was specified, generate it now.
    if (configurationManager().hasKey(
            ConfigurationManager::KeyScenePropertyDocumentation
        ))
    {
        _scene->writeDocumentation(
            absPath(configurationManager().value<std::string>(
                ConfigurationManager::KeyScenePropertyDocumentation
                ))
        );
    }

    if (configurationManager().hasKey(ConfigurationManager::KeyPropertyDocumentation)) {
        _rootPropertyOwner->writeDocumentation(
            absPath(configurationManager().value<std::string>(
                ConfigurationManager::KeyPropertyDocumentation
                ))
        );
    }
}

void OpenSpaceEngine::initializeGL() {
    LTRACE("OpenSpaceEngine::initializeGL(begin)");

    LTRACE("OpenSpaceEngine::initializeGL::Console::initialize(begin)");
    try {
        _engine->_console->initialize();
    }
    catch (ghoul::RuntimeError& e) {
        LERROR("Error initializing Console with error:");
        LERRORC(e.component, e.message);
    }
    LTRACE("OpenSpaceEngine::initializeGL::Console::initialize(end)");

    if (_configurationManager->hasKey(ConfigurationManager::KeyOpenGLDebugContext)) {
        LTRACE("OpenSpaceEngine::initializeGL::DebugContext(begin)");
        ghoul::Dictionary dict = _configurationManager->value<ghoul::Dictionary>(
            ConfigurationManager::KeyOpenGLDebugContext
        );
        bool debug = dict.value<bool>(ConfigurationManager::PartActivate);

        // Debug output is not available before 4.3
        const ghoul::systemcapabilities::Version minVersion = { 4, 3, 0 };
        if (OpenGLCap.openGLVersion() < minVersion) {
            LINFO("OpenGL Debug context requested, but insufficient version available");
            debug = false;
        }

        if (debug) {
            using namespace ghoul::opengl::debug;

            bool synchronous = true;
            if (dict.hasKey(ConfigurationManager::PartSynchronous)) {
                synchronous = dict.value<bool>(ConfigurationManager::PartSynchronous);
            }

            setDebugOutput(DebugOutput(debug), SynchronousOutput(synchronous));

            if (dict.hasKey(ConfigurationManager::PartFilterIdentifier)) {
                ghoul::Dictionary filterDict = dict.value<ghoul::Dictionary>(
                    ConfigurationManager::PartFilterIdentifier
                );

                for (size_t i = 1; i <= filterDict.size(); ++i) {
                    ghoul::Dictionary id = filterDict.value<ghoul::Dictionary>(
                        std::to_string(i)
                    );

                    const unsigned int identifier = static_cast<unsigned int>(
                        id.value<double>(
                            ConfigurationManager::PartFilterIdentifierIdentifier
                        )
                    );

                    const std::string s = id.value<std::string>(
                        ConfigurationManager::PartFilterIdentifierSource
                    );

                    const std::string t = id.value<std::string>(
                        ConfigurationManager::PartFilterIdentifierType
                    );

                    setDebugMessageControl(
                        ghoul::from_string<Source>(s),
                        ghoul::from_string<Type>(t),
                        { identifier },
                        Enabled::No
                    );
                }
            }

            if (dict.hasKey(ConfigurationManager::PartFilterSeverity)) {
                ghoul::Dictionary filterDict = dict.value<ghoul::Dictionary>(
                    ConfigurationManager::PartFilterIdentifier
                );

                for (size_t i = 1; i <= filterDict.size(); ++i) {
                    std::string severity = filterDict.value<std::string>(
                        std::to_string(i)
                    );

                    setDebugMessageControl(
                        Source::DontCare,
                        Type::DontCare,
                        ghoul::from_string<Severity>(severity),
                        Enabled::No
                    );
                }
            }

            auto callback = [](Source source, Type type, Severity severity,
                unsigned int id, std::string message) -> void
            {
                const std::string s = std::to_string(source);
                const std::string t = std::to_string(type);

                const std::string category =
                    "OpenGL (" + s + ") [" + t + "] {" + std::to_string(id) + "}";
                switch (severity) {
                    case Severity::High:
                        LERRORC(category, message);
                        break;
                    case Severity::Medium:
                        LWARNINGC(category, message);
                        break;
                    case Severity::Low:
                        LINFOC(category, message);
                        break;
                    case Severity::Notification:
                        LDEBUGC(category, message);
                        break;
                    default:
                        throw ghoul::MissingCaseException();
                }
            };
            ghoul::opengl::debug::setDebugCallback(callback);
        }
        LTRACE("OpenSpaceEngine::initializeGL::DebugContext(end)");
    }

    // The ordering of the KeyCheckOpenGLState and KeyLogEachOpenGLCall are important as
    // the callback mask in glbinding is stateful for each context, and since
    // KeyLogEachOpenGLCall is more specific, we want it to be able to overwrite the
    // state from KeyCheckOpenGLState
    if (_configurationManager->hasKey(ConfigurationManager::KeyCheckOpenGLState)) {
        const bool val = _configurationManager->value<bool>(
            ConfigurationManager::KeyCheckOpenGLState
        );

        if (val) {
            using namespace glbinding;
            setCallbackMaskExcept(CallbackMask::After, { "glGetError" });
            setAfterCallback([](const FunctionCall& f) {
                const GLenum error = glGetError();
                switch (error) {
                    case GL_NO_ERROR:
                        break;
                    case GL_INVALID_ENUM:
                        LERRORC(
                            "OpenGL Invalid State",
                            fmt::format("Function {}: GL_INVALID_ENUM", f.toString())
                        );
                        break;
                    case GL_INVALID_VALUE:
                        LERRORC(
                            "OpenGL Invalid State",
                            fmt::format("Function {}: GL_INVALID_VALUE", f.toString())
                        );
                        break;
                    case GL_INVALID_OPERATION:
                        LERRORC(
                            "OpenGL Invalid State",
                            fmt::format("Function {}: GL_INVALID_OPERATION", f.toString())
                        );
                        break;
                    case GL_INVALID_FRAMEBUFFER_OPERATION:
                        LERRORC(
                            "OpenGL Invalid State",
                            fmt::format(
                                "Function {}: GL_INVALID_FRAMEBUFFER_OPERATION",
                                f.toString()
                            )
                        );
                        break;
                    case GL_OUT_OF_MEMORY:
                        LERRORC(
                            "OpenGL Invalid State",
                            fmt::format("Function {}: GL_OUT_OF_MEMORY", f.toString())
                        );
                        break;
                    default:
                        LERRORC(
                            "OpenGL Invalid State",
                            fmt::format("Unknown error code: {0:x}", error)
                        );
                }
            });
        }
    }

    if (_configurationManager->hasKey(ConfigurationManager::KeyLogEachOpenGLCall)) {
        const bool val = _configurationManager->value<bool>(
            ConfigurationManager::KeyLogEachOpenGLCall
        );

        if (val) {
            using namespace glbinding;
            setCallbackMask(CallbackMask::After | CallbackMask::ParametersAndReturnValue);
            glbinding::setAfterCallback([](const glbinding::FunctionCall& call) {
                std::string arguments = std::accumulate(
                    call.parameters.begin(),
                    call.parameters.end(),
                    std::string("("),
                    [](std::string a, AbstractValue* v) {
                        return a + ", " + v->asString();
                    }
                );

                std::string returnValue = call.returnValue ?
                    " -> " + call.returnValue->asString() :
                    "";

                LTRACEC(
                    "OpenGL",
                    call.function->name() + arguments + returnValue
                );
            });
        }
    }

    LDEBUG("Initializing Rendering Engine");
    _renderEngine->initializeGL();

    _moduleEngine->initializeGL();

    for (const auto& func : _moduleCallbacks.initializeGL) {
        func();
    }

    LINFO("Finished initializing OpenGL");

    LTRACE("OpenSpaceEngine::initializeGL(end)");
}

void OpenSpaceEngine::preSynchronization() {
    LTRACE("OpenSpaceEngine::preSynchronization(begin)");

    std::unique_ptr<performance::PerformanceMeasurement> perf;
    if (OsEng.renderEngine().performanceManager()) {
        perf = std::make_unique<performance::PerformanceMeasurement>(
            "OpenSpaceEngine::preSynchronization",
            OsEng.renderEngine().performanceManager()
            );
    }

    FileSys.triggerFilesystemEvents();

    if (_hasScheduledAssetLoading) {
        LINFO(fmt::format("Loading asset: {}", _scheduledAssetPathToLoad));
        loadSingleAsset(_scheduledAssetPathToLoad);
        _hasScheduledAssetLoading = false;
        _scheduledAssetPathToLoad = "";
    }

    if (_isFirstRenderingFirstFrame) {
        _windowWrapper->setSynchronization(false);
    }

    bool master = _windowWrapper->isMaster();

    _syncEngine->preSynchronization(SyncEngine::IsMaster(master));
    if (master) {
        double dt = _windowWrapper->averageDeltaTime();
        _timeManager->preSynchronization(dt);

        using Iter = std::vector<std::string>::const_iterator;
        std::pair<Iter, Iter> scheduledScripts = _scriptScheduler->progressTo(
            timeManager().time().j2000Seconds()
        );
        for (Iter it = scheduledScripts.first; it != scheduledScripts.second; ++it) {
            _scriptEngine->queueScript(
                *it, ScriptEngine::RemoteScripting::Yes
            );
        }

        _renderEngine->updateScene();
        //_navigationHandler->updateCamera(dt);

        Camera* camera = _renderEngine->camera();
        if (camera) {
            _navigationHandler->updateCamera(dt);
            _renderEngine->camera()->invalidateCache();
        }
        _parallelPeer->preSynchronization();
    }

    for (const auto& func : _moduleCallbacks.preSync) {
        func();
    }
    LTRACE("OpenSpaceEngine::preSynchronization(end)");
}

void OpenSpaceEngine::postSynchronizationPreDraw() {
    LTRACE("OpenSpaceEngine::postSynchronizationPreDraw(begin)");

    std::unique_ptr<performance::PerformanceMeasurement> perf;
    if (OsEng.renderEngine().performanceManager()) {
        perf = std::make_unique<performance::PerformanceMeasurement>(
            "OpenSpaceEngine::postSynchronizationPreDraw",
            OsEng.renderEngine().performanceManager()
        );
    }

    bool master = _windowWrapper->isMaster();
    _syncEngine->postSynchronization(SyncEngine::IsMaster(master));

    if (_shutdown.inShutdown) {
        if (_shutdown.timer <= 0.f) {
            _windowWrapper->terminate();
        }
        _shutdown.timer -= static_cast<float>(_windowWrapper->averageDeltaTime());
    }


    const bool updated = _assetManager->update();
    if (updated) {
        writeSceneDocumentation();
    }

    _renderEngine->updateScene();
    _renderEngine->updateFade();
    _renderEngine->updateRenderer();
    _renderEngine->updateScreenSpaceRenderables();
    _renderEngine->updateShaderPrograms();

    if (!master) {
        _renderEngine->camera()->invalidateCache();
    }

    for (const auto& func : _moduleCallbacks.postSyncPreDraw) {
        func();
    }

    // Testing this every frame has minimal impact on the performance --- abock
    // Debug build: 1-2 us ; Release build: <= 1 us
    using ghoul::logging::LogManager;
    int warningCounter = LogMgr.messageCounter(LogLevel::Warning);
    int errorCounter = LogMgr.messageCounter(LogLevel::Error);
    int fatalCounter = LogMgr.messageCounter(LogLevel::Fatal);

    if (warningCounter > 0) {
        LWARNINGC("Logging", fmt::format("Number of Warnings: {}", warningCounter));
    }
    if (errorCounter > 0) {
        LWARNINGC("Logging", fmt::format("Number of Errors: {}", errorCounter));
    }
    if (fatalCounter > 0) {
        LWARNINGC("Logging", fmt::format("Number of Fatals: {}", fatalCounter));
    }

    LogMgr.resetMessageCounters();

    LTRACE("OpenSpaceEngine::postSynchronizationPreDraw(end)");
}

void OpenSpaceEngine::render(const glm::mat4& sceneMatrix,
                             const glm::mat4& viewMatrix,
                             const glm::mat4& projectionMatrix)
{
    LTRACE("OpenSpaceEngine::render(begin)");

    std::unique_ptr<performance::PerformanceMeasurement> perf;
    if (OsEng.renderEngine().performanceManager()) {
        perf = std::make_unique<performance::PerformanceMeasurement>(
            "OpenSpaceEngine::render",
            OsEng.renderEngine().performanceManager()
        );
    }

    const bool isGuiWindow =
        _windowWrapper->hasGuiWindow() ? _windowWrapper->isGuiWindow() : true;
    if (isGuiWindow) {
        _console->update();
    }

    _renderEngine->render(sceneMatrix, viewMatrix, projectionMatrix);

    for (const auto& func : _moduleCallbacks.render) {
        func();
    }

    LTRACE("OpenSpaceEngine::render(end)");
}

void OpenSpaceEngine::drawOverlays() {
    LTRACE("OpenSpaceEngine::drawOverlays(begin)");

    std::unique_ptr<performance::PerformanceMeasurement> perf;
    if (OsEng.renderEngine().performanceManager()) {
        perf = std::make_unique<performance::PerformanceMeasurement>(
            "OpenSpaceEngine::drawOverlays",
            OsEng.renderEngine().performanceManager()
        );
    }

    const bool isGuiWindow =
        _windowWrapper->hasGuiWindow() ? _windowWrapper->isGuiWindow() : true;

    if (isGuiWindow) {
        _renderEngine->renderOverlays(_shutdown);
        _console->render();
    }

    for (const auto& func : _moduleCallbacks.draw2D) {
        func();
    }

    LTRACE("OpenSpaceEngine::drawOverlays(end)");
}

void OpenSpaceEngine::postDraw() {
    LTRACE("OpenSpaceEngine::postDraw(begin)");

    std::unique_ptr<performance::PerformanceMeasurement> perf;
    if (OsEng.renderEngine().performanceManager()) {
        perf = std::make_unique<performance::PerformanceMeasurement>(
            "OpenSpaceEngine::postDraw",
            OsEng.renderEngine().performanceManager()
        );
    }

    _renderEngine->postDraw();

    for (const auto& func : _moduleCallbacks.postDraw) {
        func();
    }

    if (_isFirstRenderingFirstFrame) {
        _windowWrapper->setSynchronization(true);
        _isFirstRenderingFirstFrame = false;
    }


    LTRACE("OpenSpaceEngine::postDraw(end)");
}

void OpenSpaceEngine::keyboardCallback(Key key, KeyModifier mod, KeyAction action) {
    for (const auto& func : _moduleCallbacks.keyboard) {
        const bool consumed = func(key, mod, action);
        if (consumed) {
            return;
        }
    }

    const bool consoleConsumed = _console->keyboardCallback(key, mod, action);
    if (consoleConsumed) {
        return;
    }

    _navigationHandler->keyboardCallback(key, mod, action);
    _keyBindingManager->keyboardCallback(key, mod, action);
}

void OpenSpaceEngine::charCallback(unsigned int codepoint, KeyModifier modifier) {
    for (const auto& func : _moduleCallbacks.character) {
        bool consumed = func(codepoint, modifier);
        if (consumed) {
            return;
        }
    }

    _console->charCallback(codepoint, modifier);
}

void OpenSpaceEngine::mouseButtonCallback(MouseButton button, MouseAction action) {
    for (const auto& func : _moduleCallbacks.mouseButton) {
        bool consumed = func(button, action);
        if (consumed) {
            // If the mouse was released, we still want to forward it to the navigation
            // handler in order to reliably terminate a rotation or zoom. Accidentally
            // moving the cursor over a UI window is easy to miss and leads to weird
            // continuing movement
            if (action == MouseAction::Release) {
                break;
            }
            else {
                return;
            }
        }
    }

    _navigationHandler->mouseButtonCallback(button, action);
}

void OpenSpaceEngine::mousePositionCallback(double x, double y) {
    for (const auto& func : _moduleCallbacks.mousePosition) {
        func(x, y);
    }

    _navigationHandler->mousePositionCallback(x, y);
}

void OpenSpaceEngine::mouseScrollWheelCallback(double posX, double posY) {
    for (const auto& func : _moduleCallbacks.mouseScrollWheel) {
        bool consumed = func(posX, posY);
        if (consumed) {
            return;
        }
    }

    _navigationHandler->mouseScrollWheelCallback(posY);
}

void OpenSpaceEngine::setJoystickInputStates(interaction::JoystickInputStates& states) {
    _navigationHandler->setJoystickInputStates(states);
}

void OpenSpaceEngine::encode() {
    _syncEngine->encodeSyncables();

    _networkEngine->publishStatusMessage();
    _networkEngine->sendMessages();
}

void OpenSpaceEngine::decode() {
    _syncEngine->decodeSyncables();
}

void OpenSpaceEngine::externalControlCallback(const char* receivedChars, int size,
                                              int /*clientId*/)
{
    if (size == 0) {
        return;
    }

    _networkEngine->handleMessage(std::string(receivedChars, size));
}

void OpenSpaceEngine::toggleShutdownMode() {
    if (_shutdown.inShutdown) {
        // If we are already in shutdown mode, we want to disable it
        _shutdown.inShutdown = false;
    }
    else {
        // Else, we have to enable it
        _shutdown.timer = _shutdown.waitTime;
        _shutdown.inShutdown = true;
    }
}

scripting::LuaLibrary OpenSpaceEngine::luaLibrary() {
    return {
        "",
        {
            {
                "toggleShutdown",
                &luascriptfunctions::toggleShutdown,
                {},
                "",
                "Toggles the shutdown mode that will close the application after the "
                "count down timer is reached"
            },
            {
                "writeDocumentation",
                &luascriptfunctions::writeDocumentation,
                {},
                "",
                "Writes out documentation files"
            },
            {
                "downloadFile",
                &luascriptfunctions::downloadFile,
                {},
                "",
                "Downloads a file from Lua scope"
            },
            {
                "addVirtualProperty",
                &luascriptfunctions::addVirtualProperty,
                {},
                "type, name, identifier,"
                "[description, value, minimumValue, maximumValue]",
                "Adds a virtual property that will set a group of properties"
            },
            {
                "removeVirtualProperty",
                &luascriptfunctions::removeVirtualProperty,
                {},
                "string",
                "Removes a previously added virtual property"
            },
            {
                "removeAllVirtualProperties",
                &luascriptfunctions::removeAllVirtualProperties,
                {},
                "",
                "Remove all registered virtual properties"
            },
            {
                "addTag",
                &luascriptfunctions::addTag,
                {},
                "string, string",
                "Adds a tag (second argument) to a scene graph node (first argument)"
            },
            {
                "removeTag",
                &luascriptfunctions::removeTag,
                {},
                "string, string",
                "Removes a tag (second argument) from a scene graph node (first argument)"
            }
        },
        {
            absPath("${SCRIPTS}/core_scripts.lua")
        }
    };
}

// Registers a callback for a specific CallbackOption
void OpenSpaceEngine::registerModuleCallback(OpenSpaceEngine::CallbackOption option,
                                             std::function<void()> function)
{
    switch (option) {
        case CallbackOption::Initialize:
            _moduleCallbacks.initialize.push_back(std::move(function));
            break;
        case CallbackOption::Deinitialize:
            _moduleCallbacks.deinitialize.push_back(std::move(function));
            break;
        case CallbackOption::InitializeGL:
            _moduleCallbacks.initializeGL.push_back(std::move(function));
            break;
        case CallbackOption::DeinitializeGL:
            _moduleCallbacks.deinitializeGL.push_back(std::move(function));
            break;
        case CallbackOption::PreSync:
            _moduleCallbacks.preSync.push_back(std::move(function));
            break;
        case CallbackOption::PostSyncPreDraw:
            _moduleCallbacks.postSyncPreDraw.push_back(std::move(function));
            break;
        case CallbackOption::Render:
            _moduleCallbacks.render.push_back(std::move(function));
            break;
        case CallbackOption::Draw2D:
            _moduleCallbacks.draw2D.push_back(std::move(function));
            break;
        case CallbackOption::PostDraw:
            _moduleCallbacks.postDraw.push_back(std::move(function));
            break;
        default:
            throw ghoul::MissingCaseException();
    }
}

void OpenSpaceEngine::registerModuleKeyboardCallback(
                               std::function<bool (Key, KeyModifier, KeyAction)> function)
{
    _moduleCallbacks.keyboard.push_back(std::move(function));
}

void OpenSpaceEngine::registerModuleCharCallback(
                                 std::function<bool (unsigned int, KeyModifier)> function)
{
    _moduleCallbacks.character.push_back(std::move(function));
}

void OpenSpaceEngine::registerModuleMouseButtonCallback(
                                  std::function<bool (MouseButton, MouseAction)> function)
{
    _moduleCallbacks.mouseButton.push_back(std::move(function));
}

void OpenSpaceEngine::registerModuleMousePositionCallback(
                                            std::function<void (double, double)> function)
{
    _moduleCallbacks.mousePosition.push_back(std::move(function));
}

void OpenSpaceEngine::registerModuleMouseScrollWheelCallback(
                                            std::function<bool (double, double)> function)
{
    _moduleCallbacks.mouseScrollWheel.push_back(std::move(function));
}

ConfigurationManager& OpenSpaceEngine::configurationManager() {
    ghoul_assert(_configurationManager, "ConfigurationManager must not be nullptr");
    return *_configurationManager;
}

LuaConsole& OpenSpaceEngine::console() {
    ghoul_assert(_console, "LuaConsole must not be nullptr");
    return *_console;
}

Dashboard& OpenSpaceEngine::dashboard() {
    ghoul_assert(_dashboard, "Dashboard must not be nullptr");
    return *_dashboard;
}

DownloadManager& OpenSpaceEngine::downloadManager() {
    ghoul_assert(_downloadManager, "Download Manager must not be nullptr");
    return *_downloadManager;
}

NetworkEngine& OpenSpaceEngine::networkEngine() {
    ghoul_assert(_networkEngine, "NetworkEngine must not be nullptr");
    return *_networkEngine;
}

ModuleEngine& OpenSpaceEngine::moduleEngine() {
    ghoul_assert(_moduleEngine, "ModuleEngine must not be nullptr");
    return *_moduleEngine;
}

ParallelPeer& OpenSpaceEngine::parallelPeer() {
    ghoul_assert(_parallelPeer, "ParallelPeer must not be nullptr");
    return *_parallelPeer;
}

RenderEngine& OpenSpaceEngine::renderEngine() {
    ghoul_assert(_renderEngine, "RenderEngine must not be nullptr");
    return *_renderEngine;
}

TimeManager& OpenSpaceEngine::timeManager() {
    ghoul_assert(_timeManager, "Download Manager must not be nullptr");
    return *_timeManager;
}

LoadingScreen& OpenSpaceEngine::loadingScreen() {
    ghoul_assert(_loadingScreen, "Loading Screen must not be nullptr");
    return *_loadingScreen;
}

WindowWrapper& OpenSpaceEngine::windowWrapper() {
    ghoul_assert(_windowWrapper, "Window Wrapper must not be nullptr");
    return *_windowWrapper;
}

AssetManager& OpenSpaceEngine::assetManager() {
    ghoul_assert(_assetManager, "Asset Manager must not be nullptr");
    return *_assetManager;
}

ghoul::fontrendering::FontManager& OpenSpaceEngine::fontManager() {
    ghoul_assert(_fontManager, "Font Manager must not be nullptr");
    return *_fontManager;
}

interaction::NavigationHandler& OpenSpaceEngine::navigationHandler() {
    ghoul_assert(_navigationHandler, "NavigationHandler must not be nullptr");
    return *_navigationHandler;
}

interaction::KeyBindingManager& OpenSpaceEngine::keyBindingManager() {
    ghoul_assert(_keyBindingManager, "KeyBindingManager must not be nullptr");
    return *_keyBindingManager;
}

properties::PropertyOwner& OpenSpaceEngine::rootPropertyOwner() {
    ghoul_assert(
                 _rootPropertyOwner,
                 "Root Property Namespace must not be nullptr"
                 );
    return *_rootPropertyOwner;
}

VirtualPropertyManager& OpenSpaceEngine::virtualPropertyManager() {
    ghoul_assert(
        _virtualPropertyManager,
        "Virtual Property Manager must not be nullptr"
    );

    return *_virtualPropertyManager;
}

ScriptEngine& OpenSpaceEngine::scriptEngine() {
    ghoul_assert(_scriptEngine, "ScriptEngine must not be nullptr");
    return *_scriptEngine;
}

ScriptScheduler& OpenSpaceEngine::scriptScheduler() {
    ghoul_assert(_scriptScheduler, "ScriptScheduler must not be nullptr");
    return *_scriptScheduler;
}

}  // namespace openspace<|MERGE_RESOLUTION|>--- conflicted
+++ resolved
@@ -293,11 +293,7 @@
 
     // Parse commandline arguments
     std::vector<std::string> args(argv, argv + argc);
-<<<<<<< HEAD
     std::vector<std::string> arguments =
-=======
-    const std::vector<std::string>& arguments =
->>>>>>> a9fa9117
         _engine->_commandlineParser->setCommandLine(args);
 
     bool showHelp = _engine->_commandlineParser->execute();
@@ -306,14 +302,8 @@
         requestClose = true;
         return;
     }
-<<<<<<< HEAD
-
 
     sgctArguments = std::move(arguments);
-=======
-    std::vector<std::string> argumentsCopy = arguments;
-    sgctArguments = std::move(argumentsCopy);
->>>>>>> a9fa9117
 
     // Find configuration
     std::string configurationFilePath = commandlineArgumentPlaceholders.configurationName;
