<<<<<<< HEAD
/*****************************************************************************************
 *                                                                                       *
 * OpenSpace                                                                             *
 *                                                                                       *
 * Copyright (c) 2014-2017                                                               *
 *                                                                                       *
 * Permission is hereby granted, free of charge, to any person obtaining a copy of this  *
 * software and associated documentation files (the "Software"), to deal in the Software *
 * without restriction, including without limitation the rights to use, copy, modify,    *
 * merge, publish, distribute, sublicense, and/or sell copies of the Software, and to    *
 * permit persons to whom the Software is furnished to do so, subject to the following   *
 * conditions:                                                                           *
 *                                                                                       *
 * The above copyright notice and this permission notice shall be included in all copies *
 * or substantial portions of the Software.                                              *
 *                                                                                       *
 * THE SOFTWARE IS PROVIDED "AS IS", WITHOUT WARRANTY OF ANY KIND, EXPRESS OR IMPLIED,   *
 * INCLUDING BUT NOT LIMITED TO THE WARRANTIES OF MERCHANTABILITY, FITNESS FOR A         *
 * PARTICULAR PURPOSE AND NONINFRINGEMENT. IN NO EVENT SHALL THE AUTHORS OR COPYRIGHT    *
 * HOLDERS BE LIABLE FOR ANY CLAIM, DAMAGES OR OTHER LIABILITY, WHETHER IN AN ACTION OF  *
 * CONTRACT, TORT OR OTHERWISE, ARISING FROM, OUT OF OR IN CONNECTION WITH THE SOFTWARE  *
 * OR THE USE OR OTHER DEALINGS IN THE SOFTWARE.                                         *
 ****************************************************************************************/

#include <openspace/engine/openspaceengine.h>

#include <openspace/openspace.h>

#include <openspace/documentation/core_registration.h>
#include <openspace/documentation/documentationengine.h>
#include <openspace/engine/configurationmanager.h>
#include <openspace/engine/downloadmanager.h>
#include <openspace/engine/logfactory.h>
#include <openspace/engine/moduleengine.h>
#include <openspace/engine/settingsengine.h>
#include <openspace/engine/syncengine.h>
#include <openspace/engine/virtualpropertymanager.h>
#include <openspace/engine/wrapper/windowwrapper.h>
#include <openspace/interaction/interactionhandler.h>
#include <openspace/interaction/luaconsole.h>
#include <openspace/network/networkengine.h>
#include <openspace/network/parallelconnection.h>
#include <openspace/rendering/renderable.h>
#include <openspace/scripting/scriptscheduler.h>
#include <openspace/scripting/scriptengine.h>

#include <openspace/scene/scene.h>
#include <openspace/scene/rotation.h>
#include <openspace/scene/scale.h>
#include <openspace/scene/translation.h>
#include <openspace/scene/scenemanager.h>

#include <openspace/util/factorymanager.h>
#include <openspace/util/task.h>
#include <openspace/util/openspacemodule.h>
#include <openspace/util/time.h>
#include <openspace/util/timemanager.h>
#include <openspace/util/spicemanager.h>
#include <openspace/util/transformationmanager.h>

#include <ghoul/ghoul.h>
#include <ghoul/misc/onscopeexit.h>
#include <ghoul/cmdparser/commandlineparser.h>
#include <ghoul/cmdparser/singlecommand.h>
#include <ghoul/filesystem/filesystem.h>
#include <ghoul/font/fontmanager.h>
#include <ghoul/font/fontrenderer.h>
#include <ghoul/logging/consolelog.h>
#include <ghoul/logging/visualstudiooutputlog.h>
#include <ghoul/opengl/debugcontext.h>
#include <ghoul/systemcapabilities/systemcapabilities>


#if defined(_MSC_VER) && defined(OPENSPACE_ENABLE_VLD)
#include <vld.h>
#endif

#ifdef WIN32
#include <Windows.h>
#endif

#include "openspaceengine_lua.inl"

using namespace openspace::scripting;
using namespace ghoul::filesystem;
using namespace ghoul::logging;
using namespace ghoul::cmdparser;

namespace {
    const char* _loggerCat = "OpenSpaceEngine";
    const char* SgctDefaultConfigFile = "${CONFIG}/single.xml";
    
    const char* SgctConfigArgumentCommand = "-config";
    
    const char* PreInitializeFunction = "preInitialization";
    const char* PostInitializationFunction = "postInitialization";

    const int CacheVersion = 1;
    const int DownloadVersion = 1;
    
    const glm::ivec3 FontAtlasSize{ 1536, 1536, 1 };


    struct {
        std::string configurationName;
        std::string sgctConfigurationName;
        std::string sceneName;
        std::string cacheFolder;
    } commandlineArgumentPlaceholders;
}

namespace openspace {

namespace properties {
    class Property;
}

class Scene;

OpenSpaceEngine* OpenSpaceEngine::_engine = nullptr;

OpenSpaceEngine::OpenSpaceEngine(std::string programName,
                                 std::unique_ptr<WindowWrapper> windowWrapper)
    : _configurationManager(new ConfigurationManager)
    , _sceneManager(new SceneManager)
    , _downloadManager(nullptr)
    , _console(new LuaConsole)
    , _moduleEngine(new ModuleEngine)
    , _networkEngine(new NetworkEngine)
    , _parallelConnection(new ParallelConnection)
    , _renderEngine(new RenderEngine)
    , _settingsEngine(new SettingsEngine)
    , _syncEngine(std::make_unique<SyncEngine>(4096))
    , _timeManager(new TimeManager)
    , _windowWrapper(std::move(windowWrapper))
    , _commandlineParser(new ghoul::cmdparser::CommandlineParser(
        programName, ghoul::cmdparser::CommandlineParser::AllowUnknownCommands::Yes
    ))
    , _interactionHandler(new interaction::InteractionHandler)
    , _scriptEngine(new scripting::ScriptEngine)
    , _scriptScheduler(new scripting::ScriptScheduler)
    , _virtualPropertyManager(new VirtualPropertyManager)
    , _globalPropertyNamespace(new properties::PropertyOwner(""))
    , _scheduledSceneSwitch(false)
    , _scenePath("")
    , _runTime(0.0)
    , _shutdown({false, 0.f, 0.f})
    , _isFirstRenderingFirstFrame(true)
{
    _interactionHandler->setPropertyOwner(_globalPropertyNamespace.get());
    
    // New property subowners also have to be added to the OnScreenGuiModule callback!
    _globalPropertyNamespace->addPropertySubOwner(_interactionHandler.get());
    _globalPropertyNamespace->addPropertySubOwner(_settingsEngine.get());
    _globalPropertyNamespace->addPropertySubOwner(_renderEngine.get());
    _globalPropertyNamespace->addPropertySubOwner(_windowWrapper.get());
    _globalPropertyNamespace->addPropertySubOwner(_parallelConnection.get());
    _globalPropertyNamespace->addPropertySubOwner(_console.get());

    FactoryManager::initialize();
    FactoryManager::ref().addFactory(
        std::make_unique<ghoul::TemplateFactory<Renderable>>(),
        "Renderable"
    );
    FactoryManager::ref().addFactory(
        std::make_unique<ghoul::TemplateFactory<Translation>>(),
        "Translation"
    );
    FactoryManager::ref().addFactory(
        std::make_unique<ghoul::TemplateFactory<Rotation>>(),
        "Rotation"
    );
    FactoryManager::ref().addFactory(
        std::make_unique<ghoul::TemplateFactory<Scale>>(),
        "Scale"
    );
    FactoryManager::ref().addFactory(
        std::make_unique<ghoul::TemplateFactory<Task>>(),
        "Task"
    );

    SpiceManager::initialize();
    TransformationManager::initialize();
}

OpenSpaceEngine& OpenSpaceEngine::ref() {
    ghoul_assert(_engine, "OpenSpaceEngine not created");
    return *_engine;
}

bool OpenSpaceEngine::isCreated() {
    return _engine != nullptr;
}

void OpenSpaceEngine::create(int argc, char** argv,
                             std::unique_ptr<WindowWrapper> windowWrapper,
                             std::vector<std::string>& sgctArguments, bool& requestClose)
{
    ghoul_assert(!_engine, "OpenSpaceEngine was already created");
    ghoul_assert(windowWrapper != nullptr, "No Window Wrapper was provided");
    
    requestClose = false;

    LDEBUG("Initialize FileSystem");
    ghoul::initialize();

    // Initialize the LogManager and add the console log as this will be used every time
    // and we need a fall back if something goes wrong between here and when we add the
    // logs from the configuration file. If the user requested as specific loglevel in the
    // configuration file, we will deinitialize this LogManager and reinitialize it later
    // with the correct LogLevel
    LogManager::initialize(
        LogLevel::Debug,
        ghoul::logging::LogManager::ImmediateFlush::Yes
    );
    LogMgr.addLog(std::make_unique<ConsoleLog>());


#ifdef __APPLE__
    ghoul::filesystem::File app(argv[0]);
    std::string dirName = app.directoryName();
    LINFO("Setting starting directory to '" << dirName << "'");
    FileSys.setCurrentDirectory(dirName);
#endif

    // Sanity check of values
    if (argc < 1 || argv == nullptr) {
        throw ghoul::RuntimeError(
            "No arguments were passed to this function",
            "OpenSpaceEngine"
        );
    }

    // Create other objects
    LDEBUG("Creating OpenSpaceEngine");
    _engine = new OpenSpaceEngine(std::string(argv[0]), std::move(windowWrapper));

    // Query modules for commandline arguments
    _engine->gatherCommandlineArguments();

    // Parse commandline arguments
    std::vector<std::string> args(argv, argv + argc);
    std::shared_ptr<const std::vector<std::string>> arguments =
        _engine->_commandlineParser->setCommandLine(args);

    bool showHelp = _engine->_commandlineParser->execute();
    if (showHelp) {
        _engine->_commandlineParser->displayHelp();
        requestClose = true;
        return;
    }
    sgctArguments = *arguments;

    // Find configuration
    std::string configurationFilePath = commandlineArgumentPlaceholders.configurationName;
    if (configurationFilePath.empty()) {
        LDEBUG("Finding configuration");
        configurationFilePath =
            ConfigurationManager::findConfiguration(configurationFilePath);
    }
    configurationFilePath = absPath(configurationFilePath);
    
    if (!FileSys.fileExists(configurationFilePath)) {
        throw ghoul::FileNotFoundError(
            "Configuration file '" + configurationFilePath + "' not found"
        );
    }
    LINFO("Configuration Path: '" << configurationFilePath << "'");

    // Loading configuration from disk
    LDEBUG("Loading configuration from disk");
    try {
        _engine->configurationManager().loadFromFile(configurationFilePath);
    }
    catch (const documentation::SpecificationError& e) {
        LFATAL("Loading of configuration file '" << configurationFilePath << "' failed");
        for (const documentation::TestResult::Offense& o : e.result.offenses) {
            LERRORC(o.offender, std::to_string(o.reason));
        }
        for (const documentation::TestResult::Warning& w : e.result.warnings) {
            LWARNINGC(w.offender, std::to_string(w.reason));
        }
        throw;
    }
    catch (const ghoul::RuntimeError& e) {
        LFATAL("Loading of configuration file '" << configurationFilePath << "' failed");
        LFATALC(e.component, e.message);
        throw;
    }

    const bool hasCacheCommandline = !commandlineArgumentPlaceholders.cacheFolder.empty();
    const bool hasCacheConfiguration = _engine->configurationManager().hasKeyAndValue<bool>(
        ConfigurationManager::KeyPerSceneCache
    );
    std::string cacheFolder = absPath("${CACHE}");
    if (hasCacheCommandline) {
        cacheFolder = commandlineArgumentPlaceholders.cacheFolder;
        // @CLEANUP:  Why is this commented out? ---abock
        //FileSys.registerPathToken(
        //    "${CACHE}",
        //    commandlineArgumentPlaceholders.cacheFolder,
        //    ghoul::filesystem::FileSystem::Override::Yes
        //);
    }
    if (hasCacheConfiguration) {
        std::string scene = _engine->configurationManager().value<std::string>(
            ConfigurationManager::KeyConfigScene
        );
        cacheFolder += "-" + ghoul::filesystem::File(scene).baseName();
    }

    if (hasCacheCommandline || hasCacheConfiguration) {
        LINFO("Old cache: " << absPath("${CACHE}"));
        LINFO("New cache: " << cacheFolder);
        FileSys.registerPathToken(
            "${CACHE}",
            cacheFolder,
            ghoul::filesystem::FileSystem::Override::Yes
        );
    }

    // Initialize the requested logs from the configuration file
    _engine->configureLogging();

    LINFOC("OpenSpace Version",
        OPENSPACE_VERSION_MAJOR << "." <<
        OPENSPACE_VERSION_MINOR << "." <<
        OPENSPACE_VERSION_PATCH <<
        " (" << OPENSPACE_VERSION_STRING << ")"
    );

    // Create directories that doesn't exist
    auto tokens = FileSys.tokens();
    for (const std::string& token : tokens) {
        if (!FileSys.directoryExists(token)) {
            std::string p = absPath(token);
            LDEBUG("Directory '" << p << "' does not exist, creating.");
            FileSys.createDirectory(p, ghoul::filesystem::FileSystem::Recursive::Yes);
        }
    }

    // Register modules
    _engine->_moduleEngine->initialize();

    // After registering the modules, the documentations for the available classes
    // can be added as well
    for (OpenSpaceModule* m : _engine->_moduleEngine->modules()) {
        for (const documentation::Documentation& doc : m->documentations()) {
            DocEng.addDocumentation(doc);
        }
    }

    // Create the cachemanager
    FileSys.createCacheManager(
        absPath("${" + ConfigurationManager::KeyCache + "}"), CacheVersion
    );

    // Register the provided shader directories
    ghoul::opengl::ShaderPreprocessor::addIncludePath(absPath("${SHADERS}"));

    // Determining SGCT configuration file
    LDEBUG("Determining SGCT configuration file");
    std::string sgctConfigurationPath = SgctDefaultConfigFile;
    _engine->configurationManager().getValue(
        ConfigurationManager::KeyConfigSgct, sgctConfigurationPath);

    if (!commandlineArgumentPlaceholders.sgctConfigurationName.empty()) {
        LDEBUG("Overwriting SGCT configuration file with commandline argument: " <<
            commandlineArgumentPlaceholders.sgctConfigurationName);
        sgctConfigurationPath = commandlineArgumentPlaceholders.sgctConfigurationName;
    }

    // Prepend the outgoing sgctArguments with the program name
    // as well as the configuration file that sgct is supposed to use
    sgctArguments.insert(sgctArguments.begin(), argv[0]);
    sgctArguments.insert(sgctArguments.begin() + 1, SgctConfigArgumentCommand);
    sgctArguments.insert(sgctArguments.begin() + 2, absPath(sgctConfigurationPath));
}

void OpenSpaceEngine::destroy() {
    if (_engine->parallelConnection().status() != ParallelConnection::Status::Disconnected) {
        _engine->parallelConnection().disconnect();
    }

    LTRACE("OpenSpaceEngine::destroy(begin)");
    for (const auto& func : _engine->_moduleCallbacks.deinitializeGL) {
        func();
    }

    for (const auto& func : _engine->_moduleCallbacks.deinitialize) {
        func();
    }

    _engine->_syncEngine->removeSyncables(_engine->timeManager().getSyncables());
    _engine->_syncEngine->removeSyncables(_engine->_renderEngine->getSyncables());
    _engine->_syncEngine->removeSyncable(_engine->_scriptEngine.get());

    _engine->_moduleEngine->deinitialize();
    _engine->_console->deinitialize();

    _engine->_scriptEngine->deinitialize();
    _engine->_sceneManager->unloadAll();

    delete _engine;
    FactoryManager::deinitialize();
    SpiceManager::deinitialize();

    ghoul::fontrendering::FontRenderer::deinitialize();

    LogManager::deinitialize();

    ghoul::deinitialize();
    LTRACE("OpenSpaceEngine::destroy(end)");
}

void OpenSpaceEngine::initialize() {
    LTRACE("OpenSpaceEngine::initialize(begin)");

    glbinding::Binding::useCurrentContext();
    glbinding::Binding::initialize();

    // clear the screen so the user don't have to see old buffer contents from the
    // graphics card
    LDEBUG("Clearing all Windows");
    _windowWrapper->clearAllWindows(glm::vec4(0.f, 0.f, 0.f, 1.f));

    LDEBUG("Adding system components");
    // Detect and log OpenCL and OpenGL versions and available devices
    SysCap.addComponent(
        std::make_unique<ghoul::systemcapabilities::GeneralCapabilitiesComponent>()
    );
    SysCap.addComponent(
        std::make_unique<ghoul::systemcapabilities::OpenGLCapabilitiesComponent>()
    );
    
    // @BUG:  This will call OpenGL functions, should it should be in the initializeGL
    LDEBUG("Detecting capabilities");
    SysCap.detectCapabilities();

    using Verbosity = ghoul::systemcapabilities::SystemCapabilitiesComponent::Verbosity;
    Verbosity verbosity = Verbosity::Default;
    if (configurationManager().hasKey(ConfigurationManager::KeyCapabilitiesVerbosity)) {
        static const std::map<std::string, Verbosity> VerbosityMap = {
            { "None", Verbosity::None },
            { "Minimal", Verbosity::Minimal },
            { "Default", Verbosity::Default },
            { "Full", Verbosity::Full }
        };

        std::string v = configurationManager().value<std::string>(
            ConfigurationManager::KeyCapabilitiesVerbosity
        );
        ghoul_assert(
            VerbosityMap.find(v) != VerbosityMap.end(),
            "Missing check for syscaps verbosity in openspace.cfg documentation"
        );
        verbosity = VerbosityMap.find(v)->second;
    }
    SysCap.logCapabilities(verbosity);

    // Check the required OpenGL versions of the registered modules
    ghoul::systemcapabilities::Version version =
        _engine->_moduleEngine->requiredOpenGLVersion();
    LINFO("Required OpenGL version: " << std::to_string(version));

    if (OpenGLCap.openGLVersion() < version) {
        throw ghoul::RuntimeError(
            "Module required higher OpenGL version than is supported",
            "OpenSpaceEngine"
        );
    }

    if (configurationManager().hasKey(ConfigurationManager::KeyDownloadRequestURL)) {
        const std::string requestUrl = configurationManager().value<std::string>(
            ConfigurationManager::KeyDownloadRequestURL
        );

        _downloadManager = std::make_unique<DownloadManager>(
            requestUrl,
            DownloadVersion
        );
    }

    // Register Lua script functions
    LDEBUG("Registering Lua libraries");
    registerCoreClasses(*_scriptEngine);
    
    for (OpenSpaceModule* module : _moduleEngine->modules()) {
        _scriptEngine->addLibrary(module->luaLibrary());
    }
         
    // TODO: Maybe move all scenegraph and renderengine stuff to initializeGL
    scriptEngine().initialize();

    writeDocumentation();

    if (configurationManager().hasKey(ConfigurationManager::KeyShutdownCountdown)) {
        _shutdown.waitTime = static_cast<float>(configurationManager().value<double>(
            ConfigurationManager::KeyShutdownCountdown
        ));
    }

    if (!commandlineArgumentPlaceholders.sceneName.empty()) {
        configurationManager().setValue(
            ConfigurationManager::KeyConfigScene,
            commandlineArgumentPlaceholders.sceneName
        );
    }

    // Initialize the SettingsEngine
    _settingsEngine->initialize();
    _settingsEngine->setModules(_moduleEngine->modules());

    // Initialize the InteractionHandler
    _interactionHandler->initialize();

    // Load a light and a monospaced font
    loadFonts();

    std::string scenePath = "";
    configurationManager().getValue(ConfigurationManager::KeyConfigScene, scenePath);

    _renderEngine->initialize();

    for (const auto& func : _moduleCallbacks.initialize) {
        func();
    }

    scheduleLoadScene(scenePath);

    LTRACE("OpenSpaceEngine::initialize(end)");

}

void OpenSpaceEngine::scheduleLoadScene(std::string scenePath) {
    _scheduledSceneSwitch = true;
    _scenePath = std::move(scenePath);
}

void OpenSpaceEngine::loadScene(const std::string& scenePath) {
    LTRACE("OpenSpaceEngine::loadScene(begin)");

    windowWrapper().setBarrier(false);
    windowWrapper().setSynchronization(false);
    OnExit(
        [this]() {
            windowWrapper().setSynchronization(true);
            windowWrapper().setBarrier(true);
        }
    );
    
    // Run start up scripts
    try {
        runPreInitializationScripts(scenePath);
    }
    catch (const ghoul::RuntimeError& e) {
        LERRORC(e.component, e.message);
    }

    Scene* scene;
    try {
        scene = _sceneManager->loadScene(scenePath);
    } catch (const ghoul::FileNotFoundError& e) {
        LERRORC(e.component, e.message);
        return;
    } catch (const Scene::InvalidSceneError& e) {
        LERRORC(e.component, e.message);
        return;
    } catch (const ghoul::RuntimeError& e) {
        LERRORC(e.component, e.message);
        return;
    }
    catch (const std::exception& e) {
        LERROR(e.what());
        return;
    }
    catch (...) {
        LERROR("Unknown error loading the scene");
        return;
    }

    Scene* previousScene = _renderEngine->scene();
    if (previousScene) {
        _syncEngine->removeSyncables(_timeManager->getSyncables());
        _syncEngine->removeSyncables(_renderEngine->getSyncables());
        _syncEngine->removeSyncable(_scriptEngine.get());

        _renderEngine->setScene(nullptr);
        _renderEngine->setCamera(nullptr);
        _sceneManager->unloadScene(*previousScene);
    }

    // Initialize the RenderEngine
    _renderEngine->setScene(scene);
    _renderEngine->setCamera(scene->camera());
    _renderEngine->setGlobalBlackOutFactor(0.0);
    _renderEngine->startFading(1, 3.0);

    scene->initialize();
    _interactionHandler->setCamera(scene->camera());

    try {
        runPostInitializationScripts(scenePath);
    }
    catch (const ghoul::RuntimeError& e) {
        LFATALC(e.component, e.message);
    }

    // Write keyboard documentation.
    if (configurationManager().hasKey(ConfigurationManager::KeyKeyboardShortcuts)) {
        interactionHandler().writeDocumentation(
            absPath(configurationManager().value<std::string>(
                ConfigurationManager::KeyKeyboardShortcuts
            ))
        );
    }

    // If a PropertyDocumentationFile was specified, generate it now.
    if (configurationManager().hasKey(ConfigurationManager::KeyPropertyDocumentation)) {
        scene->writeDocumentation(
            absPath(configurationManager().value<std::string>(
                ConfigurationManager::KeyPropertyDocumentation
            ))
        );
    }

    _syncEngine->addSyncables(_timeManager->getSyncables());
    _syncEngine->addSyncables(_renderEngine->getSyncables());
    _syncEngine->addSyncable(_scriptEngine.get());

    LTRACE("OpenSpaceEngine::loadScene(end)");
}

void OpenSpaceEngine::deinitialize() {
    LTRACE("OpenSpaceEngine::deinitialize(begin)");

    _interactionHandler->deinitialize();
    _renderEngine->deinitialize();

    LTRACE("OpenSpaceEngine::deinitialize(end)");
}

void OpenSpaceEngine::writeDocumentation() {
    // If a LuaDocumentationFile was specified, generate it now
    if (configurationManager().hasKey(ConfigurationManager::KeyLuaDocumentation)) {
        _scriptEngine->writeDocumentation(
            absPath(configurationManager().value<std::string>(
                ConfigurationManager::KeyLuaDocumentation
            ))
        );
    }

    // If a general documentation was specified, generate it now
    if (configurationManager().hasKey(ConfigurationManager::KeyDocumentation)) {
        DocEng.writeDocumentation(
            absPath(configurationManager().value<std::string>(
                ConfigurationManager::KeyDocumentation
            ))
        );
    }

    // If a factory documentation was specified, generate it now
    if (configurationManager().hasKey(ConfigurationManager::KeyFactoryDocumentation)) {
        FactoryManager::ref().writeDocumentation(
            absPath(configurationManager().value<std::string>(
                ConfigurationManager::KeyFactoryDocumentation
            ))
        );
    }
}

void OpenSpaceEngine::gatherCommandlineArguments() {
    commandlineArgumentPlaceholders.configurationName = "";
    _commandlineParser->addCommand(std::make_unique<SingleCommand<std::string>>(
        &commandlineArgumentPlaceholders.configurationName, "-config", "-c",
        "Provides the path to the OpenSpace configuration file"
    ));

    commandlineArgumentPlaceholders.sgctConfigurationName = "";
    _commandlineParser->addCommand(std::make_unique<SingleCommand<std::string>>(
        &commandlineArgumentPlaceholders.sgctConfigurationName, "-sgct", "-s",
        "Provides the path to the SGCT configuration file, overriding the value set in "
        "the OpenSpace configuration file"
    ));

    commandlineArgumentPlaceholders.sceneName = "";
    _commandlineParser->addCommand(std::make_unique<SingleCommand<std::string>>(
        &commandlineArgumentPlaceholders.sceneName, "-scene", "", "Provides the path to "
        "the scene file, overriding the value set in the OpenSpace configuration file"
    ));

    commandlineArgumentPlaceholders.cacheFolder = "";
    _commandlineParser->addCommand(std::make_unique<SingleCommand<std::string>>(
        &commandlineArgumentPlaceholders.cacheFolder, "-cacheDir", "", "Provides the "
        "path to a cache file, overriding the value set in the OpenSpace configuration "
        "file"
    ));
}

void OpenSpaceEngine::runPreInitializationScripts(const std::string& sceneDescription) {
    // @CLEANUP:  Move this into the scene loading?  ---abock
    LINFO("Running Initialization scripts");
    
    ghoul::lua::LuaState state;
    OsEng.scriptEngine().initializeLuaState(state);

    // First execute the script to get all global variables
    ghoul::lua::runScriptFile(state, absPath(sceneDescription));

    // Get the preinitialize function
    lua_getglobal(state, PreInitializeFunction);
    bool isFunction = lua_isfunction(state, -1);
    if (!isFunction) {
        LERROR(
            "Error executing startup script '" << sceneDescription << "'. Scene '" <<
            sceneDescription << "' does not have a function '" <<
            PreInitializeFunction << "'"
        );
        return;
    }
    
    // And execute the preinitialize function
    int success = lua_pcall(state, 0, 0, 0);
    if (success != 0) {
        LERROR(
            "Error executing '" << PreInitializeFunction << "': " <<
            lua_tostring(state, -1)
        );
    }
}

void OpenSpaceEngine::runPostInitializationScripts(const std::string& sceneDescription) {
    // @CLEANUP:  Move this into the scene loading?  ---abock
    LINFO("Running Setup scripts");
    ghoul::lua::LuaState state;
    OsEng.scriptEngine().initializeLuaState(state);
    
    // First execute the script to get all global variables
    ghoul::lua::runScriptFile(state, absPath(sceneDescription));
    
    // Get the preinitialize function
    lua_getglobal(state, PostInitializationFunction);
    bool isFunction = lua_isfunction(state, -1);
    if (!isFunction) {
        LERROR(
            "Error executing startup script '" << sceneDescription << "'. Scene '" <<
            sceneDescription << "' does not have a function '" <<
            PostInitializationFunction << "'"
        );
        return;
    }
    
    // And execute the preinitialize function
    int success = lua_pcall(state, 0, 0, 0);
    if (success != 0) {
        LERROR(
            "Error executing '" << PostInitializationFunction << "': " <<
            lua_tostring(state, -1)
        );
    }
}

void OpenSpaceEngine::loadFonts() {
    ghoul::Dictionary fonts;
    configurationManager().getValue(ConfigurationManager::KeyFonts, fonts);

    _fontManager = std::make_unique<ghoul::fontrendering::FontManager>(FontAtlasSize);
    
    for (const std::string& key : fonts.keys()) {
        std::string font = fonts.value<std::string>(key);
        font = absPath(font);
        
        if (!FileSys.fileExists(font)) {
            LERROR("Could not find font '" << font << "'");
            continue;
        }

        LINFO("Registering font '" << font << "' with key '" << key << "'");
        bool success = _fontManager->registerFontPath(key, font);
        
        if (!success) {
            LERROR("Error registering font '" << font << "' with key '" << key << "'");
        }
    }
    
    try {
        bool initSuccess = ghoul::fontrendering::FontRenderer::initialize();
        if (!initSuccess) {
            LERROR("Error initializing default font renderer");
        }

        ghoul::fontrendering::FontRenderer::defaultRenderer().setFramebufferSize(
            _renderEngine->fontResolution()
        );
    }
    catch (const ghoul::RuntimeError& err) {
        LERRORC(err.component, err.message);
    }
}
    
void OpenSpaceEngine::configureLogging() {
    const std::string KeyLogLevel =
        ConfigurationManager::KeyLogging + '.' + ConfigurationManager::PartLogLevel;
    const std::string KeyLogImmediateFlush =
        ConfigurationManager::KeyLogging + '.' + ConfigurationManager::PartImmediateFlush;
    const std::string KeyLogs = 
        ConfigurationManager::KeyLogging + '.' + ConfigurationManager::PartLogs;

    if (configurationManager().hasKeyAndValue<std::string>(KeyLogLevel)) {
        std::string logLevel = "Info";
        configurationManager().getValue(KeyLogLevel, logLevel);

        bool immediateFlush = false;
        configurationManager().getValue(KeyLogImmediateFlush, immediateFlush);

        LogLevel level = ghoul::logging::levelFromString(logLevel);
        LogManager::deinitialize();
        using ImmediateFlush = ghoul::logging::LogManager::ImmediateFlush;
        LogManager::initialize(
            level,
            immediateFlush ? ImmediateFlush::Yes : ImmediateFlush::No
        );
        
        LogMgr.addLog(std::make_unique<ConsoleLog>());
    }

    if (configurationManager().hasKeyAndValue<ghoul::Dictionary>(KeyLogs)) {
        ghoul::Dictionary logs = configurationManager().value<ghoul::Dictionary>(KeyLogs);

        for (size_t i = 1; i <= logs.size(); ++i) {
            ghoul::Dictionary logInfo = logs.value<ghoul::Dictionary>(std::to_string(i));

            try {
                LogMgr.addLog(createLog(logInfo));
            }
            catch (const ghoul::RuntimeError& e) {
                LERRORC(e.component, e.message);
            }
        }
    }

#ifdef WIN32
    if (IsDebuggerPresent()) {
        LogMgr.addLog(std::make_unique<VisualStudioOutputLog>());
    }
#endif // WIN32
    
#ifndef GHOUL_LOGGING_ENABLE_TRACE
    std::string logLevel = "Info";
    configurationManager().getValue(KeyLogLevel, logLevel);
    LogLevel level = ghoul::logging::levelFromString(logLevel);
    
    if (level == ghoul::logging::LogLevel::Trace) {
        LWARNING(
            "Desired logging level is set to 'Trace' but application was " <<
            "compiled without Trace support"
        );
    }
#endif // GHOUL_LOGGING_ENABLE_TRACE
}

void OpenSpaceEngine::initializeGL() {
    LTRACE("OpenSpaceEngine::initializeGL(begin)");

    LTRACE("OpenSpaceEngine::initializeGL::Console::initialize(begin)");
    try {
        _engine->_console->initialize();
    }
    catch (ghoul::RuntimeError& e) {
        LERROR("Error initializing Console with error:");
        LERRORC(e.component, e.message);
    }
    LTRACE("OpenSpaceEngine::initializeGL::Console::initialize(end)");

    const std::string key = ConfigurationManager::KeyOpenGLDebugContext;
    if (_configurationManager->hasKey(key)) {
        LTRACE("OpenSpaceEngine::initializeGL::DebugContext(begin)");
        ghoul::Dictionary dict = _configurationManager->value<ghoul::Dictionary>(key);
        bool debug = dict.value<bool>(ConfigurationManager::PartActivate);

        // Debug output is not available before 4.3
        const ghoul::systemcapabilities::Version minVersion = { 4, 3, 0 };
        if (OpenGLCap.openGLVersion() < minVersion) {
            LINFO("OpenGL Debug context requested, but insufficient version available");
            debug = false;
        }

        if (debug) {
            using namespace ghoul::opengl::debug;

            bool synchronous = true;
            if (dict.hasKey(ConfigurationManager::PartSynchronous)) {
                synchronous = dict.value<bool>(ConfigurationManager::PartSynchronous);
            }

            setDebugOutput(DebugOutput(debug), SynchronousOutput(synchronous));


            if (dict.hasKey(ConfigurationManager::PartFilterIdentifier)) {
                ghoul::Dictionary filterDict = dict.value<ghoul::Dictionary>(
                    ConfigurationManager::PartFilterIdentifier
                );

                for (size_t i = 1; i <= filterDict.size(); ++i) {
                    ghoul::Dictionary id = filterDict.value<ghoul::Dictionary>(
                        std::to_string(i)
                    );

                    const unsigned int identifier = static_cast<unsigned int>(
                        id.value<double>(
                            ConfigurationManager::PartFilterIdentifierIdentifier
                        )
                    );

                    const std::string s = id.value<std::string>(
                        ConfigurationManager::PartFilterIdentifierSource
                    );

                    const std::string t = id.value<std::string>(
                        ConfigurationManager::PartFilterIdentifierType
                    );

                    setDebugMessageControl(
                        ghoul::from_string<Source>(s),
                        ghoul::from_string<Type>(t),
                        { identifier },
                        Enabled::No
                    );
                }
            }

            if (dict.hasKey(ConfigurationManager::PartFilterSeverity)) {
                ghoul::Dictionary filterDict = dict.value<ghoul::Dictionary>(
                    ConfigurationManager::PartFilterIdentifier
                );

                for (size_t i = 1; i <= filterDict.size(); ++i) {
                    std::string severity = filterDict.value<std::string>(
                        std::to_string(i)
                    );

                    setDebugMessageControl(
                        Source::DontCare,
                        Type::DontCare,
                        ghoul::from_string<Severity>(severity),
                        Enabled::No
                    );
                }
            }

            auto callback = [](Source source, Type type, Severity severity,
                unsigned int id, std::string message) -> void
            {               
                const std::string s = std::to_string(source);
                const std::string t = std::to_string(type);

                const std::string category =
                    "OpenGL (" + s + ") [" + t + "] {" + std::to_string(id) + "}";
                switch (severity) {
                    case Severity::High:
                        LERRORC(category, std::string(message));
                        break;
                    case Severity::Medium:
                        LWARNINGC(category, std::string(message));
                        break;
                    case Severity::Low:
                        LINFOC(category, std::string(message));
                        break;
                    case Severity::Notification:
                        LDEBUGC(category, std::string(message));
                        break;
                    default:
                        throw ghoul::MissingCaseException();
                }
            };
            ghoul::opengl::debug::setDebugCallback(callback);
        }
        LTRACE("OpenSpaceEngine::initializeGL::DebugContext(end)");
    }


    LINFO("Initializing Rendering Engine");
    _renderEngine->initializeGL();
    
    for (const auto& func : _moduleCallbacks.initializeGL) {
        func();
    }
    
    LINFO("Finished initializing OpenGL");

    LINFO("IsUsingSwapGroups: " << _windowWrapper->isUsingSwapGroups());
    LINFO("IsSwapGroupMaster: " << _windowWrapper->isSwapGroupMaster());
    
    LTRACE("OpenSpaceEngine::initializeGL(end)");
}

double OpenSpaceEngine::runTime() {
    return _runTime;
}

void OpenSpaceEngine::setRunTime(double d) {
    _runTime = d;
}

void OpenSpaceEngine::preSynchronization() {
    LTRACE("OpenSpaceEngine::preSynchronization(begin)");
    FileSys.triggerFilesystemEvents();

    if (_scheduledSceneSwitch) {
        loadScene(_scenePath);
        _scheduledSceneSwitch = false;
    }

    if (_isFirstRenderingFirstFrame) {
        _windowWrapper->setSynchronization(false);
    }
    
    bool master = _windowWrapper->isMaster();
    
    _syncEngine->preSynchronization(SyncEngine::IsMaster(master));
    if (master) {
        double dt = _windowWrapper->averageDeltaTime();
        _timeManager->preSynchronization(dt);

        using Iter = std::vector<std::string>::const_iterator;
        std::pair<Iter, Iter> scheduledScripts = _scriptScheduler->progressTo(
            timeManager().time().j2000Seconds()
        );
        for (Iter it = scheduledScripts.first; it != scheduledScripts.second; ++it) {
            _scriptEngine->queueScript(
                *it, ScriptEngine::RemoteScripting::Yes
            );
        }

        _interactionHandler->updateInputStates(dt);
        
        _renderEngine->updateScene();
        _interactionHandler->updateCamera(dt);
        _renderEngine->camera()->invalidateCache();

        _parallelConnection->preSynchronization();
    }
    
    for (const auto& func : _moduleCallbacks.preSync) {
        func();
    }
    LTRACE("OpenSpaceEngine::preSynchronization(end)");
}

void OpenSpaceEngine::postSynchronizationPreDraw() {
    LTRACE("OpenSpaceEngine::postSynchronizationPreDraw(begin)");
    
    bool master = _windowWrapper->isMaster();
    _syncEngine->postSynchronization(SyncEngine::IsMaster(master));

    if (_shutdown.inShutdown) {
        if (_shutdown.timer <= 0.f) {
            _windowWrapper->terminate();
        }
        _shutdown.timer -= static_cast<float>(_windowWrapper->averageDeltaTime());
    }

    _renderEngine->updateScene();
    _renderEngine->updateFade();
    _renderEngine->updateRenderer();
    _renderEngine->updateScreenSpaceRenderables();
    _renderEngine->updateShaderPrograms();
    
    if (!master) {
        _renderEngine->camera()->invalidateCache();
    }   

    // Step the camera using the current mouse velocities which are synced
    //_interactionHandler->updateCamera();
    
    for (const auto& func : _moduleCallbacks.postSyncPreDraw) {
        func();
    }
    
    // Testing this every frame has minimal impact on the performance --- abock
    // Debug build: 1-2 us ; Release build: <= 1 us
    using ghoul::logging::LogManager;
    int warningCounter = LogMgr.messageCounter(LogLevel::Warning);
    int errorCounter = LogMgr.messageCounter(LogLevel::Error);
    int fatalCounter = LogMgr.messageCounter(LogLevel::Fatal);

    if (warningCounter > 0) {
        LWARNINGC("Logging", "Number of Warnings raised: " << warningCounter);
    }
    if (errorCounter > 0) {
        LWARNINGC("Logging", "Number of Errors raised: " << errorCounter);
    }
    if (fatalCounter > 0) {
        LWARNINGC("Logging", "Number of Fatals raised: " << fatalCounter);
    }

    LogMgr.resetMessageCounters();
    
    LTRACE("OpenSpaceEngine::postSynchronizationPreDraw(end)");
}

void OpenSpaceEngine::render(const glm::mat4& sceneMatrix,
                             const glm::mat4& viewMatrix,
                             const glm::mat4& projectionMatrix)
{
    LTRACE("OpenSpaceEngine::render(begin)");

    const bool isGuiWindow =
        _windowWrapper->hasGuiWindow() ? _windowWrapper->isGuiWindow() : true;
    if (isGuiWindow) {
        _console->update();
    }

    _renderEngine->render(sceneMatrix, viewMatrix, projectionMatrix);
    
    for (const auto& func : _moduleCallbacks.render) {
        func();
    }

    if (_shutdown.inShutdown) {
        _renderEngine->renderShutdownInformation(_shutdown.timer, _shutdown.waitTime);
    }

    LTRACE("OpenSpaceEngine::render(end)");
}

void OpenSpaceEngine::postDraw() {
    LTRACE("OpenSpaceEngine::postDraw(begin)");
    
    _renderEngine->postDraw();

    const bool isGuiWindow =
        _windowWrapper->hasGuiWindow() ? _windowWrapper->isGuiWindow() : true;

    if (isGuiWindow) {
        _renderEngine->renderScreenLog();
        _console->render();
    }

    for (const auto& func : _moduleCallbacks.postDraw) {
        func();
    }
        
    if (_isFirstRenderingFirstFrame) {
        _windowWrapper->setSynchronization(true);
        _isFirstRenderingFirstFrame = false;
    }

    LTRACE("OpenSpaceEngine::postDraw(end)");
}

void OpenSpaceEngine::keyboardCallback(Key key, KeyModifier mod, KeyAction action) {
    for (const auto& func : _moduleCallbacks.keyboard) {
        const bool consumed = func(key, mod, action);
        if (consumed) {
            return;
        }
    }

    const bool consoleConsumed = _console->keyboardCallback(key, mod, action);
    if (consoleConsumed) {
        return;
    }

    _interactionHandler->keyboardCallback(key, mod, action);
}

void OpenSpaceEngine::charCallback(unsigned int codepoint, KeyModifier modifier) {
    for (const auto& func : _moduleCallbacks.character) {
        bool consumed = func(codepoint, modifier);
        if (consumed) {
            return;
        }
    }

    _console->charCallback(codepoint, modifier);
}

void OpenSpaceEngine::mouseButtonCallback(MouseButton button, MouseAction action) {
    for (const auto& func : _moduleCallbacks.mouseButton) {
        bool consumed = func(button, action);
        if (consumed) {
            return;
        }
    }
    
    _interactionHandler->mouseButtonCallback(button, action);
}

void OpenSpaceEngine::mousePositionCallback(double x, double y) {
    for (const auto& func : _moduleCallbacks.mousePosition) {
        func(x, y);
    }

    _interactionHandler->mousePositionCallback(x, y);
}

void OpenSpaceEngine::mouseScrollWheelCallback(double posX, double posY) {
    for (const auto& func : _moduleCallbacks.mouseScrollWheel) {
        bool consumed = func(posX, posY);
        if (consumed) {
            return;
        }
    }
    
    _interactionHandler->mouseScrollWheelCallback(posY);
}

void OpenSpaceEngine::encode() {
    _syncEngine->encodeSyncables();

    _networkEngine->publishStatusMessage();
    _networkEngine->sendMessages();
}

void OpenSpaceEngine::decode() {
    _syncEngine->decodeSyncables();
}

void OpenSpaceEngine::externalControlCallback(const char* receivedChars, int size,
                                              int clientId)
{
    if (size == 0) {
        return;
    }

    _networkEngine->handleMessage(std::string(receivedChars, size));
}

void OpenSpaceEngine::toggleShutdownMode() {
    if (_shutdown.inShutdown) {
        // If we are already in shutdown mode, we want to disable it
        LINFO("Disabled shutdown mode");
        _shutdown.inShutdown = false;
    }
    else {
        // Else, we have to enable it
        LINFO("Shutting down OpenSpace");
        _shutdown.timer = _shutdown.waitTime;
        _shutdown.inShutdown = true;
    }
}

scripting::LuaLibrary OpenSpaceEngine::luaLibrary() {
    return {
        "",
        {
            {
                "toggleShutdown",
                &luascriptfunctions::toggleShutdown,
                "",
                "Toggles the shutdown mode that will close the application after the count"
                "down timer is reached"
            },
            {
                "writeDocumentation",
                &luascriptfunctions::writeDocumentation,
                "",
                "Writes out documentation files"
            },
            {
                "downloadFile",
                &luascriptfunctions::downloadFile,
                "",
                "Downloads a file from Lua scope"
            },
            {
                "addVirtualProperty",
                &luascriptfunctions::addVirtualProperty,
                "type, name, identifier, [value, minimumValue, maximumValue]",
                "Adds a virtual property that will set a group of properties"
            },
            {
                "removeVirtualProperty",
                &luascriptfunctions::removeVirtualProperty,
                "string",
                "Removes a previously added virtual property"
            },
            {
                "removeAllVirtualProperties",
                &luascriptfunctions::removeAllVirtualProperties,
                "",
                "Remove all registered virtual properties"
            }
        }
    };
}

void OpenSpaceEngine::enableBarrier() {
    _windowWrapper->setBarrier(true);
}

void OpenSpaceEngine::disableBarrier() {
    _windowWrapper->setBarrier(false);
}

// Registers a callback for a specific CallbackOption
void OpenSpaceEngine::registerModuleCallback(OpenSpaceEngine::CallbackOption option,
                                             std::function<void()> function)
{
    switch (option) {
        case CallbackOption::Initialize:
            _moduleCallbacks.initialize.push_back(std::move(function));
            break;
        case CallbackOption::Deinitialize:
            _moduleCallbacks.deinitialize.push_back(std::move(function));
            break;
        case CallbackOption::InitializeGL:
            _moduleCallbacks.initializeGL.push_back(std::move(function));
            break;
        case CallbackOption::DeinitializeGL:
            _moduleCallbacks.deinitializeGL.push_back(std::move(function));
            break;
        case CallbackOption::PreSync:
            _moduleCallbacks.preSync.push_back(std::move(function));
            break;
        case CallbackOption::PostSyncPreDraw:
            _moduleCallbacks.postSyncPreDraw.push_back(std::move(function));
            break;
        case CallbackOption::Render:
            _moduleCallbacks.render.push_back(std::move(function));
            break;
        case CallbackOption::PostDraw:
            _moduleCallbacks.postDraw.push_back(std::move(function));
            break;
        default:
            throw ghoul::MissingCaseException();
    }
}
    
void OpenSpaceEngine::registerModuleKeyboardCallback(
                               std::function<bool (Key, KeyModifier, KeyAction)> function)
{
    _moduleCallbacks.keyboard.push_back(std::move(function));
}
    
void OpenSpaceEngine::registerModuleCharCallback(
                                 std::function<bool (unsigned int, KeyModifier)> function)
{
    _moduleCallbacks.character.push_back(std::move(function));
}

void OpenSpaceEngine::registerModuleMouseButtonCallback(
                                  std::function<bool (MouseButton, MouseAction)> function)
{
    _moduleCallbacks.mouseButton.push_back(std::move(function));
}

void OpenSpaceEngine::registerModuleMousePositionCallback(
                                            std::function<void (double, double)> function)
{
    _moduleCallbacks.mousePosition.push_back(std::move(function));
}

void OpenSpaceEngine::registerModuleMouseScrollWheelCallback(
                                            std::function<bool (double, double)> function)
{
    _moduleCallbacks.mouseScrollWheel.push_back(std::move(function));
}

ConfigurationManager& OpenSpaceEngine::configurationManager() {
    ghoul_assert(_configurationManager, "ConfigurationManager must not be nullptr");
    return *_configurationManager;
}
    
LuaConsole& OpenSpaceEngine::console() {
    ghoul_assert(_console, "LuaConsole must not be nullptr");
    return *_console;
}
    
DownloadManager& OpenSpaceEngine::downloadManager() {
    ghoul_assert(_downloadManager, "Download Manager must not be nullptr");
    return *_downloadManager;
}

NetworkEngine& OpenSpaceEngine::networkEngine() {
    ghoul_assert(_networkEngine, "NetworkEngine must not be nullptr");
    return *_networkEngine;
}

ModuleEngine& OpenSpaceEngine::moduleEngine() {
    ghoul_assert(_moduleEngine, "ModuleEngine must not be nullptr");
    return *_moduleEngine;
}

ParallelConnection& OpenSpaceEngine::parallelConnection() {
    ghoul_assert(_parallelConnection, "ParallelConnection must not be nullptr");
    return *_parallelConnection;
}

RenderEngine& OpenSpaceEngine::renderEngine() {
    ghoul_assert(_renderEngine, "RenderEngine must not be nullptr");
    return *_renderEngine;
}
    
SettingsEngine& OpenSpaceEngine::settingsEngine() {
    ghoul_assert(_settingsEngine, "Settings Engine must not be nullptr");
    return *_settingsEngine;
}

TimeManager& OpenSpaceEngine::timeManager() {
    ghoul_assert(_timeManager, "Download Manager must not be nullptr");
    return *_timeManager;
}

WindowWrapper& OpenSpaceEngine::windowWrapper() {
    ghoul_assert(_windowWrapper, "Window Wrapper must not be nullptr");
    return *_windowWrapper;
}

ghoul::fontrendering::FontManager& OpenSpaceEngine::fontManager() {
    ghoul_assert(_fontManager, "Font Manager must not be nullptr");
    return *_fontManager;
}

interaction::InteractionHandler& OpenSpaceEngine::interactionHandler() {
    ghoul_assert(_interactionHandler, "InteractionHandler must not be nullptr");
    return *_interactionHandler;
}

properties::PropertyOwner& OpenSpaceEngine::globalPropertyOwner() {
    ghoul_assert(
        _globalPropertyNamespace,
        "Global Property Namespace must not be nullptr"
    );
    return *_globalPropertyNamespace;
}

VirtualPropertyManager& OpenSpaceEngine::virtualPropertyManager() {
    ghoul_assert(
        _virtualPropertyManager,
        "Virtual Property Manager must not be nullptr"
    );

    return *_virtualPropertyManager;
}

ScriptEngine& OpenSpaceEngine::scriptEngine() {
    ghoul_assert(_scriptEngine, "ScriptEngine must not be nullptr");
    return *_scriptEngine;
}

ScriptScheduler& OpenSpaceEngine::scriptScheduler() {
    ghoul_assert(_scriptScheduler, "ScriptScheduler must not be nullptr");
    return *_scriptScheduler;
}

}  // namespace openspace
=======
/*****************************************************************************************
 *                                                                                       *
 * OpenSpace                                                                             *
 *                                                                                       *
 * Copyright (c) 2014-2017                                                               *
 *                                                                                       *
 * Permission is hereby granted, free of charge, to any person obtaining a copy of this  *
 * software and associated documentation files (the "Software"), to deal in the Software *
 * without restriction, including without limitation the rights to use, copy, modify,    *
 * merge, publish, distribute, sublicense, and/or sell copies of the Software, and to    *
 * permit persons to whom the Software is furnished to do so, subject to the following   *
 * conditions:                                                                           *
 *                                                                                       *
 * The above copyright notice and this permission notice shall be included in all copies *
 * or substantial portions of the Software.                                              *
 *                                                                                       *
 * THE SOFTWARE IS PROVIDED "AS IS", WITHOUT WARRANTY OF ANY KIND, EXPRESS OR IMPLIED,   *
 * INCLUDING BUT NOT LIMITED TO THE WARRANTIES OF MERCHANTABILITY, FITNESS FOR A         *
 * PARTICULAR PURPOSE AND NONINFRINGEMENT. IN NO EVENT SHALL THE AUTHORS OR COPYRIGHT    *
 * HOLDERS BE LIABLE FOR ANY CLAIM, DAMAGES OR OTHER LIABILITY, WHETHER IN AN ACTION OF  *
 * CONTRACT, TORT OR OTHERWISE, ARISING FROM, OUT OF OR IN CONNECTION WITH THE SOFTWARE  *
 * OR THE USE OR OTHER DEALINGS IN THE SOFTWARE.                                         *
 ****************************************************************************************/

#include <openspace/engine/openspaceengine.h>

#include <openspace/openspace.h>

#include <openspace/documentation/core_registration.h>
#include <openspace/documentation/documentationengine.h>
#include <openspace/engine/configurationmanager.h>
#include <openspace/engine/downloadmanager.h>
#include <openspace/engine/logfactory.h>
#include <openspace/engine/moduleengine.h>
#include <openspace/engine/settingsengine.h>
#include <openspace/engine/syncengine.h>
#include <openspace/engine/virtualpropertymanager.h>
#include <openspace/engine/wrapper/windowwrapper.h>
#include <openspace/interaction/interactionhandler.h>
#include <openspace/interaction/luaconsole.h>
#include <openspace/network/networkengine.h>
#include <openspace/network/parallelconnection.h>
#include <openspace/rendering/renderable.h>
#include <openspace/scripting/scriptscheduler.h>
#include <openspace/scripting/scriptengine.h>

#include <openspace/scene/scene.h>
#include <openspace/scene/rotation.h>
#include <openspace/scene/scale.h>
#include <openspace/scene/translation.h>
#include <openspace/scene/scenemanager.h>

#include <openspace/util/factorymanager.h>
#include <openspace/util/task.h>
#include <openspace/util/openspacemodule.h>
#include <openspace/util/time.h>
#include <openspace/util/timemanager.h>
#include <openspace/util/spicemanager.h>
#include <openspace/util/transformationmanager.h>

#include <ghoul/ghoul.h>
#include <ghoul/misc/onscopeexit.h>
#include <ghoul/cmdparser/commandlineparser.h>
#include <ghoul/cmdparser/singlecommand.h>
#include <ghoul/filesystem/filesystem.h>
#include <ghoul/font/fontmanager.h>
#include <ghoul/font/fontrenderer.h>
#include <ghoul/logging/consolelog.h>
#include <ghoul/logging/visualstudiooutputlog.h>
#include <ghoul/opengl/debugcontext.h>
#include <ghoul/systemcapabilities/systemcapabilities>


#if defined(_MSC_VER) && defined(OPENSPACE_ENABLE_VLD)
#include <vld.h>
#endif

#ifdef WIN32
#include <Windows.h>
#endif

#include "openspaceengine_lua.inl"

using namespace openspace::scripting;
using namespace ghoul::filesystem;
using namespace ghoul::logging;
using namespace ghoul::cmdparser;

namespace {
    const char* _loggerCat = "OpenSpaceEngine";
    const char* SgctDefaultConfigFile = "${CONFIG}/single.xml";
    
    const char* SgctConfigArgumentCommand = "-config";
    
    const char* PreInitializeFunction = "preInitialization";
    const char* PostInitializationFunction = "postInitialization";

    const int CacheVersion = 1;
    const int DownloadVersion = 1;
    
    const glm::ivec3 FontAtlasSize{ 1536, 1536, 1 };


    struct {
        std::string configurationName;
        std::string sgctConfigurationName;
        std::string sceneName;
        std::string cacheFolder;
    } commandlineArgumentPlaceholders;
}

namespace openspace {

namespace properties {
    class Property;
}

class Scene;

OpenSpaceEngine* OpenSpaceEngine::_engine = nullptr;

OpenSpaceEngine::OpenSpaceEngine(std::string programName,
                                 std::unique_ptr<WindowWrapper> windowWrapper)
    : _configurationManager(new ConfigurationManager)
    , _sceneManager(new SceneManager)
    , _downloadManager(nullptr)
    , _console(new LuaConsole)
    , _moduleEngine(new ModuleEngine)
    , _networkEngine(new NetworkEngine)
    , _parallelConnection(new ParallelConnection)
    , _renderEngine(new RenderEngine)
    , _settingsEngine(new SettingsEngine)
    , _syncEngine(std::make_unique<SyncEngine>(4096))
    , _timeManager(new TimeManager)
    , _windowWrapper(std::move(windowWrapper))
    , _commandlineParser(new ghoul::cmdparser::CommandlineParser(
        programName, ghoul::cmdparser::CommandlineParser::AllowUnknownCommands::Yes
    ))
    , _interactionHandler(new interaction::InteractionHandler)
    , _scriptEngine(new scripting::ScriptEngine)
    , _scriptScheduler(new scripting::ScriptScheduler)
    , _virtualPropertyManager(new VirtualPropertyManager)
    , _globalPropertyNamespace(new properties::PropertyOwner(""))
    , _scheduledSceneSwitch(false)
    , _scenePath("")
    , _runTime(0.0)
    , _shutdown({false, 0.f, 0.f})
    , _isFirstRenderingFirstFrame(true)
{
    _interactionHandler->setPropertyOwner(_globalPropertyNamespace.get());
    
    // New property subowners also have to be added to the OnScreenGuiModule callback!
    _globalPropertyNamespace->addPropertySubOwner(_interactionHandler.get());
    _globalPropertyNamespace->addPropertySubOwner(_settingsEngine.get());
    _globalPropertyNamespace->addPropertySubOwner(_renderEngine.get());
    _globalPropertyNamespace->addPropertySubOwner(_windowWrapper.get());
    _globalPropertyNamespace->addPropertySubOwner(_parallelConnection.get());
    _globalPropertyNamespace->addPropertySubOwner(_console.get());

    FactoryManager::initialize();
    FactoryManager::ref().addFactory(
        std::make_unique<ghoul::TemplateFactory<Renderable>>(),
        "Renderable"
    );
    FactoryManager::ref().addFactory(
        std::make_unique<ghoul::TemplateFactory<Translation>>(),
        "Translation"
    );
    FactoryManager::ref().addFactory(
        std::make_unique<ghoul::TemplateFactory<Rotation>>(),
        "Rotation"
    );
    FactoryManager::ref().addFactory(
        std::make_unique<ghoul::TemplateFactory<Scale>>(),
        "Scale"
    );
    FactoryManager::ref().addFactory(
        std::make_unique<ghoul::TemplateFactory<Task>>(),
        "Task"
    );

    SpiceManager::initialize();
    TransformationManager::initialize();
}

OpenSpaceEngine& OpenSpaceEngine::ref() {
    ghoul_assert(_engine, "OpenSpaceEngine not created");
    return *_engine;
}

bool OpenSpaceEngine::isCreated() {
    return _engine != nullptr;
}

void OpenSpaceEngine::create(int argc, char** argv,
                             std::unique_ptr<WindowWrapper> windowWrapper,
                             std::vector<std::string>& sgctArguments, bool& requestClose)
{
    ghoul_assert(!_engine, "OpenSpaceEngine was already created");
    ghoul_assert(windowWrapper != nullptr, "No Window Wrapper was provided");
    
    requestClose = false;

    LDEBUG("Initialize FileSystem");
    ghoul::initialize();

    // Initialize the LogManager and add the console log as this will be used every time
    // and we need a fall back if something goes wrong between here and when we add the
    // logs from the configuration file. If the user requested as specific loglevel in the
    // configuration file, we will deinitialize this LogManager and reinitialize it later
    // with the correct LogLevel
    LogManager::initialize(
        LogLevel::Debug,
        ghoul::logging::LogManager::ImmediateFlush::Yes
    );
    LogMgr.addLog(std::make_unique<ConsoleLog>());


#ifdef __APPLE__
    ghoul::filesystem::File app(argv[0]);
    std::string dirName = app.directoryName();
    LINFO("Setting starting directory to '" << dirName << "'");
    FileSys.setCurrentDirectory(dirName);
#endif

    // Sanity check of values
    if (argc < 1 || argv == nullptr) {
        throw ghoul::RuntimeError(
            "No arguments were passed to this function",
            "OpenSpaceEngine"
        );
    }

    // Create other objects
    LDEBUG("Creating OpenSpaceEngine");
    _engine = new OpenSpaceEngine(std::string(argv[0]), std::move(windowWrapper));

    // Query modules for commandline arguments
    _engine->gatherCommandlineArguments();

    // Parse commandline arguments
    std::vector<std::string> args(argv, argv + argc);
    std::shared_ptr<const std::vector<std::string>> arguments =
        _engine->_commandlineParser->setCommandLine(args);

    bool showHelp = _engine->_commandlineParser->execute();
    if (showHelp) {
        _engine->_commandlineParser->displayHelp();
        requestClose = true;
        return;
    }
    sgctArguments = *arguments;

    // Find configuration
    std::string configurationFilePath = commandlineArgumentPlaceholders.configurationName;
    if (configurationFilePath.empty()) {
        LDEBUG("Finding configuration");
        configurationFilePath =
            ConfigurationManager::findConfiguration(configurationFilePath);
    }
    configurationFilePath = absPath(configurationFilePath);
    
    if (!FileSys.fileExists(configurationFilePath)) {
        throw ghoul::FileNotFoundError(
            "Configuration file '" + configurationFilePath + "' not found"
        );
    }
    LINFO("Configuration Path: '" << configurationFilePath << "'");

    // Loading configuration from disk
    LDEBUG("Loading configuration from disk");
    try {
        _engine->configurationManager().loadFromFile(configurationFilePath);
    }
    catch (const documentation::SpecificationError& e) {
        LFATAL("Loading of configuration file '" << configurationFilePath << "' failed");
        for (const documentation::TestResult::Offense& o : e.result.offenses) {
            LERRORC(o.offender, std::to_string(o.reason));
        }
        for (const documentation::TestResult::Warning& w : e.result.warnings) {
            LWARNINGC(w.offender, std::to_string(w.reason));
        }
        throw;
    }
    catch (const ghoul::RuntimeError& e) {
        LFATAL("Loading of configuration file '" << configurationFilePath << "' failed");
        LFATALC(e.component, e.message);
        throw;
    }

    const bool hasCacheCommandline = !commandlineArgumentPlaceholders.cacheFolder.empty();
    const bool hasCacheConfiguration = _engine->configurationManager().hasKeyAndValue<bool>(
        ConfigurationManager::KeyPerSceneCache
    );
    std::string cacheFolder = absPath("${CACHE}");
    if (hasCacheCommandline) {
        cacheFolder = commandlineArgumentPlaceholders.cacheFolder;
        // @CLEANUP:  Why is this commented out? ---abock
        //FileSys.registerPathToken(
        //    "${CACHE}",
        //    commandlineArgumentPlaceholders.cacheFolder,
        //    ghoul::filesystem::FileSystem::Override::Yes
        //);
    }
    if (hasCacheConfiguration) {
        std::string scene = _engine->configurationManager().value<std::string>(
            ConfigurationManager::KeyConfigScene
        );
        cacheFolder += "-" + ghoul::filesystem::File(scene).baseName();
    }

    if (hasCacheCommandline || hasCacheConfiguration) {
        LINFO("Old cache: " << absPath("${CACHE}"));
        LINFO("New cache: " << cacheFolder);
        FileSys.registerPathToken(
            "${CACHE}",
            cacheFolder,
            ghoul::filesystem::FileSystem::Override::Yes
        );
    }

    // Initialize the requested logs from the configuration file
    _engine->configureLogging();

    LINFOC("OpenSpace Version",
        OPENSPACE_VERSION_MAJOR << "." <<
        OPENSPACE_VERSION_MINOR << "." <<
        OPENSPACE_VERSION_PATCH <<
        " (" << OPENSPACE_VERSION_STRING << ")"
    );

    // Create directories that doesn't exist
    auto tokens = FileSys.tokens();
    for (const std::string& token : tokens) {
        if (!FileSys.directoryExists(token)) {
            std::string p = absPath(token);
            LDEBUG("Directory '" << p << "' does not exist, creating.");
            FileSys.createDirectory(p, ghoul::filesystem::FileSystem::Recursive::Yes);
        }
    }

    // Register modules
    _engine->_moduleEngine->initialize();

    // After registering the modules, the documentations for the available classes
    // can be added as well
    for (OpenSpaceModule* m : _engine->_moduleEngine->modules()) {
        for (const documentation::Documentation& doc : m->documentations()) {
            DocEng.addDocumentation(doc);
        }
    }

    // Create the cachemanager
    FileSys.createCacheManager(
        absPath("${" + ConfigurationManager::KeyCache + "}"), CacheVersion
    );

    // Register the provided shader directories
    ghoul::opengl::ShaderPreprocessor::addIncludePath(absPath("${SHADERS}"));

    // Determining SGCT configuration file
    LDEBUG("Determining SGCT configuration file");
    std::string sgctConfigurationPath = SgctDefaultConfigFile;
    _engine->configurationManager().getValue(
        ConfigurationManager::KeyConfigSgct, sgctConfigurationPath);

    if (!commandlineArgumentPlaceholders.sgctConfigurationName.empty()) {
        LDEBUG("Overwriting SGCT configuration file with commandline argument: " <<
            commandlineArgumentPlaceholders.sgctConfigurationName);
        sgctConfigurationPath = commandlineArgumentPlaceholders.sgctConfigurationName;
    }

    // Prepend the outgoing sgctArguments with the program name
    // as well as the configuration file that sgct is supposed to use
    sgctArguments.insert(sgctArguments.begin(), argv[0]);
    sgctArguments.insert(sgctArguments.begin() + 1, SgctConfigArgumentCommand);
    sgctArguments.insert(sgctArguments.begin() + 2, absPath(sgctConfigurationPath));
}

void OpenSpaceEngine::destroy() {
    if (_engine->parallelConnection().status() != ParallelConnection::Status::Disconnected) {
        _engine->parallelConnection().signalDisconnect();
    }

    LTRACE("OpenSpaceEngine::destroy(begin)");
    for (const auto& func : _engine->_moduleCallbacks.deinitializeGL) {
        func();
    }

    for (const auto& func : _engine->_moduleCallbacks.deinitialize) {
        func();
    }

    _engine->_syncEngine->removeSyncables(_engine->timeManager().getSyncables());
    _engine->_syncEngine->removeSyncables(_engine->_renderEngine->getSyncables());
    _engine->_syncEngine->removeSyncable(_engine->_scriptEngine.get());

    _engine->_moduleEngine->deinitialize();
    _engine->_console->deinitialize();

    _engine->_scriptEngine->deinitialize();
    _engine->_sceneManager->unloadAll();

    delete _engine;
    FactoryManager::deinitialize();
    SpiceManager::deinitialize();

    ghoul::fontrendering::FontRenderer::deinitialize();

    LogManager::deinitialize();

    ghoul::deinitialize();
    LTRACE("OpenSpaceEngine::destroy(end)");
}

void OpenSpaceEngine::initialize() {
    LTRACE("OpenSpaceEngine::initialize(begin)");

    glbinding::Binding::useCurrentContext();
    glbinding::Binding::initialize();

    // clear the screen so the user don't have to see old buffer contents from the
    // graphics card
    LDEBUG("Clearing all Windows");
    _windowWrapper->clearAllWindows(glm::vec4(0.f, 0.f, 0.f, 1.f));

    LDEBUG("Adding system components");
    // Detect and log OpenCL and OpenGL versions and available devices
    SysCap.addComponent(
        std::make_unique<ghoul::systemcapabilities::GeneralCapabilitiesComponent>()
    );
    SysCap.addComponent(
        std::make_unique<ghoul::systemcapabilities::OpenGLCapabilitiesComponent>()
    );
    
    // @BUG:  This will call OpenGL functions, should it should be in the initializeGL
    LDEBUG("Detecting capabilities");
    SysCap.detectCapabilities();

    using Verbosity = ghoul::systemcapabilities::SystemCapabilitiesComponent::Verbosity;
    Verbosity verbosity = Verbosity::Default;
    if (configurationManager().hasKey(ConfigurationManager::KeyCapabilitiesVerbosity)) {
        static const std::map<std::string, Verbosity> VerbosityMap = {
            { "None", Verbosity::None },
            { "Minimal", Verbosity::Minimal },
            { "Default", Verbosity::Default },
            { "Full", Verbosity::Full }
        };

        std::string v = configurationManager().value<std::string>(
            ConfigurationManager::KeyCapabilitiesVerbosity
        );
        ghoul_assert(
            VerbosityMap.find(v) != VerbosityMap.end(),
            "Missing check for syscaps verbosity in openspace.cfg documentation"
        );
        verbosity = VerbosityMap.find(v)->second;
    }
    SysCap.logCapabilities(verbosity);

    // Check the required OpenGL versions of the registered modules
    ghoul::systemcapabilities::Version version =
        _engine->_moduleEngine->requiredOpenGLVersion();
    LINFO("Required OpenGL version: " << std::to_string(version));

    if (OpenGLCap.openGLVersion() < version) {
        throw ghoul::RuntimeError(
            "Module required higher OpenGL version than is supported",
            "OpenSpaceEngine"
        );
    }

    if (configurationManager().hasKey(ConfigurationManager::KeyDownloadRequestURL)) {
        const std::string requestUrl = configurationManager().value<std::string>(
            ConfigurationManager::KeyDownloadRequestURL
        );

        _downloadManager = std::make_unique<DownloadManager>(
            requestUrl,
            DownloadVersion
        );
    }

    // Register Lua script functions
    LDEBUG("Registering Lua libraries");
    registerCoreClasses(*_scriptEngine);
    
    for (OpenSpaceModule* module : _moduleEngine->modules()) {
        _scriptEngine->addLibrary(module->luaLibrary());
    }
         
    // TODO: Maybe move all scenegraph and renderengine stuff to initializeGL
    scriptEngine().initialize();

    writeDocumentation();

    if (configurationManager().hasKey(ConfigurationManager::KeyShutdownCountdown)) {
        _shutdown.waitTime = static_cast<float>(configurationManager().value<double>(
            ConfigurationManager::KeyShutdownCountdown
        ));
    }

    if (!commandlineArgumentPlaceholders.sceneName.empty()) {
        configurationManager().setValue(
            ConfigurationManager::KeyConfigScene,
            commandlineArgumentPlaceholders.sceneName
        );
    }

    // Initialize the SettingsEngine
    _settingsEngine->initialize();
    _settingsEngine->setModules(_moduleEngine->modules());

    // Initialize the InteractionHandler
    _interactionHandler->initialize();

    // Load a light and a monospaced font
    loadFonts();

    std::string scenePath = "";
    configurationManager().getValue(ConfigurationManager::KeyConfigScene, scenePath);

    _renderEngine->initialize();

    for (const auto& func : _moduleCallbacks.initialize) {
        func();
    }

    scheduleLoadScene(scenePath);

    LTRACE("OpenSpaceEngine::initialize(end)");

}

void OpenSpaceEngine::scheduleLoadScene(std::string scenePath) {
    _scheduledSceneSwitch = true;
    _scenePath = std::move(scenePath);
}

void OpenSpaceEngine::loadScene(const std::string& scenePath) {
    LTRACE("OpenSpaceEngine::loadScene(begin)");

    windowWrapper().setBarrier(false);
    windowWrapper().setSynchronization(false);
    OnExit(
        [this]() {
            windowWrapper().setSynchronization(true);
            windowWrapper().setBarrier(true);
        }
    );
    
    // Run start up scripts
    try {
        runPreInitializationScripts(scenePath);
    }
    catch (const ghoul::RuntimeError& e) {
        LERRORC(e.component, e.message);
    }

    Scene* scene;
    try {
        scene = _sceneManager->loadScene(scenePath);
    } catch (const ghoul::FileNotFoundError& e) {
        LERRORC(e.component, e.message);
        return;
    } catch (const Scene::InvalidSceneError& e) {
        LERRORC(e.component, e.message);
        return;
    } catch (const ghoul::RuntimeError& e) {
        LERRORC(e.component, e.message);
        return;
    }
    catch (const std::exception& e) {
        LERROR(e.what());
        return;
    }
    catch (...) {
        LERROR("Unknown error loading the scene");
        return;
    }

    Scene* previousScene = _renderEngine->scene();
    if (previousScene) {
        _syncEngine->removeSyncables(_timeManager->getSyncables());
        _syncEngine->removeSyncables(_renderEngine->getSyncables());
        _syncEngine->removeSyncable(_scriptEngine.get());

        _renderEngine->setScene(nullptr);
        _renderEngine->setCamera(nullptr);
        _sceneManager->unloadScene(*previousScene);
    }

    // Initialize the RenderEngine
    _renderEngine->setScene(scene);
    _renderEngine->setCamera(scene->camera());
    _renderEngine->setGlobalBlackOutFactor(0.0);
    _renderEngine->startFading(1, 3.0);

    scene->initialize();
    _interactionHandler->setCamera(scene->camera());

    try {
        runPostInitializationScripts(scenePath);
    }
    catch (const ghoul::RuntimeError& e) {
        LFATALC(e.component, e.message);
    }

    // Write keyboard documentation.
    if (configurationManager().hasKey(ConfigurationManager::KeyKeyboardShortcuts)) {
        interactionHandler().writeDocumentation(
            absPath(configurationManager().value<std::string>(
                ConfigurationManager::KeyKeyboardShortcuts
            ))
        );
    }

    // If a PropertyDocumentationFile was specified, generate it now.
    if (configurationManager().hasKey(ConfigurationManager::KeyPropertyDocumentation)) {
        scene->writeDocumentation(
            absPath(configurationManager().value<std::string>(
                ConfigurationManager::KeyPropertyDocumentation
            ))
        );
    }

    _syncEngine->addSyncables(_timeManager->getSyncables());
    _syncEngine->addSyncables(_renderEngine->getSyncables());
    _syncEngine->addSyncable(_scriptEngine.get());

    LTRACE("OpenSpaceEngine::loadScene(end)");
}

void OpenSpaceEngine::deinitialize() {
    LTRACE("OpenSpaceEngine::deinitialize(begin)");

    _interactionHandler->deinitialize();
    _renderEngine->deinitialize();

    LTRACE("OpenSpaceEngine::deinitialize(end)");
}

void OpenSpaceEngine::writeDocumentation() {
    // If a LuaDocumentationFile was specified, generate it now
    if (configurationManager().hasKey(ConfigurationManager::KeyLuaDocumentation)) {
        _scriptEngine->writeDocumentation(
            absPath(configurationManager().value<std::string>(
                ConfigurationManager::KeyLuaDocumentation
            ))
        );
    }

    // If a general documentation was specified, generate it now
    if (configurationManager().hasKey(ConfigurationManager::KeyDocumentation)) {
        DocEng.writeDocumentation(
            absPath(configurationManager().value<std::string>(
                ConfigurationManager::KeyDocumentation
            ))
        );
    }

    // If a factory documentation was specified, generate it now
    if (configurationManager().hasKey(ConfigurationManager::KeyFactoryDocumentation)) {
        FactoryManager::ref().writeDocumentation(
            absPath(configurationManager().value<std::string>(
                ConfigurationManager::KeyFactoryDocumentation
            ))
        );
    }
}

void OpenSpaceEngine::gatherCommandlineArguments() {
    commandlineArgumentPlaceholders.configurationName = "";
    _commandlineParser->addCommand(std::make_unique<SingleCommand<std::string>>(
        &commandlineArgumentPlaceholders.configurationName, "-config", "-c",
        "Provides the path to the OpenSpace configuration file"
    ));

    commandlineArgumentPlaceholders.sgctConfigurationName = "";
    _commandlineParser->addCommand(std::make_unique<SingleCommand<std::string>>(
        &commandlineArgumentPlaceholders.sgctConfigurationName, "-sgct", "-s",
        "Provides the path to the SGCT configuration file, overriding the value set in "
        "the OpenSpace configuration file"
    ));

    commandlineArgumentPlaceholders.sceneName = "";
    _commandlineParser->addCommand(std::make_unique<SingleCommand<std::string>>(
        &commandlineArgumentPlaceholders.sceneName, "-scene", "", "Provides the path to "
        "the scene file, overriding the value set in the OpenSpace configuration file"
    ));

    commandlineArgumentPlaceholders.cacheFolder = "";
    _commandlineParser->addCommand(std::make_unique<SingleCommand<std::string>>(
        &commandlineArgumentPlaceholders.cacheFolder, "-cacheDir", "", "Provides the "
        "path to a cache file, overriding the value set in the OpenSpace configuration "
        "file"
    ));
}

void OpenSpaceEngine::runPreInitializationScripts(const std::string& sceneDescription) {
    // @CLEANUP:  Move this into the scene loading?  ---abock
    LINFO("Running Initialization scripts");
    
    ghoul::lua::LuaState state;
    OsEng.scriptEngine().initializeLuaState(state);

    // First execute the script to get all global variables
    ghoul::lua::runScriptFile(state, absPath(sceneDescription));

    // Get the preinitialize function
    lua_getglobal(state, PreInitializeFunction);
    bool isFunction = lua_isfunction(state, -1);
    if (!isFunction) {
        LERROR(
            "Error executing startup script '" << sceneDescription << "'. Scene '" <<
            sceneDescription << "' does not have a function '" <<
            PreInitializeFunction << "'"
        );
        return;
    }
    
    // And execute the preinitialize function
    int success = lua_pcall(state, 0, 0, 0);
    if (success != 0) {
        LERROR(
            "Error executing '" << PreInitializeFunction << "': " <<
            lua_tostring(state, -1)
        );
    }
}

void OpenSpaceEngine::runPostInitializationScripts(const std::string& sceneDescription) {
    // @CLEANUP:  Move this into the scene loading?  ---abock
    LINFO("Running Setup scripts");
    ghoul::lua::LuaState state;
    OsEng.scriptEngine().initializeLuaState(state);
    
    // First execute the script to get all global variables
    ghoul::lua::runScriptFile(state, absPath(sceneDescription));
    
    // Get the preinitialize function
    lua_getglobal(state, PostInitializationFunction);
    bool isFunction = lua_isfunction(state, -1);
    if (!isFunction) {
        LERROR(
            "Error executing startup script '" << sceneDescription << "'. Scene '" <<
            sceneDescription << "' does not have a function '" <<
            PostInitializationFunction << "'"
        );
        return;
    }
    
    // And execute the preinitialize function
    int success = lua_pcall(state, 0, 0, 0);
    if (success != 0) {
        LERROR(
            "Error executing '" << PostInitializationFunction << "': " <<
            lua_tostring(state, -1)
        );
    }
}

void OpenSpaceEngine::loadFonts() {
    ghoul::Dictionary fonts;
    configurationManager().getValue(ConfigurationManager::KeyFonts, fonts);

    _fontManager = std::make_unique<ghoul::fontrendering::FontManager>(FontAtlasSize);
    
    for (const std::string& key : fonts.keys()) {
        std::string font = fonts.value<std::string>(key);
        font = absPath(font);
        
        if (!FileSys.fileExists(font)) {
            LERROR("Could not find font '" << font << "'");
            continue;
        }

        LINFO("Registering font '" << font << "' with key '" << key << "'");
        bool success = _fontManager->registerFontPath(key, font);
        
        if (!success) {
            LERROR("Error registering font '" << font << "' with key '" << key << "'");
        }
    }
    
    try {
        bool initSuccess = ghoul::fontrendering::FontRenderer::initialize();
        if (!initSuccess) {
            LERROR("Error initializing default font renderer");
        }

        ghoul::fontrendering::FontRenderer::defaultRenderer().setFramebufferSize(
            _renderEngine->fontResolution()
        );
    }
    catch (const ghoul::RuntimeError& err) {
        LERRORC(err.component, err.message);
    }
}
    
void OpenSpaceEngine::configureLogging() {
    const std::string KeyLogLevel =
        ConfigurationManager::KeyLogging + '.' + ConfigurationManager::PartLogLevel;
    const std::string KeyLogImmediateFlush =
        ConfigurationManager::KeyLogging + '.' + ConfigurationManager::PartImmediateFlush;
    const std::string KeyLogs = 
        ConfigurationManager::KeyLogging + '.' + ConfigurationManager::PartLogs;

    if (configurationManager().hasKeyAndValue<std::string>(KeyLogLevel)) {
        std::string logLevel = "Info";
        configurationManager().getValue(KeyLogLevel, logLevel);

        bool immediateFlush = false;
        configurationManager().getValue(KeyLogImmediateFlush, immediateFlush);

        LogLevel level = ghoul::logging::levelFromString(logLevel);
        LogManager::deinitialize();
        using ImmediateFlush = ghoul::logging::LogManager::ImmediateFlush;
        LogManager::initialize(
            level,
            immediateFlush ? ImmediateFlush::Yes : ImmediateFlush::No
        );
        
        LogMgr.addLog(std::make_unique<ConsoleLog>());
    }

    if (configurationManager().hasKeyAndValue<ghoul::Dictionary>(KeyLogs)) {
        ghoul::Dictionary logs = configurationManager().value<ghoul::Dictionary>(KeyLogs);

        for (size_t i = 1; i <= logs.size(); ++i) {
            ghoul::Dictionary logInfo = logs.value<ghoul::Dictionary>(std::to_string(i));

            try {
                LogMgr.addLog(createLog(logInfo));
            }
            catch (const ghoul::RuntimeError& e) {
                LERRORC(e.component, e.message);
            }
        }
    }

#ifdef WIN32
    if (IsDebuggerPresent()) {
        LogMgr.addLog(std::make_unique<VisualStudioOutputLog>());
    }
#endif // WIN32
    
#ifndef GHOUL_LOGGING_ENABLE_TRACE
    std::string logLevel = "Info";
    configurationManager().getValue(KeyLogLevel, logLevel);
    LogLevel level = ghoul::logging::levelFromString(logLevel);
    
    if (level == ghoul::logging::LogLevel::Trace) {
        LWARNING(
            "Desired logging level is set to 'Trace' but application was " <<
            "compiled without Trace support"
        );
    }
#endif // GHOUL_LOGGING_ENABLE_TRACE
}

void OpenSpaceEngine::initializeGL() {
    LTRACE("OpenSpaceEngine::initializeGL(begin)");

    LTRACE("OpenSpaceEngine::initializeGL::Console::initialize(begin)");
    try {
        _engine->_console->initialize();
    }
    catch (ghoul::RuntimeError& e) {
        LERROR("Error initializing Console with error:");
        LERRORC(e.component, e.message);
    }
    LTRACE("OpenSpaceEngine::initializeGL::Console::initialize(end)");

    const std::string key = ConfigurationManager::KeyOpenGLDebugContext;
    if (_configurationManager->hasKey(key)) {
        LTRACE("OpenSpaceEngine::initializeGL::DebugContext(begin)");
        ghoul::Dictionary dict = _configurationManager->value<ghoul::Dictionary>(key);
        bool debug = dict.value<bool>(ConfigurationManager::PartActivate);

        // Debug output is not available before 4.3
        const ghoul::systemcapabilities::Version minVersion = { 4, 3, 0 };
        if (OpenGLCap.openGLVersion() < minVersion) {
            LINFO("OpenGL Debug context requested, but insufficient version available");
            debug = false;
        }

        if (debug) {
            using namespace ghoul::opengl::debug;

            bool synchronous = true;
            if (dict.hasKey(ConfigurationManager::PartSynchronous)) {
                synchronous = dict.value<bool>(ConfigurationManager::PartSynchronous);
            }

            setDebugOutput(DebugOutput(debug), SynchronousOutput(synchronous));


            if (dict.hasKey(ConfigurationManager::PartFilterIdentifier)) {
                ghoul::Dictionary filterDict = dict.value<ghoul::Dictionary>(
                    ConfigurationManager::PartFilterIdentifier
                );

                for (size_t i = 1; i <= filterDict.size(); ++i) {
                    ghoul::Dictionary id = filterDict.value<ghoul::Dictionary>(
                        std::to_string(i)
                    );

                    const unsigned int identifier = static_cast<unsigned int>(
                        id.value<double>(
                            ConfigurationManager::PartFilterIdentifierIdentifier
                        )
                    );

                    const std::string s = id.value<std::string>(
                        ConfigurationManager::PartFilterIdentifierSource
                    );

                    const std::string t = id.value<std::string>(
                        ConfigurationManager::PartFilterIdentifierType
                    );

                    setDebugMessageControl(
                        ghoul::from_string<Source>(s),
                        ghoul::from_string<Type>(t),
                        { identifier },
                        Enabled::No
                    );
                }
            }

            if (dict.hasKey(ConfigurationManager::PartFilterSeverity)) {
                ghoul::Dictionary filterDict = dict.value<ghoul::Dictionary>(
                    ConfigurationManager::PartFilterIdentifier
                );

                for (size_t i = 1; i <= filterDict.size(); ++i) {
                    std::string severity = filterDict.value<std::string>(
                        std::to_string(i)
                    );

                    setDebugMessageControl(
                        Source::DontCare,
                        Type::DontCare,
                        ghoul::from_string<Severity>(severity),
                        Enabled::No
                    );
                }
            }

            auto callback = [](Source source, Type type, Severity severity,
                unsigned int id, std::string message) -> void
            {               
                const std::string s = std::to_string(source);
                const std::string t = std::to_string(type);

                const std::string category =
                    "OpenGL (" + s + ") [" + t + "] {" + std::to_string(id) + "}";
                switch (severity) {
                    case Severity::High:
                        LERRORC(category, std::string(message));
                        break;
                    case Severity::Medium:
                        LWARNINGC(category, std::string(message));
                        break;
                    case Severity::Low:
                        LINFOC(category, std::string(message));
                        break;
                    case Severity::Notification:
                        LDEBUGC(category, std::string(message));
                        break;
                    default:
                        throw ghoul::MissingCaseException();
                }
            };
            ghoul::opengl::debug::setDebugCallback(callback);
        }
        LTRACE("OpenSpaceEngine::initializeGL::DebugContext(end)");
    }


    LINFO("Initializing Rendering Engine");
    _renderEngine->initializeGL();
    
    for (const auto& func : _moduleCallbacks.initializeGL) {
        func();
    }
    
    LINFO("Finished initializing OpenGL");

    LINFO("IsUsingSwapGroups: " << _windowWrapper->isUsingSwapGroups());
    LINFO("IsSwapGroupMaster: " << _windowWrapper->isSwapGroupMaster());
    
    LTRACE("OpenSpaceEngine::initializeGL(end)");
}

double OpenSpaceEngine::runTime() {
    return _runTime;
}

void OpenSpaceEngine::setRunTime(double d) {
    _runTime = d;
}
    
void OpenSpaceEngine::preSynchronization() {
    LTRACE("OpenSpaceEngine::preSynchronization(begin)");
    FileSys.triggerFilesystemEvents();

    if (_scheduledSceneSwitch) {
        loadScene(_scenePath);
        _scheduledSceneSwitch = false;
    }

    if (_isFirstRenderingFirstFrame) {
        _windowWrapper->setSynchronization(false);
    }
    
    bool master = _windowWrapper->isMaster();
    
    _syncEngine->preSynchronization(SyncEngine::IsMaster(master));
    if (master) {
        double dt = _windowWrapper->averageDeltaTime();
        _timeManager->preSynchronization(dt);

        using Iter = std::vector<std::string>::const_iterator;
        std::pair<Iter, Iter> scheduledScripts = _scriptScheduler->progressTo(
            timeManager().time().j2000Seconds()
        );
        for (Iter it = scheduledScripts.first; it != scheduledScripts.second; ++it) {
            _scriptEngine->queueScript(
                *it, ScriptEngine::RemoteScripting::Yes
            );
        }

        _interactionHandler->updateInputStates(dt);
        
        _renderEngine->updateScene();
        _interactionHandler->updateCamera(dt);
        _renderEngine->camera()->invalidateCache();

        _parallelConnection->preSynchronization();
    }
    
    for (const auto& func : _moduleCallbacks.preSync) {
        func();
    }
    LTRACE("OpenSpaceEngine::preSynchronization(end)");
}

void OpenSpaceEngine::postSynchronizationPreDraw() {
    LTRACE("OpenSpaceEngine::postSynchronizationPreDraw(begin)");
    
    bool master = _windowWrapper->isMaster();
    _syncEngine->postSynchronization(SyncEngine::IsMaster(master));

    if (_shutdown.inShutdown) {
        if (_shutdown.timer <= 0.f) {
            _windowWrapper->terminate();
        }
        _shutdown.timer -= static_cast<float>(_windowWrapper->averageDeltaTime());
    }

    _renderEngine->updateScene();
    _renderEngine->updateFade();
    _renderEngine->updateRenderer();
    _renderEngine->updateScreenSpaceRenderables();
    _renderEngine->updateShaderPrograms();
    
    if (!master) {
        _renderEngine->camera()->invalidateCache();
    }   

    // Step the camera using the current mouse velocities which are synced
    //_interactionHandler->updateCamera();
    
    for (const auto& func : _moduleCallbacks.postSyncPreDraw) {
        func();
    }
    
    // Testing this every frame has minimal impact on the performance --- abock
    // Debug build: 1-2 us ; Release build: <= 1 us
    using ghoul::logging::LogManager;
    int warningCounter = LogMgr.messageCounter(LogLevel::Warning);
    int errorCounter = LogMgr.messageCounter(LogLevel::Error);
    int fatalCounter = LogMgr.messageCounter(LogLevel::Fatal);

    if (warningCounter > 0) {
        LWARNINGC("Logging", "Number of Warnings raised: " << warningCounter);
    }
    if (errorCounter > 0) {
        LWARNINGC("Logging", "Number of Errors raised: " << errorCounter);
    }
    if (fatalCounter > 0) {
        LWARNINGC("Logging", "Number of Fatals raised: " << fatalCounter);
    }

    LogMgr.resetMessageCounters();
    
    LTRACE("OpenSpaceEngine::postSynchronizationPreDraw(end)");
}

void OpenSpaceEngine::render(const glm::mat4& sceneMatrix,
                             const glm::mat4& viewMatrix,
                             const glm::mat4& projectionMatrix)
{
    LTRACE("OpenSpaceEngine::render(begin)");

    const bool isGuiWindow =
        _windowWrapper->hasGuiWindow() ? _windowWrapper->isGuiWindow() : true;
    if (isGuiWindow) {
        _console->update();
    }

    _renderEngine->render(sceneMatrix, viewMatrix, projectionMatrix);
    
    for (const auto& func : _moduleCallbacks.render) {
        func();
    }

    if (_shutdown.inShutdown) {
        _renderEngine->renderShutdownInformation(_shutdown.timer, _shutdown.waitTime);
    }

    LTRACE("OpenSpaceEngine::render(end)");
}

void OpenSpaceEngine::postDraw() {
    LTRACE("OpenSpaceEngine::postDraw(begin)");
    
    _renderEngine->postDraw();

    const bool isGuiWindow =
        _windowWrapper->hasGuiWindow() ? _windowWrapper->isGuiWindow() : true;

    if (isGuiWindow) {
        _renderEngine->renderScreenLog();
        _console->render();
    }

    for (const auto& func : _moduleCallbacks.postDraw) {
        func();
    }
        
    if (_isFirstRenderingFirstFrame) {
        _windowWrapper->setSynchronization(true);
        _isFirstRenderingFirstFrame = false;
    }

    LTRACE("OpenSpaceEngine::postDraw(end)");
}

void OpenSpaceEngine::keyboardCallback(Key key, KeyModifier mod, KeyAction action) {
    for (const auto& func : _moduleCallbacks.keyboard) {
        const bool consumed = func(key, mod, action);
        if (consumed) {
            return;
        }
    }

    const bool consoleConsumed = _console->keyboardCallback(key, mod, action);
    if (consoleConsumed) {
        return;
    }

    _interactionHandler->keyboardCallback(key, mod, action);
}

void OpenSpaceEngine::charCallback(unsigned int codepoint, KeyModifier modifier) {
    for (const auto& func : _moduleCallbacks.character) {
        bool consumed = func(codepoint, modifier);
        if (consumed) {
            return;
        }
    }

    _console->charCallback(codepoint, modifier);
}

void OpenSpaceEngine::mouseButtonCallback(MouseButton button, MouseAction action) {
    for (const auto& func : _moduleCallbacks.mouseButton) {
        bool consumed = func(button, action);
        if (consumed) {
            return;
        }
    }
    
    _interactionHandler->mouseButtonCallback(button, action);
}

void OpenSpaceEngine::mousePositionCallback(double x, double y) {
    for (const auto& func : _moduleCallbacks.mousePosition) {
        func(x, y);
    }

    _interactionHandler->mousePositionCallback(x, y);
}

void OpenSpaceEngine::mouseScrollWheelCallback(double posX, double posY) {
    for (const auto& func : _moduleCallbacks.mouseScrollWheel) {
        bool consumed = func(posX, posY);
        if (consumed) {
            return;
        }
    }
    
    _interactionHandler->mouseScrollWheelCallback(posY);
}

void OpenSpaceEngine::encode() {
    _syncEngine->encodeSyncables();

    _networkEngine->publishStatusMessage();
    _networkEngine->sendMessages();
}

void OpenSpaceEngine::decode() {
    _syncEngine->decodeSyncables();
}

void OpenSpaceEngine::externalControlCallback(const char* receivedChars, int size,
                                              int clientId)
{
    if (size == 0) {
        return;
    }

    _networkEngine->handleMessage(std::string(receivedChars, size));
}

void OpenSpaceEngine::toggleShutdownMode() {
    if (_shutdown.inShutdown) {
        // If we are already in shutdown mode, we want to disable it
        LINFO("Disabled shutdown mode");
        _shutdown.inShutdown = false;
    }
    else {
        // Else, we have to enable it
        LINFO("Shutting down OpenSpace");
        _shutdown.timer = _shutdown.waitTime;
        _shutdown.inShutdown = true;
    }
}

scripting::LuaLibrary OpenSpaceEngine::luaLibrary() {
    return {
        "",
        {
            {
                "toggleShutdown",
                &luascriptfunctions::toggleShutdown,
                "",
                "Toggles the shutdown mode that will close the application after the count"
                "down timer is reached"
            },
            {
                "writeDocumentation",
                &luascriptfunctions::writeDocumentation,
                "",
                "Writes out documentation files"
            },
            {
                "downloadFile",
                &luascriptfunctions::downloadFile,
                "",
                "Downloads a file from Lua scope"
            },
            {
                "addVirtualProperty",
                &luascriptfunctions::addVirtualProperty,
                "type, name, identifier, [value, minimumValue, maximumValue]",
                "Adds a virtual property that will set a group of properties"
            },
            {
                "removeVirtualProperty",
                &luascriptfunctions::removeVirtualProperty,
                "string",
                "Removes a previously added virtual property"
            },
            {
                "removeAllVirtualProperties",
                &luascriptfunctions::removeAllVirtualProperties,
                "",
                "Remove all registered virtual properties"
            }
        }
    };
}

void OpenSpaceEngine::enableBarrier() {
    _windowWrapper->setBarrier(true);
}

void OpenSpaceEngine::disableBarrier() {
    _windowWrapper->setBarrier(false);
}

// Registers a callback for a specific CallbackOption
void OpenSpaceEngine::registerModuleCallback(OpenSpaceEngine::CallbackOption option,
                                             std::function<void()> function)
{
    switch (option) {
        case CallbackOption::Initialize:
            _moduleCallbacks.initialize.push_back(std::move(function));
            break;
        case CallbackOption::Deinitialize:
            _moduleCallbacks.deinitialize.push_back(std::move(function));
            break;
        case CallbackOption::InitializeGL:
            _moduleCallbacks.initializeGL.push_back(std::move(function));
            break;
        case CallbackOption::DeinitializeGL:
            _moduleCallbacks.deinitializeGL.push_back(std::move(function));
            break;
        case CallbackOption::PreSync:
            _moduleCallbacks.preSync.push_back(std::move(function));
            break;
        case CallbackOption::PostSyncPreDraw:
            _moduleCallbacks.postSyncPreDraw.push_back(std::move(function));
            break;
        case CallbackOption::Render:
            _moduleCallbacks.render.push_back(std::move(function));
            break;
        case CallbackOption::PostDraw:
            _moduleCallbacks.postDraw.push_back(std::move(function));
            break;
        default:
            throw ghoul::MissingCaseException();
    }
}
    
void OpenSpaceEngine::registerModuleKeyboardCallback(
                               std::function<bool (Key, KeyModifier, KeyAction)> function)
{
    _moduleCallbacks.keyboard.push_back(std::move(function));
}
    
void OpenSpaceEngine::registerModuleCharCallback(
                                 std::function<bool (unsigned int, KeyModifier)> function)
{
    _moduleCallbacks.character.push_back(std::move(function));
}

void OpenSpaceEngine::registerModuleMouseButtonCallback(
                                  std::function<bool (MouseButton, MouseAction)> function)
{
    _moduleCallbacks.mouseButton.push_back(std::move(function));
}

void OpenSpaceEngine::registerModuleMousePositionCallback(
                                            std::function<void (double, double)> function)
{
    _moduleCallbacks.mousePosition.push_back(std::move(function));
}

void OpenSpaceEngine::registerModuleMouseScrollWheelCallback(
                                            std::function<bool (double, double)> function)
{
    _moduleCallbacks.mouseScrollWheel.push_back(std::move(function));
}

ConfigurationManager& OpenSpaceEngine::configurationManager() {
    ghoul_assert(_configurationManager, "ConfigurationManager must not be nullptr");
    return *_configurationManager;
}
    
LuaConsole& OpenSpaceEngine::console() {
    ghoul_assert(_console, "LuaConsole must not be nullptr");
    return *_console;
}
    
DownloadManager& OpenSpaceEngine::downloadManager() {
    ghoul_assert(_downloadManager, "Download Manager must not be nullptr");
    return *_downloadManager;
}

NetworkEngine& OpenSpaceEngine::networkEngine() {
    ghoul_assert(_networkEngine, "NetworkEngine must not be nullptr");
    return *_networkEngine;
}

ModuleEngine& OpenSpaceEngine::moduleEngine() {
    ghoul_assert(_moduleEngine, "ModuleEngine must not be nullptr");
    return *_moduleEngine;
}

ParallelConnection& OpenSpaceEngine::parallelConnection() {
    ghoul_assert(_parallelConnection, "ParallelConnection must not be nullptr");
    return *_parallelConnection;
}

RenderEngine& OpenSpaceEngine::renderEngine() {
    ghoul_assert(_renderEngine, "RenderEngine must not be nullptr");
    return *_renderEngine;
}
    
SettingsEngine& OpenSpaceEngine::settingsEngine() {
    ghoul_assert(_settingsEngine, "Settings Engine must not be nullptr");
    return *_settingsEngine;
}

TimeManager& OpenSpaceEngine::timeManager() {
    ghoul_assert(_timeManager, "Download Manager must not be nullptr");
    return *_timeManager;
}

WindowWrapper& OpenSpaceEngine::windowWrapper() {
    ghoul_assert(_windowWrapper, "Window Wrapper must not be nullptr");
    return *_windowWrapper;
}

ghoul::fontrendering::FontManager& OpenSpaceEngine::fontManager() {
    ghoul_assert(_fontManager, "Font Manager must not be nullptr");
    return *_fontManager;
}

interaction::InteractionHandler& OpenSpaceEngine::interactionHandler() {
    ghoul_assert(_interactionHandler, "InteractionHandler must not be nullptr");
    return *_interactionHandler;
}

properties::PropertyOwner& OpenSpaceEngine::globalPropertyOwner() {
    ghoul_assert(
        _globalPropertyNamespace,
        "Global Property Namespace must not be nullptr"
    );
    return *_globalPropertyNamespace;
}

VirtualPropertyManager& OpenSpaceEngine::virtualPropertyManager() {
    ghoul_assert(
        _virtualPropertyManager,
        "Virtual Property Manager must not be nullptr"
    );

    return *_virtualPropertyManager;
}

ScriptEngine& OpenSpaceEngine::scriptEngine() {
    ghoul_assert(_scriptEngine, "ScriptEngine must not be nullptr");
    return *_scriptEngine;
}

ScriptScheduler& OpenSpaceEngine::scriptScheduler() {
    ghoul_assert(_scriptScheduler, "ScriptScheduler must not be nullptr");
    return *_scriptScheduler;
}

}  // namespace openspace
>>>>>>> 6e164667
<|MERGE_RESOLUTION|>--- conflicted
+++ resolved
@@ -1,4 +1,3 @@
-<<<<<<< HEAD
 /*****************************************************************************************
  *                                                                                       *
  * OpenSpace                                                                             *
@@ -380,7 +379,7 @@
 
 void OpenSpaceEngine::destroy() {
     if (_engine->parallelConnection().status() != ParallelConnection::Status::Disconnected) {
-        _engine->parallelConnection().disconnect();
+        _engine->parallelConnection().signalDisconnect();
     }
 
     LTRACE("OpenSpaceEngine::destroy(begin)");
@@ -1002,7 +1001,7 @@
 void OpenSpaceEngine::setRunTime(double d) {
     _runTime = d;
 }
-
+    
 void OpenSpaceEngine::preSynchronization() {
     LTRACE("OpenSpaceEngine::preSynchronization(begin)");
     FileSys.triggerFilesystemEvents();
@@ -1446,1454 +1445,4 @@
     return *_scriptScheduler;
 }
 
-}  // namespace openspace
-=======
-/*****************************************************************************************
- *                                                                                       *
- * OpenSpace                                                                             *
- *                                                                                       *
- * Copyright (c) 2014-2017                                                               *
- *                                                                                       *
- * Permission is hereby granted, free of charge, to any person obtaining a copy of this  *
- * software and associated documentation files (the "Software"), to deal in the Software *
- * without restriction, including without limitation the rights to use, copy, modify,    *
- * merge, publish, distribute, sublicense, and/or sell copies of the Software, and to    *
- * permit persons to whom the Software is furnished to do so, subject to the following   *
- * conditions:                                                                           *
- *                                                                                       *
- * The above copyright notice and this permission notice shall be included in all copies *
- * or substantial portions of the Software.                                              *
- *                                                                                       *
- * THE SOFTWARE IS PROVIDED "AS IS", WITHOUT WARRANTY OF ANY KIND, EXPRESS OR IMPLIED,   *
- * INCLUDING BUT NOT LIMITED TO THE WARRANTIES OF MERCHANTABILITY, FITNESS FOR A         *
- * PARTICULAR PURPOSE AND NONINFRINGEMENT. IN NO EVENT SHALL THE AUTHORS OR COPYRIGHT    *
- * HOLDERS BE LIABLE FOR ANY CLAIM, DAMAGES OR OTHER LIABILITY, WHETHER IN AN ACTION OF  *
- * CONTRACT, TORT OR OTHERWISE, ARISING FROM, OUT OF OR IN CONNECTION WITH THE SOFTWARE  *
- * OR THE USE OR OTHER DEALINGS IN THE SOFTWARE.                                         *
- ****************************************************************************************/
-
-#include <openspace/engine/openspaceengine.h>
-
-#include <openspace/openspace.h>
-
-#include <openspace/documentation/core_registration.h>
-#include <openspace/documentation/documentationengine.h>
-#include <openspace/engine/configurationmanager.h>
-#include <openspace/engine/downloadmanager.h>
-#include <openspace/engine/logfactory.h>
-#include <openspace/engine/moduleengine.h>
-#include <openspace/engine/settingsengine.h>
-#include <openspace/engine/syncengine.h>
-#include <openspace/engine/virtualpropertymanager.h>
-#include <openspace/engine/wrapper/windowwrapper.h>
-#include <openspace/interaction/interactionhandler.h>
-#include <openspace/interaction/luaconsole.h>
-#include <openspace/network/networkengine.h>
-#include <openspace/network/parallelconnection.h>
-#include <openspace/rendering/renderable.h>
-#include <openspace/scripting/scriptscheduler.h>
-#include <openspace/scripting/scriptengine.h>
-
-#include <openspace/scene/scene.h>
-#include <openspace/scene/rotation.h>
-#include <openspace/scene/scale.h>
-#include <openspace/scene/translation.h>
-#include <openspace/scene/scenemanager.h>
-
-#include <openspace/util/factorymanager.h>
-#include <openspace/util/task.h>
-#include <openspace/util/openspacemodule.h>
-#include <openspace/util/time.h>
-#include <openspace/util/timemanager.h>
-#include <openspace/util/spicemanager.h>
-#include <openspace/util/transformationmanager.h>
-
-#include <ghoul/ghoul.h>
-#include <ghoul/misc/onscopeexit.h>
-#include <ghoul/cmdparser/commandlineparser.h>
-#include <ghoul/cmdparser/singlecommand.h>
-#include <ghoul/filesystem/filesystem.h>
-#include <ghoul/font/fontmanager.h>
-#include <ghoul/font/fontrenderer.h>
-#include <ghoul/logging/consolelog.h>
-#include <ghoul/logging/visualstudiooutputlog.h>
-#include <ghoul/opengl/debugcontext.h>
-#include <ghoul/systemcapabilities/systemcapabilities>
-
-
-#if defined(_MSC_VER) && defined(OPENSPACE_ENABLE_VLD)
-#include <vld.h>
-#endif
-
-#ifdef WIN32
-#include <Windows.h>
-#endif
-
-#include "openspaceengine_lua.inl"
-
-using namespace openspace::scripting;
-using namespace ghoul::filesystem;
-using namespace ghoul::logging;
-using namespace ghoul::cmdparser;
-
-namespace {
-    const char* _loggerCat = "OpenSpaceEngine";
-    const char* SgctDefaultConfigFile = "${CONFIG}/single.xml";
-    
-    const char* SgctConfigArgumentCommand = "-config";
-    
-    const char* PreInitializeFunction = "preInitialization";
-    const char* PostInitializationFunction = "postInitialization";
-
-    const int CacheVersion = 1;
-    const int DownloadVersion = 1;
-    
-    const glm::ivec3 FontAtlasSize{ 1536, 1536, 1 };
-
-
-    struct {
-        std::string configurationName;
-        std::string sgctConfigurationName;
-        std::string sceneName;
-        std::string cacheFolder;
-    } commandlineArgumentPlaceholders;
-}
-
-namespace openspace {
-
-namespace properties {
-    class Property;
-}
-
-class Scene;
-
-OpenSpaceEngine* OpenSpaceEngine::_engine = nullptr;
-
-OpenSpaceEngine::OpenSpaceEngine(std::string programName,
-                                 std::unique_ptr<WindowWrapper> windowWrapper)
-    : _configurationManager(new ConfigurationManager)
-    , _sceneManager(new SceneManager)
-    , _downloadManager(nullptr)
-    , _console(new LuaConsole)
-    , _moduleEngine(new ModuleEngine)
-    , _networkEngine(new NetworkEngine)
-    , _parallelConnection(new ParallelConnection)
-    , _renderEngine(new RenderEngine)
-    , _settingsEngine(new SettingsEngine)
-    , _syncEngine(std::make_unique<SyncEngine>(4096))
-    , _timeManager(new TimeManager)
-    , _windowWrapper(std::move(windowWrapper))
-    , _commandlineParser(new ghoul::cmdparser::CommandlineParser(
-        programName, ghoul::cmdparser::CommandlineParser::AllowUnknownCommands::Yes
-    ))
-    , _interactionHandler(new interaction::InteractionHandler)
-    , _scriptEngine(new scripting::ScriptEngine)
-    , _scriptScheduler(new scripting::ScriptScheduler)
-    , _virtualPropertyManager(new VirtualPropertyManager)
-    , _globalPropertyNamespace(new properties::PropertyOwner(""))
-    , _scheduledSceneSwitch(false)
-    , _scenePath("")
-    , _runTime(0.0)
-    , _shutdown({false, 0.f, 0.f})
-    , _isFirstRenderingFirstFrame(true)
-{
-    _interactionHandler->setPropertyOwner(_globalPropertyNamespace.get());
-    
-    // New property subowners also have to be added to the OnScreenGuiModule callback!
-    _globalPropertyNamespace->addPropertySubOwner(_interactionHandler.get());
-    _globalPropertyNamespace->addPropertySubOwner(_settingsEngine.get());
-    _globalPropertyNamespace->addPropertySubOwner(_renderEngine.get());
-    _globalPropertyNamespace->addPropertySubOwner(_windowWrapper.get());
-    _globalPropertyNamespace->addPropertySubOwner(_parallelConnection.get());
-    _globalPropertyNamespace->addPropertySubOwner(_console.get());
-
-    FactoryManager::initialize();
-    FactoryManager::ref().addFactory(
-        std::make_unique<ghoul::TemplateFactory<Renderable>>(),
-        "Renderable"
-    );
-    FactoryManager::ref().addFactory(
-        std::make_unique<ghoul::TemplateFactory<Translation>>(),
-        "Translation"
-    );
-    FactoryManager::ref().addFactory(
-        std::make_unique<ghoul::TemplateFactory<Rotation>>(),
-        "Rotation"
-    );
-    FactoryManager::ref().addFactory(
-        std::make_unique<ghoul::TemplateFactory<Scale>>(),
-        "Scale"
-    );
-    FactoryManager::ref().addFactory(
-        std::make_unique<ghoul::TemplateFactory<Task>>(),
-        "Task"
-    );
-
-    SpiceManager::initialize();
-    TransformationManager::initialize();
-}
-
-OpenSpaceEngine& OpenSpaceEngine::ref() {
-    ghoul_assert(_engine, "OpenSpaceEngine not created");
-    return *_engine;
-}
-
-bool OpenSpaceEngine::isCreated() {
-    return _engine != nullptr;
-}
-
-void OpenSpaceEngine::create(int argc, char** argv,
-                             std::unique_ptr<WindowWrapper> windowWrapper,
-                             std::vector<std::string>& sgctArguments, bool& requestClose)
-{
-    ghoul_assert(!_engine, "OpenSpaceEngine was already created");
-    ghoul_assert(windowWrapper != nullptr, "No Window Wrapper was provided");
-    
-    requestClose = false;
-
-    LDEBUG("Initialize FileSystem");
-    ghoul::initialize();
-
-    // Initialize the LogManager and add the console log as this will be used every time
-    // and we need a fall back if something goes wrong between here and when we add the
-    // logs from the configuration file. If the user requested as specific loglevel in the
-    // configuration file, we will deinitialize this LogManager and reinitialize it later
-    // with the correct LogLevel
-    LogManager::initialize(
-        LogLevel::Debug,
-        ghoul::logging::LogManager::ImmediateFlush::Yes
-    );
-    LogMgr.addLog(std::make_unique<ConsoleLog>());
-
-
-#ifdef __APPLE__
-    ghoul::filesystem::File app(argv[0]);
-    std::string dirName = app.directoryName();
-    LINFO("Setting starting directory to '" << dirName << "'");
-    FileSys.setCurrentDirectory(dirName);
-#endif
-
-    // Sanity check of values
-    if (argc < 1 || argv == nullptr) {
-        throw ghoul::RuntimeError(
-            "No arguments were passed to this function",
-            "OpenSpaceEngine"
-        );
-    }
-
-    // Create other objects
-    LDEBUG("Creating OpenSpaceEngine");
-    _engine = new OpenSpaceEngine(std::string(argv[0]), std::move(windowWrapper));
-
-    // Query modules for commandline arguments
-    _engine->gatherCommandlineArguments();
-
-    // Parse commandline arguments
-    std::vector<std::string> args(argv, argv + argc);
-    std::shared_ptr<const std::vector<std::string>> arguments =
-        _engine->_commandlineParser->setCommandLine(args);
-
-    bool showHelp = _engine->_commandlineParser->execute();
-    if (showHelp) {
-        _engine->_commandlineParser->displayHelp();
-        requestClose = true;
-        return;
-    }
-    sgctArguments = *arguments;
-
-    // Find configuration
-    std::string configurationFilePath = commandlineArgumentPlaceholders.configurationName;
-    if (configurationFilePath.empty()) {
-        LDEBUG("Finding configuration");
-        configurationFilePath =
-            ConfigurationManager::findConfiguration(configurationFilePath);
-    }
-    configurationFilePath = absPath(configurationFilePath);
-    
-    if (!FileSys.fileExists(configurationFilePath)) {
-        throw ghoul::FileNotFoundError(
-            "Configuration file '" + configurationFilePath + "' not found"
-        );
-    }
-    LINFO("Configuration Path: '" << configurationFilePath << "'");
-
-    // Loading configuration from disk
-    LDEBUG("Loading configuration from disk");
-    try {
-        _engine->configurationManager().loadFromFile(configurationFilePath);
-    }
-    catch (const documentation::SpecificationError& e) {
-        LFATAL("Loading of configuration file '" << configurationFilePath << "' failed");
-        for (const documentation::TestResult::Offense& o : e.result.offenses) {
-            LERRORC(o.offender, std::to_string(o.reason));
-        }
-        for (const documentation::TestResult::Warning& w : e.result.warnings) {
-            LWARNINGC(w.offender, std::to_string(w.reason));
-        }
-        throw;
-    }
-    catch (const ghoul::RuntimeError& e) {
-        LFATAL("Loading of configuration file '" << configurationFilePath << "' failed");
-        LFATALC(e.component, e.message);
-        throw;
-    }
-
-    const bool hasCacheCommandline = !commandlineArgumentPlaceholders.cacheFolder.empty();
-    const bool hasCacheConfiguration = _engine->configurationManager().hasKeyAndValue<bool>(
-        ConfigurationManager::KeyPerSceneCache
-    );
-    std::string cacheFolder = absPath("${CACHE}");
-    if (hasCacheCommandline) {
-        cacheFolder = commandlineArgumentPlaceholders.cacheFolder;
-        // @CLEANUP:  Why is this commented out? ---abock
-        //FileSys.registerPathToken(
-        //    "${CACHE}",
-        //    commandlineArgumentPlaceholders.cacheFolder,
-        //    ghoul::filesystem::FileSystem::Override::Yes
-        //);
-    }
-    if (hasCacheConfiguration) {
-        std::string scene = _engine->configurationManager().value<std::string>(
-            ConfigurationManager::KeyConfigScene
-        );
-        cacheFolder += "-" + ghoul::filesystem::File(scene).baseName();
-    }
-
-    if (hasCacheCommandline || hasCacheConfiguration) {
-        LINFO("Old cache: " << absPath("${CACHE}"));
-        LINFO("New cache: " << cacheFolder);
-        FileSys.registerPathToken(
-            "${CACHE}",
-            cacheFolder,
-            ghoul::filesystem::FileSystem::Override::Yes
-        );
-    }
-
-    // Initialize the requested logs from the configuration file
-    _engine->configureLogging();
-
-    LINFOC("OpenSpace Version",
-        OPENSPACE_VERSION_MAJOR << "." <<
-        OPENSPACE_VERSION_MINOR << "." <<
-        OPENSPACE_VERSION_PATCH <<
-        " (" << OPENSPACE_VERSION_STRING << ")"
-    );
-
-    // Create directories that doesn't exist
-    auto tokens = FileSys.tokens();
-    for (const std::string& token : tokens) {
-        if (!FileSys.directoryExists(token)) {
-            std::string p = absPath(token);
-            LDEBUG("Directory '" << p << "' does not exist, creating.");
-            FileSys.createDirectory(p, ghoul::filesystem::FileSystem::Recursive::Yes);
-        }
-    }
-
-    // Register modules
-    _engine->_moduleEngine->initialize();
-
-    // After registering the modules, the documentations for the available classes
-    // can be added as well
-    for (OpenSpaceModule* m : _engine->_moduleEngine->modules()) {
-        for (const documentation::Documentation& doc : m->documentations()) {
-            DocEng.addDocumentation(doc);
-        }
-    }
-
-    // Create the cachemanager
-    FileSys.createCacheManager(
-        absPath("${" + ConfigurationManager::KeyCache + "}"), CacheVersion
-    );
-
-    // Register the provided shader directories
-    ghoul::opengl::ShaderPreprocessor::addIncludePath(absPath("${SHADERS}"));
-
-    // Determining SGCT configuration file
-    LDEBUG("Determining SGCT configuration file");
-    std::string sgctConfigurationPath = SgctDefaultConfigFile;
-    _engine->configurationManager().getValue(
-        ConfigurationManager::KeyConfigSgct, sgctConfigurationPath);
-
-    if (!commandlineArgumentPlaceholders.sgctConfigurationName.empty()) {
-        LDEBUG("Overwriting SGCT configuration file with commandline argument: " <<
-            commandlineArgumentPlaceholders.sgctConfigurationName);
-        sgctConfigurationPath = commandlineArgumentPlaceholders.sgctConfigurationName;
-    }
-
-    // Prepend the outgoing sgctArguments with the program name
-    // as well as the configuration file that sgct is supposed to use
-    sgctArguments.insert(sgctArguments.begin(), argv[0]);
-    sgctArguments.insert(sgctArguments.begin() + 1, SgctConfigArgumentCommand);
-    sgctArguments.insert(sgctArguments.begin() + 2, absPath(sgctConfigurationPath));
-}
-
-void OpenSpaceEngine::destroy() {
-    if (_engine->parallelConnection().status() != ParallelConnection::Status::Disconnected) {
-        _engine->parallelConnection().signalDisconnect();
-    }
-
-    LTRACE("OpenSpaceEngine::destroy(begin)");
-    for (const auto& func : _engine->_moduleCallbacks.deinitializeGL) {
-        func();
-    }
-
-    for (const auto& func : _engine->_moduleCallbacks.deinitialize) {
-        func();
-    }
-
-    _engine->_syncEngine->removeSyncables(_engine->timeManager().getSyncables());
-    _engine->_syncEngine->removeSyncables(_engine->_renderEngine->getSyncables());
-    _engine->_syncEngine->removeSyncable(_engine->_scriptEngine.get());
-
-    _engine->_moduleEngine->deinitialize();
-    _engine->_console->deinitialize();
-
-    _engine->_scriptEngine->deinitialize();
-    _engine->_sceneManager->unloadAll();
-
-    delete _engine;
-    FactoryManager::deinitialize();
-    SpiceManager::deinitialize();
-
-    ghoul::fontrendering::FontRenderer::deinitialize();
-
-    LogManager::deinitialize();
-
-    ghoul::deinitialize();
-    LTRACE("OpenSpaceEngine::destroy(end)");
-}
-
-void OpenSpaceEngine::initialize() {
-    LTRACE("OpenSpaceEngine::initialize(begin)");
-
-    glbinding::Binding::useCurrentContext();
-    glbinding::Binding::initialize();
-
-    // clear the screen so the user don't have to see old buffer contents from the
-    // graphics card
-    LDEBUG("Clearing all Windows");
-    _windowWrapper->clearAllWindows(glm::vec4(0.f, 0.f, 0.f, 1.f));
-
-    LDEBUG("Adding system components");
-    // Detect and log OpenCL and OpenGL versions and available devices
-    SysCap.addComponent(
-        std::make_unique<ghoul::systemcapabilities::GeneralCapabilitiesComponent>()
-    );
-    SysCap.addComponent(
-        std::make_unique<ghoul::systemcapabilities::OpenGLCapabilitiesComponent>()
-    );
-    
-    // @BUG:  This will call OpenGL functions, should it should be in the initializeGL
-    LDEBUG("Detecting capabilities");
-    SysCap.detectCapabilities();
-
-    using Verbosity = ghoul::systemcapabilities::SystemCapabilitiesComponent::Verbosity;
-    Verbosity verbosity = Verbosity::Default;
-    if (configurationManager().hasKey(ConfigurationManager::KeyCapabilitiesVerbosity)) {
-        static const std::map<std::string, Verbosity> VerbosityMap = {
-            { "None", Verbosity::None },
-            { "Minimal", Verbosity::Minimal },
-            { "Default", Verbosity::Default },
-            { "Full", Verbosity::Full }
-        };
-
-        std::string v = configurationManager().value<std::string>(
-            ConfigurationManager::KeyCapabilitiesVerbosity
-        );
-        ghoul_assert(
-            VerbosityMap.find(v) != VerbosityMap.end(),
-            "Missing check for syscaps verbosity in openspace.cfg documentation"
-        );
-        verbosity = VerbosityMap.find(v)->second;
-    }
-    SysCap.logCapabilities(verbosity);
-
-    // Check the required OpenGL versions of the registered modules
-    ghoul::systemcapabilities::Version version =
-        _engine->_moduleEngine->requiredOpenGLVersion();
-    LINFO("Required OpenGL version: " << std::to_string(version));
-
-    if (OpenGLCap.openGLVersion() < version) {
-        throw ghoul::RuntimeError(
-            "Module required higher OpenGL version than is supported",
-            "OpenSpaceEngine"
-        );
-    }
-
-    if (configurationManager().hasKey(ConfigurationManager::KeyDownloadRequestURL)) {
-        const std::string requestUrl = configurationManager().value<std::string>(
-            ConfigurationManager::KeyDownloadRequestURL
-        );
-
-        _downloadManager = std::make_unique<DownloadManager>(
-            requestUrl,
-            DownloadVersion
-        );
-    }
-
-    // Register Lua script functions
-    LDEBUG("Registering Lua libraries");
-    registerCoreClasses(*_scriptEngine);
-    
-    for (OpenSpaceModule* module : _moduleEngine->modules()) {
-        _scriptEngine->addLibrary(module->luaLibrary());
-    }
-         
-    // TODO: Maybe move all scenegraph and renderengine stuff to initializeGL
-    scriptEngine().initialize();
-
-    writeDocumentation();
-
-    if (configurationManager().hasKey(ConfigurationManager::KeyShutdownCountdown)) {
-        _shutdown.waitTime = static_cast<float>(configurationManager().value<double>(
-            ConfigurationManager::KeyShutdownCountdown
-        ));
-    }
-
-    if (!commandlineArgumentPlaceholders.sceneName.empty()) {
-        configurationManager().setValue(
-            ConfigurationManager::KeyConfigScene,
-            commandlineArgumentPlaceholders.sceneName
-        );
-    }
-
-    // Initialize the SettingsEngine
-    _settingsEngine->initialize();
-    _settingsEngine->setModules(_moduleEngine->modules());
-
-    // Initialize the InteractionHandler
-    _interactionHandler->initialize();
-
-    // Load a light and a monospaced font
-    loadFonts();
-
-    std::string scenePath = "";
-    configurationManager().getValue(ConfigurationManager::KeyConfigScene, scenePath);
-
-    _renderEngine->initialize();
-
-    for (const auto& func : _moduleCallbacks.initialize) {
-        func();
-    }
-
-    scheduleLoadScene(scenePath);
-
-    LTRACE("OpenSpaceEngine::initialize(end)");
-
-}
-
-void OpenSpaceEngine::scheduleLoadScene(std::string scenePath) {
-    _scheduledSceneSwitch = true;
-    _scenePath = std::move(scenePath);
-}
-
-void OpenSpaceEngine::loadScene(const std::string& scenePath) {
-    LTRACE("OpenSpaceEngine::loadScene(begin)");
-
-    windowWrapper().setBarrier(false);
-    windowWrapper().setSynchronization(false);
-    OnExit(
-        [this]() {
-            windowWrapper().setSynchronization(true);
-            windowWrapper().setBarrier(true);
-        }
-    );
-    
-    // Run start up scripts
-    try {
-        runPreInitializationScripts(scenePath);
-    }
-    catch (const ghoul::RuntimeError& e) {
-        LERRORC(e.component, e.message);
-    }
-
-    Scene* scene;
-    try {
-        scene = _sceneManager->loadScene(scenePath);
-    } catch (const ghoul::FileNotFoundError& e) {
-        LERRORC(e.component, e.message);
-        return;
-    } catch (const Scene::InvalidSceneError& e) {
-        LERRORC(e.component, e.message);
-        return;
-    } catch (const ghoul::RuntimeError& e) {
-        LERRORC(e.component, e.message);
-        return;
-    }
-    catch (const std::exception& e) {
-        LERROR(e.what());
-        return;
-    }
-    catch (...) {
-        LERROR("Unknown error loading the scene");
-        return;
-    }
-
-    Scene* previousScene = _renderEngine->scene();
-    if (previousScene) {
-        _syncEngine->removeSyncables(_timeManager->getSyncables());
-        _syncEngine->removeSyncables(_renderEngine->getSyncables());
-        _syncEngine->removeSyncable(_scriptEngine.get());
-
-        _renderEngine->setScene(nullptr);
-        _renderEngine->setCamera(nullptr);
-        _sceneManager->unloadScene(*previousScene);
-    }
-
-    // Initialize the RenderEngine
-    _renderEngine->setScene(scene);
-    _renderEngine->setCamera(scene->camera());
-    _renderEngine->setGlobalBlackOutFactor(0.0);
-    _renderEngine->startFading(1, 3.0);
-
-    scene->initialize();
-    _interactionHandler->setCamera(scene->camera());
-
-    try {
-        runPostInitializationScripts(scenePath);
-    }
-    catch (const ghoul::RuntimeError& e) {
-        LFATALC(e.component, e.message);
-    }
-
-    // Write keyboard documentation.
-    if (configurationManager().hasKey(ConfigurationManager::KeyKeyboardShortcuts)) {
-        interactionHandler().writeDocumentation(
-            absPath(configurationManager().value<std::string>(
-                ConfigurationManager::KeyKeyboardShortcuts
-            ))
-        );
-    }
-
-    // If a PropertyDocumentationFile was specified, generate it now.
-    if (configurationManager().hasKey(ConfigurationManager::KeyPropertyDocumentation)) {
-        scene->writeDocumentation(
-            absPath(configurationManager().value<std::string>(
-                ConfigurationManager::KeyPropertyDocumentation
-            ))
-        );
-    }
-
-    _syncEngine->addSyncables(_timeManager->getSyncables());
-    _syncEngine->addSyncables(_renderEngine->getSyncables());
-    _syncEngine->addSyncable(_scriptEngine.get());
-
-    LTRACE("OpenSpaceEngine::loadScene(end)");
-}
-
-void OpenSpaceEngine::deinitialize() {
-    LTRACE("OpenSpaceEngine::deinitialize(begin)");
-
-    _interactionHandler->deinitialize();
-    _renderEngine->deinitialize();
-
-    LTRACE("OpenSpaceEngine::deinitialize(end)");
-}
-
-void OpenSpaceEngine::writeDocumentation() {
-    // If a LuaDocumentationFile was specified, generate it now
-    if (configurationManager().hasKey(ConfigurationManager::KeyLuaDocumentation)) {
-        _scriptEngine->writeDocumentation(
-            absPath(configurationManager().value<std::string>(
-                ConfigurationManager::KeyLuaDocumentation
-            ))
-        );
-    }
-
-    // If a general documentation was specified, generate it now
-    if (configurationManager().hasKey(ConfigurationManager::KeyDocumentation)) {
-        DocEng.writeDocumentation(
-            absPath(configurationManager().value<std::string>(
-                ConfigurationManager::KeyDocumentation
-            ))
-        );
-    }
-
-    // If a factory documentation was specified, generate it now
-    if (configurationManager().hasKey(ConfigurationManager::KeyFactoryDocumentation)) {
-        FactoryManager::ref().writeDocumentation(
-            absPath(configurationManager().value<std::string>(
-                ConfigurationManager::KeyFactoryDocumentation
-            ))
-        );
-    }
-}
-
-void OpenSpaceEngine::gatherCommandlineArguments() {
-    commandlineArgumentPlaceholders.configurationName = "";
-    _commandlineParser->addCommand(std::make_unique<SingleCommand<std::string>>(
-        &commandlineArgumentPlaceholders.configurationName, "-config", "-c",
-        "Provides the path to the OpenSpace configuration file"
-    ));
-
-    commandlineArgumentPlaceholders.sgctConfigurationName = "";
-    _commandlineParser->addCommand(std::make_unique<SingleCommand<std::string>>(
-        &commandlineArgumentPlaceholders.sgctConfigurationName, "-sgct", "-s",
-        "Provides the path to the SGCT configuration file, overriding the value set in "
-        "the OpenSpace configuration file"
-    ));
-
-    commandlineArgumentPlaceholders.sceneName = "";
-    _commandlineParser->addCommand(std::make_unique<SingleCommand<std::string>>(
-        &commandlineArgumentPlaceholders.sceneName, "-scene", "", "Provides the path to "
-        "the scene file, overriding the value set in the OpenSpace configuration file"
-    ));
-
-    commandlineArgumentPlaceholders.cacheFolder = "";
-    _commandlineParser->addCommand(std::make_unique<SingleCommand<std::string>>(
-        &commandlineArgumentPlaceholders.cacheFolder, "-cacheDir", "", "Provides the "
-        "path to a cache file, overriding the value set in the OpenSpace configuration "
-        "file"
-    ));
-}
-
-void OpenSpaceEngine::runPreInitializationScripts(const std::string& sceneDescription) {
-    // @CLEANUP:  Move this into the scene loading?  ---abock
-    LINFO("Running Initialization scripts");
-    
-    ghoul::lua::LuaState state;
-    OsEng.scriptEngine().initializeLuaState(state);
-
-    // First execute the script to get all global variables
-    ghoul::lua::runScriptFile(state, absPath(sceneDescription));
-
-    // Get the preinitialize function
-    lua_getglobal(state, PreInitializeFunction);
-    bool isFunction = lua_isfunction(state, -1);
-    if (!isFunction) {
-        LERROR(
-            "Error executing startup script '" << sceneDescription << "'. Scene '" <<
-            sceneDescription << "' does not have a function '" <<
-            PreInitializeFunction << "'"
-        );
-        return;
-    }
-    
-    // And execute the preinitialize function
-    int success = lua_pcall(state, 0, 0, 0);
-    if (success != 0) {
-        LERROR(
-            "Error executing '" << PreInitializeFunction << "': " <<
-            lua_tostring(state, -1)
-        );
-    }
-}
-
-void OpenSpaceEngine::runPostInitializationScripts(const std::string& sceneDescription) {
-    // @CLEANUP:  Move this into the scene loading?  ---abock
-    LINFO("Running Setup scripts");
-    ghoul::lua::LuaState state;
-    OsEng.scriptEngine().initializeLuaState(state);
-    
-    // First execute the script to get all global variables
-    ghoul::lua::runScriptFile(state, absPath(sceneDescription));
-    
-    // Get the preinitialize function
-    lua_getglobal(state, PostInitializationFunction);
-    bool isFunction = lua_isfunction(state, -1);
-    if (!isFunction) {
-        LERROR(
-            "Error executing startup script '" << sceneDescription << "'. Scene '" <<
-            sceneDescription << "' does not have a function '" <<
-            PostInitializationFunction << "'"
-        );
-        return;
-    }
-    
-    // And execute the preinitialize function
-    int success = lua_pcall(state, 0, 0, 0);
-    if (success != 0) {
-        LERROR(
-            "Error executing '" << PostInitializationFunction << "': " <<
-            lua_tostring(state, -1)
-        );
-    }
-}
-
-void OpenSpaceEngine::loadFonts() {
-    ghoul::Dictionary fonts;
-    configurationManager().getValue(ConfigurationManager::KeyFonts, fonts);
-
-    _fontManager = std::make_unique<ghoul::fontrendering::FontManager>(FontAtlasSize);
-    
-    for (const std::string& key : fonts.keys()) {
-        std::string font = fonts.value<std::string>(key);
-        font = absPath(font);
-        
-        if (!FileSys.fileExists(font)) {
-            LERROR("Could not find font '" << font << "'");
-            continue;
-        }
-
-        LINFO("Registering font '" << font << "' with key '" << key << "'");
-        bool success = _fontManager->registerFontPath(key, font);
-        
-        if (!success) {
-            LERROR("Error registering font '" << font << "' with key '" << key << "'");
-        }
-    }
-    
-    try {
-        bool initSuccess = ghoul::fontrendering::FontRenderer::initialize();
-        if (!initSuccess) {
-            LERROR("Error initializing default font renderer");
-        }
-
-        ghoul::fontrendering::FontRenderer::defaultRenderer().setFramebufferSize(
-            _renderEngine->fontResolution()
-        );
-    }
-    catch (const ghoul::RuntimeError& err) {
-        LERRORC(err.component, err.message);
-    }
-}
-    
-void OpenSpaceEngine::configureLogging() {
-    const std::string KeyLogLevel =
-        ConfigurationManager::KeyLogging + '.' + ConfigurationManager::PartLogLevel;
-    const std::string KeyLogImmediateFlush =
-        ConfigurationManager::KeyLogging + '.' + ConfigurationManager::PartImmediateFlush;
-    const std::string KeyLogs = 
-        ConfigurationManager::KeyLogging + '.' + ConfigurationManager::PartLogs;
-
-    if (configurationManager().hasKeyAndValue<std::string>(KeyLogLevel)) {
-        std::string logLevel = "Info";
-        configurationManager().getValue(KeyLogLevel, logLevel);
-
-        bool immediateFlush = false;
-        configurationManager().getValue(KeyLogImmediateFlush, immediateFlush);
-
-        LogLevel level = ghoul::logging::levelFromString(logLevel);
-        LogManager::deinitialize();
-        using ImmediateFlush = ghoul::logging::LogManager::ImmediateFlush;
-        LogManager::initialize(
-            level,
-            immediateFlush ? ImmediateFlush::Yes : ImmediateFlush::No
-        );
-        
-        LogMgr.addLog(std::make_unique<ConsoleLog>());
-    }
-
-    if (configurationManager().hasKeyAndValue<ghoul::Dictionary>(KeyLogs)) {
-        ghoul::Dictionary logs = configurationManager().value<ghoul::Dictionary>(KeyLogs);
-
-        for (size_t i = 1; i <= logs.size(); ++i) {
-            ghoul::Dictionary logInfo = logs.value<ghoul::Dictionary>(std::to_string(i));
-
-            try {
-                LogMgr.addLog(createLog(logInfo));
-            }
-            catch (const ghoul::RuntimeError& e) {
-                LERRORC(e.component, e.message);
-            }
-        }
-    }
-
-#ifdef WIN32
-    if (IsDebuggerPresent()) {
-        LogMgr.addLog(std::make_unique<VisualStudioOutputLog>());
-    }
-#endif // WIN32
-    
-#ifndef GHOUL_LOGGING_ENABLE_TRACE
-    std::string logLevel = "Info";
-    configurationManager().getValue(KeyLogLevel, logLevel);
-    LogLevel level = ghoul::logging::levelFromString(logLevel);
-    
-    if (level == ghoul::logging::LogLevel::Trace) {
-        LWARNING(
-            "Desired logging level is set to 'Trace' but application was " <<
-            "compiled without Trace support"
-        );
-    }
-#endif // GHOUL_LOGGING_ENABLE_TRACE
-}
-
-void OpenSpaceEngine::initializeGL() {
-    LTRACE("OpenSpaceEngine::initializeGL(begin)");
-
-    LTRACE("OpenSpaceEngine::initializeGL::Console::initialize(begin)");
-    try {
-        _engine->_console->initialize();
-    }
-    catch (ghoul::RuntimeError& e) {
-        LERROR("Error initializing Console with error:");
-        LERRORC(e.component, e.message);
-    }
-    LTRACE("OpenSpaceEngine::initializeGL::Console::initialize(end)");
-
-    const std::string key = ConfigurationManager::KeyOpenGLDebugContext;
-    if (_configurationManager->hasKey(key)) {
-        LTRACE("OpenSpaceEngine::initializeGL::DebugContext(begin)");
-        ghoul::Dictionary dict = _configurationManager->value<ghoul::Dictionary>(key);
-        bool debug = dict.value<bool>(ConfigurationManager::PartActivate);
-
-        // Debug output is not available before 4.3
-        const ghoul::systemcapabilities::Version minVersion = { 4, 3, 0 };
-        if (OpenGLCap.openGLVersion() < minVersion) {
-            LINFO("OpenGL Debug context requested, but insufficient version available");
-            debug = false;
-        }
-
-        if (debug) {
-            using namespace ghoul::opengl::debug;
-
-            bool synchronous = true;
-            if (dict.hasKey(ConfigurationManager::PartSynchronous)) {
-                synchronous = dict.value<bool>(ConfigurationManager::PartSynchronous);
-            }
-
-            setDebugOutput(DebugOutput(debug), SynchronousOutput(synchronous));
-
-
-            if (dict.hasKey(ConfigurationManager::PartFilterIdentifier)) {
-                ghoul::Dictionary filterDict = dict.value<ghoul::Dictionary>(
-                    ConfigurationManager::PartFilterIdentifier
-                );
-
-                for (size_t i = 1; i <= filterDict.size(); ++i) {
-                    ghoul::Dictionary id = filterDict.value<ghoul::Dictionary>(
-                        std::to_string(i)
-                    );
-
-                    const unsigned int identifier = static_cast<unsigned int>(
-                        id.value<double>(
-                            ConfigurationManager::PartFilterIdentifierIdentifier
-                        )
-                    );
-
-                    const std::string s = id.value<std::string>(
-                        ConfigurationManager::PartFilterIdentifierSource
-                    );
-
-                    const std::string t = id.value<std::string>(
-                        ConfigurationManager::PartFilterIdentifierType
-                    );
-
-                    setDebugMessageControl(
-                        ghoul::from_string<Source>(s),
-                        ghoul::from_string<Type>(t),
-                        { identifier },
-                        Enabled::No
-                    );
-                }
-            }
-
-            if (dict.hasKey(ConfigurationManager::PartFilterSeverity)) {
-                ghoul::Dictionary filterDict = dict.value<ghoul::Dictionary>(
-                    ConfigurationManager::PartFilterIdentifier
-                );
-
-                for (size_t i = 1; i <= filterDict.size(); ++i) {
-                    std::string severity = filterDict.value<std::string>(
-                        std::to_string(i)
-                    );
-
-                    setDebugMessageControl(
-                        Source::DontCare,
-                        Type::DontCare,
-                        ghoul::from_string<Severity>(severity),
-                        Enabled::No
-                    );
-                }
-            }
-
-            auto callback = [](Source source, Type type, Severity severity,
-                unsigned int id, std::string message) -> void
-            {               
-                const std::string s = std::to_string(source);
-                const std::string t = std::to_string(type);
-
-                const std::string category =
-                    "OpenGL (" + s + ") [" + t + "] {" + std::to_string(id) + "}";
-                switch (severity) {
-                    case Severity::High:
-                        LERRORC(category, std::string(message));
-                        break;
-                    case Severity::Medium:
-                        LWARNINGC(category, std::string(message));
-                        break;
-                    case Severity::Low:
-                        LINFOC(category, std::string(message));
-                        break;
-                    case Severity::Notification:
-                        LDEBUGC(category, std::string(message));
-                        break;
-                    default:
-                        throw ghoul::MissingCaseException();
-                }
-            };
-            ghoul::opengl::debug::setDebugCallback(callback);
-        }
-        LTRACE("OpenSpaceEngine::initializeGL::DebugContext(end)");
-    }
-
-
-    LINFO("Initializing Rendering Engine");
-    _renderEngine->initializeGL();
-    
-    for (const auto& func : _moduleCallbacks.initializeGL) {
-        func();
-    }
-    
-    LINFO("Finished initializing OpenGL");
-
-    LINFO("IsUsingSwapGroups: " << _windowWrapper->isUsingSwapGroups());
-    LINFO("IsSwapGroupMaster: " << _windowWrapper->isSwapGroupMaster());
-    
-    LTRACE("OpenSpaceEngine::initializeGL(end)");
-}
-
-double OpenSpaceEngine::runTime() {
-    return _runTime;
-}
-
-void OpenSpaceEngine::setRunTime(double d) {
-    _runTime = d;
-}
-    
-void OpenSpaceEngine::preSynchronization() {
-    LTRACE("OpenSpaceEngine::preSynchronization(begin)");
-    FileSys.triggerFilesystemEvents();
-
-    if (_scheduledSceneSwitch) {
-        loadScene(_scenePath);
-        _scheduledSceneSwitch = false;
-    }
-
-    if (_isFirstRenderingFirstFrame) {
-        _windowWrapper->setSynchronization(false);
-    }
-    
-    bool master = _windowWrapper->isMaster();
-    
-    _syncEngine->preSynchronization(SyncEngine::IsMaster(master));
-    if (master) {
-        double dt = _windowWrapper->averageDeltaTime();
-        _timeManager->preSynchronization(dt);
-
-        using Iter = std::vector<std::string>::const_iterator;
-        std::pair<Iter, Iter> scheduledScripts = _scriptScheduler->progressTo(
-            timeManager().time().j2000Seconds()
-        );
-        for (Iter it = scheduledScripts.first; it != scheduledScripts.second; ++it) {
-            _scriptEngine->queueScript(
-                *it, ScriptEngine::RemoteScripting::Yes
-            );
-        }
-
-        _interactionHandler->updateInputStates(dt);
-        
-        _renderEngine->updateScene();
-        _interactionHandler->updateCamera(dt);
-        _renderEngine->camera()->invalidateCache();
-
-        _parallelConnection->preSynchronization();
-    }
-    
-    for (const auto& func : _moduleCallbacks.preSync) {
-        func();
-    }
-    LTRACE("OpenSpaceEngine::preSynchronization(end)");
-}
-
-void OpenSpaceEngine::postSynchronizationPreDraw() {
-    LTRACE("OpenSpaceEngine::postSynchronizationPreDraw(begin)");
-    
-    bool master = _windowWrapper->isMaster();
-    _syncEngine->postSynchronization(SyncEngine::IsMaster(master));
-
-    if (_shutdown.inShutdown) {
-        if (_shutdown.timer <= 0.f) {
-            _windowWrapper->terminate();
-        }
-        _shutdown.timer -= static_cast<float>(_windowWrapper->averageDeltaTime());
-    }
-
-    _renderEngine->updateScene();
-    _renderEngine->updateFade();
-    _renderEngine->updateRenderer();
-    _renderEngine->updateScreenSpaceRenderables();
-    _renderEngine->updateShaderPrograms();
-    
-    if (!master) {
-        _renderEngine->camera()->invalidateCache();
-    }   
-
-    // Step the camera using the current mouse velocities which are synced
-    //_interactionHandler->updateCamera();
-    
-    for (const auto& func : _moduleCallbacks.postSyncPreDraw) {
-        func();
-    }
-    
-    // Testing this every frame has minimal impact on the performance --- abock
-    // Debug build: 1-2 us ; Release build: <= 1 us
-    using ghoul::logging::LogManager;
-    int warningCounter = LogMgr.messageCounter(LogLevel::Warning);
-    int errorCounter = LogMgr.messageCounter(LogLevel::Error);
-    int fatalCounter = LogMgr.messageCounter(LogLevel::Fatal);
-
-    if (warningCounter > 0) {
-        LWARNINGC("Logging", "Number of Warnings raised: " << warningCounter);
-    }
-    if (errorCounter > 0) {
-        LWARNINGC("Logging", "Number of Errors raised: " << errorCounter);
-    }
-    if (fatalCounter > 0) {
-        LWARNINGC("Logging", "Number of Fatals raised: " << fatalCounter);
-    }
-
-    LogMgr.resetMessageCounters();
-    
-    LTRACE("OpenSpaceEngine::postSynchronizationPreDraw(end)");
-}
-
-void OpenSpaceEngine::render(const glm::mat4& sceneMatrix,
-                             const glm::mat4& viewMatrix,
-                             const glm::mat4& projectionMatrix)
-{
-    LTRACE("OpenSpaceEngine::render(begin)");
-
-    const bool isGuiWindow =
-        _windowWrapper->hasGuiWindow() ? _windowWrapper->isGuiWindow() : true;
-    if (isGuiWindow) {
-        _console->update();
-    }
-
-    _renderEngine->render(sceneMatrix, viewMatrix, projectionMatrix);
-    
-    for (const auto& func : _moduleCallbacks.render) {
-        func();
-    }
-
-    if (_shutdown.inShutdown) {
-        _renderEngine->renderShutdownInformation(_shutdown.timer, _shutdown.waitTime);
-    }
-
-    LTRACE("OpenSpaceEngine::render(end)");
-}
-
-void OpenSpaceEngine::postDraw() {
-    LTRACE("OpenSpaceEngine::postDraw(begin)");
-    
-    _renderEngine->postDraw();
-
-    const bool isGuiWindow =
-        _windowWrapper->hasGuiWindow() ? _windowWrapper->isGuiWindow() : true;
-
-    if (isGuiWindow) {
-        _renderEngine->renderScreenLog();
-        _console->render();
-    }
-
-    for (const auto& func : _moduleCallbacks.postDraw) {
-        func();
-    }
-        
-    if (_isFirstRenderingFirstFrame) {
-        _windowWrapper->setSynchronization(true);
-        _isFirstRenderingFirstFrame = false;
-    }
-
-    LTRACE("OpenSpaceEngine::postDraw(end)");
-}
-
-void OpenSpaceEngine::keyboardCallback(Key key, KeyModifier mod, KeyAction action) {
-    for (const auto& func : _moduleCallbacks.keyboard) {
-        const bool consumed = func(key, mod, action);
-        if (consumed) {
-            return;
-        }
-    }
-
-    const bool consoleConsumed = _console->keyboardCallback(key, mod, action);
-    if (consoleConsumed) {
-        return;
-    }
-
-    _interactionHandler->keyboardCallback(key, mod, action);
-}
-
-void OpenSpaceEngine::charCallback(unsigned int codepoint, KeyModifier modifier) {
-    for (const auto& func : _moduleCallbacks.character) {
-        bool consumed = func(codepoint, modifier);
-        if (consumed) {
-            return;
-        }
-    }
-
-    _console->charCallback(codepoint, modifier);
-}
-
-void OpenSpaceEngine::mouseButtonCallback(MouseButton button, MouseAction action) {
-    for (const auto& func : _moduleCallbacks.mouseButton) {
-        bool consumed = func(button, action);
-        if (consumed) {
-            return;
-        }
-    }
-    
-    _interactionHandler->mouseButtonCallback(button, action);
-}
-
-void OpenSpaceEngine::mousePositionCallback(double x, double y) {
-    for (const auto& func : _moduleCallbacks.mousePosition) {
-        func(x, y);
-    }
-
-    _interactionHandler->mousePositionCallback(x, y);
-}
-
-void OpenSpaceEngine::mouseScrollWheelCallback(double posX, double posY) {
-    for (const auto& func : _moduleCallbacks.mouseScrollWheel) {
-        bool consumed = func(posX, posY);
-        if (consumed) {
-            return;
-        }
-    }
-    
-    _interactionHandler->mouseScrollWheelCallback(posY);
-}
-
-void OpenSpaceEngine::encode() {
-    _syncEngine->encodeSyncables();
-
-    _networkEngine->publishStatusMessage();
-    _networkEngine->sendMessages();
-}
-
-void OpenSpaceEngine::decode() {
-    _syncEngine->decodeSyncables();
-}
-
-void OpenSpaceEngine::externalControlCallback(const char* receivedChars, int size,
-                                              int clientId)
-{
-    if (size == 0) {
-        return;
-    }
-
-    _networkEngine->handleMessage(std::string(receivedChars, size));
-}
-
-void OpenSpaceEngine::toggleShutdownMode() {
-    if (_shutdown.inShutdown) {
-        // If we are already in shutdown mode, we want to disable it
-        LINFO("Disabled shutdown mode");
-        _shutdown.inShutdown = false;
-    }
-    else {
-        // Else, we have to enable it
-        LINFO("Shutting down OpenSpace");
-        _shutdown.timer = _shutdown.waitTime;
-        _shutdown.inShutdown = true;
-    }
-}
-
-scripting::LuaLibrary OpenSpaceEngine::luaLibrary() {
-    return {
-        "",
-        {
-            {
-                "toggleShutdown",
-                &luascriptfunctions::toggleShutdown,
-                "",
-                "Toggles the shutdown mode that will close the application after the count"
-                "down timer is reached"
-            },
-            {
-                "writeDocumentation",
-                &luascriptfunctions::writeDocumentation,
-                "",
-                "Writes out documentation files"
-            },
-            {
-                "downloadFile",
-                &luascriptfunctions::downloadFile,
-                "",
-                "Downloads a file from Lua scope"
-            },
-            {
-                "addVirtualProperty",
-                &luascriptfunctions::addVirtualProperty,
-                "type, name, identifier, [value, minimumValue, maximumValue]",
-                "Adds a virtual property that will set a group of properties"
-            },
-            {
-                "removeVirtualProperty",
-                &luascriptfunctions::removeVirtualProperty,
-                "string",
-                "Removes a previously added virtual property"
-            },
-            {
-                "removeAllVirtualProperties",
-                &luascriptfunctions::removeAllVirtualProperties,
-                "",
-                "Remove all registered virtual properties"
-            }
-        }
-    };
-}
-
-void OpenSpaceEngine::enableBarrier() {
-    _windowWrapper->setBarrier(true);
-}
-
-void OpenSpaceEngine::disableBarrier() {
-    _windowWrapper->setBarrier(false);
-}
-
-// Registers a callback for a specific CallbackOption
-void OpenSpaceEngine::registerModuleCallback(OpenSpaceEngine::CallbackOption option,
-                                             std::function<void()> function)
-{
-    switch (option) {
-        case CallbackOption::Initialize:
-            _moduleCallbacks.initialize.push_back(std::move(function));
-            break;
-        case CallbackOption::Deinitialize:
-            _moduleCallbacks.deinitialize.push_back(std::move(function));
-            break;
-        case CallbackOption::InitializeGL:
-            _moduleCallbacks.initializeGL.push_back(std::move(function));
-            break;
-        case CallbackOption::DeinitializeGL:
-            _moduleCallbacks.deinitializeGL.push_back(std::move(function));
-            break;
-        case CallbackOption::PreSync:
-            _moduleCallbacks.preSync.push_back(std::move(function));
-            break;
-        case CallbackOption::PostSyncPreDraw:
-            _moduleCallbacks.postSyncPreDraw.push_back(std::move(function));
-            break;
-        case CallbackOption::Render:
-            _moduleCallbacks.render.push_back(std::move(function));
-            break;
-        case CallbackOption::PostDraw:
-            _moduleCallbacks.postDraw.push_back(std::move(function));
-            break;
-        default:
-            throw ghoul::MissingCaseException();
-    }
-}
-    
-void OpenSpaceEngine::registerModuleKeyboardCallback(
-                               std::function<bool (Key, KeyModifier, KeyAction)> function)
-{
-    _moduleCallbacks.keyboard.push_back(std::move(function));
-}
-    
-void OpenSpaceEngine::registerModuleCharCallback(
-                                 std::function<bool (unsigned int, KeyModifier)> function)
-{
-    _moduleCallbacks.character.push_back(std::move(function));
-}
-
-void OpenSpaceEngine::registerModuleMouseButtonCallback(
-                                  std::function<bool (MouseButton, MouseAction)> function)
-{
-    _moduleCallbacks.mouseButton.push_back(std::move(function));
-}
-
-void OpenSpaceEngine::registerModuleMousePositionCallback(
-                                            std::function<void (double, double)> function)
-{
-    _moduleCallbacks.mousePosition.push_back(std::move(function));
-}
-
-void OpenSpaceEngine::registerModuleMouseScrollWheelCallback(
-                                            std::function<bool (double, double)> function)
-{
-    _moduleCallbacks.mouseScrollWheel.push_back(std::move(function));
-}
-
-ConfigurationManager& OpenSpaceEngine::configurationManager() {
-    ghoul_assert(_configurationManager, "ConfigurationManager must not be nullptr");
-    return *_configurationManager;
-}
-    
-LuaConsole& OpenSpaceEngine::console() {
-    ghoul_assert(_console, "LuaConsole must not be nullptr");
-    return *_console;
-}
-    
-DownloadManager& OpenSpaceEngine::downloadManager() {
-    ghoul_assert(_downloadManager, "Download Manager must not be nullptr");
-    return *_downloadManager;
-}
-
-NetworkEngine& OpenSpaceEngine::networkEngine() {
-    ghoul_assert(_networkEngine, "NetworkEngine must not be nullptr");
-    return *_networkEngine;
-}
-
-ModuleEngine& OpenSpaceEngine::moduleEngine() {
-    ghoul_assert(_moduleEngine, "ModuleEngine must not be nullptr");
-    return *_moduleEngine;
-}
-
-ParallelConnection& OpenSpaceEngine::parallelConnection() {
-    ghoul_assert(_parallelConnection, "ParallelConnection must not be nullptr");
-    return *_parallelConnection;
-}
-
-RenderEngine& OpenSpaceEngine::renderEngine() {
-    ghoul_assert(_renderEngine, "RenderEngine must not be nullptr");
-    return *_renderEngine;
-}
-    
-SettingsEngine& OpenSpaceEngine::settingsEngine() {
-    ghoul_assert(_settingsEngine, "Settings Engine must not be nullptr");
-    return *_settingsEngine;
-}
-
-TimeManager& OpenSpaceEngine::timeManager() {
-    ghoul_assert(_timeManager, "Download Manager must not be nullptr");
-    return *_timeManager;
-}
-
-WindowWrapper& OpenSpaceEngine::windowWrapper() {
-    ghoul_assert(_windowWrapper, "Window Wrapper must not be nullptr");
-    return *_windowWrapper;
-}
-
-ghoul::fontrendering::FontManager& OpenSpaceEngine::fontManager() {
-    ghoul_assert(_fontManager, "Font Manager must not be nullptr");
-    return *_fontManager;
-}
-
-interaction::InteractionHandler& OpenSpaceEngine::interactionHandler() {
-    ghoul_assert(_interactionHandler, "InteractionHandler must not be nullptr");
-    return *_interactionHandler;
-}
-
-properties::PropertyOwner& OpenSpaceEngine::globalPropertyOwner() {
-    ghoul_assert(
-        _globalPropertyNamespace,
-        "Global Property Namespace must not be nullptr"
-    );
-    return *_globalPropertyNamespace;
-}
-
-VirtualPropertyManager& OpenSpaceEngine::virtualPropertyManager() {
-    ghoul_assert(
-        _virtualPropertyManager,
-        "Virtual Property Manager must not be nullptr"
-    );
-
-    return *_virtualPropertyManager;
-}
-
-ScriptEngine& OpenSpaceEngine::scriptEngine() {
-    ghoul_assert(_scriptEngine, "ScriptEngine must not be nullptr");
-    return *_scriptEngine;
-}
-
-ScriptScheduler& OpenSpaceEngine::scriptScheduler() {
-    ghoul_assert(_scriptScheduler, "ScriptScheduler must not be nullptr");
-    return *_scriptScheduler;
-}
-
-}  // namespace openspace
->>>>>>> 6e164667
+}  // namespace openspace