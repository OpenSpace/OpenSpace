--- conflicted
+++ resolved
@@ -739,16 +739,11 @@
 void OpenSpaceEngine::deinitialize() {
     LTRACE("OpenSpaceEngine::deinitialize(begin)");
 
-<<<<<<< HEAD
+    // We want to render an image informing the user that we are shutting down
+    global::renderEngine.renderEndscreen();
+    global::windowDelegate.swapBuffer();
+
     for (const std::function<void()>& func : global::callback::deinitializeGL) {
-=======
-    // We want to render an image informing the user that we are shutting down
-    _renderEngine->renderEndscreen();
-
-    _engine->_windowWrapper->swapBuffer();
-
-    for (const std::function<void()>& func : _engine->_moduleCallbacks.deinitializeGL) {
->>>>>>> 54d243e8
         func();
     }
 
@@ -936,19 +931,12 @@
         global::renderEngine.updateScene();
         //_navigationHandler->updateCamera(dt);
 
-<<<<<<< HEAD
-        Camera* camera = _scene->camera();
-        if (camera) {
-            global::navigationHandler.updateCamera(dt);
-            camera->invalidateCache();
-=======
         if (_scene) {
             Camera* camera = _scene->camera();
             if (camera) {
-                _navigationHandler->updateCamera(dt);
+                global::navigationHandler.updateCamera(dt);
                 camera->invalidateCache();
             }
->>>>>>> 54d243e8
         }
         global::parallelPeer.preSynchronization();
     }
@@ -983,12 +971,8 @@
 
     if (_shutdown.inShutdown) {
         if (_shutdown.timer <= 0.f) {
-<<<<<<< HEAD
             global::windowDelegate.terminate();
-=======
-            _windowWrapper->terminate();
             return;
->>>>>>> 54d243e8
         }
         _shutdown.timer -= static_cast<float>(global::windowDelegate.averageDeltaTime());
     }
