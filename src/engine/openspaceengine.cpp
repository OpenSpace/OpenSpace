/*****************************************************************************************
 *                                                                                       *
 * OpenSpace                                                                             *
 *                                                                                       *
 * Copyright (c) 2014                                                                    *
 *                                                                                       *
 * Permission is hereby granted, free of charge, to any person obtaining a copy of this  *
 * software and associated documentation files (the "Software"), to deal in the Software *
 * without restriction, including without limitation the rights to use, copy, modify,    *
 * merge, publish, distribute, sublicense, and/or sell copies of the Software, and to    *
 * permit persons to whom the Software is furnished to do so, subject to the following   *
 * conditions:                                                                           *
 *                                                                                       *
 * The above copyright notice and this permission notice shall be included in all copies *
 * or substantial portions of the Software.                                              *
 *                                                                                       *
 * THE SOFTWARE IS PROVIDED "AS IS", WITHOUT WARRANTY OF ANY KIND, EXPRESS OR IMPLIED,   *
 * INCLUDING BUT NOT LIMITED TO THE WARRANTIES OF MERCHANTABILITY, FITNESS FOR A         *
 * PARTICULAR PURPOSE AND NONINFRINGEMENT. IN NO EVENT SHALL THE AUTHORS OR COPYRIGHT    *
 * HOLDERS BE LIABLE FOR ANY CLAIM, DAMAGES OR OTHER LIABILITY, WHETHER IN AN ACTION OF  *
 * CONTRACT, TORT OR OTHERWISE, ARISING FROM, OUT OF OR IN CONNECTION WITH THE SOFTWARE  *
 * OR THE USE OR OTHER DEALINGS IN THE SOFTWARE.                                         *
 ****************************************************************************************/

#include <openspace/engine/openspaceengine.h>

// sgct
#define SGCT_WINDOWS_INCLUDE
#include <sgct.h>

#include <openspace/engine/configurationmanager.h>
#include <openspace/engine/logfactory.h>
#include <openspace/gui/gui.h>
#include <openspace/interaction/interactionhandler.h>
#include <openspace/interaction/keyboardcontroller.h>
#include <openspace/interaction/luaconsole.h>
#include <openspace/interaction/mousecontroller.h>
#include <openspace/rendering/renderengine.h>
#include <openspace/scripting/scriptengine.h>
#include <openspace/scenegraph/scenegraph.h>
#include <openspace/util/time.h>
#include <openspace/util/spicemanager.h>
#include <openspace/util/factorymanager.h>
#include <openspace/util/constants.h>
#include <openspace/util/spicemanager.h>
#include <openspace/util/syncbuffer.h>


#include <ghoul/cmdparser/commandlineparser.h>
#include <ghoul/cmdparser/singlecommand.h>
#include <ghoul/filesystem/filesystem.h>
#include <ghoul/filesystem/cachemanager.h>
#include <ghoul/logging/consolelog.h>
#include <ghoul/lua/ghoul_lua.h>
#include <ghoul/lua/lua_helper.h>
#include <ghoul/systemcapabilities/systemcapabilities.h>

// std
#include <iostream>
#include <fstream>

using namespace openspace::scripting;
using namespace ghoul::filesystem;
using namespace ghoul::logging;
using namespace ghoul::cmdparser;

namespace {
    const std::string _loggerCat = "OpenSpaceEngine";
    const std::string _configurationFile = "openspace.cfg";
    const std::string _sgctDefaultConfigFile = "${SGCT}/single.xml";
	const std::string _defaultCacheLocation = "${BASE_PATH}/cache";
    
    const std::string _sgctConfigArgumentCommand = "-config";
    
    struct {
        std::string configurationName;
		std::string sgctConfigurationName;
    } commandlineArgumentPlaceholders;
}


namespace openspace {

OpenSpaceEngine* OpenSpaceEngine::_engine = nullptr;

OpenSpaceEngine::OpenSpaceEngine(std::string programName)
    : _configurationManager(new ConfigurationManager)
    , _interactionHandler(new interaction::InteractionHandler)
    , _renderEngine(new RenderEngine)
    , _scriptEngine(new scripting::ScriptEngine)
    , _commandlineParser(new ghoul::cmdparser::CommandlineParser(programName, true))
    , _console(new LuaConsole)
    , _gui(new GUI)
    , _syncBuffer(nullptr)
{
	SpiceManager::initialize();
	Time::initialize();
	FactoryManager::initialize();
	ghoul::systemcapabilities::SystemCapabilities::initialize();
}

OpenSpaceEngine::~OpenSpaceEngine() {
	_gui->deinitializeGL();

    delete _configurationManager;
    delete _interactionHandler;
    delete _renderEngine;
    delete _scriptEngine;
    delete _commandlineParser;
    delete _console;
    delete _gui;

    if(_syncBuffer)
		delete _syncBuffer;
	_syncBuffer = nullptr;
}

OpenSpaceEngine& OpenSpaceEngine::ref() {
    assert(_engine);
    return *_engine;
}

bool OpenSpaceEngine::create(int argc, char** argv,
							 std::vector<std::string>& sgctArguments)
{
	assert(_engine == nullptr);

	// Initialize the LogManager and add the console log as this will be used every time
	// and we need a fall back if something goes wrong between here and when we add the
	// logs from the configuration file. If the user requested as specific loglevel in the
	// configuration file, we will deinitialize this LogManager and reinitialize it later
	// with the correct LogLevel
	LogManager::initialize(LogManager::LogLevel::Debug, true);
	LogMgr.addLog(new ConsoleLog);

	LDEBUG("Initialize FileSystem");
	ghoul::filesystem::FileSystem::initialize();

	// Sanity check of values
	if (argc < 1 || argv == nullptr) {
		LFATAL("No arguments were passed to this function");
		return false;
	}

	// Create other objects
	LDEBUG("Creating OpenSpaceEngine");
	_engine = new OpenSpaceEngine(std::string(argv[0]));

	// Query modules for commandline arguments
	const bool gatherSuccess = _engine->gatherCommandlineArguments();
	if (!gatherSuccess)
		return false;

	// Parse commandline arguments
	std::vector<std::string> remainingArguments;
	_engine->_commandlineParser->setCommandLine(argc, argv, &sgctArguments);
	const bool executeSuccess = _engine->_commandlineParser->execute();
	if (!executeSuccess)
		return false;

	// Find configuration
	std::string configurationFilePath = commandlineArgumentPlaceholders.configurationName;
	if (configurationFilePath.empty()) {
		LDEBUG("Finding configuration");
		const bool findConfigurationSuccess =
			OpenSpaceEngine::findConfiguration(configurationFilePath);
		if (!findConfigurationSuccess) {
			LFATAL("Could not find OpenSpace configuration file!");
			return false;
		}
	}
	configurationFilePath = absPath(configurationFilePath);
	LINFO("Configuration Path: '" << configurationFilePath << "'");

	// Loading configuration from disk
	LDEBUG("Loading configuration from disk");
	const bool configLoadSuccess = _engine->configurationManager()->loadFromFile(
																configurationFilePath);
	if (!configLoadSuccess) {
		LFATAL("Loading of configuration file '" << configurationFilePath << "' failed");
		return false;
	}

	// Initialize the requested logs from the configuration file
	_engine->configureLogging();

	// Create directories that doesn't exist
	auto tokens = FileSys.tokens();
	for (const std::string& token : tokens) {
		if (!FileSys.directoryExists(token)) {
			std::string p = absPath(token);
			LDEBUG("Directory '" << p << "' does not exist, creating.");
			if (!FileSys.createDirectory(p, true))
				LERROR("Directory '" << p << "' could not be created");
		}
	}

	// Create the cachemanager
	FileSys.createCacheManager(absPath("${" + constants::configurationmanager::keyCache + "}"));
	_engine->_console->initialize();

	// Register the provided shader directories
	ghoul::opengl::ShaderObject::addIncludePath("${SHADERS}");

	_engine->_syncBuffer = new SyncBuffer(1024);

	// Determining SGCT configuration file
	LDEBUG("Determining SGCT configuration file");
	std::string sgctConfigurationPath = _sgctDefaultConfigFile;
	_engine->configurationManager()->getValue(
		constants::configurationmanager::keyConfigSgct, sgctConfigurationPath);

	if (!commandlineArgumentPlaceholders.sgctConfigurationName.empty()) {
		LDEBUG("Overwriting SGCT configuration file with commandline argument: " <<
			commandlineArgumentPlaceholders.sgctConfigurationName);
		sgctConfigurationPath = commandlineArgumentPlaceholders.sgctConfigurationName;
	}

	// Prepend the outgoing sgctArguments with the program name
	// as well as the configuration file that sgct is supposed to use
	sgctArguments.insert(sgctArguments.begin(), argv[0]);
	sgctArguments.insert(sgctArguments.begin() + 1, _sgctConfigArgumentCommand);
	sgctArguments.insert(sgctArguments.begin() + 2, absPath(sgctConfigurationPath));

	return true;
}

void OpenSpaceEngine::destroy() {
    _engine->_console->deinitialize();
	delete _engine;
	ghoul::systemcapabilities::SystemCapabilities::deinitialize();
	FactoryManager::deinitialize();
	Time::deinitialize();
	SpiceManager::deinitialize();

	FileSystem::deinitialize();
	LogManager::deinitialize();
}

bool OpenSpaceEngine::initialize() {
	// clear the screen so the user don't have to see old buffer contents from the
	// graphics card
	clearAllWindows();

	// Detect and log OpenCL and OpenGL versions and available devices
	SysCap.addComponent(new ghoul::systemcapabilities::GeneralCapabilitiesComponent);
	SysCap.addComponent(new ghoul::systemcapabilities::OpenGLCapabilitiesComponent);
	SysCap.detectCapabilities();
	SysCap.logCapabilities();

	// Load SPICE time kernel
	bool success = loadSpiceKernels();
	if (!success)
		return false;

	// Register Lua script functions
	LDEBUG("Registering Lua libraries");
	_scriptEngine->addLibrary(RenderEngine::luaLibrary());
	_scriptEngine->addLibrary(SceneGraph::luaLibrary());
	_scriptEngine->addLibrary(Time::luaLibrary());
	_scriptEngine->addLibrary(interaction::InteractionHandler::luaLibrary());
	_scriptEngine->addLibrary(LuaConsole::luaLibrary());
	_scriptEngine->addLibrary(GUI::luaLibrary());

	// TODO: Maybe move all scenegraph and renderengine stuff to initializeGL
	scriptEngine()->initialize();

	// If a LuaDocumentationFile was specified, generate it now
	using constants::configurationmanager::keyLuaDocumentationType;
	using constants::configurationmanager::keyLuaDocumentationFile;
	const bool hasType = configurationManager()->hasKey(keyLuaDocumentationType);
	const bool hasFile = configurationManager()->hasKey(keyLuaDocumentationFile);
	if (hasType && hasFile) {
		std::string luaDocumentationType;
		configurationManager()->getValue(keyLuaDocumentationType, luaDocumentationType);
		std::string luaDocumentationFile;
		configurationManager()->getValue(keyLuaDocumentationFile, luaDocumentationFile);

		luaDocumentationFile = absPath(luaDocumentationFile);
		_scriptEngine->writeDocumentation(luaDocumentationFile, luaDocumentationType);
	}


	// Load scenegraph
	SceneGraph* sceneGraph = new SceneGraph;
	_renderEngine->setSceneGraph(sceneGraph);

	// initialize the RenderEngine
	_renderEngine->initialize();
	sceneGraph->initialize();

	std::string sceneDescriptionPath;
	success = configurationManager()->getValue(
		constants::configurationmanager::keyConfigScene, sceneDescriptionPath);
	if (success)
		sceneGraph->scheduleLoadSceneFile(sceneDescriptionPath);

	_interactionHandler->setKeyboardController(new interaction::KeyboardControllerFixed);
	//_interactionHandler.setKeyboardController(new interaction::KeyboardControllerLua);
	//_interactionHandler.setMouseController(new interaction::TrackballMouseController);
	_interactionHandler->setMouseController(new interaction::OrbitalMouseController);

	// Run start up scripts
	runStartupScripts();

	// Load a light and a monospaced font
	loadFonts();

	_gui->initialize();

	return true;
}

bool OpenSpaceEngine::isInitialized() {
	return _engine != nullptr;
}

void OpenSpaceEngine::clearAllWindows() {
	size_t n = sgct::Engine::instance()->getNumberOfWindows();
	for (size_t i = 0; i < n; ++i) {
		glClearColor(0, 0, 0, 0);
		glClear(GL_COLOR_BUFFER_BIT | GL_DEPTH_BUFFER_BIT);
		GLFWwindow* win = sgct::Engine::instance()->getWindowPtr(i)->getWindowHandle();
		glfwSwapBuffers(win);
	}
}

bool OpenSpaceEngine::gatherCommandlineArguments() {
    // TODO: Get commandline arguments from all modules

	commandlineArgumentPlaceholders.configurationName = "";
    CommandlineCommand* configurationFileCommand = new SingleCommand<std::string>(
          &commandlineArgumentPlaceholders.configurationName, "-config", "-c",
          "Provides the path to the OpenSpace configuration file");
    _commandlineParser->addCommand(configurationFileCommand);

	commandlineArgumentPlaceholders.sgctConfigurationName = "";
	CommandlineCommand* sgctConfigFileCommand = new SingleCommand<std::string>(
		&commandlineArgumentPlaceholders.sgctConfigurationName, "-sgct", "-s",
		"Provides the path to the SGCT configuration file, overriding the value set in"
		"the OpenSpace configuration file");
	_commandlineParser->addCommand(sgctConfigFileCommand);
    
    return true;
}

bool OpenSpaceEngine::findConfiguration(std::string& filename) {
	using ghoul::filesystem::Directory;

	Directory directory = FileSys.currentDirectory();
	std::string configurationName = _configurationFile;

	while (true) {
		std::string&& fullPath = FileSys.pathByAppendingComponent(directory,
																  configurationName);
		bool exists = FileSys.fileExists(fullPath);
		if (exists) {
			filename = fullPath;
			return true;
		}

		Directory nextDirectory = directory.parentDirectory(true);

		if (directory.path() == nextDirectory.path())
			// We have reached the root of the file system and did not find the file
			return false;
		directory = nextDirectory;
	}
}

bool OpenSpaceEngine::loadSpiceKernels() {
	// Load time kernel
	using constants::configurationmanager::keySpiceTimeKernel;
	std::string timeKernel;
	bool success = configurationManager()->getValue(keySpiceTimeKernel, timeKernel);
	if (!success) {
		LERROR("Configuration file does not contain a '" << keySpiceTimeKernel << "'");
		return false;
	}
	SpiceManager::KernelIdentifier id =
		SpiceManager::ref().loadKernel(timeKernel);
	if (id == SpiceManager::KernelFailed) {
		LERROR("Error loading time kernel '" << timeKernel << "'");
		return false;
	}

	// Load SPICE leap second kernel
	using constants::configurationmanager::keySpiceLeapsecondKernel;
	std::string leapSecondKernel;
	success = configurationManager()->getValue(keySpiceLeapsecondKernel, leapSecondKernel);
	if (!success) {
		LERROR("Configuration file does not have a '" << keySpiceLeapsecondKernel << "'");
		return false;
	}
	id = SpiceManager::ref().loadKernel(std::move(leapSecondKernel));
	if (id == SpiceManager::KernelFailed) {
		LERROR("Error loading leap second kernel '" << leapSecondKernel << "'");
		return false;
	}
	return true;
}

void OpenSpaceEngine::runStartupScripts() {
	ghoul::Dictionary scripts;
	configurationManager()->getValue(
		constants::configurationmanager::keyStartupScript, scripts);
	for (size_t i = 1; i <= scripts.size(); ++i) {
		std::stringstream stream;
		stream << i;
		const std::string& key = stream.str();
		const bool hasKey = scripts.hasKeyAndValue<std::string>(key);
		if (!hasKey) {
			LERROR("The startup scripts have to be declared in a simple array format."
				" Startup scripts did not contain the key '" << key << "'");
			break;
		}

		std::string scriptPath;
		scripts.getValue(key, scriptPath);
		std::string&& absoluteScriptPath = absPath(scriptPath);
		_engine->scriptEngine()->runScriptFile(absoluteScriptPath);
	}
}

void OpenSpaceEngine::loadFonts() {
	sgct_text::FontManager::FontPath local = sgct_text::FontManager::FontPath::FontPath_Local;

	ghoul::Dictionary fonts;
	configurationManager()->getValue(constants::configurationmanager::keyFonts, fonts);

	for (const std::string& key : fonts.keys()) {
		std::string font;
		fonts.getValue(key, font);
		font = absPath(font);
        if(!FileSys.fileExists(font)) {
            LERROR("Could not find font '" << font << "'");
            continue;
        }

		LINFO("Registering font '" << font << "' with key '" << key << "'");
		sgct_text::FontManager::instance()->addFont(key, font, local);
	}
}

void OpenSpaceEngine::configureLogging() {
	using constants::configurationmanager::keyLogLevel;
	using constants::configurationmanager::keyLogs;

	if (configurationManager()->hasKeyAndValue<std::string>(keyLogLevel)) {
		using constants::configurationmanager::keyLogLevel;
		using constants::configurationmanager::keyLogImmediateFlush;

		std::string logLevel;
		configurationManager()->getValue(keyLogLevel, logLevel);

		bool immediateFlush = false;
		configurationManager()->getValue(keyLogImmediateFlush, immediateFlush);

		LogManager::LogLevel level = LogManager::levelFromString(logLevel);
		LogManager::deinitialize();
		LogManager::initialize(level, immediateFlush);
		LogMgr.addLog(new ConsoleLog);
	}

	if (configurationManager()->hasKeyAndValue<ghoul::Dictionary>(keyLogs)) {
		ghoul::Dictionary logs;
		configurationManager()->getValue(keyLogs, logs);

		for (size_t i = 1; i <= logs.size(); ++i) {
			ghoul::Dictionary logInfo;
			logs.getValue(std::to_string(i), logInfo);

			Log* log = LogFactory::createLog(logInfo);

			if (log)
				LogMgr.addLog(log);
		}
	}
}

ConfigurationManager* OpenSpaceEngine::configurationManager() {
    ghoul_assert(_configurationManager != nullptr, "ConfigurationManager is nullptr");
    return _configurationManager;
}

interaction::InteractionHandler* OpenSpaceEngine::interactionHandler() {
    ghoul_assert(_interactionHandler != nullptr, "InteractionHandler is nullptr");
    return _interactionHandler;
}

RenderEngine* OpenSpaceEngine::renderEngine() {
    ghoul_assert(_renderEngine != nullptr, "RenderEngine is nullptr");
    return _renderEngine;
}

ScriptEngine* OpenSpaceEngine::scriptEngine() {
    ghoul_assert(_scriptEngine != nullptr, "ScriptEngine is nullptr");
    return _scriptEngine;
}

LuaConsole* OpenSpaceEngine::console() {
    ghoul_assert(_console != nullptr, "LuaConsole is nullptr");
	return _console;
}

GUI* OpenSpaceEngine::gui() {
    ghoul_assert(_gui != nullptr, "GUI is nullptr");
	return _gui;
}

bool OpenSpaceEngine::initializeGL() {
    bool success = _renderEngine->initializeGL();
	_gui->initializeGL();
	return success;
}

void OpenSpaceEngine::preSynchronization() {
	FileSys.triggerFilesystemEvents();
    if (sgct::Engine::instance()->isMaster()) {
<<<<<<< HEAD
        //const double dt = sgct::Engine::instance()->getDt();
		const double dt = sgct::Engine::instance()->getAvgDt();
=======
        const double dt = sgct::Engine::instance()->getDt();

        _interactionHandler->update(dt);
        //_interactionHandler.lockControls();
>>>>>>> 234b46db

		Time::ref().advanceTime(dt);
		Time::ref().preSynchronization();
		
        _interactionHandler.update(dt);
        //_interactionHandler.lockControls();		

<<<<<<< HEAD
		_scriptEngine.preSynchronization();			
		_renderEngine.preSynchronization();
=======
		_renderEngine->preSynchronization();
>>>>>>> 234b46db
    }
}

void OpenSpaceEngine::postSynchronizationPreDraw() {
<<<<<<< HEAD
	Time::ref().postSynchronizationPreDraw();
	_scriptEngine.postSynchronizationPreDraw();	
    _renderEngine.postSynchronizationPreDraw();
=======
    _renderEngine->postSynchronizationPreDraw();
>>>>>>> 234b46db
	
	if (sgct::Engine::instance()->isMaster() && _gui->isEnabled()) {
		double posX, posY;
		sgct::Engine::instance()->getMousePos(0, &posX, &posY);

		int x,y;
		sgct::Engine::instance()->getWindowPtr(0)->getFinalFBODimensions(x, y);

		int button0 = sgct::Engine::instance()->getMouseButton(0, 0);
		int button1 = sgct::Engine::instance()->getMouseButton(0, 1);
		bool buttons[2] = { button0 != 0, button1 != 0 };

		double dt = std::max(sgct::Engine::instance()->getDt(), 1.0/60.0);
		_gui->startFrame(static_cast<float>(dt), glm::vec2(glm::ivec2(x,y)), glm::vec2(posX, posY), buttons);
	}
}

void OpenSpaceEngine::render() {
    _renderEngine->render();

	if (sgct::Engine::instance()->isMaster()) {
		// If currently writing a command, render it to screen
		sgct::SGCTWindow* w = sgct::Engine::instance()->getActiveWindowPtr();
		if (sgct::Engine::instance()->isMaster() && !w->isUsingFisheyeRendering() && _console->isVisible()) {
			_console->render();
		}

		if (_gui->isEnabled())
			_gui->endFrame();
	}
}

void OpenSpaceEngine::postDraw() {
    if (sgct::Engine::instance()->isMaster())
        //_interactionHandler.unlockControls();

	_renderEngine->postDraw();
}

void OpenSpaceEngine::keyboardCallback(int key, int action) {
	if (sgct::Engine::instance()->isMaster()) {
		if (_gui->isEnabled()) {
			bool isConsumed = _gui->keyCallback(key, action);
			if (isConsumed)
				return;
		}

		if (key == _console->commandInputButton() && (action == SGCT_PRESS || action == SGCT_REPEAT))
			_console->toggleVisibility();

		if (!_console->isVisible()) {
			_interactionHandler->keyboardCallback(key, action);
		}
		else {
			_console->keyboardCallback(key, action);
		}
	}
}

void OpenSpaceEngine::charCallback(unsigned int codepoint) {
	if (sgct::Engine::instance()->isMaster()) {
		if (_gui->isEnabled()) {
			bool isConsumed = _gui->charCallback(codepoint);
			if (isConsumed)
				return;
		}

		if (_console->isVisible()) {
			_console->charCallback(codepoint);
		}
	}
}

void OpenSpaceEngine::mouseButtonCallback(int key, int action) {
	if (sgct::Engine::instance()->isMaster()) {
		if (_gui->isEnabled()) {
			bool isConsumed = _gui->mouseButtonCallback(key, action);
			if (isConsumed && action != SGCT_RELEASE)
				return;
		}

		_interactionHandler->mouseButtonCallback(key, action);
	}
}

void OpenSpaceEngine::mousePositionCallback(int x, int y) {
	if (sgct::Engine::instance()->isMaster()) {
	    _interactionHandler->mousePositionCallback(x, y);
	}
}

void OpenSpaceEngine::mouseScrollWheelCallback(int pos) {
	if (sgct::Engine::instance()->isMaster()) {
		if (_gui->isEnabled()) {
			bool isConsumed = _gui->mouseWheelCallback(pos);
			if (isConsumed)
				return;
		}

		_interactionHandler->mouseScrollWheelCallback(pos);
	}
}

void OpenSpaceEngine::encode() {
	if (_syncBuffer) {
<<<<<<< HEAD
		_scriptEngine.serialize(_syncBuffer);
		Time::ref().serialize(_syncBuffer);
		_renderEngine.serialize(_syncBuffer);
		
=======
		_renderEngine->serialize(_syncBuffer);
>>>>>>> 234b46db
		_syncBuffer->write();
	}
}

void OpenSpaceEngine::decode() {
	if (_syncBuffer) {
		_syncBuffer->read();
<<<<<<< HEAD

		_scriptEngine.deserialize(_syncBuffer);
		Time::ref().deserialize(_syncBuffer);
		_renderEngine.deserialize(_syncBuffer);
		
=======
		_renderEngine->deserialize(_syncBuffer);
>>>>>>> 234b46db
	}
}

void OpenSpaceEngine::externalControlCallback(const char* receivedChars,
                                              int size, int clientId)
{
	if (size == 0)
		return;

	// The first byte determines the type of message
	const char type = receivedChars[0];
	switch (type) {
		case '0':  // LuaScript
		{
			std::string script = std::string(receivedChars + 1);
			LINFO("Received Lua Script: '" << script << "'");
<<<<<<< HEAD
			//_scriptEngine.runScript(script);
			_scriptEngine.queueScript(script);
=======
			_scriptEngine->runScript(script);
>>>>>>> 234b46db
		}
	}
}

}  // namespace openspace<|MERGE_RESOLUTION|>--- conflicted
+++ resolved
@@ -517,39 +517,26 @@
 void OpenSpaceEngine::preSynchronization() {
 	FileSys.triggerFilesystemEvents();
     if (sgct::Engine::instance()->isMaster()) {
-<<<<<<< HEAD
         //const double dt = sgct::Engine::instance()->getDt();
 		const double dt = sgct::Engine::instance()->getAvgDt();
-=======
-        const double dt = sgct::Engine::instance()->getDt();
 
         _interactionHandler->update(dt);
-        //_interactionHandler.lockControls();
->>>>>>> 234b46db
-
 		Time::ref().advanceTime(dt);
 		Time::ref().preSynchronization();
 		
         _interactionHandler.update(dt);
         //_interactionHandler.lockControls();		
 
-<<<<<<< HEAD
 		_scriptEngine.preSynchronization();			
-		_renderEngine.preSynchronization();
-=======
 		_renderEngine->preSynchronization();
->>>>>>> 234b46db
     }
 }
 
 void OpenSpaceEngine::postSynchronizationPreDraw() {
-<<<<<<< HEAD
+    _renderEngine->postSynchronizationPreDraw();
 	Time::ref().postSynchronizationPreDraw();
 	_scriptEngine.postSynchronizationPreDraw();	
     _renderEngine.postSynchronizationPreDraw();
-=======
-    _renderEngine->postSynchronizationPreDraw();
->>>>>>> 234b46db
 	
 	if (sgct::Engine::instance()->isMaster() && _gui->isEnabled()) {
 		double posX, posY;
@@ -655,14 +642,11 @@
 
 void OpenSpaceEngine::encode() {
 	if (_syncBuffer) {
-<<<<<<< HEAD
+		_renderEngine->serialize(_syncBuffer);
 		_scriptEngine.serialize(_syncBuffer);
 		Time::ref().serialize(_syncBuffer);
 		_renderEngine.serialize(_syncBuffer);
 		
-=======
-		_renderEngine->serialize(_syncBuffer);
->>>>>>> 234b46db
 		_syncBuffer->write();
 	}
 }
@@ -670,15 +654,12 @@
 void OpenSpaceEngine::decode() {
 	if (_syncBuffer) {
 		_syncBuffer->read();
-<<<<<<< HEAD
+		_renderEngine->deserialize(_syncBuffer);
 
 		_scriptEngine.deserialize(_syncBuffer);
 		Time::ref().deserialize(_syncBuffer);
 		_renderEngine.deserialize(_syncBuffer);
 		
-=======
-		_renderEngine->deserialize(_syncBuffer);
->>>>>>> 234b46db
 	}
 }
 
@@ -695,12 +676,9 @@
 		{
 			std::string script = std::string(receivedChars + 1);
 			LINFO("Received Lua Script: '" << script << "'");
-<<<<<<< HEAD
+			_scriptEngine->runScript(script);
 			//_scriptEngine.runScript(script);
 			_scriptEngine.queueScript(script);
-=======
-			_scriptEngine->runScript(script);
->>>>>>> 234b46db
 		}
 	}
 }
