--- conflicted
+++ resolved
@@ -291,12 +291,8 @@
 
     // Parse commandline arguments
     std::vector<std::string> args(argv, argv + argc);
-<<<<<<< HEAD
-    std::vector<std::string> arg = _engine->_commandlineParser->setCommandLine(args);
-=======
     const std::vector<std::string>& arguments =
         _engine->_commandlineParser->setCommandLine(args);
->>>>>>> 4041bbb9
 
     bool showHelp = _engine->_commandlineParser->execute();
     if (showHelp) {
@@ -304,12 +300,8 @@
         requestClose = true;
         return;
     }
-<<<<<<< HEAD
-    sgctArguments = arg;
-=======
     std::vector<std::string> argumentsCopy = arguments;
     sgctArguments = std::move(argumentsCopy);
->>>>>>> 4041bbb9
 
     // Find configuration
     std::string configurationFilePath = commandlineArgumentPlaceholders.configurationName;
