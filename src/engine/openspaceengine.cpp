/*****************************************************************************************
 *                                                                                       *
 * OpenSpace                                                                             *
 *                                                                                       *
 * Copyright (c) 2014-2023                                                               *
 *                                                                                       *
 * Permission is hereby granted, free of charge, to any person obtaining a copy of this  *
 * software and associated documentation files (the "Software"), to deal in the Software *
 * without restriction, including without limitation the rights to use, copy, modify,    *
 * merge, publish, distribute, sublicense, and/or sell copies of the Software, and to    *
 * permit persons to whom the Software is furnished to do so, subject to the following   *
 * conditions:                                                                           *
 *                                                                                       *
 * The above copyright notice and this permission notice shall be included in all copies *
 * or substantial portions of the Software.                                              *
 *                                                                                       *
 * THE SOFTWARE IS PROVIDED "AS IS", WITHOUT WARRANTY OF ANY KIND, EXPRESS OR IMPLIED,   *
 * INCLUDING BUT NOT LIMITED TO THE WARRANTIES OF MERCHANTABILITY, FITNESS FOR A         *
 * PARTICULAR PURPOSE AND NONINFRINGEMENT. IN NO EVENT SHALL THE AUTHORS OR COPYRIGHT    *
 * HOLDERS BE LIABLE FOR ANY CLAIM, DAMAGES OR OTHER LIABILITY, WHETHER IN AN ACTION OF  *
 * CONTRACT, TORT OR OTHERWISE, ARISING FROM, OUT OF OR IN CONNECTION WITH THE SOFTWARE  *
 * OR THE USE OR OTHER DEALINGS IN THE SOFTWARE.                                         *
 ****************************************************************************************/

#include <openspace/engine/openspaceengine.h>

#include <openspace/openspace.h>
#include <openspace/camera/camera.h>
#include <openspace/documentation/core_registration.h>
#include <openspace/documentation/documentationengine.h>
#include <openspace/engine/configuration.h>
#include <openspace/engine/downloadmanager.h>
#include <openspace/engine/globals.h>
#include <openspace/engine/logfactory.h>
#include <openspace/engine/moduleengine.h>
#include <openspace/engine/syncengine.h>
#include <openspace/engine/windowdelegate.h>
#include <openspace/events/event.h>
#include <openspace/events/eventengine.h>
#include <openspace/interaction/actionmanager.h>
#include <openspace/interaction/interactionmonitor.h>
#include <openspace/interaction/keybindingmanager.h>
#include <openspace/interaction/sessionrecording.h>
#include <openspace/navigation/navigationhandler.h>
#include <openspace/navigation/orbitalnavigator.h>
#include <openspace/network/parallelpeer.h>
#include <openspace/rendering/dashboard.h>
#include <openspace/rendering/helper.h>
#include <openspace/rendering/loadingscreen.h>
#include <openspace/rendering/luaconsole.h>
#include <openspace/rendering/renderengine.h>
#include <openspace/scene/asset.h>
#include <openspace/scene/assetmanager.h>
#include <openspace/scene/profile.h>
#include <openspace/scene/scene.h>
#include <openspace/scene/scenegraphnode.h>
#include <openspace/scene/sceneinitializer.h>
#include <openspace/scene/scenelicensewriter.h>
#include <openspace/scripting/scriptscheduler.h>
#include <openspace/scripting/scriptengine.h>
#include <openspace/util/factorymanager.h>
#include <openspace/util/memorymanager.h>
#include <openspace/util/spicemanager.h>
#include <openspace/util/timemanager.h>
#include <openspace/util/transformationmanager.h>
#include <ghoul/ghoul.h>
#include <ghoul/filesystem/cachemanager.h>
#include <ghoul/filesystem/filesystem.h>
#include <ghoul/font/fontmanager.h>
#include <ghoul/font/fontrenderer.h>
#include <ghoul/logging/logmanager.h>
#include <ghoul/logging/visualstudiooutputlog.h>
#include <ghoul/misc/exception.h>
#include <ghoul/misc/profiling.h>
#include <ghoul/misc/stacktrace.h>
#include <ghoul/misc/stringconversion.h>
#include <ghoul/opengl/ghoul_gl.h>
#include <ghoul/opengl/debugcontext.h>
#include <ghoul/opengl/shaderpreprocessor.h>
#include <ghoul/opengl/texture.h>
#include <ghoul/systemcapabilities/generalcapabilitiescomponent.h>
#include <ghoul/systemcapabilities/openglcapabilitiescomponent.h>
#include <glbinding/glbinding.h>
#include <glbinding-aux/types_to_string.h>
#include <filesystem>
#include <future>
#include <numeric>
#include <sstream>

#ifdef WIN32
#include <Windows.h>
#endif // WIN32

#ifdef __APPLE__
#include <openspace/interaction/touchbar.h>
#endif // __APPLE__

#include "openspaceengine_lua.inl"

namespace {
    // Helper structs for the visitor pattern of the std::variant
    template <class... Ts> struct overloaded : Ts... { using Ts::operator()...; };
    template <class... Ts> overloaded(Ts...) -> overloaded<Ts...>;

    constexpr std::string_view _loggerCat = "OpenSpaceEngine";

    constexpr std::string_view stringify(openspace::OpenSpaceEngine::Mode m) {
        using Mode = openspace::OpenSpaceEngine::Mode;
        switch (m) {
            case Mode::UserControl: return "UserControl";
            case Mode::CameraPath: return "CameraPath";
            case Mode::SessionRecordingPlayback: return "SessionRecording";
            default: throw ghoul::MissingCaseException();
        }
    }

    constexpr openspace::properties::Property::PropertyInfo PrintEventsInfo = {
        "PrintEvents",
        "Print Events",
        "If this is enabled, all events that are propagated through the system are "
        "printed to the log"
    };

    constexpr openspace::properties::Property::PropertyInfo VisibilityInfo = {
        "PropertyVisibility",
        "Property Visibility",
        "Hides or displays different settings in the GUI depending on how advanced they "
        "are"
    };

    constexpr openspace::properties::Property::PropertyInfo ShowHiddenSceneInfo = {
        "ShowHiddenSceneGraphNodes",
        "Show Hidden Scene Graph Nodes",
        "If checked, hidden scene graph nodes are visible in the UI"
    };

<<<<<<< HEAD
    constexpr openspace::properties::Property::PropertyInfo FadeDurationInfo = {
        "FadeDuration",
        "Fade Duration (seconds)",
        "Controls how long time the fading in/out takes when enabling/disabling an "
        "object through a checkbox in the UI. Holding SHIFT while clicking the "
        "checkbox will enable/disable the renderable without fading, aswill setting "
        "this value to zero."
=======
    constexpr openspace::properties::Property::PropertyInfo DisableMouseInputInfo = {
        "DisableMouseInputs",
        "Disable All Mouse Inputs",
        "Disables all mouse inputs. Useful when using touch interaction, to prevent "
        "double inputs on touch (from both touch input and inserted mouse inputs)"
>>>>>>> 3212b94c
    };
} // namespace

namespace openspace {

class Scene;

OpenSpaceEngine::OpenSpaceEngine()
    : properties::PropertyOwner({ "OpenSpaceEngine", "OpenSpace Engine" })
    , _printEvents(PrintEventsInfo, false)
    , _visibility(VisibilityInfo)
    , _showHiddenSceneGraphNodes(ShowHiddenSceneInfo, false)
<<<<<<< HEAD
    , _fadeOnEnableDuration(FadeDurationInfo, 1.0, 0.0, 10.0)
=======
    , _disableAllMouseInputs(DisableMouseInputInfo, false)
>>>>>>> 3212b94c
{
    FactoryManager::initialize();
    SpiceManager::initialize();
    TransformationManager::initialize();

    addProperty(_printEvents);
    addProperty(_visibility);
<<<<<<< HEAD
=======
    addProperty(_showHiddenSceneGraphNodes);
    addProperty(_disableAllMouseInputs);
>>>>>>> 3212b94c

    using Visibility = openspace::properties::Property::Visibility;
    _visibility.addOptions({
        { static_cast<int>(Visibility::NoviceUser), "Novice User" },
        { static_cast<int>(Visibility::User), "User" },
        { static_cast<int>(Visibility::AdvancedUser), "Advanced User" },
        { static_cast<int>(Visibility::Developer), "Developer" },
        { static_cast<int>(Visibility::Hidden), "Everything" },
    });

    addProperty(_showHiddenSceneGraphNodes);
    addProperty(_fadeOnEnableDuration);
}

OpenSpaceEngine::~OpenSpaceEngine() {}

void OpenSpaceEngine::registerPathTokens() {
    LTRACE("OpenSpaceEngine::initialize(begin)");

    // Registering Path tokens. If the BASE path is set, it is the only one that will
    // overwrite the default path of the cfg directory
    using T = std::string;
    for (const std::pair<const T, T>& path : global::configuration->pathTokens) {
        std::string fullKey = "${" + path.first + "}";
        LDEBUG(fmt::format("Registering path '{}': '{}'", fullKey, path.second));

        const bool overrideBase = (fullKey == "${BASE}");
        if (overrideBase) {
            LINFO(fmt::format("Overriding base path with '{}'", path.second));
        }

        const bool overrideTemporary = (fullKey == "${TEMPORARY}");

        using Override = ghoul::filesystem::FileSystem::Override;
        FileSys.registerPathToken(
            std::move(fullKey),
            path.second,
            Override(overrideBase || overrideTemporary)
        );
    }
    LTRACE("OpenSpaceEngine::initialize(end)");
}

void OpenSpaceEngine::initialize() {
    ZoneScoped;

    LTRACE("OpenSpaceEngine::initialize(begin)");

    global::initialize();
    // Initialize the general capabilities component
    SysCap.addComponent(
        std::make_unique<ghoul::systemcapabilities::GeneralCapabilitiesComponent>()
    );

    _printEvents = global::configuration->isPrintingEvents;

    std::string cacheFolder = absPath("${CACHE}").string();
    if (global::configuration->usePerProfileCache) {
        cacheFolder = cacheFolder + "-" + global::configuration->profile;

        LINFO(fmt::format("Old cache: {}", absPath("${CACHE}")));
        LINFO(fmt::format("New cache: {}", cacheFolder));
        FileSys.registerPathToken(
            "${CACHE}",
            cacheFolder,
            ghoul::filesystem::FileSystem::Override::Yes
        );
    }

    // Create directories that doesn't exist
    for (const std::string& token : FileSys.tokens()) {
        if (!std::filesystem::is_directory(absPath(token))) {
            std::filesystem::create_directories(absPath(token));
        }
    }

    try {
        FileSys.createCacheManager(cacheFolder);
    }
    catch (const ghoul::RuntimeError& e) {
        LFATAL("Could not create Cache Manager");
        LFATALC(e.component, e.message);
    }



    // Initialize the requested logs from the configuration file
    // We previously initialized the LogManager with a console log to provide some logging
    // until we know which logs should be added
    if (ghoul::logging::LogManager::isInitialized()) {
        ghoul::logging::LogManager::deinitialize();
    }

    ghoul::logging::LogLevel level = ghoul::from_string<ghoul::logging::LogLevel>(
        global::configuration->logging.level
    );
    bool immediateFlush = global::configuration->logging.forceImmediateFlush;

    using ImmediateFlush = ghoul::logging::LogManager::ImmediateFlush;
    ghoul::logging::LogManager::initialize(level, ImmediateFlush(immediateFlush));

    for (const ghoul::Dictionary& log : global::configuration->logging.logs) {
        try {
            LogMgr.addLog(createLog(log));
        }
        catch (const documentation::SpecificationError& e) {
            LERROR("Failed loading of log");
            logError(e);
            throw;
        }
    }

#ifdef WIN32
    if (IsDebuggerPresent()) {
        LogMgr.addLog(std::make_unique<ghoul::logging::VisualStudioOutputLog>());
    }
#endif // WIN32

#ifndef GHOUL_LOGGING_ENABLE_TRACE
    if (level == ghoul::logging::LogLevel::Trace) {
        LWARNING(
            "Desired logging level is set to 'Trace' but application was "
            "compiled without Trace support"
        );
    }
#endif // GHOUL_LOGGING_ENABLE_TRACE



    LINFOC("OpenSpace Version", std::string(OPENSPACE_VERSION_STRING_FULL));
    LINFOC("Commit", std::string(OPENSPACE_GIT_FULL));

    // Register modules
    global::moduleEngine->initialize(global::configuration->moduleConfigurations);

    // After registering the modules, the documentations for the available classes
    // can be added as well
    for (OpenSpaceModule* m : global::moduleEngine->modules()) {
        for (const documentation::Documentation& doc : m->documentations()) {
            DocEng.addDocumentation(doc);
        }
    }
    DocEng.addDocumentation(configuration::Configuration::Documentation);

    // Register the provided shader directories
    ghoul::opengl::ShaderPreprocessor::addIncludePath(absPath("${SHADERS}"));

    // Register Lua script functions
    LDEBUG("Registering Lua libraries");
    registerCoreClasses(*global::scriptEngine);

    // Process profile file
    std::filesystem::path profile;
    if (!std::filesystem::is_regular_file(global::configuration->profile)) {
        std::filesystem::path userCandidate = absPath(fmt::format(
            "${{USER_PROFILES}}/{}.profile", global::configuration->profile
        ));
        std::filesystem::path profileCandidate = absPath(fmt::format(
            "${{PROFILES}}/{}.profile", global::configuration->profile
        ));

        // Give the user profile priority if there are both
        if (std::filesystem::is_regular_file(userCandidate)) {
            profile = userCandidate;
        }
        else if (std::filesystem::is_regular_file(profileCandidate)) {
            profile = profileCandidate;
        }
        else {
            throw ghoul::RuntimeError(fmt::format(
                "Could not load profile '{}': File does not exist",
                global::configuration->profile
            ));
        }
    }
    else {
        profile = global::configuration->profile;
    }

    // Load the profile
    std::ifstream inFile;
    try {
        inFile.open(profile, std::ifstream::in);
    }
    catch (const std::ifstream::failure& e) {
        throw ghoul::RuntimeError(fmt::format(
            "Exception opening profile file for read: {} ({})", profile, e.what()
        ));
    }

    std::string content(
        (std::istreambuf_iterator<char>(inFile)),
        std::istreambuf_iterator<char>()
    );
    *global::profile = Profile(content);

    // Set up asset loader
    _assetManager = std::make_unique<AssetManager>(
        global::scriptEngine->luaState(),
        absPath("${ASSETS}")
    );

    global::scriptEngine->addLibrary(_assetManager->luaLibrary());

    for (OpenSpaceModule* module : global::moduleEngine->modules()) {
        global::scriptEngine->addLibrary(module->luaLibrary());

        for (scripting::LuaLibrary& l : module->luaLibraries()) {
            global::scriptEngine->addLibrary(l);
        }
    }

    global::scriptEngine->initialize();

    _shutdown.waitTime = global::configuration->shutdownCountdown;

    global::navigationHandler->initialize();

    global::renderEngine->initialize();

    for (const std::function<void()>& func : *global::callback::initialize) {
        ZoneScopedN("[Module] initialize");

        func();
    }

    LTRACE("OpenSpaceEngine::initialize(end)");
}

void OpenSpaceEngine::initializeGL() {
    ZoneScoped;

    LTRACE("OpenSpaceEngine::initializeGL(begin)");

    glbinding::Binding::initialize(global::windowDelegate->openGLProcedureAddress);
    //glbinding::Binding::useCurrentContext();

    LDEBUG("Adding OpenGL capabilities components");
    // Detect and log OpenCL and OpenGL versions and available devices
    SysCap.addComponent(
        std::make_unique<ghoul::systemcapabilities::OpenGLCapabilitiesComponent>()
    );

    LDEBUG("Detecting capabilities");
    SysCap.detectCapabilities();

    using Verbosity = ghoul::systemcapabilities::SystemCapabilitiesComponent::Verbosity;
    Verbosity verbosity = ghoul::from_string<Verbosity>(
        global::configuration->logging.capabilitiesVerbosity
    );
    SysCap.logCapabilities(verbosity);

    const std::string versionCheckUrl = global::configuration->versionCheckUrl;
    if (!versionCheckUrl.empty()) {
        global::versionChecker->requestLatestVersion(versionCheckUrl);
    }

    // Check the required OpenGL versions of the registered modules
    ghoul::systemcapabilities::Version version =
        global::moduleEngine->requiredOpenGLVersion();
    LINFO(fmt::format("Required OpenGL version: {}", ghoul::to_string(version)));

    if (OpenGLCap.openGLVersion() < version) {
        throw ghoul::RuntimeError(
            "An included module required a higher OpenGL version than is supported on "
            "this system",
            "OpenSpaceEngine"
        );
    }

    {
        // Check the available OpenGL extensions against the required extensions
        using OCC = ghoul::systemcapabilities::OpenGLCapabilitiesComponent;
        for (OpenSpaceModule* m : global::moduleEngine->modules()) {
            for (const std::string& ext : m->requiredOpenGLExtensions()) {
                if (!SysCap.component<OCC>().isExtensionSupported(ext)) {
                    LFATAL(fmt::format(
                        "Module {} required OpenGL extension {} which is not available "
                        "on this system. Some functionality related to this module will "
                        "probably not work",
                        m->guiName(), ext
                    ));
                }
            }
        }
    }

    rendering::helper::initialize();

    loadFonts();

    _loadingScreen = std::make_unique<LoadingScreen>(
        LoadingScreen::ShowMessage(
            global::configuration->loadingScreen.isShowingMessages
        ),
        LoadingScreen::ShowNodeNames(
            global::configuration->loadingScreen.isShowingNodeNames
        ),
        LoadingScreen::ShowProgressbar(
            global::configuration->loadingScreen.isShowingProgressbar
        )
        );

    _loadingScreen->render();





    LTRACE("OpenSpaceEngine::initializeGL::Console::initialize(begin)");
    try {
        global::luaConsole->initialize();
    }
    catch (ghoul::RuntimeError& e) {
        LERROR("Error initializing Console with error:");
        LERRORC(e.component, e.message);
    }
    LTRACE("OpenSpaceEngine::initializeGL::Console::initialize(end)");

    LTRACE("OpenSpaceEngine::initializeGL::DebugContext(begin)");
    bool debugActive = global::configuration->openGLDebugContext.isActive;

    // Debug output is not available before 4.3
    const ghoul::systemcapabilities::Version minVersion = {
        .major = 4,
        .minor = 3,
        .release = 0
    };
    if (debugActive && OpenGLCap.openGLVersion() < minVersion) {
        LINFO("OpenGL Debug context requested, but insufficient version available");
        debugActive = false;
    }

    if (debugActive) {
        using namespace ghoul::opengl::debug;

        bool synchronous = global::configuration->openGLDebugContext.isSynchronous;
        setDebugOutput(DebugOutput(debugActive), SynchronousOutput(synchronous));

        for (const configuration::Configuration::OpenGLDebugContext::IdentifierFilter& f :
            global::configuration->openGLDebugContext.identifierFilters)
        {
            setDebugMessageControl(
                ghoul::from_string<Source>(f.source),
                ghoul::from_string<Type>(f.type),
                { f.identifier },
                Enabled::No
            );

        }

        for (const std::string& sev :
            global::configuration->openGLDebugContext.severityFilters)
        {
            setDebugMessageControl(
                Source::DontCare,
                Type::DontCare,
                ghoul::from_string<Severity>(sev),
                Enabled::No
            );
        }

        auto callback = [](Source source, Type type, Severity severity,
                           unsigned int id, std::string message) -> void
        {
            const std::string s = ghoul::to_string(source);
            const std::string t = ghoul::to_string(type);

            const std::string category = fmt::format("OpenGL ({}) [{}] {{{}}}", s, t, id);
            switch (severity) {
                case Severity::High:
                    LERRORC(category, message);
                    break;
                case Severity::Medium:
                    LWARNINGC(category, message);
                    break;
                case Severity::Low:
                    LINFOC(category, message);
                    break;
                case Severity::Notification:
                    LDEBUGC(category, message);
                    break;
                default:
                    throw ghoul::MissingCaseException();
            }

            if (global::configuration->openGLDebugContext.printStacktrace) {
                std::string stackString = "Stacktrace\n";
                std::vector<std::string> stack = ghoul::stackTrace();
                for (size_t i = 0; i < stack.size(); i++) {
                    stackString += fmt::format("{}: {}\n", i, stack[i]);
                }
                LDEBUGC(category, stackString);
            }
        };
        ghoul::opengl::debug::setDebugCallback(callback);
    }
    LTRACE("OpenSpaceEngine::initializeGL::DebugContext(end)");

    // The ordering of the KeyCheckOpenGLState and KeyLogEachOpenGLCall are important as
    // the callback mask in glbinding is stateful for each context, and since
    // KeyLogEachOpenGLCall is more specific, we want it to be able to overwrite the
    // state from KeyCheckOpenGLState
    if (global::configuration->isCheckingOpenGLState) {
        using namespace glbinding;

        // Infinite loop -- welcome to the danger zone
        setCallbackMaskExcept(CallbackMask::After, { "glGetError" });
        setAfterCallback([](const FunctionCall& f) {
            const GLenum error = glGetError();
            switch (error) {
                case GL_NO_ERROR:
                    break;
                case GL_INVALID_ENUM:
                    LERRORC(
                        "OpenGL Invalid State",
                        fmt::format("Function {}: GL_INVALID_ENUM", f.function->name())
                    );
                    break;
                case GL_INVALID_VALUE:
                    LERRORC(
                        "OpenGL Invalid State",
                        fmt::format("Function {}: GL_INVALID_VALUE", f.function->name())
                    );
                    break;
                case GL_INVALID_OPERATION:
                    LERRORC(
                        "OpenGL Invalid State",
                        fmt::format(
                            "Function {}: GL_INVALID_OPERATION", f.function->name()
                        ));
                    break;
                case GL_INVALID_FRAMEBUFFER_OPERATION:
                    LERRORC(
                        "OpenGL Invalid State",
                        fmt::format(
                            "Function {}: GL_INVALID_FRAMEBUFFER_OPERATION",
                            f.function->name()
                        )
                    );
                    break;
                case GL_OUT_OF_MEMORY:
                    LERRORC(
                        "OpenGL Invalid State",
                        fmt::format("Function {}: GL_OUT_OF_MEMORY", f.function->name())
                    );
                    break;
                default:
                    LERRORC(
                        "OpenGL Invalid State",
                        fmt::format("Unknown error code: {0:x}", static_cast<int>(error))
                    );
            }
        });
    }

    if (global::configuration->isLoggingOpenGLCalls) {
        using namespace ghoul::logging;
        LogLevel lvl = ghoul::from_string<LogLevel>(global::configuration->logging.level);
        if (lvl > LogLevel::Trace) {
            LWARNING(
                "Logging OpenGL calls is enabled, but the selected log level does "
                "not include TRACE, so no OpenGL logs will be printed"
            );
        }
        else {
            using namespace glbinding;

            setCallbackMask(CallbackMask::After | CallbackMask::ParametersAndReturnValue);
            glbinding::setAfterCallback([](const glbinding::FunctionCall& call) {
                std::string arguments = std::accumulate(
                    call.parameters.begin(),
                    call.parameters.end(),
                    std::string("("),
                    [](const std::string& a, const std::unique_ptr<AbstractValue>& v) {
                        std::stringstream s;
                        s << v.get();
                        return a + s.str() + ", ";
                    }
                );
                // Remove the final ", "
                arguments = arguments.substr(0, arguments.size() - 2) + ")";

                std::string returnValue;
                std::stringstream s;
                if (call.returnValue) {
                    s << call.returnValue.get();
                    returnValue = " -> " + s.str();
                }

                LTRACEC(
                    "OpenGL",
                    call.function->name() + std::move(arguments) + std::move(returnValue)
                );
            });
        }
    }

    LDEBUG("Initializing Rendering Engine");
    global::renderEngine->initializeGL();

    global::moduleEngine->initializeGL();


    for (const std::function<void()>& func : *global::callback::initializeGL) {
        ZoneScopedN("[Module] initializeGL");
        func();
    }

    LINFO("Finished initializing OpenGL");

    LTRACE("OpenSpaceEngine::initializeGL(end)");
}

void OpenSpaceEngine::loadAssets() {
    ZoneScoped;

    LTRACE("OpenSpaceEngine::loadAsset(begin)");

    global::windowDelegate->setBarrier(false);
    global::windowDelegate->setSynchronization(false);
    defer {
        global::windowDelegate->setSynchronization(true);
        global::windowDelegate->setBarrier(true);
    };

    std::unique_ptr<SceneInitializer> sceneInitializer;
    if (global::configuration->useMultithreadedInitialization) {
        unsigned int nAvailableThreads = std::min(
            std::thread::hardware_concurrency() - 1,
            4u
        );
        unsigned int nThreads = nAvailableThreads == 0 ? 2 : nAvailableThreads;
        sceneInitializer = std::make_unique<MultiThreadedSceneInitializer>(nThreads);
    }
    else {
        sceneInitializer = std::make_unique<SingleThreadedSceneInitializer>();
    }

    _scene = std::make_unique<Scene>(std::move(sceneInitializer));
    global::renderEngine->setScene(_scene.get());
    global::rootPropertyOwner->addPropertySubOwner(_scene.get());

    Camera* camera = _scene->camera();
    global::renderEngine->setCamera(camera);
    global::navigationHandler->setCamera(camera);
    const SceneGraphNode* parent = camera->parent();
    if (parent) {
        global::navigationHandler->orbitalNavigator().setFocusNode(parent->identifier());
    }
    else {
        global::navigationHandler->orbitalNavigator().setFocusNode(
            _scene->root()->identifier()
        );
    }

    for (const std::string& a : global::profile->assets) {
        _assetManager->add(a);
    }

    _loadingScreen->setPhase(LoadingScreen::Phase::Construction);
    _loadingScreen->postMessage("Loading assets");

    while (true) {
        _loadingScreen->render();
        _assetManager->update();

        std::vector<const Asset*> allAssets = _assetManager->allAssets();

        std::vector<const ResourceSynchronization*> allSyncs =
            _assetManager->allSynchronizations();

        for (const ResourceSynchronization* sync : allSyncs) {
            ZoneScopedN("Update resource synchronization");

            if (sync->isSyncing()) {
                LoadingScreen::ProgressInfo progressInfo;

                progressInfo.progress = [](const ResourceSynchronization* s) {
                    if (!s->nTotalBytesIsKnown()) {
                        return 0.f;
                    }
                    if (s->nTotalBytes() == 0) {
                        return 1.f;
                    }
                    return
                        static_cast<float>(s->nSynchronizedBytes()) /
                        static_cast<float>(s->nTotalBytes());
                }(sync);

                _loadingScreen->updateItem(
                    sync->identifier(),
                    sync->name(),
                    LoadingScreen::ItemStatus::Started,
                    progressInfo
                );
            }

            if (sync->isRejected()) {
                _loadingScreen->updateItem(
                    sync->identifier(), sync->name(), LoadingScreen::ItemStatus::Failed,
                    LoadingScreen::ProgressInfo()
                );
            }
        }

        _loadingScreen->setItemNumber(static_cast<int>(allSyncs.size()));

        if (_shouldAbortLoading) {
            global::windowDelegate->terminate();
            break;
        }

        bool finishedLoading = std::all_of(
            allAssets.begin(),
            allAssets.end(),
            [](const Asset* asset) { return asset->isInitialized() || asset->isFailed(); }
        );

        if (finishedLoading) {
            break;
        }

        auto it = allSyncs.begin();
        while (it != allSyncs.end()) {
            if ((*it)->isSyncing()) {
                LoadingScreen::ProgressInfo progressInfo;

                progressInfo.progress = [](const ResourceSynchronization* sync) {
                    if (!sync->nTotalBytesIsKnown()) {
                        return 0.f;
                    }
                    if (sync->nTotalBytes() == 0) {
                        return 1.f;
                    }
                    return
                        static_cast<float>(sync->nSynchronizedBytes()) /
                        static_cast<float>(sync->nTotalBytes());
                }(*it);

                if ((*it)->nTotalBytesIsKnown()) {
                    progressInfo.currentSize = (*it)->nSynchronizedBytes();
                    progressInfo.totalSize = (*it)->nTotalBytes();
                }

                _loadingScreen->updateItem(
                    (*it)->identifier(),
                    (*it)->name(),
                    LoadingScreen::ItemStatus::Started,
                    progressInfo
                );
                ++it;
            }
            else if ((*it)->isRejected()) {
                _loadingScreen->updateItem(
                    (*it)->identifier(), (*it)->name(), LoadingScreen::ItemStatus::Failed,
                    LoadingScreen::ProgressInfo()
                );
                ++it;
            }
            else {
                LoadingScreen::ProgressInfo progressInfo;
                progressInfo.progress = 1.f;

                _loadingScreen->tickItem();
                _loadingScreen->updateItem(
                    (*it)->identifier(),
                    (*it)->name(),
                    LoadingScreen::ItemStatus::Finished,
                    progressInfo
                );
                it = allSyncs.erase(it);
            }
        }
    }
    if (_shouldAbortLoading) {
        _loadingScreen = nullptr;
        return;
    }

    _loadingScreen->setPhase(LoadingScreen::Phase::Initialization);

    _loadingScreen->postMessage("Initializing scene");
    while (_scene->isInitializing()) {
        _loadingScreen->render();
    }

    _loadingScreen->postMessage("Initializing OpenGL");
    _loadingScreen->finalize();

    _loadingScreen = nullptr;

    global::renderEngine->updateScene();

    global::syncEngine->addSyncables(global::timeManager->syncables());
    if (_scene && _scene->camera()) {
        global::syncEngine->addSyncables(_scene->camera()->syncables());
    }

#ifdef __APPLE__
    showTouchbar();
#endif // APPLE

    runGlobalCustomizationScripts();

    _writeDocumentationTask = std::async(&OpenSpaceEngine::writeDocumentation, this);

    LTRACE("OpenSpaceEngine::loadAsset(end)");
}

void OpenSpaceEngine::deinitialize() {
    ZoneScoped;

    LTRACE("OpenSpaceEngine::deinitialize(begin)");

    for (const std::function<void()>& func : *global::callback::deinitialize) {
        func();
    }

    global::navigationHandler->deinitialize();

    LTRACE("deinitialize(begin)");
    if (global::parallelPeer->status() != ParallelConnection::Status::Disconnected) {
        global::parallelPeer->disconnect();
    }
    if (global::renderEngine->scene() && global::renderEngine->scene()->camera()) {
        global::syncEngine->removeSyncables(
            global::renderEngine->scene()->camera()->syncables()
        );
    }
    global::sessionRecording->deinitialize();
    global::versionChecker->cancel();

    _assetManager = nullptr;

    global::deinitialize();

    FactoryManager::deinitialize();
    TransformationManager::deinitialize();
    SpiceManager::deinitialize();

    if (_printEvents) {
        events::Event* e = global::eventEngine->firstEvent();
        events::logAllEvents(e);
    }

    ghoul::fontrendering::FontRenderer::deinitialize();

    ghoul::logging::LogManager::deinitialize();

    LTRACE("deinitialize(end)");
    LTRACE("OpenSpaceEngine::deinitialize(end)");
}

void OpenSpaceEngine::deinitializeGL() {
    ZoneScoped;

    LTRACE("OpenSpaceEngine::deinitializeGL(begin)");

    // We want to render an image informing the user that we are shutting down
    global::renderEngine->renderEndscreen();
    global::windowDelegate->swapBuffer();

    global::openSpaceEngine->assetManager().deinitialize();
    global::openSpaceEngine->_scene = nullptr;
    global::renderEngine->setScene(nullptr);

    for (const std::function<void()>& func : *global::callback::deinitializeGL) {
        func();
    }

    _loadingScreen = nullptr;

    global::deinitializeGL();

    rendering::helper::deinitialize();

    LTRACE("OpenSpaceEngine::deinitializeGL(end)");
}

void OpenSpaceEngine::createUserDirectoriesIfNecessary() {
    LTRACE(absPath("${USER}").string());

    if (!std::filesystem::exists(absPath("${USER_ASSETS}"))) {
        std::filesystem::create_directories(absPath("${USER_ASSETS}"));
    }
    if (!std::filesystem::exists(absPath("${USER_PROFILES}"))) {
        std::filesystem::create_directories(absPath("${USER_PROFILES}"));
    }
    if (!std::filesystem::exists(absPath("${USER_CONFIG}"))) {
        std::filesystem::create_directories(absPath("${USER_CONFIG}"));
    }
}

void OpenSpaceEngine::runGlobalCustomizationScripts() {
    ZoneScoped;

    LINFO("Running Global initialization scripts");
    ghoul::lua::LuaState state;
    global::scriptEngine->initializeLuaState(state);

    for (const std::string& script : global::configuration->globalCustomizationScripts) {
        std::filesystem::path s = absPath(script);
        if (std::filesystem::is_regular_file(s)) {
            try {
                LINFO(fmt::format("Running global customization script: {}", s));
                ghoul::lua::runScriptFile(state, s.string());
            }
            catch (const ghoul::RuntimeError& e) {
                LERRORC(e.component, e.message);
            }
        }
        else {
            LDEBUG(fmt::format("Ignoring non-existing script file: {}", s));
        }
    }
}

void OpenSpaceEngine::loadFonts() {
    global::fontManager->initialize();

    using T = std::string;
    for (const std::pair<const T, T>& font : global::configuration->fonts) {
        std::string key = font.first;
        std::filesystem::path fontName = absPath(font.second);

        if (!std::filesystem::is_regular_file(fontName)) {
            LERROR(fmt::format("Could not find font {} for key '{}'", fontName, key));
            continue;
        }

        LDEBUG(fmt::format("Registering font {} with key '{}'", fontName, key));
        bool success = global::fontManager->registerFontPath(key, fontName);

        if (!success) {
            LERROR(fmt::format("Error registering font {} with key '{}'", fontName, key));
        }
    }

    try {
        ghoul::fontrendering::FontRenderer::initialize();
    }
    catch (const ghoul::RuntimeError& err) {
        LERRORC(err.component, err.message);
    }
}

void OpenSpaceEngine::writeDocumentation() {
    ZoneScoped;

    // Write documentation to json files if config file supplies path for doc files
    std::string path = global::configuration->documentation.path;
    if (path.empty()) {
        // if path was empty, that means that no documentation is requested
        return;
    }
    path = absPath(path).string() + '/';

    // Start the async requests as soon as possible so they are finished when we need them
    std::future<std::string> root = std::async(
        &properties::PropertyOwner::generateJson,
        global::rootPropertyOwner
    );

    std::future<std::string> scene = std::async(
        &properties::PropertyOwner::generateJson,
        _scene.get()
    );


    DocEng.addHandlebarTemplates(global::scriptEngine->templatesToRegister());
    DocEng.addHandlebarTemplates(FactoryManager::ref().templatesToRegister());
    DocEng.addHandlebarTemplates(DocEng.templatesToRegister());

    std::string json = "{\"documentation\":[";

    json += fmt::format(
        R"({{"name":"{}","identifier":"{}","data":{}}},)",
        "Scripting",
        global::scriptEngine->jsonName(),
        global::scriptEngine->generateJson()
    );

    json += fmt::format(
        R"({{"name":"{}","identifier":"{}","data":{}}},)",
        "Top Level", DocEng.jsonName(), DocEng.generateJson()
    );

    json += fmt::format(
        R"({{"name":"{}","identifier":"{}","data":{}}},)",
        "Factory", FactoryManager::ref().jsonName(), FactoryManager::ref().generateJson()
    );

    json += fmt::format(
        R"({{"name":"{}","identifier":"{}","data":{}}},)",
        "Keybindings",
        global::keybindingManager->jsonName(),
        global::keybindingManager->generateJson()
    );

    SceneLicenseWriter writer;
    json += fmt::format(
        R"({{"name":"{}","identifier":"{}","data":{}}},)",
        "Scene License Information", writer.jsonName(), writer.generateJson()
    );

    json += fmt::format(
        R"({{"name":"{}","identifier":"{}","data":{}}},)",
        "Scene Properties", "propertylist", root.get()
    );

    json += fmt::format(
        R"({{"name":"{}","identifier":"{}","data":{}}})",
        "Scene Graph Information", "propertylist", scene.get()
    );

    json += "]}";

    // Add templates for the JSONs we just registered
    DocEng.addHandlebarTemplates(global::keybindingManager->templatesToRegister());
    DocEng.addHandlebarTemplates(writer.templatesToRegister());
    DocEng.addHandlebarTemplates(global::rootPropertyOwner->templatesToRegister());

    DocEng.writeDocumentationHtml(path, json);
}

void OpenSpaceEngine::preSynchronization() {
    ZoneScoped;
    TracyGpuZone("preSynchronization");

    LTRACE("OpenSpaceEngine::preSynchronization(begin)");

    FileSys.triggerFilesystemEvents();

    // Reset the temporary, frame-based storage
    global::memoryManager->TemporaryMemory.reset();

    if (_isRenderingFirstFrame) {
        global::profile->ignoreUpdates = true;
        loadAssets();
        global::renderEngine->scene()->setPropertiesFromProfile(*global::profile);
        global::timeManager->setTimeFromProfile(*global::profile);
        global::timeManager->setDeltaTimeSteps(global::profile->deltaTimes);
        setActionsFromProfile(*global::profile);
        setKeybindingsFromProfile(*global::profile);
        setModulesFromProfile(*global::profile);
        setMarkInterestingNodesFromProfile(*global::profile);
        global::profile->ignoreUpdates = false;
        resetPropertyChangeFlagsOfSubowners(global::rootPropertyOwner);
        global::windowDelegate->setSynchronization(false);
    }

    bool master = global::windowDelegate->isMaster();

    global::syncEngine->preSynchronization(SyncEngine::IsMaster(master));
    if (master) {
        double dt = global::windowDelegate->deltaTime();

        if (global::sessionRecording->isSavingFramesDuringPlayback()) {
            dt = global::sessionRecording->fixedDeltaTimeDuringFrameOutput();
        }

        global::timeManager->preSynchronization(dt);

        std::vector<std::string> scheduledScripts = global::scriptScheduler->progressTo(
            global::timeManager->time().j2000Seconds()
        );
        for (const std::string& script : scheduledScripts) {
            global::scriptEngine->queueScript(
                script,
                scripting::ScriptEngine::RemoteScripting::Yes
            );
        }

        global::renderEngine->updateScene();

        if (_scene) {
            Camera* camera = _scene->camera();
            if (camera) {
                global::navigationHandler->updateCamera(dt);
                camera->invalidateCache();
            }
        }
        global::sessionRecording->preSynchronization();
        global::parallelPeer->preSynchronization();
        global::interactionMonitor->updateActivityState();
    }

    for (const std::function<void()>& func : *global::callback::preSync) {
        ZoneScopedN("[Module] preSync");

        func();
    }

    if (_isRenderingFirstFrame) {
        setCameraFromProfile(*global::profile);
        setAdditionalScriptsFromProfile(*global::profile);

        global::scriptEngine->runScriptFile(absPath("${SCRIPTS}/developer_settings.lua"));
    }

    // Handle callback(s) for change in engine mode
    if (_modeLastFrame != _currentMode) {
        using K = CallbackHandle;
        using V = ModeChangeCallback;
        for (const std::pair<K, V>& it : _modeChangeCallbacks) {
            it.second();
        }
    }
    _modeLastFrame = _currentMode;

    LTRACE("OpenSpaceEngine::preSynchronization(end)");
}

void OpenSpaceEngine::postSynchronizationPreDraw() {
    ZoneScoped;
    TracyGpuZone("postSynchronizationPreDraw");
    LTRACE("OpenSpaceEngine::postSynchronizationPreDraw(begin)");

    bool master = global::windowDelegate->isMaster();
    global::syncEngine->postSynchronization(SyncEngine::IsMaster(master));

    // This probably doesn't have to be done here every frame, but doing it earlier gives
    // weird results when using side_by_side stereo --- abock
    using FR = ghoul::fontrendering::FontRenderer;
    FR::defaultRenderer().setFramebufferSize(global::renderEngine->fontResolution());

    FR::defaultProjectionRenderer().setFramebufferSize(
        global::renderEngine->renderingResolution()
    );

    if (_shutdown.inShutdown) {
        if (_shutdown.timer <= 0.f) {
            global::eventEngine->publishEvent<events::EventApplicationShutdown>(
                events::EventApplicationShutdown::State::Finished
            );
            global::windowDelegate->terminate();
            return;
        }
        _shutdown.timer -= static_cast<float>(global::windowDelegate->averageDeltaTime());
    }

    _assetManager->update();

    global::renderEngine->updateScene();
    global::renderEngine->updateRenderer();
    global::renderEngine->updateScreenSpaceRenderables();
    global::renderEngine->updateShaderPrograms();
    global::luaConsole->update();

    if (!master) {
        _scene->camera()->invalidateCache();
    }

    for (const std::function<void()>& func : *global::callback::postSyncPreDraw) {
        ZoneScopedN("[Module] postSyncPreDraw");

        func();
    }

    // Testing this every frame has minimal impact on the performance --- abock
    // Debug build: 1-2 us ; Release build: <= 1 us
    using ghoul::logging::LogManager;
    int warningCounter = LogMgr.messageCounter(ghoul::logging::LogLevel::Warning);
    int errorCounter = LogMgr.messageCounter(ghoul::logging::LogLevel::Error);
    int fatalCounter = LogMgr.messageCounter(ghoul::logging::LogLevel::Fatal);

    if (warningCounter > 0) {
        LWARNINGC("Logging", fmt::format("Number of Warnings: {}", warningCounter));
    }
    if (errorCounter > 0) {
        LWARNINGC("Logging", fmt::format("Number of Errors: {}", errorCounter));
    }
    if (fatalCounter > 0) {
        LWARNINGC("Logging", fmt::format("Number of Fatals: {}", fatalCounter));
    }

    LogMgr.resetMessageCounters();

    LTRACE("OpenSpaceEngine::postSynchronizationPreDraw(end)");
}

void OpenSpaceEngine::render(const glm::mat4& sceneMatrix, const glm::mat4& viewMatrix,
                             const glm::mat4& projectionMatrix)
{
    ZoneScoped;
    TracyGpuZone("Render");
    LTRACE("OpenSpaceEngine::render(begin)");

    global::renderEngine->render(sceneMatrix, viewMatrix, projectionMatrix);

    for (const std::function<void()>& func : *global::callback::render) {
        ZoneScopedN("[Module] render");

        func();
    }

    LTRACE("OpenSpaceEngine::render(end)");
}

void OpenSpaceEngine::drawOverlays() {
    ZoneScoped;
    TracyGpuZone("Draw2D");
    LTRACE("OpenSpaceEngine::drawOverlays(begin)");

    const bool isGuiWindow =
        global::windowDelegate->hasGuiWindow() ?
        global::windowDelegate->isGuiWindow() :
        true;

    if (isGuiWindow) {
        global::renderEngine->renderOverlays(_shutdown);
        global::luaConsole->render();
        global::sessionRecording->render();
    }

    for (const std::function<void()>& func : *global::callback::draw2D) {
        ZoneScopedN("[Module] draw2D");
        func();
    }

    LTRACE("OpenSpaceEngine::drawOverlays(end)");
}

void OpenSpaceEngine::postDraw() {
    ZoneScoped;
    TracyGpuZone("postDraw");
    LTRACE("OpenSpaceEngine::postDraw(begin)");

    global::renderEngine->postDraw();

    for (const std::function<void()>& func : *global::callback::postDraw) {
        ZoneScopedN("[Module] postDraw");

        func();
    }

    if (_isRenderingFirstFrame) {
        global::windowDelegate->setSynchronization(true);
        resetPropertyChangeFlags();
        _isRenderingFirstFrame = false;
    }

    //
    // Handle events
    //
    const events::Event* e = global::eventEngine->firstEvent();
    if (_printEvents) {
        events::logAllEvents(e);
    }
    global::eventEngine->triggerActions();
    while (e) {
        // @TODO (abock, 2021-08-25) Need to send all events to a topic to be sent out to
        // others

        e = e->next;
    }


    global::eventEngine->postFrameCleanup();
    global::memoryManager->PersistentMemory.housekeeping();

    LTRACE("OpenSpaceEngine::postDraw(end)");
}

void OpenSpaceEngine::resetPropertyChangeFlags() {
    ZoneScoped;

    std::vector<SceneGraphNode*> nodes =
        global::renderEngine->scene()->allSceneGraphNodes();
    for (SceneGraphNode* n : nodes) {
        resetPropertyChangeFlagsOfSubowners(n);
    }
}

void OpenSpaceEngine::resetPropertyChangeFlagsOfSubowners(properties::PropertyOwner* po) {
    for (properties::PropertyOwner* subOwner : po->propertySubOwners()) {
        resetPropertyChangeFlagsOfSubowners(subOwner);
    }
    for (properties::Property* p : po->properties()) {
        p->resetToUnchanged();
    }
}

void OpenSpaceEngine::keyboardCallback(Key key, KeyModifier mod, KeyAction action,
                                       IsGuiWindow isGuiWindow)
{
    ZoneScoped;

    if (_loadingScreen) {
        // If the loading screen object exists, we are currently loading and want key
        // presses to behave differently
        if (key == Key::Escape) {
            _shouldAbortLoading = true;
        }

        return;
    }

    // We need to do this check before the callback functions as we would otherwise
    // immediately cancel a shutdown if someone pressed the ESC key. Similar argument for
    // only checking for the Press action.  Since the 'Press' of ESC will trigger the
    // shutdown, the 'Release' in some frame later would cancel it immediately again
    if (action == KeyAction::Press && _shutdown.inShutdown) {
        _shutdown.inShutdown = false;
        global::eventEngine->publishEvent<events::EventApplicationShutdown>(
            events::EventApplicationShutdown::State::Aborted
        );
        return;
    }

    using F = global::callback::KeyboardCallback;
    for (const F& func : *global::callback::keyboard) {
        const bool isConsumed = func(key, mod, action, isGuiWindow);
        if (isConsumed) {
            return;
        }
    }

    if (!global::configuration->isConsoleDisabled) {
        bool isConsoleConsumed = global::luaConsole->keyboardCallback(key, mod, action);
        if (isConsoleConsumed) {
            return;
        }
    }

    global::navigationHandler->keyboardCallback(key, mod, action);

    if (!global::navigationHandler->disabledKeybindings()) {
        global::keybindingManager->keyboardCallback(key, mod, action);
    }

    global::interactionMonitor->markInteraction();
}

void OpenSpaceEngine::charCallback(unsigned int codepoint, KeyModifier modifier,
                                   IsGuiWindow isGuiWindow)
{
    ZoneScoped;

    using F = global::callback::CharacterCallback;
    for (const F& func : *global::callback::character) {
        bool isConsumed = func(codepoint, modifier, isGuiWindow);
        if (isConsumed) {
            return;
        }
    }

    global::luaConsole->charCallback(codepoint, modifier);
    global::interactionMonitor->markInteraction();

    if (_shutdown.inShutdown) {
        _shutdown.inShutdown = false;
        global::eventEngine->publishEvent<events::EventApplicationShutdown>(
            events::EventApplicationShutdown::State::Aborted
        );
    }
}

void OpenSpaceEngine::mouseButtonCallback(MouseButton button, MouseAction action,
                                          KeyModifier mods, IsGuiWindow isGuiWindow)
{
    ZoneScoped;

    if (_disableAllMouseInputs) {
        return;
    }

    using F = global::callback::MouseButtonCallback;
    for (const F& func : *global::callback::mouseButton) {
        bool isConsumed = func(button, action, mods, isGuiWindow);
        if (isConsumed) {
            // If the mouse was released, we still want to forward it to the navigation
            // handler in order to reliably terminate a rotation or zoom, or to the other
            // callbacks to for example release a drag and drop of a UI window.
            // Accidentally moving the cursor over a UI window is easy to miss and leads
            // to weird continuing movement
            if (action == MouseAction::Release) {
                continue;
            }
            else {
                return;
            }
        }
    }

    // Check if the user clicked on one of the 'buttons' the RenderEngine is drawing.
    // Only handle the clicks if we are in a GUI window
    if (action == MouseAction::Press && isGuiWindow) {
        bool isConsumed = global::renderEngine->mouseActivationCallback(_mousePosition);
        if (isConsumed) {
            return;
        }
    }

    global::navigationHandler->mouseButtonCallback(button, action);
    global::interactionMonitor->markInteraction();

    if (_shutdown.inShutdown) {
        _shutdown.inShutdown = false;
        global::eventEngine->publishEvent<events::EventApplicationShutdown>(
            events::EventApplicationShutdown::State::Aborted
            );
    }
}

void OpenSpaceEngine::mousePositionCallback(double x, double y, IsGuiWindow isGuiWindow) {
    ZoneScoped;

    if (_disableAllMouseInputs) {
        return;
    }

    using F = global::callback::MousePositionCallback;
    for (const F& func : *global::callback::mousePosition) {
        func(x, y, isGuiWindow);
    }

    global::navigationHandler->mousePositionCallback(x, y);
    global::interactionMonitor->markInteraction();

    _mousePosition = glm::vec2(static_cast<float>(x), static_cast<float>(y));
}

void OpenSpaceEngine::mouseScrollWheelCallback(double posX, double posY,
                                               IsGuiWindow isGuiWindow)
{
    ZoneScoped;

    if (_disableAllMouseInputs) {
        return;
    }

    using F = global::callback::MouseScrollWheelCallback;
    for (const F& func : *global::callback::mouseScrollWheel) {
        bool isConsumed = func(posX, posY, isGuiWindow);
        if (isConsumed) {
            return;
        }
    }

    global::navigationHandler->mouseScrollWheelCallback(posY);
    global::interactionMonitor->markInteraction();
}

void OpenSpaceEngine::touchDetectionCallback(TouchInput input) {
    ZoneScoped;

    using F = std::function<bool (TouchInput)>;
    for (const F& func : *global::callback::touchDetected) {
        bool isConsumed = func(input);
        if (isConsumed) {
            return;
        }
    }
}

void OpenSpaceEngine::touchUpdateCallback(TouchInput input) {
    ZoneScoped;

    using F = std::function<bool(TouchInput)>;
    for (const F& func : *global::callback::touchUpdated) {
        bool isConsumed = func(input);
        if (isConsumed) {
            return;
        }
    }
}

void OpenSpaceEngine::touchExitCallback(TouchInput input) {
    ZoneScoped;

    using F = std::function<void(TouchInput)>;
    for (const F& func : *global::callback::touchExit) {
        func(input);
    }
}

void OpenSpaceEngine::handleDragDrop(std::filesystem::path file) {
    ghoul::lua::LuaState s(ghoul::lua::LuaState::IncludeStandardLibrary::Yes);
    std::filesystem::path absolutePath = absPath("${SCRIPTS}/drag_drop_handler.lua");
    int status = luaL_loadfile(s, absolutePath.string().c_str());
    if (status != LUA_OK) {
        std::string error = lua_tostring(s, -1);
        LERROR(error);
        return;
    }

    ghoul::lua::push(s, file);
    lua_setglobal(s, "filename");

    std::string basename = file.filename().string();
    ghoul::lua::push(s, basename);
    lua_setglobal(s, "basename");

    std::string extension = file.extension().string();
    std::transform(
        extension.begin(), extension.end(),
        extension.begin(),
        [](char c) { return static_cast<char>(::tolower(c)); }
    );
    ghoul::lua::push(s, extension);
    lua_setglobal(s, "extension");

    status = lua_pcall(s, 0, 1, 0);
    if (status != LUA_OK) {
        std::string error = lua_tostring(s, -1);
        LERROR(error);
        return;
    }

    if (lua_isnil(s, -1)) {
        LWARNING(fmt::format("Unhandled file dropped: {}", file));
        return;
    }

    std::string script = ghoul::lua::value<std::string>(s);
    global::scriptEngine->queueScript(
        script,
        scripting::ScriptEngine::RemoteScripting::Yes
    );
}

std::vector<std::byte> OpenSpaceEngine::encode() {
    ZoneScoped;

    return global::syncEngine->encodeSyncables();
}

void OpenSpaceEngine::decode(std::vector<std::byte> data) {
    ZoneScoped;

    global::syncEngine->decodeSyncables(std::move(data));
}

properties::Property::Visibility openspace::OpenSpaceEngine::visibility() const {
    return static_cast<properties::Property::Visibility>(_visibility.value());
}

bool openspace::OpenSpaceEngine::showHiddenSceneGraphNodes() const {
    return _showHiddenSceneGraphNodes;
}

void OpenSpaceEngine::toggleShutdownMode() {
    if (_shutdown.inShutdown) {
        // If we are already in shutdown mode, we want to disable it
        _shutdown.inShutdown = false;
        global::eventEngine->publishEvent<events::EventApplicationShutdown>(
            events::EventApplicationShutdown::State::Aborted
        );
    }
    else {
        // Else, we have to enable it
        _shutdown.timer = _shutdown.waitTime;
        _shutdown.inShutdown = true;
        global::eventEngine->publishEvent<events::EventApplicationShutdown>(
            events::EventApplicationShutdown::State::Started
        );
    }
}

OpenSpaceEngine::Mode OpenSpaceEngine::currentMode() const {
    return _currentMode;
}

bool OpenSpaceEngine::setMode(Mode newMode) {
    if (_currentMode == Mode::CameraPath && newMode == Mode::CameraPath) {
        // Special case: It is okay to trigger another camera path while one is
        // already playing. So just return that we were successful
        return true;
    }
    else if (newMode == _currentMode) {
        LERROR("Cannot switch to the currectly active mode");
        return false;
    }
    else if (_currentMode != Mode::UserControl && newMode != Mode::UserControl) {
        LERROR(fmt::format(
            "Cannot switch to mode '{}' when in '{}' mode",
            stringify(newMode), stringify(_currentMode)
        ));
        return false;
    }

    LDEBUG(fmt::format("Mode: {}", stringify(newMode)));

    _currentMode = newMode;
    return true;
}

void OpenSpaceEngine::resetMode() {
    _currentMode = Mode::UserControl;
    LDEBUG(fmt::format("Reset engine mode to {}", stringify(_currentMode)));
}

OpenSpaceEngine::CallbackHandle OpenSpaceEngine::addModeChangeCallback(
                                                                   ModeChangeCallback cb)
{
    CallbackHandle handle = _nextCallbackHandle++;
    _modeChangeCallbacks.emplace_back(handle, std::move(cb));
    return handle;
}

void OpenSpaceEngine::removeModeChangeCallback(CallbackHandle handle) {
    const auto it = std::find_if(
        _modeChangeCallbacks.begin(),
        _modeChangeCallbacks.end(),
        [handle](const std::pair<CallbackHandle, ModeChangeCallback>& cb) {
            return cb.first == handle;
        }
    );

    ghoul_assert(
        it != _modeChangeCallbacks.end(),
        "handle must be a valid callback handle"
    );

    _modeChangeCallbacks.erase(it);
}

scripting::LuaLibrary OpenSpaceEngine::luaLibrary() {
    return {
        "",
        {
            codegen::lua::ToggleShutdown,
            codegen::lua::WriteDocumentation,
            codegen::lua::SetScreenshotFolder,
            codegen::lua::AddTag,
            codegen::lua::RemoveTag,
            codegen::lua::DownloadFile,
            codegen::lua::CreateSingleColorImage,
            codegen::lua::IsMaster,
            codegen::lua::Version,
            codegen::lua::ReadCSVFile
        },
        {
            absPath("${SCRIPTS}/core_scripts.lua")
        }
    };
}

LoadingScreen* OpenSpaceEngine::loadingScreen() {
    return _loadingScreen.get();
}

AssetManager& OpenSpaceEngine::assetManager() {
    ghoul_assert(_assetManager, "Asset Manager must not be nullptr");
    return *_assetManager;
}

void setCameraFromProfile(const Profile& p) {
    if (!p.camera.has_value()) {
        // If the camera is not specified, we want to set it to a sensible default value
        interaction::NavigationState nav;
        nav.anchor = "Root";
        nav.referenceFrame = "Root";
        global::navigationHandler->setNavigationStateNextFrame(nav);
        return;
    }

    std::visit(
        overloaded{
            [](const Profile::CameraNavState& navStateProfile) {
                interaction::NavigationState nav;
                nav.anchor = navStateProfile.anchor;
                if (navStateProfile.aim.has_value()) {
                    nav.aim = navStateProfile.aim.value();
                }
                if (navStateProfile.referenceFrame.empty()) {
                    nav.referenceFrame = nav.anchor;
                }
                else {
                    nav.referenceFrame = navStateProfile.referenceFrame;
                }
                nav.position = navStateProfile.position;
                if (navStateProfile.up.has_value()) {
                    nav.up = navStateProfile.up;
                }
                if (navStateProfile.yaw.has_value()) {
                    nav.yaw = navStateProfile.yaw.value();
                }
                if (navStateProfile.pitch.has_value()) {
                    nav.pitch = navStateProfile.pitch.value();
                }
                global::navigationHandler->setNavigationStateNextFrame(nav);
            },
            [](const Profile::CameraGoToGeo& geo) {
                // Instead of direct calls to navigation state code, lua commands with
                // globebrowsing goToGeo are used because this prevents a module
                // dependency in this core code. Eventually, goToGeo will be incorporated
                // in the OpenSpace core and this code will change.
                std::string geoScript = fmt::format("openspace.globebrowsing.goToGeo"
                    "([[{}]], {}, {}", geo.anchor, geo.latitude, geo.longitude);
                if (geo.altitude.has_value()) {
                    geoScript += fmt::format(", {}", geo.altitude.value());
                }
                geoScript += ")";
                global::scriptEngine->queueScript(
                    geoScript,
                    scripting::ScriptEngine::RemoteScripting::Yes
                );
            }
        },
        p.camera.value()
    );
}

void setModulesFromProfile(const Profile& p) {
    for (Profile::Module mod : p.modules) {
        const std::vector<OpenSpaceModule*>& m = global::moduleEngine->modules();
        const auto it = std::find_if(m.begin(), m.end(),
            [&mod](const OpenSpaceModule* moduleSearch) {
                return (moduleSearch->identifier() == mod.name);
            });
        if (it != m.end()) {
            if (mod.loadedInstruction.has_value()) {
                global::scriptEngine->queueScript(
                    mod.loadedInstruction.value(),
                    scripting::ScriptEngine::RemoteScripting::Yes
                );
            }
        }
        else {
            if (mod.notLoadedInstruction.has_value()) {
                global::scriptEngine->queueScript(
                    mod.notLoadedInstruction.value(),
                    scripting::ScriptEngine::RemoteScripting::Yes
                );
            }
        }
    }
}

void setActionsFromProfile(const Profile& p) {
    for (Profile::Action a : p.actions) {
        if (a.identifier.empty()) {
            LERROR("Identifier must to provided to register action");
        }
        if (global::actionManager->hasAction(a.identifier)) {
            LERROR(fmt::format(
                "Action for identifier '{}' already existed & registered", a.identifier
            ));
        }
        if (a.script.empty()) {
            LERROR(fmt::format(
                "Identifier '{}' doesn't provide a Lua command to execute", a.identifier
            ));
        }
        interaction::Action action;
        action.identifier = a.identifier;
        action.command = a.script;
        action.name = a.name;
        action.documentation = a.documentation;
        action.guiPath = a.guiPath;
        action.synchronization = interaction::Action::IsSynchronized(a.isLocal);
        global::actionManager->registerAction(std::move(action));
    }
}

void setKeybindingsFromProfile(const Profile& p) {
    for (Profile::Keybinding k : p.keybindings) {
        if (k.action.empty()) {
            LERROR("Action must not be empty");
        }
        if (!global::actionManager->hasAction(k.action)) {
            LERROR(fmt::format("Action '{}' does not exist", k.action));
        }
        if (k.key.key == openspace::Key::Unknown) {
            LERROR(fmt::format(
                "Could not find key '{}'",
                std::to_string(static_cast<uint16_t>(k.key.key))
            ));
        }
        global::keybindingManager->bindKey(k.key.key, k.key.modifier, k.action);
    }
}

void setMarkInterestingNodesFromProfile(const Profile& p) {
    for (const std::string& nodeName : p.markNodes) {
        SceneGraphNode* node = global::renderEngine->scene()->sceneGraphNode(nodeName);
        if (node) {
            node->addTag("GUI.Interesting");
        }
    }
}

void setAdditionalScriptsFromProfile(const Profile& p) {
    for (const std::string& a : p.additionalScripts) {
        global::scriptEngine->queueScript(
            a,
            scripting::ScriptEngine::RemoteScripting::Yes
        );
    }
}

}  // namespace openspace<|MERGE_RESOLUTION|>--- conflicted
+++ resolved
@@ -134,21 +134,20 @@
         "If checked, hidden scene graph nodes are visible in the UI"
     };
 
-<<<<<<< HEAD
     constexpr openspace::properties::Property::PropertyInfo FadeDurationInfo = {
         "FadeDuration",
         "Fade Duration (seconds)",
         "Controls how long time the fading in/out takes when enabling/disabling an "
         "object through a checkbox in the UI. Holding SHIFT while clicking the "
-        "checkbox will enable/disable the renderable without fading, aswill setting "
+        "checkbox will enable/disable the renderable without fading, as will setting "
         "this value to zero."
-=======
+    };
+
     constexpr openspace::properties::Property::PropertyInfo DisableMouseInputInfo = {
         "DisableMouseInputs",
         "Disable All Mouse Inputs",
         "Disables all mouse inputs. Useful when using touch interaction, to prevent "
         "double inputs on touch (from both touch input and inserted mouse inputs)"
->>>>>>> 3212b94c
     };
 } // namespace
 
@@ -161,11 +160,8 @@
     , _printEvents(PrintEventsInfo, false)
     , _visibility(VisibilityInfo)
     , _showHiddenSceneGraphNodes(ShowHiddenSceneInfo, false)
-<<<<<<< HEAD
     , _fadeOnEnableDuration(FadeDurationInfo, 1.0, 0.0, 10.0)
-=======
     , _disableAllMouseInputs(DisableMouseInputInfo, false)
->>>>>>> 3212b94c
 {
     FactoryManager::initialize();
     SpiceManager::initialize();
@@ -173,11 +169,9 @@
 
     addProperty(_printEvents);
     addProperty(_visibility);
-<<<<<<< HEAD
-=======
     addProperty(_showHiddenSceneGraphNodes);
+    addProperty(_fadeOnEnableDuration);
     addProperty(_disableAllMouseInputs);
->>>>>>> 3212b94c
 
     using Visibility = openspace::properties::Property::Visibility;
     _visibility.addOptions({
@@ -187,9 +181,6 @@
         { static_cast<int>(Visibility::Developer), "Developer" },
         { static_cast<int>(Visibility::Hidden), "Everything" },
     });
-
-    addProperty(_showHiddenSceneGraphNodes);
-    addProperty(_fadeOnEnableDuration);
 }
 
 OpenSpaceEngine::~OpenSpaceEngine() {}
