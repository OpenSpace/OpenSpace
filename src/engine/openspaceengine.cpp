/*****************************************************************************************
 *                                                                                       *
 * OpenSpace                                                                             *
 *                                                                                       *
 * Copyright (c) 2014-2024                                                               *
 *                                                                                       *
 * Permission is hereby granted, free of charge, to any person obtaining a copy of this  *
 * software and associated documentation files (the "Software"), to deal in the Software *
 * without restriction, including without limitation the rights to use, copy, modify,    *
 * merge, publish, distribute, sublicense, and/or sell copies of the Software, and to    *
 * permit persons to whom the Software is furnished to do so, subject to the following   *
 * conditions:                                                                           *
 *                                                                                       *
 * The above copyright notice and this permission notice shall be included in all copies *
 * or substantial portions of the Software.                                              *
 *                                                                                       *
 * THE SOFTWARE IS PROVIDED "AS IS", WITHOUT WARRANTY OF ANY KIND, EXPRESS OR IMPLIED,   *
 * INCLUDING BUT NOT LIMITED TO THE WARRANTIES OF MERCHANTABILITY, FITNESS FOR A         *
 * PARTICULAR PURPOSE AND NONINFRINGEMENT. IN NO EVENT SHALL THE AUTHORS OR COPYRIGHT    *
 * HOLDERS BE LIABLE FOR ANY CLAIM, DAMAGES OR OTHER LIABILITY, WHETHER IN AN ACTION OF  *
 * CONTRACT, TORT OR OTHERWISE, ARISING FROM, OUT OF OR IN CONNECTION WITH THE SOFTWARE  *
 * OR THE USE OR OTHER DEALINGS IN THE SOFTWARE.                                         *
 ****************************************************************************************/

#include <openspace/engine/openspaceengine.h>

#include <openspace/openspace.h>
#include <openspace/camera/camera.h>
#include <openspace/documentation/core_registration.h>
#include <openspace/documentation/documentationengine.h>
#include <openspace/engine/configuration.h>
#include <openspace/engine/downloadmanager.h>
#include <openspace/engine/globals.h>
#include <openspace/engine/logfactory.h>
#include <openspace/engine/moduleengine.h>
#include <openspace/engine/syncengine.h>
#include <openspace/engine/windowdelegate.h>
#include <openspace/events/event.h>
#include <openspace/events/eventengine.h>
#include <openspace/interaction/actionmanager.h>
#include <openspace/interaction/interactionmonitor.h>
#include <openspace/interaction/keybindingmanager.h>
#include <openspace/interaction/sessionrecordinghandler.h>
#include <openspace/interaction/tasks/convertrecformattask.h>
#include <openspace/navigation/navigationhandler.h>
#include <openspace/navigation/orbitalnavigator.h>
#include <openspace/navigation/waypoint.h>
#include <openspace/network/parallelpeer.h>
#include <openspace/rendering/dashboard.h>
#include <openspace/rendering/helper.h>
#include <openspace/rendering/loadingscreen.h>
#include <openspace/rendering/luaconsole.h>
#include <openspace/rendering/renderengine.h>
#include <openspace/scene/asset.h>
#include <openspace/scene/assetmanager.h>
#include <openspace/scene/profile.h>
#include <openspace/scene/scene.h>
#include <openspace/scene/scenegraphnode.h>
#include <openspace/scene/sceneinitializer.h>
#include <openspace/scripting/scriptscheduler.h>
#include <openspace/scripting/scriptengine.h>
#include <openspace/util/factorymanager.h>
#include <openspace/util/memorymanager.h>
#include <openspace/util/screenlog.h>
#include <openspace/util/spicemanager.h>
#include <openspace/util/task.h>
#include <openspace/util/timemanager.h>
#include <openspace/util/transformationmanager.h>
#include <ghoul/ghoul.h>
#include <ghoul/filesystem/cachemanager.h>
#include <ghoul/filesystem/filesystem.h>
#include <ghoul/font/fontmanager.h>
#include <ghoul/font/fontrenderer.h>
#include <ghoul/logging/logmanager.h>
#include <ghoul/logging/visualstudiooutputlog.h>
#include <ghoul/misc/exception.h>
#include <ghoul/misc/profiling.h>
#include <ghoul/misc/stacktrace.h>
#include <ghoul/misc/stringconversion.h>
#include <ghoul/misc/stringhelper.h>
#include <ghoul/opengl/ghoul_gl.h>
#include <ghoul/opengl/debugcontext.h>
#include <ghoul/opengl/shaderpreprocessor.h>
#include <ghoul/opengl/texture.h>
#include <ghoul/systemcapabilities/generalcapabilitiescomponent.h>
#include <ghoul/systemcapabilities/openglcapabilitiescomponent.h>
#include <glbinding/glbinding.h>
#include <glbinding-aux/types_to_string.h>
#include <filesystem>
#include <future>
#include <numeric>
#include <sstream>

#ifdef WIN32
#include <Windows.h>
#include <Pdh.h>
#include "Psapi.h"
#endif // WIN32

#ifdef __APPLE__
#include <openspace/interaction/touchbar.h>
#endif // __APPLE__

#include "openspaceengine_lua.inl"

namespace {
    // Helper structs for the visitor pattern of the std::variant
    template <class... Ts> struct overloaded : Ts... { using Ts::operator()...; };
    template <class... Ts> overloaded(Ts...) -> overloaded<Ts...>;

    constexpr std::string_view _loggerCat = "OpenSpaceEngine";

#ifdef WIN32
    // This counter is used to measure the VRAM usage of OpenSpace
    PDH_HQUERY vramQuery;
    PDH_HCOUNTER vramCounter;
#endif // WIN32

    constexpr std::string_view stringify(openspace::OpenSpaceEngine::Mode m) {
        using Mode = openspace::OpenSpaceEngine::Mode;
        switch (m) {
            case Mode::UserControl: return "UserControl";
            case Mode::CameraPath: return "CameraPath";
            case Mode::SessionRecordingPlayback: return "SessionRecording";
        }
        throw ghoul::MissingCaseException();
    }

    constexpr openspace::properties::Property::PropertyInfo PrintEventsInfo = {
        "PrintEvents",
        "Print Events",
        "If this is enabled, all events that are propagated through the system are "
        "printed to the log.",
        openspace::properties::Property::Visibility::AdvancedUser
    };

    constexpr openspace::properties::Property::PropertyInfo VisibilityInfo = {
        "PropertyVisibility",
        "Property Visibility",
        "Hides or displays different settings in the GUI depending on how advanced they "
        "are.",
        openspace::properties::Property::Visibility::Always
    };

    constexpr openspace::properties::Property::PropertyInfo FadeDurationInfo = {
        "FadeDuration",
        "Fade Duration (seconds)",
        "Controls how long time the fading in/out takes when enabling/disabling an "
        "object through a checkbox in the UI. Holding SHIFT while clicking the "
        "checkbox will enable/disable the renderable without fading, as will setting "
        "this value to zero.",
        openspace::properties::Property::Visibility::AdvancedUser
    };

    constexpr openspace::properties::Property::PropertyInfo DisableMouseInputInfo = {
        "DisableMouseInputs",
        "Disable All Mouse Inputs",
        "Disables all mouse inputs. Useful when using touch interaction, to prevent "
        "double inputs on touch (from both touch input and inserted mouse inputs).",
        openspace::properties::Property::Visibility::User
    };

    void viewportChanged() {
        using namespace openspace;

        // Needs to be updated since each render call potentially targets a different
        // window and/or viewport
        using FR = ghoul::fontrendering::FontRenderer;
        FR::defaultRenderer().setFramebufferSize(global::renderEngine->fontResolution());

        FR::defaultProjectionRenderer().setFramebufferSize(
            global::renderEngine->renderingResolution()
        );
    }

    void resetPropertyChangeFlagsOfSubowners(openspace::properties::PropertyOwner* po) {
        using namespace openspace;

        for (properties::PropertyOwner* subOwner : po->propertySubOwners()) {
            resetPropertyChangeFlagsOfSubowners(subOwner);
        }
        for (properties::Property* p : po->properties()) {
            p->resetToUnchanged();
        }
    }

    void resetPropertyChangeFlags() {
        using namespace openspace;

        ZoneScoped;

        Scene* scene = global::renderEngine->scene();
        if (!scene) {
            return;
        }

        const std::vector<SceneGraphNode*> nodes = scene->allSceneGraphNodes();
        for (SceneGraphNode* n : nodes) {
            resetPropertyChangeFlagsOfSubowners(n);
        }
    }

} // namespace

namespace openspace {

class Scene;

OpenSpaceEngine::OpenSpaceEngine()
    : properties::PropertyOwner({ "OpenSpaceEngine", "OpenSpace Engine" })
    , _printEvents(PrintEventsInfo, false)
    , _visibility(VisibilityInfo)
    , _fadeOnEnableDuration(FadeDurationInfo, 1.f, 0.f, 5.f)
    , _disableAllMouseInputs(DisableMouseInputInfo, false)
{
    FactoryManager::initialize();
    SpiceManager::initialize();
    TransformationManager::initialize();

    addProperty(_printEvents);

    using Visibility = openspace::properties::Property::Visibility;
    _visibility.addOptions({
        { static_cast<int>(Visibility::NoviceUser), "Novice User" },
        { static_cast<int>(Visibility::User), "User" },
        { static_cast<int>(Visibility::AdvancedUser), "Advanced User" },
        { static_cast<int>(Visibility::Developer), "Developer" },
        { static_cast<int>(Visibility::Hidden), "Everything" },
    });
    addProperty(_visibility);

    addProperty(_fadeOnEnableDuration);
    addProperty(_disableAllMouseInputs);

<<<<<<< HEAD

    ghoul::TemplateFactory<Task>* fTask = FactoryManager::ref().factory<Task>();
    ghoul_assert(fTask, "No task factory existed");
    fTask->registerClass<interaction::ConvertRecFormatTask>("ConvertRecFormatTask");
=======
#ifdef WIN32
    PDH_STATUS status = PdhOpenQueryA(nullptr, 0, &vramQuery);
    if (status != ERROR_SUCCESS) {
        LWARNING("Error opening Performance Query for VRAM usage");
    }

    const std::string queryStr = std::format(
        "\\GPU Process Memory(pid_{}*)\\Dedicated Usage",
        GetCurrentProcessId()
    );
    status = PdhAddEnglishCounterA(vramQuery, queryStr.c_str(), 0, &vramCounter);
    if (status != ERROR_SUCCESS) {
        LWARNING("Error add Performance Query for VRAM usage");
    }
#endif // WIN32
>>>>>>> 304cbb20
}

OpenSpaceEngine::~OpenSpaceEngine() {}

void OpenSpaceEngine::registerPathTokens() {
    LTRACE("OpenSpaceEngine::initialize(begin)");

    // Registering Path tokens. If the BASE path is set, it is the only one that will
    // overwrite the default path of the cfg directory
    using T = std::string;
    for (const std::pair<const T, T>& path : global::configuration->pathTokens) {
        std::string fullKey = "${" + path.first + "}";
        LDEBUG(std::format("Registering path '{}': {}", fullKey, path.second));

        const bool overrideBase = (fullKey == "${BASE}");
        if (overrideBase) {
            LINFO(std::format("Overriding base path with '{}'", path.second));
        }

        const bool overrideTemporary = (fullKey == "${TEMPORARY}");

        using Override = ghoul::filesystem::FileSystem::Override;
        FileSys.registerPathToken(
            std::move(fullKey),
            path.second,
            Override(overrideBase || overrideTemporary)
        );
    }
    LTRACE("OpenSpaceEngine::initialize(end)");
}

void OpenSpaceEngine::initialize() {
    ZoneScoped;

    LTRACE("OpenSpaceEngine::initialize(begin)");

    global::initialize();
    // Initialize the general capabilities component
    SysCap.addComponent(
        std::make_unique<ghoul::systemcapabilities::GeneralCapabilitiesComponent>()
    );

    _printEvents = global::configuration->isPrintingEvents;
    _visibility = static_cast<int>(global::configuration->propertyVisibility);

    std::filesystem::path cacheFolder = absPath("${CACHE}");
    if (global::configuration->usePerProfileCache) {
        cacheFolder = std::format("{}-{}", cacheFolder, global::configuration->profile);

        LINFO(std::format("Old cache: {}", absPath("${CACHE}")));
        LINFO(std::format("New cache: {}", cacheFolder));
        FileSys.registerPathToken(
            "${CACHE}",
            cacheFolder,
            ghoul::filesystem::FileSystem::Override::Yes
        );
    }

    // Create directories that doesn't exist
    for (const std::string& token : FileSys.tokens()) {
        if (!std::filesystem::is_directory(absPath(token))) {
            std::filesystem::create_directories(absPath(token));
        }
    }

    try {
        FileSys.createCacheManager(cacheFolder);
    }
    catch (const ghoul::RuntimeError& e) {
        LFATAL("Could not create Cache Manager");
        LFATALC(e.component, e.message);
    }



    // Initialize the requested logs from the configuration file
    // We previously initialized the LogManager with a console log to provide some logging
    // until we know which logs should be added
    if (ghoul::logging::LogManager::isInitialized()) {
        ghoul::logging::LogManager::deinitialize();
    }

    const ghoul::logging::LogLevel level = ghoul::from_string<ghoul::logging::LogLevel>(
        global::configuration->logging.level
    );
    const bool immediateFlush = global::configuration->logging.forceImmediateFlush;

    using ImmediateFlush = ghoul::logging::LogManager::ImmediateFlush;
    ghoul::logging::LogManager::initialize(level, ImmediateFlush(immediateFlush));

    for (const ghoul::Dictionary& log : global::configuration->logging.logs) {
        try {
            LogMgr.addLog(createLog(log));
        }
        catch (const documentation::SpecificationError& e) {
            LERROR("Failed loading of log");
            logError(e);
            throw;
        }
    }

#ifdef WIN32
    if (IsDebuggerPresent()) {
        LogMgr.addLog(std::make_unique<ghoul::logging::VisualStudioOutputLog>());
    }
#endif // WIN32

#ifndef GHOUL_LOGGING_ENABLE_TRACE
    if (level == ghoul::logging::LogLevel::Trace) {
        LWARNING(
            "Desired logging level is set to 'Trace' but application was "
            "compiled without Trace support"
        );
    }
#endif // GHOUL_LOGGING_ENABLE_TRACE

    if (!global::configuration->scriptLog.empty() &&
        global::configuration->scriptLogRotation > 0)
    {
        int rot = global::configuration->scriptLogRotation;
        while (rot > 0) {
            // Move all of the existing logs one position up

            const std::filesystem::path file = absPath(global::configuration->scriptLog);
            const std::filesystem::path fname = file.stem();
            const std::filesystem::path ext = file.extension();

            std::filesystem::path newCandidate = file;
            newCandidate.replace_filename(std::format("{}-{}{}", fname, rot, ext));

            std::filesystem::path oldCandidate = file;
            if (rot > 1) {
                // We don't actually have a -0 version, it is just the base name
                oldCandidate.replace_filename(
                    std::format("{}-{}{}", fname, rot - 1, ext)
                );
            }

            if (std::filesystem::exists(newCandidate)) {
                std::filesystem::remove(newCandidate);
            }
            if (std::filesystem::exists(oldCandidate)) {
                std::filesystem::rename(oldCandidate, newCandidate);
            }

            rot--;
        }
    }


    LINFOC("OpenSpace Version", std::string(OPENSPACE_VERSION_STRING_FULL));
    LINFOC("Commit", std::string(OPENSPACE_GIT_FULL));

    // Register modules
    global::moduleEngine->initialize(global::configuration->moduleConfigurations);

    // After registering the modules, the documentations for the available classes
    // can be added as well
    for (documentation::Documentation d : global::moduleEngine->moduleDocumentations()) {
        DocEng.addDocumentation(std::move(d));
    }
    for (OpenSpaceModule* m : global::moduleEngine->modules()) {
        for (const documentation::Documentation& doc : m->documentations()) {
            DocEng.addDocumentation(doc);
        }
    }
    DocEng.addDocumentation(Configuration::Documentation());

    // Register the provided shader directories
    ghoul::opengl::ShaderPreprocessor::addIncludePath(absPath("${SHADERS}"));

    if (!global::configuration->sandboxedLua) {
        // The Lua state is sandboxed by default, so if the user wants an unsandboxed one,
        // we have to recreate it here.
        // @TODO (2024-08-07, abock) It's not pretty, but doing it differently would
        // require a bigger rewrite of how we handle the ScriptEngine
        global::scriptEngine->~ScriptEngine();
        global::scriptEngine = new (global::scriptEngine) scripting::ScriptEngine(
            global::configuration->sandboxedLua
        );
    }

    // Register Lua script functions
    LDEBUG("Registering Lua libraries");
    registerCoreClasses(*global::scriptEngine);

    // Process profile file
    std::filesystem::path profile;
    if (!std::filesystem::is_regular_file(global::configuration->profile)) {
        const std::filesystem::path userCandidate = absPath(std::format(
            "${{USER_PROFILES}}/{}.profile", global::configuration->profile
        ));
        const std::filesystem::path profileCandidate = absPath(std::format(
            "${{PROFILES}}/{}.profile", global::configuration->profile
        ));

        // Give the user profile priority if there are both
        if (std::filesystem::is_regular_file(userCandidate)) {
            profile = userCandidate;
        }
        else if (std::filesystem::is_regular_file(profileCandidate)) {
            profile = profileCandidate;
        }
        else {
            throw ghoul::RuntimeError(std::format(
                "Could not load profile '{}': File does not exist",
                global::configuration->profile
            ));
        }
    }
    else {
        profile = global::configuration->profile;
    }

    // Load the profile
    LINFO(std::format("Loading profile '{}'", profile));
    *global::profile = Profile(profile);

    // Set up asset loader
    _assetManager = std::make_unique<AssetManager>(
        global::scriptEngine->luaState(),
        absPath("${ASSETS}")
    );

    global::scriptEngine->addLibrary(_assetManager->luaLibrary());

    for (OpenSpaceModule* module : global::moduleEngine->modules()) {
        global::scriptEngine->addLibrary(module->luaLibrary());

        for (const scripting::LuaLibrary& l : module->luaLibraries()) {
            global::scriptEngine->addLibrary(l);
        }
    }

    global::scriptEngine->initialize();

    _shutdown.waitTime = global::configuration->shutdownCountdown;

    global::navigationHandler->initialize();

    global::renderEngine->initialize();

    for (const std::function<void()>& func : *global::callback::initialize) {
        ZoneScopedN("[Module] initialize");

        func();
    }

    LTRACE("OpenSpaceEngine::initialize(end)");
}

void OpenSpaceEngine::initializeGL() {
    ZoneScoped;

    LTRACE("OpenSpaceEngine::initializeGL(begin)");

    glbinding::Binding::initialize(global::windowDelegate->openGLProcedureAddress);
    //glbinding::Binding::useCurrentContext();

    LDEBUG("Adding OpenGL capabilities components");
    // Detect and log OpenCL and OpenGL versions and available devices
    SysCap.addComponent(
        std::make_unique<ghoul::systemcapabilities::OpenGLCapabilitiesComponent>()
    );

    LDEBUG("Detecting capabilities");
    SysCap.detectCapabilities();

    using Verbosity = ghoul::systemcapabilities::SystemCapabilitiesComponent::Verbosity;
    const Verbosity verbosity = ghoul::from_string<Verbosity>(
        global::configuration->logging.capabilitiesVerbosity
    );
    SysCap.logCapabilities(verbosity);

    const std::string versionCheckUrl = global::configuration->versionCheckUrl;
    if (!versionCheckUrl.empty()) {
        global::versionChecker->requestLatestVersion(versionCheckUrl);
    }

    // Check the required OpenGL versions of the registered modules
    const ghoul::systemcapabilities::Version version =
        global::moduleEngine->requiredOpenGLVersion();
    LINFO(std::format("Required OpenGL version: {}", ghoul::to_string(version)));

    if (OpenGLCap.openGLVersion() < version) {
        throw ghoul::RuntimeError(
            "An included module required a higher OpenGL version than is supported on "
            "this system",
            "OpenSpaceEngine"
        );
    }

    {
        // Check the available OpenGL extensions against the required extensions
        using OCC = ghoul::systemcapabilities::OpenGLCapabilitiesComponent;
        for (OpenSpaceModule* m : global::moduleEngine->modules()) {
            for (const std::string& ext : m->requiredOpenGLExtensions()) {
                if (!SysCap.component<OCC>().isExtensionSupported(ext)) {
                    LFATAL(std::format(
                        "Module '{}' required OpenGL extension '{}' which is not "
                        "available on this system. Some functionality related to this "
                        "module will probably not work",
                        m->guiName(), ext
                    ));
                }
            }
        }
    }

    rendering::helper::initialize();

    loadFonts();

    _loadingScreen = std::make_unique<LoadingScreen>(
        LoadingScreen::ShowMessage(
            global::configuration->loadingScreen.isShowingMessages
        ),
        LoadingScreen::ShowNodeNames(
            global::configuration->loadingScreen.isShowingNodeNames
        ),
        LoadingScreen::ShowLogMessages(
            global::configuration->loadingScreen.isShowingLogMessages
        )
    );

    _loadingScreen->render();

    LTRACE("OpenSpaceEngine::initializeGL::Console::initialize(begin)");
    try {
        global::luaConsole->initialize();
        global::luaConsole->setCommandInputButton(global::configuration->consoleKey);
    }
    catch (const ghoul::RuntimeError& e) {
        LERROR("Error initializing Console with error:");
        LERRORC(e.component, e.message);
    }
    LTRACE("OpenSpaceEngine::initializeGL::Console::initialize(end)");

    LTRACE("OpenSpaceEngine::initializeGL::DebugContext(begin)");
    bool debugActive = global::configuration->openGLDebugContext.isActive;

    // Debug output is not available before 4.3
    const ghoul::systemcapabilities::Version minVersion = {
        .major = 4,
        .minor = 3,
        .release = 0
    };
    if (debugActive && OpenGLCap.openGLVersion() < minVersion) {
        LINFO("OpenGL Debug context requested, but insufficient version available");
        debugActive = false;
    }

    if (debugActive) {
        using namespace ghoul::opengl::debug;

        const bool synchronous = global::configuration->openGLDebugContext.isSynchronous;
        setDebugOutput(DebugOutput(debugActive), SynchronousOutput(synchronous));

        for (const Configuration::OpenGLDebugContext::IdentifierFilter& f :
            global::configuration->openGLDebugContext.identifierFilters)
        {
            setDebugMessageControl(
                ghoul::from_string<Source>(f.source),
                ghoul::from_string<Type>(f.type),
                { f.identifier },
                Enabled::No
            );

        }

        for (const std::string& sev :
            global::configuration->openGLDebugContext.severityFilters)
        {
            setDebugMessageControl(
                Source::DontCare,
                Type::DontCare,
                ghoul::from_string<Severity>(sev),
                Enabled::No
            );
        }

        ghoul::opengl::debug::setDebugCallback(
            [](Source source, Type type, Severity severity, unsigned int id,
                const std::string& message)
            {
                const std::string s = ghoul::to_string(source);
                const std::string t = ghoul::to_string(type);

                const std::string cat = std::format("OpenGL ({}) [{}] {{{}}}", s, t, id);
                switch (severity) {
                    case Severity::High:
                        LERRORC(cat, message);
                        break;
                    case Severity::Medium:
                        LWARNINGC(cat, message);
                        break;
                    case Severity::Low:
                        LINFOC(cat, message);
                        break;
                    case Severity::Notification:
                        LDEBUGC(cat, message);
                        break;
                    default:
                        throw ghoul::MissingCaseException();
                }

                if (global::configuration->openGLDebugContext.printStacktrace) {
                    std::string stackString = "Stacktrace\n";
                    std::vector<std::string> stack = ghoul::stackTrace();
                    for (size_t i = 0; i < stack.size(); i++) {
                        stackString += std::format("{}: {}\n", i, stack[i]);
                    }
                    LDEBUGC(cat, stackString);
                }
            }
        );
    }
    LTRACE("OpenSpaceEngine::initializeGL::DebugContext(end)");

    // The ordering of the KeyCheckOpenGLState and KeyLogEachOpenGLCall are important as
    // the callback mask in glbinding is stateful for each context, and since
    // KeyLogEachOpenGLCall is more specific, we want it to be able to overwrite the
    // state from KeyCheckOpenGLState
    if (global::configuration->isCheckingOpenGLState) {
        using namespace glbinding;

        // Infinite loop -- welcome to the danger zone
        setCallbackMaskExcept(CallbackMask::After, { "glGetError" });
        setAfterCallback([](const FunctionCall& f) {
            const GLenum error = glGetError();
            switch (error) {
                case GL_NO_ERROR:
                    break;
                case GL_INVALID_ENUM:
                    LERRORC(
                        "OpenGL Invalid State",
                        std::format("Function '{}': GL_INVALID_ENUM", f.function->name())
                    );
                    break;
                case GL_INVALID_VALUE:
                    LERRORC(
                        "OpenGL Invalid State",
                        std::format("Function '{}': GL_INVALID_VALUE", f.function->name())
                    );
                    break;
                case GL_INVALID_OPERATION:
                    LERRORC(
                        "OpenGL Invalid State",
                        std::format(
                            "Function '{}': GL_INVALID_OPERATION", f.function->name()
                        ));
                    break;
                case GL_INVALID_FRAMEBUFFER_OPERATION:
                    LERRORC(
                        "OpenGL Invalid State",
                        std::format(
                            "Function '{}': GL_INVALID_FRAMEBUFFER_OPERATION",
                            f.function->name()
                        )
                    );
                    break;
                case GL_OUT_OF_MEMORY:
                    LERRORC(
                        "OpenGL Invalid State",
                        std::format("Function '{}': GL_OUT_OF_MEMORY", f.function->name())
                    );
                    break;
                default:
                    LERRORC(
                        "OpenGL Invalid State",
                        std::format("Unknown error code: {0:x}", static_cast<int>(error))
                    );
            }
        });
    }

    if (global::configuration->isLoggingOpenGLCalls) {
        using namespace ghoul::logging;
        const LogLevel lvl = ghoul::from_string<LogLevel>(
            global::configuration->logging.level
        );
        if (lvl > LogLevel::Trace) {
            LWARNING(
                "Logging OpenGL calls is enabled, but the selected log level does "
                "not include TRACE, so no OpenGL logs will be printed"
            );
        }
        else {
            using namespace glbinding;

            setCallbackMask(CallbackMask::After | CallbackMask::ParametersAndReturnValue);
            glbinding::setAfterCallback([](const glbinding::FunctionCall& call) {
                std::string arguments = std::accumulate(
                    call.parameters.begin(),
                    call.parameters.end(),
                    std::string("("),
                    [](const std::string& a, const std::unique_ptr<AbstractValue>& v) {
                        std::stringstream s;
                        s << v.get();
                        return a + s.str() + ", ";
                    }
                );
                // Remove the final ", "
                arguments = arguments.substr(0, arguments.size() - 2) + ")";

                std::string returnValue;
                std::stringstream s;
                if (call.returnValue) {
                    s << call.returnValue.get();
                    returnValue = " -> " + s.str();
                }

                LTRACEC(
                    "OpenGL",
                    call.function->name() + std::move(arguments) + std::move(returnValue)
                );
            });
        }
    }

    LDEBUG("Initializing Rendering Engine");
    global::renderEngine->initializeGL();

    global::moduleEngine->initializeGL();


    for (const std::function<void()>& func : *global::callback::initializeGL) {
        ZoneScopedN("[Module] initializeGL");
        func();
    }

    LINFO("Finished initializing OpenGL");

    LTRACE("OpenSpaceEngine::initializeGL(end)");
}

void OpenSpaceEngine::loadAssets() {
    ZoneScoped;

    LTRACE("OpenSpaceEngine::loadAsset(begin)");

    global::windowDelegate->setBarrier(false);
    global::windowDelegate->setSynchronization(false);
    defer {
        global::windowDelegate->setSynchronization(true);
        global::windowDelegate->setBarrier(true);
    };

    std::unique_ptr<SceneInitializer> sceneInitializer;
    if (global::configuration->useMultithreadedInitialization) {
        const unsigned int nThreads = std::max(
            std::thread::hardware_concurrency() / 4,
            4u
        );
        sceneInitializer = std::make_unique<MultiThreadedSceneInitializer>(nThreads);
    }
    else {
        sceneInitializer = std::make_unique<SingleThreadedSceneInitializer>();
    }

    _scene = std::make_unique<Scene>(std::move(sceneInitializer));
    global::renderEngine->setScene(_scene.get());
    global::rootPropertyOwner->addPropertySubOwner(_scene.get());

    Camera* camera = _scene->camera();
    global::renderEngine->setCamera(camera);
    global::navigationHandler->setCamera(camera);
    const SceneGraphNode* parent = camera->parent();
    if (parent) {
        global::navigationHandler->orbitalNavigator().setFocusNode(parent->identifier());
    }
    else {
        global::navigationHandler->orbitalNavigator().setFocusNode(
            _scene->root()->identifier()
        );
    }

    for (const std::string& a : global::profile->assets) {
        _assetManager->add(a);
    }

    _loadingScreen->exec(*_assetManager, *_scene);
    _loadingScreen = nullptr;


    global::renderEngine->updateScene();

    global::syncEngine->addSyncables(global::timeManager->syncables());
    global::syncEngine->addSyncables(
        global::navigationHandler->orbitalNavigator().syncables()
    );
    if (_scene && _scene->camera()) {
        global::syncEngine->addSyncables(_scene->camera()->syncables());
    }

#ifdef __APPLE__
    showTouchbar();
#endif // APPLE

    runGlobalCustomizationScripts();

    _writeDocumentationTask = std::async(
        &documentation::DocumentationEngine::writeJavascriptDocumentation,
        DocEng
    );

    LTRACE("OpenSpaceEngine::loadAsset(end)");
}

void OpenSpaceEngine::deinitialize() {
    ZoneScoped;

    LTRACE("OpenSpaceEngine::deinitialize(begin)");

    for (const std::function<void()>& func : *global::callback::deinitialize) {
        func();
    }

    global::navigationHandler->deinitialize();

    LTRACE("deinitialize(begin)");
    if (global::parallelPeer->status() != ParallelConnection::Status::Disconnected) {
        global::parallelPeer->disconnect();
    }
    if (global::renderEngine->scene() && global::renderEngine->scene()->camera()) {
        global::syncEngine->removeSyncables(
            global::renderEngine->scene()->camera()->syncables()
        );
    }
    global::versionChecker->cancel();

    _assetManager = nullptr;

    global::deinitialize();

    FactoryManager::deinitialize();
    TransformationManager::deinitialize();
    SpiceManager::deinitialize();

    if (_printEvents) {
        events::Event* e = global::eventEngine->firstEvent();
        events::logAllEvents(e);
    }

    ghoul::fontrendering::FontRenderer::deinitialize();

    ghoul::logging::LogManager::deinitialize();

    LTRACE("deinitialize(end)");
    LTRACE("OpenSpaceEngine::deinitialize(end)");
}

void OpenSpaceEngine::deinitializeGL() {
    ZoneScoped;

    LTRACE("OpenSpaceEngine::deinitializeGL(begin)");

    viewportChanged();

    // We want to render an image informing the user that we are shutting down
    global::renderEngine->renderEndscreen();
    global::windowDelegate->swapBuffer();

    global::openSpaceEngine->assetManager().deinitialize();
    global::openSpaceEngine->_scene = nullptr;
    global::renderEngine->setScene(nullptr);

    for (const std::function<void()>& func : *global::callback::deinitializeGL) {
        func();
    }

    _loadingScreen = nullptr;

    global::deinitializeGL();

    rendering::helper::deinitialize();

    LTRACE("OpenSpaceEngine::deinitializeGL(end)");
}

void OpenSpaceEngine::createUserDirectoriesIfNecessary() {
    LTRACE(absPath("${USER}").string());

    if (!std::filesystem::exists(absPath("${USER_ASSETS}"))) {
        std::filesystem::create_directories(absPath("${USER_ASSETS}"));
    }
    if (!std::filesystem::exists(absPath("${USER_PROFILES}"))) {
        std::filesystem::create_directories(absPath("${USER_PROFILES}"));
    }
    if (!std::filesystem::exists(absPath("${USER_CONFIG}"))) {
        std::filesystem::create_directories(absPath("${USER_CONFIG}"));
    }
    if (!std::filesystem::is_directory(absPath("${USER_WEBPANELS}"))) {
        std::filesystem::create_directories(absPath("${USER_WEBPANELS}"));
    }
}

uint64_t OpenSpaceEngine::ramInUse() const {
#ifdef WIN32
    PROCESS_MEMORY_COUNTERS_EX pmc;
    BOOL success = GetProcessMemoryInfo(
        GetCurrentProcess(),
        reinterpret_cast<PROCESS_MEMORY_COUNTERS*>(&pmc),
        sizeof(PROCESS_MEMORY_COUNTERS_EX)
    );
    if (!success) {
        LERROR("Error retrieving RAM usage");
        return 0;
    }

    return pmc.PrivateUsage;
#else // ^^^^ WIN32 // !WIN32 vvvv
    LWARNING("Unsupported operating");
    return 0;
#endif
}

uint64_t OpenSpaceEngine::vramInUse() const {
#ifdef WIN32
    PDH_STATUS status = PdhCollectQueryData(vramQuery);
    if (status != ERROR_SUCCESS) {
        LERROR("Error collecting VRAM query data");
        return 0;
    }

    PDH_FMT_COUNTERVALUE value;
    status = PdhGetFormattedCounterValue(
        vramCounter,
        PDH_FMT_LARGE | PDH_FMT_NOSCALE,
        nullptr,
        &value
    );
    if (status != ERROR_SUCCESS) {
        LERROR("Error formatting VRAM query data");
        return 0;
    }
    LONGLONG v = value.largeValue;
    return v;
#else // ^^^^ WIN32 // !WIN32 vvvv
    LWARNING("Unsupported operating");
    return 0;
#endif
}

void OpenSpaceEngine::runGlobalCustomizationScripts() {
    ZoneScoped;

    LINFO("Running Global initialization scripts");
    const ghoul::lua::LuaState state = ghoul::lua::LuaState(
        ghoul::lua::LuaState::Sandboxed::No
    );
    global::scriptEngine->initializeLuaState(state);

    for (const std::string& script : global::configuration->globalCustomizationScripts) {
        std::filesystem::path s = absPath(script);
        if (std::filesystem::is_regular_file(s)) {
            try {
                LINFO(std::format("Running global customization script: {}", s));
                ghoul::lua::runScriptFile(state, s);
            }
            catch (const ghoul::RuntimeError& e) {
                LERRORC(e.component, e.message);
            }
        }
        else {
            LDEBUG(std::format("Ignoring non-existing script file: {}", s));
        }
    }
}

void OpenSpaceEngine::loadFonts() {
    global::fontManager->initialize();

    using T = std::string;
    for (const std::pair<const T, T>& font : global::configuration->fonts) {
        std::string key = font.first;
        std::filesystem::path fontName = absPath(font.second);

        if (!std::filesystem::is_regular_file(fontName)) {
            LERROR(std::format("Could not find font '{}' for key '{}'", fontName, key));
            continue;
        }

        LDEBUG(std::format("Registering font '{}' with key '{}'", fontName, key));
        const bool success = global::fontManager->registerFontPath(key, fontName);

        if (!success) {
            LERROR(std::format(
                "Error registering font '{}' with key '{}'", fontName, key
            ));
        }
    }

    try {
        ghoul::fontrendering::FontRenderer::initialize();
    }
    catch (const ghoul::RuntimeError& err) {
        LERRORC(err.component, err.message);
    }
}

void OpenSpaceEngine::preSynchronization() {
    ZoneScoped;
    TracyGpuZone("preSynchronization");
#ifdef TRACY_ENABLE
    TracyPlot("RAM", static_cast<int64_t>(ramInUse()));
    TracyPlot("VRAM", static_cast<int64_t>(vramInUse()));
#endif // TRACY_ENABLE

    LTRACE("OpenSpaceEngine::preSynchronization(begin)");

    FileSys.triggerFilesystemEvents();

    // Reset the temporary, frame-based storage
    global::memoryManager->TemporaryMemory.reset();

    if (_isRenderingFirstFrame) {
        global::profile->ignoreUpdates = true;
        loadAssets();
        global::renderEngine->scene()->setPropertiesFromProfile(*global::profile);
        global::timeManager->setTimeFromProfile(*global::profile);
        global::timeManager->setDeltaTimeSteps(global::profile->deltaTimes);
        setActionsFromProfile(*global::profile);
        setKeybindingsFromProfile(*global::profile);
        setModulesFromProfile(*global::profile);
        setMarkInterestingNodesFromProfile(*global::profile);
        global::profile->ignoreUpdates = false;
        resetPropertyChangeFlagsOfSubowners(global::rootPropertyOwner);
        global::windowDelegate->setSynchronization(false);
    }

    const bool master = global::windowDelegate->isMaster();

    global::syncEngine->preSynchronization(SyncEngine::IsMaster(master));
    if (master) {
        const double dt =
            global::sessionRecordingHandler->isSavingFramesDuringPlayback() ?
            global::sessionRecordingHandler->fixedDeltaTimeDuringFrameOutput() :
            global::windowDelegate->deltaTime();

        global::timeManager->preSynchronization(dt);

        const std::vector<std::string> schedScripts = global::scriptScheduler->progressTo(
            global::timeManager->time().j2000Seconds()
        );
        for (const std::string& script : schedScripts) {
            if (script.empty()) {
                continue;
            }

            global::scriptEngine->queueScript(script);

            global::eventEngine->publishEvent<events::EventScheduledScriptExecuted>(
                script
            );
        }

        global::renderEngine->updateScene();

        if (_scene) {
            Camera* camera = _scene->camera();
            if (camera) {
                global::navigationHandler->updateCamera(dt);
                camera->invalidateCache();
            }
        }
        global::sessionRecordingHandler->preSynchronization(dt);
        global::parallelPeer->preSynchronization();
        global::interactionMonitor->updateActivityState();
    }

    for (const std::function<void()>& func : *global::callback::preSync) {
        ZoneScopedN("[Module] preSync");
#ifdef TRACY_ENABLE
        TracyPlot("RAM", static_cast<int64_t>(ramInUse()));
        TracyPlot("VRAM", static_cast<int64_t>(vramInUse()));
#endif // TRACY_ENABLE

        func();
    }

    if (_isRenderingFirstFrame) {
        setCameraFromProfile(*global::profile);
        setAdditionalScriptsFromProfile(*global::profile);
    }

    // Handle callback(s) for change in engine mode
    if (_modeLastFrame != _currentMode) {
        using K = CallbackHandle;
        using V = ModeChangeCallback;
        for (const std::pair<K, V>& it : _modeChangeCallbacks) {
            it.second();
        }
    }
    _modeLastFrame = _currentMode;

    LTRACE("OpenSpaceEngine::preSynchronization(end)");
}

void OpenSpaceEngine::postSynchronizationPreDraw() {
    ZoneScoped;
    TracyGpuZone("postSynchronizationPreDraw");
    LTRACE("OpenSpaceEngine::postSynchronizationPreDraw(begin)");
#ifdef TRACY_ENABLE
    TracyPlot("RAM", static_cast<int64_t>(ramInUse()));
    TracyPlot("VRAM", static_cast<int64_t>(vramInUse()));
#endif // TRACY_ENABLE

    const bool master = global::windowDelegate->isMaster();
    global::syncEngine->postSynchronization(SyncEngine::IsMaster(master));

    if (_shutdown.inShutdown) {
        if (_shutdown.timer <= 0.f) {
            global::eventEngine->publishEvent<events::EventApplicationShutdown>(
                events::EventApplicationShutdown::State::Finished
            );
            global::windowDelegate->terminate();
            return;
        }
        _shutdown.timer -= static_cast<float>(global::windowDelegate->averageDeltaTime());
    }

    _assetManager->update();

    global::renderEngine->updateScene();
    global::renderEngine->updateRenderer();
    global::renderEngine->updateScreenSpaceRenderables();
    global::renderEngine->updateShaderPrograms();
    global::luaConsole->update();

    if (!master) {
        global::navigationHandler->orbitalNavigator().updateAnchor();
        _scene->camera()->invalidateCache();
    }

    for (const std::function<void()>& func : *global::callback::postSyncPreDraw) {
        ZoneScopedN("[Module] postSyncPreDraw");
#ifdef TRACY_ENABLE
        TracyPlot("RAM", static_cast<int64_t>(ramInUse()));
        TracyPlot("VRAM", static_cast<int64_t>(vramInUse()));
#endif // TRACY_ENABLE

        func();
    }

    // Testing this every frame has minimal impact on the performance --- abock
    // Debug build: 1-2 us ; Release build: <= 1 us
    using ghoul::logging::LogManager;
    int warningCounter = LogMgr.messageCounter(ghoul::logging::LogLevel::Warning);
    int errorCounter = LogMgr.messageCounter(ghoul::logging::LogLevel::Error);
    int fatalCounter = LogMgr.messageCounter(ghoul::logging::LogLevel::Fatal);

    if (warningCounter > 0) {
        LWARNINGC("Logging", std::format("Number of Warnings: {}", warningCounter));
    }
    if (errorCounter > 0) {
        LWARNINGC("Logging", std::format("Number of Errors: {}", errorCounter));
    }
    if (fatalCounter > 0) {
        LWARNINGC("Logging", std::format("Number of Fatals: {}", fatalCounter));
    }

    LogMgr.resetMessageCounters();

    LTRACE("OpenSpaceEngine::postSynchronizationPreDraw(end)");
}

void OpenSpaceEngine::render(const glm::mat4& sceneMatrix, const glm::mat4& viewMatrix,
                             const glm::mat4& projectionMatrix)
{
    ZoneScoped;
    TracyGpuZone("Render");
    LTRACE("OpenSpaceEngine::render(begin)");

#ifdef TRACY_ENABLE
    TracyPlot("RAM", static_cast<int64_t>(ramInUse()));
    TracyPlot("VRAM", static_cast<int64_t>(vramInUse()));
#endif // TRACY_ENABLE

    viewportChanged();

    global::renderEngine->render(sceneMatrix, viewMatrix, projectionMatrix);

    for (const std::function<void()>& func : *global::callback::render) {
        ZoneScopedN("[Module] render");
#ifdef TRACY_ENABLE
        TracyPlot("RAM", static_cast<int64_t>(ramInUse()));
        TracyPlot("VRAM", static_cast<int64_t>(vramInUse()));
#endif // TRACY_ENABLE

        func();
    }

    LTRACE("OpenSpaceEngine::render(end)");
}

void OpenSpaceEngine::drawOverlays() {
    ZoneScoped;
    TracyGpuZone("Draw2D");
    LTRACE("OpenSpaceEngine::drawOverlays(begin)");
#ifdef TRACY_ENABLE
    TracyPlot("RAM", static_cast<int64_t>(ramInUse()));
    TracyPlot("VRAM", static_cast<int64_t>(vramInUse()));
#endif // TRACY_ENABLE

    viewportChanged();

    const bool isGuiWindow =
        global::windowDelegate->hasGuiWindow() ?
        global::windowDelegate->isGuiWindow() :
        true;

    if (isGuiWindow) {
        global::renderEngine->renderOverlays(_shutdown);
        global::luaConsole->render();
        global::sessionRecordingHandler->render();
    }

    for (const std::function<void()>& func : *global::callback::draw2D) {
        ZoneScopedN("[Module] draw2D");
#ifdef TRACY_ENABLE
        TracyPlot("RAM", static_cast<int64_t>(ramInUse()));
        TracyPlot("VRAM", static_cast<int64_t>(vramInUse()));
#endif // TRACY_ENABLE

        func();
    }

    LTRACE("OpenSpaceEngine::drawOverlays(end)");
}

void OpenSpaceEngine::postDraw() {
    ZoneScoped;
    TracyGpuZone("postDraw");
#ifdef TRACY_ENABLE
    TracyPlot("RAM", static_cast<int64_t>(ramInUse()));
    TracyPlot("VRAM", static_cast<int64_t>(vramInUse()));
#endif // TRACY_ENABLE
    LTRACE("OpenSpaceEngine::postDraw(begin)");

    global::renderEngine->postDraw();

    for (const std::function<void()>& func : *global::callback::postDraw) {
        ZoneScopedN("[Module] postDraw");
#ifdef TRACY_ENABLE
        TracyPlot("RAM", static_cast<int64_t>(ramInUse()));
        TracyPlot("VRAM", static_cast<int64_t>(vramInUse()));
#endif // TRACY_ENABLE

        func();
    }

    if (_isRenderingFirstFrame) {
        global::windowDelegate->setSynchronization(true);
        resetPropertyChangeFlags();
        _isRenderingFirstFrame = false;
    }

    //
    // Handle events
    //
    const events::Event* e = global::eventEngine->firstEvent();
    if (_printEvents) {
        events::logAllEvents(e);
    }
    global::eventEngine->triggerActions();
    global::eventEngine->triggerTopics();

    global::eventEngine->postFrameCleanup();
    global::memoryManager->PersistentMemory.housekeeping();

    LTRACE("OpenSpaceEngine::postDraw(end)");
}

void OpenSpaceEngine::keyboardCallback(Key key, KeyModifier mod, KeyAction action,
                                       IsGuiWindow isGuiWindow)
{
    ZoneScoped;

    if (_loadingScreen) {
        // If the loading screen object exists, we are currently loading and want key
        // presses to behave differently
        if (key == Key::Escape) {
            _loadingScreen->abort();
        }

        return;
    }

    // We need to do this check before the callback functions as we would otherwise
    // immediately cancel a shutdown if someone pressed the ESC key. Similar argument for
    // only checking for the Press action.  Since the 'Press' of ESC will trigger the
    // shutdown, the 'Release' in some frame later would cancel it immediately again
    if (action == KeyAction::Press && _shutdown.inShutdown) {
        _shutdown.inShutdown = false;
        global::eventEngine->publishEvent<events::EventApplicationShutdown>(
            events::EventApplicationShutdown::State::Aborted
        );
        return;
    }

    for (const global::callback::KeyboardCallback& func : *global::callback::keyboard) {
        const bool isConsumed = func(key, mod, action, isGuiWindow);
        if (isConsumed) {
            return;
        }
    }

    if (!global::configuration->isConsoleDisabled) {
        const bool isConsumed = global::luaConsole->keyboardCallback(key, mod, action);
        if (isConsumed) {
            return;
        }
    }

    global::navigationHandler->keyboardCallback(key, mod, action);

    if (!global::navigationHandler->disabledKeybindings()) {
        global::keybindingManager->keyboardCallback(key, mod, action);
    }

    global::interactionMonitor->markInteraction();
}

void OpenSpaceEngine::charCallback(unsigned int codepoint, KeyModifier modifier,
                                   IsGuiWindow isGuiWindow)
{
    ZoneScoped;

    for (const global::callback::CharacterCallback& func : *global::callback::character) {
        const bool isConsumed = func(codepoint, modifier, isGuiWindow);
        if (isConsumed) {
            return;
        }
    }

    global::luaConsole->charCallback(codepoint, modifier);
    global::interactionMonitor->markInteraction();

    if (_shutdown.inShutdown) {
        _shutdown.inShutdown = false;
        global::eventEngine->publishEvent<events::EventApplicationShutdown>(
            events::EventApplicationShutdown::State::Aborted
        );
    }
}

void OpenSpaceEngine::mouseButtonCallback(MouseButton button, MouseAction action,
                                          KeyModifier mods, IsGuiWindow isGuiWindow)
{
    ZoneScoped;

    if (_disableAllMouseInputs) {
        return;
    }

    using F = global::callback::MouseButtonCallback;
    for (const F& func : *global::callback::mouseButton) {
        const bool isConsumed = func(button, action, mods, isGuiWindow);
        if (isConsumed) {
            // If the mouse was released, we still want to forward it to the navigation
            // handler in order to reliably terminate a rotation or zoom, or to the other
            // callbacks to for example release a drag and drop of a UI window.
            // Accidentally moving the cursor over a UI window is easy to miss and leads
            // to weird continuing movement
            if (action == MouseAction::Release) {
                continue;
            }
            else {
                return;
            }
        }
    }

    // Check if the user clicked on one of the 'buttons' the RenderEngine is drawing.
    // Only handle the clicks if we are in a GUI window
    if (action == MouseAction::Press && isGuiWindow) {
        const bool isConsumed =
            global::renderEngine->mouseActivationCallback(_mousePosition);
        if (isConsumed) {
            return;
        }
    }

    global::navigationHandler->mouseButtonCallback(button, action);
    global::interactionMonitor->markInteraction();

    if (_shutdown.inShutdown) {
        _shutdown.inShutdown = false;
        global::eventEngine->publishEvent<events::EventApplicationShutdown>(
            events::EventApplicationShutdown::State::Aborted
        );
    }
}

void OpenSpaceEngine::mousePositionCallback(double x, double y, IsGuiWindow isGuiWindow) {
    ZoneScoped;

    if (_disableAllMouseInputs) {
        return;
    }

    using F = global::callback::MousePositionCallback;
    for (const F& func : *global::callback::mousePosition) {
        func(x, y, isGuiWindow);
    }

    global::navigationHandler->mousePositionCallback(x, y);
    global::interactionMonitor->markInteraction();

    _mousePosition = glm::vec2(static_cast<float>(x), static_cast<float>(y));
}

void OpenSpaceEngine::mouseScrollWheelCallback(double posX, double posY,
                                               IsGuiWindow isGuiWindow)
{
    ZoneScoped;

    if (_disableAllMouseInputs) {
        return;
    }

    using F = global::callback::MouseScrollWheelCallback;
    for (const F& func : *global::callback::mouseScrollWheel) {
        const bool isConsumed = func(posX, posY, isGuiWindow);
        if (isConsumed) {
            return;
        }
    }

    global::navigationHandler->mouseScrollWheelCallback(posY);
    global::interactionMonitor->markInteraction();
}

void OpenSpaceEngine::touchDetectionCallback(TouchInput input) {
    ZoneScoped;

    for (const std::function<bool(TouchInput)>& func : *global::callback::touchDetected) {
        const bool isConsumed = func(input);
        if (isConsumed) {
            return;
        }
    }
}

void OpenSpaceEngine::touchUpdateCallback(TouchInput input) {
    ZoneScoped;

    for (const std::function<bool(TouchInput)>& func : *global::callback::touchUpdated) {
        const bool isConsumed = func(input);
        if (isConsumed) {
            return;
        }
    }
}

void OpenSpaceEngine::touchExitCallback(TouchInput input) {
    ZoneScoped;

    for (const std::function<void(TouchInput)>& func : *global::callback::touchExit) {
        func(input);
    }
}

void OpenSpaceEngine::handleDragDrop(std::filesystem::path file) {
    const ghoul::lua::LuaState s;
    const std::filesystem::path path = absPath("${SCRIPTS}/drag_drop_handler.lua");
    const std::string p = path.string();
    int status = luaL_loadfile(s, p.c_str());
    if (status != LUA_OK) {
        const std::string error = lua_tostring(s, -1);
        LERROR(error);
        return;
    }

#ifdef WIN32
    if (file.extension() == ".lnk") {
        LDEBUG(std::format("Replacing shell link path '{}'", file));
        file = FileSys.resolveShellLink(file);
    }
#endif // WIN32

    ghoul::lua::push(s, file);
    lua_setglobal(s, "filename");

    std::filesystem::path basename = file.filename();
    ghoul::lua::push(s, std::move(basename));
    lua_setglobal(s, "basename");

    std::string extension = file.extension().string();
    extension = ghoul::toLowerCase(extension);

    ghoul::lua::push(s, extension);
    lua_setglobal(s, "extension");

    status = lua_pcall(s, 0, 1, 0);
    if (status != LUA_OK) {
        const std::string error = lua_tostring(s, -1);
        LERROR(error);
        return;
    }

    if (lua_isnil(s, -1)) {
        LWARNING(std::format("Unhandled file dropped: {}", file));
        return;
    }

    std::string script = ghoul::lua::value<std::string>(s);
    global::scriptEngine->queueScript(std::move(script));
}

std::vector<std::byte> OpenSpaceEngine::encode() {
    ZoneScoped;

    return global::syncEngine->encodeSyncables();
}

void OpenSpaceEngine::decode(std::vector<std::byte> data) {
    ZoneScoped;

    global::syncEngine->decodeSyncables(std::move(data));
}

properties::Property::Visibility OpenSpaceEngine::visibility() const {
    return static_cast<properties::Property::Visibility>(_visibility.value());
}

void OpenSpaceEngine::toggleShutdownMode() {
    if (_shutdown.inShutdown) {
        // If we are already in shutdown mode, we want to disable it
        _shutdown.inShutdown = false;
        global::eventEngine->publishEvent<events::EventApplicationShutdown>(
            events::EventApplicationShutdown::State::Aborted
        );
    }
    else {
        // Else, we have to enable it
        _shutdown.timer = _shutdown.waitTime;
        _shutdown.inShutdown = true;
        global::eventEngine->publishEvent<events::EventApplicationShutdown>(
            events::EventApplicationShutdown::State::Started
        );
    }
}

OpenSpaceEngine::Mode OpenSpaceEngine::currentMode() const {
    return _currentMode;
}

bool OpenSpaceEngine::setMode(Mode newMode) {
    if (_currentMode == Mode::CameraPath && newMode == Mode::CameraPath) {
        // Special case: It is okay to trigger another camera path while one is
        // already playing. So just return that we were successful
        return true;
    }
    else if (newMode == _currentMode) {
        LERROR("Cannot switch to the currectly active mode");
        return false;
    }
    else if (_currentMode != Mode::UserControl && newMode != Mode::UserControl) {
        LERROR(std::format(
            "Cannot switch to mode '{}' when in '{}' mode",
            stringify(newMode), stringify(_currentMode)
        ));
        return false;
    }

    LDEBUG(std::format("Mode: {}", stringify(newMode)));

    _currentMode = newMode;
    return true;
}

void OpenSpaceEngine::resetMode() {
    _currentMode = Mode::UserControl;
    LDEBUG(std::format("Reset engine mode to '{}'", stringify(_currentMode)));
}

OpenSpaceEngine::CallbackHandle OpenSpaceEngine::addModeChangeCallback(
                                                                    ModeChangeCallback cb)
{
    const CallbackHandle handle = _nextCallbackHandle++;
    _modeChangeCallbacks.emplace_back(handle, std::move(cb));
    return handle;
}

void OpenSpaceEngine::removeModeChangeCallback(CallbackHandle handle) {
    const auto it = std::find_if(
        _modeChangeCallbacks.begin(),
        _modeChangeCallbacks.end(),
        [handle](const std::pair<CallbackHandle, ModeChangeCallback>& cb) {
            return cb.first == handle;
        }
    );

    ghoul_assert(
        it != _modeChangeCallbacks.end(),
        "handle must be a valid callback handle"
    );

    _modeChangeCallbacks.erase(it);
}

scripting::LuaLibrary OpenSpaceEngine::luaLibrary() {
    return {
        "",
        {
            codegen::lua::ToggleShutdown,
            codegen::lua::WriteDocumentation,
            codegen::lua::SetScreenshotFolder,
            codegen::lua::AddTag,
            codegen::lua::RemoveTag,
            codegen::lua::DownloadFile,
            codegen::lua::CreateSingleColorImage,
            codegen::lua::IsMaster,
            codegen::lua::Version,
            codegen::lua::ReadCSVFile,
            codegen::lua::ResetCamera,
            codegen::lua::Configuration,
            codegen::lua::LayerServer,
            codegen::lua::LoadJson,
            codegen::lua::ResolveShortcut,
            codegen::lua::VramInUse,
            codegen::lua::RamInUse
        },
        {
            absPath("${SCRIPTS}/core_scripts.lua")
        }
    };
}

LoadingScreen* OpenSpaceEngine::loadingScreen() {
    return _loadingScreen.get();
}

AssetManager& OpenSpaceEngine::assetManager() {
    ghoul_assert(_assetManager, "Asset Manager must not be nullptr");
    return *_assetManager;
}

void setCameraFromProfile(const Profile& p) {
    if (!p.camera.has_value()) {
        // If the camera is not specified, we want to set it to a sensible default value
        interaction::NavigationState nav;
        nav.anchor = "Root";
        nav.referenceFrame = "Root";
        global::navigationHandler->setNavigationStateNextFrame(nav);
        return;
    }

    auto checkNodeExists = [](const std::string& node) {
        if (global::renderEngine->scene()->sceneGraphNode(node) == nullptr) {
            throw ghoul::RuntimeError(std::format(
                "Error when setting camera from profile. Could not find node '{}'", node
            ));
        }
    };

    std::visit(
        overloaded {
            [&checkNodeExists](const Profile::CameraNavState& navStateProfile) {
                interaction::NavigationState nav;
                nav.anchor = navStateProfile.anchor;
                checkNodeExists(nav.anchor);
                if (navStateProfile.aim.has_value() && !(*navStateProfile.aim).empty()) {
                    nav.aim = navStateProfile.aim.value();
                    checkNodeExists(nav.aim);
                }
                if (navStateProfile.referenceFrame.empty()) {
                    nav.referenceFrame = nav.anchor;
                }
                else {
                    nav.referenceFrame = navStateProfile.referenceFrame;
                    checkNodeExists(navStateProfile.referenceFrame);
                }
                nav.position = navStateProfile.position;
                if (navStateProfile.up.has_value()) {
                    nav.up = navStateProfile.up;
                }
                if (navStateProfile.yaw.has_value()) {
                    nav.yaw = navStateProfile.yaw.value();
                }
                if (navStateProfile.pitch.has_value()) {
                    nav.pitch = navStateProfile.pitch.value();
                }
                global::navigationHandler->setNavigationStateNextFrame(nav);
            },
            [&checkNodeExists](const Profile::CameraGoToGeo& geo) {
                // Instead of direct calls to navigation state code, Lua commands with
                // globebrowsing goToGeo are used because this prevents a module
                // dependency in this core code. Eventually, goToGeo will be incorporated
                // in the OpenSpace core and this code will change.
                checkNodeExists(geo.anchor);
                std::string geoScript;
                if (geo.altitude.has_value()) {
                    geoScript = std::format(
                        "openspace.globebrowsing.flyToGeo([[{}]], {}, {}, {}, 0)",
                        geo.anchor, geo.latitude, geo.longitude, *geo.altitude
                    );
                }
                else {
                    geoScript = std::format(
                        "openspace.globebrowsing.flyToGeo2([[{}]], {}, {}, false, 0)",
                        geo.anchor, geo.latitude, geo.longitude
                    );
                }
                global::scriptEngine->queueScript(geoScript);
            },
            [&checkNodeExists](const Profile::CameraGoToNode& node) {
                using namespace interaction;

                checkNodeExists(node.anchor);

                NodeCameraStateSpec spc = {
                    .identifier = node.anchor,
                    .height = node.height,
                    .useTargetUpDirection = true
                };
                global::navigationHandler->setCameraFromNodeSpecNextFrame(std::move(spc));
            }
        },
        p.camera.value()
    );
}

void setModulesFromProfile(const Profile& p) {
    for (Profile::Module mod : p.modules) {
        const std::vector<OpenSpaceModule*>& m = global::moduleEngine->modules();
        const auto it = std::find_if(m.begin(), m.end(),
            [&mod](const OpenSpaceModule* moduleSearch) {
                return (moduleSearch->identifier() == mod.name);
            });
        if (it != m.end()) {
            if (mod.loadedInstruction.has_value()) {
                global::scriptEngine->queueScript(mod.loadedInstruction.value());
            }
        }
        else {
            if (mod.notLoadedInstruction.has_value()) {
                global::scriptEngine->queueScript(mod.notLoadedInstruction.value());
            }
        }
    }
}

void setActionsFromProfile(const Profile& p) {
    for (Profile::Action a : p.actions) {
        if (a.identifier.empty()) {
            LERROR("Identifier must to provided to register action");
        }
        if (global::actionManager->hasAction(a.identifier)) {
            LERROR(std::format(
                "Action for identifier '{}' already existed & registered", a.identifier
            ));
        }
        if (a.script.empty()) {
            LERROR(std::format(
                "Identifier '{}' does not provide a Lua command to execute", a.identifier
            ));
        }
        interaction::Action action;
        action.identifier = a.identifier;
        action.command = a.script;
        action.name = a.name;
        action.documentation = a.documentation;
        action.guiPath = a.guiPath;
        action.isLocal = interaction::Action::IsLocal(a.isLocal);
        global::actionManager->registerAction(std::move(action));
    }
}

void setKeybindingsFromProfile(const Profile& p) {
    for (Profile::Keybinding k : p.keybindings) {
        if (k.action.empty()) {
            LERROR("Action must not be empty");
        }
        if (!global::actionManager->hasAction(k.action)) {
            LERROR(std::format("Action '{}' does not exist", k.action));
        }
        if (k.key.key == openspace::Key::Unknown) {
            LERROR(std::format(
                "Could not find key '{}'",
                std::to_string(static_cast<uint16_t>(k.key.key))
            ));
        }
        global::keybindingManager->bindKey(k.key.key, k.key.modifier, k.action);
    }
}

void setMarkInterestingNodesFromProfile(const Profile& p) {
    for (const std::string& nodeName : p.markNodes) {
        SceneGraphNode* node = global::renderEngine->scene()->sceneGraphNode(nodeName);
        if (node) {
            node->addTag("GUI.Interesting");
        }
    }
}

void setAdditionalScriptsFromProfile(const Profile& p) {
    for (const std::string& a : p.additionalScripts) {
        global::scriptEngine->queueScript(a);
    }
}

}  // namespace openspace<|MERGE_RESOLUTION|>--- conflicted
+++ resolved
@@ -232,12 +232,11 @@
     addProperty(_fadeOnEnableDuration);
     addProperty(_disableAllMouseInputs);
 
-<<<<<<< HEAD
 
     ghoul::TemplateFactory<Task>* fTask = FactoryManager::ref().factory<Task>();
     ghoul_assert(fTask, "No task factory existed");
     fTask->registerClass<interaction::ConvertRecFormatTask>("ConvertRecFormatTask");
-=======
+
 #ifdef WIN32
     PDH_STATUS status = PdhOpenQueryA(nullptr, 0, &vramQuery);
     if (status != ERROR_SUCCESS) {
@@ -253,7 +252,6 @@
         LWARNING("Error add Performance Query for VRAM usage");
     }
 #endif // WIN32
->>>>>>> 304cbb20
 }
 
 OpenSpaceEngine::~OpenSpaceEngine() {}
