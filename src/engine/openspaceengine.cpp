--- conflicted
+++ resolved
@@ -1286,12 +1286,12 @@
                 "Writes out documentation files"
             },
             {
-<<<<<<< HEAD
                 "downloadFile",
                 &luascriptfunctions::downloadFile,
                 "",
                 "Downloads a file from Lua scope"
-=======
+            },
+            {
                 "addVirtualProperty",
                 &luascriptfunctions::addVirtualProperty,
                 "type, name, identifier, [value, minimumValue, maximumValue]",
@@ -1308,7 +1308,6 @@
                 &luascriptfunctions::removeAllVirtualProperties,
                 "",
                 "Remove all registered virtual properties"
->>>>>>> 8c6efe58
             }
         }
     };
