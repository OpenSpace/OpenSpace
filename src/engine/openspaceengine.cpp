--- conflicted
+++ resolved
@@ -788,121 +788,7 @@
         _assetManager->add(a);
     }
 
-<<<<<<< HEAD
-    _loadingScreen->setPhase(LoadingScreen::Phase::Construction);
-    _loadingScreen->postMessage("Loading assets");
-
-    std::unordered_set<const ResourceSynchronization*> finishedSynchronizations;
-
-    while (true) {
-        _loadingScreen->render();
-        _assetManager->update();
-
-        std::vector<const Asset*> allAssets = _assetManager->allAssets();
-
-        std::vector<const ResourceSynchronization*> allSyncs =
-            _assetManager->allSynchronizations();
-
-        // Filter already synchronized assets so we don't check them anymore
-        auto syncIt = std::remove_if(
-            allSyncs.begin(),
-            allSyncs.end(),
-            [&finishedSynchronizations](const ResourceSynchronization* sync) {
-                return finishedSynchronizations.contains(sync);
-            }
-        );
-        allSyncs.erase(syncIt, allSyncs.end());
-
-        auto it = allSyncs.begin();
-        while (it != allSyncs.end()) {
-            ZoneScopedN("Update resource synchronization");
-
-            if ((*it)->isSyncing()) {
-                LoadingScreen::ProgressInfo progressInfo;
-
-                progressInfo.progress = [](const ResourceSynchronization* sync) {
-                    if (!sync->nTotalBytesIsKnown()) {
-                        return 0.f;
-                    }
-                    if (sync->nTotalBytes() == 0) {
-                        return 1.f;
-                    }
-                    return
-                        static_cast<float>(sync->nSynchronizedBytes()) /
-                        static_cast<float>(sync->nTotalBytes());
-                }(*it);
-
-                progressInfo.currentSize = (*it)->nSynchronizedBytes();
-                if ((*it)->nTotalBytesIsKnown()) {
-                    progressInfo.totalSize = (*it)->nTotalBytes();
-                }
-
-                _loadingScreen->updateItem(
-                    (*it)->identifier(),
-                    (*it)->name(),
-                    LoadingScreen::ItemStatus::Started,
-                    progressInfo
-                );
-                ++it;
-            }
-            else if ((*it)->isRejected()) {
-                _loadingScreen->updateItem(
-                    (*it)->identifier(),
-                    (*it)->name(),
-                    LoadingScreen::ItemStatus::Failed,
-                    LoadingScreen::ProgressInfo()
-                );
-                ++it;
-            }
-            else {
-                LoadingScreen::ProgressInfo progressInfo;
-                progressInfo.progress = 1.f;
-
-                _loadingScreen->updateItem(
-                    (*it)->identifier(),
-                    (*it)->name(),
-                    LoadingScreen::ItemStatus::Finished,
-                    progressInfo
-                );
-                finishedSynchronizations.insert(*it);
-                it = allSyncs.erase(it);
-            }
-        }
-
-        if (_shouldAbortLoading) {
-            global::windowDelegate->terminate();
-            break;
-        }
-
-        bool finishedLoading = std::all_of(
-            allAssets.begin(),
-            allAssets.end(),
-            [](const Asset* asset) { return asset->isInitialized() || asset->isFailed(); }
-        );
-
-        if (finishedLoading) {
-            break;
-        }
-    } // while(true)
-
-    if (_shouldAbortLoading) {
-        _loadingScreen = nullptr;
-        return;
-    }
-
-    _loadingScreen->setPhase(LoadingScreen::Phase::Initialization);
-
-    _loadingScreen->postMessage("Initializing scene");
-    while (_scene->isInitializing()) {
-        _loadingScreen->render();
-    }
-
-    _loadingScreen->postMessage("Initializing OpenGL");
-    _loadingScreen->finalize();
-
-=======
     _loadingScreen->exec(*_assetManager, *_scene);
->>>>>>> 76b99a2e
     _loadingScreen = nullptr;
 
 
@@ -1636,12 +1522,8 @@
             codegen::lua::ReadCSVFile,
             codegen::lua::ResetCamera,
             codegen::lua::Configuration,
-<<<<<<< HEAD
-            codegen::lua::LayerServer
-=======
             codegen::lua::LayerServer,
             codegen::lua::LoadJson
->>>>>>> 76b99a2e
         },
         {
             absPath("${SCRIPTS}/core_scripts.lua")
