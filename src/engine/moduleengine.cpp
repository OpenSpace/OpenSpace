--- conflicted
+++ resolved
@@ -88,12 +88,8 @@
 
     LDEBUG(fmt::format("Registering module '{}'", m->name()));
     m->initialize(this, configuration);
-<<<<<<< HEAD
+    addPropertySubOwner(m.get());
     LDEBUG(fmt::format("Registered module '{}'", m->name()));
-=======
-    addPropertySubOwner(m.get());
-    LDEBUG("Registered module '" << m->name() << "'");
->>>>>>> 46755544
     _modules.push_back(std::move(m));
 }
 
