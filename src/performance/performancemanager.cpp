--- conflicted
+++ resolved
@@ -467,7 +467,6 @@
     tick();
 }
 
-<<<<<<< HEAD
 void PerformanceManager::clearLogs() {
     const PerformanceLayout* layout = performanceData();
     for (size_t n = 0; n < layout->nFunctionEntries; n++) {
@@ -495,9 +494,4 @@
         out << "render,updateRenderable,updateRotation,updateScaling,updateTranslation,updateSceneGraphNode,totalTime\n";
     }
 }
-
-} // namespace performance
-} // namespace openspace
-=======
-} // namespace openspace::performance
->>>>>>> 3c213fae
+} // namespace openspace::performance