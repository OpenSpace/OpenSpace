--- conflicted
+++ resolved
@@ -117,13 +117,8 @@
 	return reinitializeInternal();
 }
 
-<<<<<<< HEAD
-void ABuffer::resolve() {
-	if( ! _validShader) {
-=======
 void ABuffer::resolve(float blackoutFactor) {
 	if (!_validShader) {
->>>>>>> 8de6d9db
 		generateShaderSource();
 		updateShader();
 		_validShader = true;
