--- conflicted
+++ resolved
@@ -775,7 +775,7 @@
     const std::string ra_el = "MSL_RA_SHOULDER_EL";
     const std::string ra_elbow = "MSL_RA_ELBOW";
     const std::string ra_wrist = "MSL_RA_WRIST";
-    const std::string ra_turret = "MSL_PADS";
+    const std::string ra_turret = "MSL_RA_TURRET";
 
     const std::string rsm_az = "MSL_RSM_ZERO_AZ";
     const std::string rsm_el = "MSL_RSM_ZERO_EL";
@@ -784,7 +784,7 @@
     const std::string hga_el = "MSL_HGA_EL";
 
 
-    if( fromFrame == ra_base || fromFrame == ra_az  || fromFrame == ra_el || fromFrame == ra_elbow || fromFrame == ra_wrist || 
+    if( fromFrame == ra_base || fromFrame == ra_az  || fromFrame == ra_el || fromFrame == ra_elbow || fromFrame == ra_wrist || fromFrame == ra_turret ||
         fromFrame == rsm_el  || fromFrame == rsm_az ||
         fromFrame == hga_az  || fromFrame == hga_el )
     {   
@@ -818,11 +818,6 @@
         m2eul_c(reinterpret_cast<double(*)[3]>(glm::value_ptr(result)), 3, 2, 1, &rot_z, &rot_y, &rot_x);
 
         SpiceDouble angle = rot_z;
-        LERROR(fmt::format("fromFrame: '{}'", fromFrame ));
-
-        //if (fromFrame == ra_base || fromFrame == ra_az || fromFrame == ra_el || fromFrame == ra_elbow || fromFrame == ra_wrist)
-        //{ 
-        LERROR(fmt::format("fromFrame: '{}'", fromFrame ));
             
         //Rotation for AZ
         if (fromFrame == ra_base) 
@@ -833,67 +828,22 @@
             return result;
         }
 
-<<<<<<< HEAD
-=======
-        if (fromFrame == ra_base || fromFrame == ra_az || fromFrame == ra_el || fromFrame == ra_elbow)
-        { 
-            //LERROR(fmt::format("FromFrame: '{}'", key_elbow ));
-            /*
-            result = glm::dmat3( 1.0,       0.0,    0.0, 
-                                 0.0, glm::cos(angle) , -glm::sin(angle), 
-                                 0.0, glm::sin(angle),   glm::cos(angle) );*/
-            /*
-            result = glm::dmat3( glm::cos(angle), 0.0, -glm::sin(angle), 
-                                    0.0,          1.0 ,     0.0, 
-                                 glm::sin(angle), 0.0, glm::cos(angle) );
-            */
-                
-            //Rotation for AZ
-            if (fromFrame == ra_base) 
-            {
->>>>>>> 9f916510
-
         //Rotation for RA-EL
         else if (fromFrame == ra_az ) 
         {
-            double rad_180 = 3.14;///9.0;
+            //double rad_180 = 3.14;///9.0;
             glm::dmat3 MSL_rotation = glm::dmat3( glm::cos(angle), 0.0, -glm::sin(angle), 
                                                        0.0,        1.0 ,     0.0, 
                                                   glm::sin(angle), 0.0,  glm::cos(angle) );
 
             // FIX: problem, don't know exactly what angle is needed for correct modification of angle, lookup!!
             //90 degrees = pi/9
-            glm::dmat3 matrixCorrection = glm::dmat3( glm::cos(rad_180), 0.0, glm::sin(rad_180), 
-                                                               0.0,      1.0,      0.0, 
-                                                     -glm::sin(rad_180), 0.0,  glm::cos(rad_180) );
-
-<<<<<<< HEAD
+            //glm::dmat3 matrixCorrection = glm::dmat3( glm::cos(rad_180), 0.0, glm::sin(rad_180), 
+            //                                                   0.0,      1.0,      0.0, 
+            //                                         -glm::sin(rad_180), 0.0,  glm::cos(rad_180) );
+
             result = MSL_rotation;// * matrixCorrection;
         }
-=======
-            //Rotation for RA-EL
-            else if (fromFrame == ra_az ) 
-            {
-                double degrees_90 = 3.14/9.0;
-                glm::dmat3 MSL_rotation = glm::dmat3( glm::cos(angle), 0.0, glm::sin(angle), 
-                                                           0.0,        1.0 ,     0.0, 
-                                                     -glm::sin(angle), 0.0,  glm::cos(angle) );
-
-                // FIX: problem, don't know exactly what angle is needed for correct modification of angle, lookup!!
-                //90 degrees = pi/9
-                glm::dmat3 matrixCorrection = glm::dmat3( glm::cos(degrees_90), 0.0, glm::sin(degrees_90), 
-                                                                0.0,      1.0,      0.0, 
-                                                         -glm::sin(degrees_90), 0.0,  glm::cos(degrees_90) );
-
-
-                glm::dmat3 matrixCorrection2 = glm::dmat3( glm::cos(1.57079632), 0.0, glm::sin(1.57079632), 
-                                                                0.0,      1.0,      0.0, 
-                                                         -glm::sin(1.57079632), 0.0,  glm::cos(1.57079632) );
-
-
-                result = MSL_rotation * matrixCorrection;
-            }
->>>>>>> 9f916510
 
         //Rotation for RA-ELBOW 
         else if (fromFrame == ra_el) 
@@ -912,16 +862,16 @@
                                                   glm::sin(angle), 0.0,  glm::cos(angle) );
 
             glm::dmat3 matrixCorrection = glm::dmat3( glm::cos(rad_90), 0.0, glm::sin(rad_90), 
-                                                            0.0,      1.0,      0.0, 
+                                                            0.0,        1.0,      0.0, 
                                                      -glm::sin(rad_90), 0.0,  glm::cos(rad_90) );
 
             result = MSL_rotation * matrixCorrection;
         }
 
         //Rotation RA-turret
-        else if (fromFrame == ra_wrist) 
+        else if (fromFrame == ra_turret) 
         {
-            double rad_60 = (60.535*3.14)/180.0;
+            double rad_60 = (50.535*3.14)/180.0;
             glm::dmat3 MSL_rotation = glm::dmat3( 1.0,        0.0,           0.0,
                                                   0.0, glm::cos(angle), -glm::sin(angle), 
                                                   0.0, glm::sin(angle),  glm::cos(angle) );
@@ -937,8 +887,8 @@
         //RSM
         else if (fromFrame == rsm_az) 
         {
-            glm::dmat3 matrixCorrection = glm::dmat3(glm::cos(0.45378560552), glm::sin(0.45378560552), 0.0, 
-                                                      -glm::sin(0.45378560552),  glm::cos(0.45378560552), 0.0, 
+            glm::dmat3 matrixCorrection = glm::dmat3(  glm::cos(0.45378560552), glm::sin(0.45378560552), 0.0, 
+                                                      -glm::sin(0.45378560552), glm::cos(0.45378560552), 0.0, 
                                                       0.0,             0.0,           1.0 );
 
             glm::dmat3 MSL_rotation = glm::dmat3( 1.0,       0.0,    0.0, 
