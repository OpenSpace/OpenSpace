/*****************************************************************************************
 *                                                                                       *
 * OpenSpace                                                                             *
 *                                                                                       *
 * Copyright (c) 2014-2018                                                               *
 *                                                                                       *
 * Permission is hereby granted, free of charge, to any person obtaining a copy of this  *
 * software and associated documentation files (the "Software"), to deal in the Software *
 * without restriction, including without limitation the rights to use, copy, modify,    *
 * merge, publish, distribute, sublicense, and/or sell copies of the Software, and to    *
 * permit persons to whom the Software is furnished to do so, subject to the following   *
 * conditions:                                                                           *
 *                                                                                       *
 * The above copyright notice and this permission notice shall be included in all copies *
 * or substantial portions of the Software.                                              *
 *                                                                                       *
 * THE SOFTWARE IS PROVIDED "AS IS", WITHOUT WARRANTY OF ANY KIND, EXPRESS OR IMPLIED,   *
 * INCLUDING BUT NOT LIMITED TO THE WARRANTIES OF MERCHANTABILITY, FITNESS FOR A         *
 * PARTICULAR PURPOSE AND NONINFRINGEMENT. IN NO EVENT SHALL THE AUTHORS OR COPYRIGHT    *
 * HOLDERS BE LIABLE FOR ANY CLAIM, DAMAGES OR OTHER LIABILITY, WHETHER IN AN ACTION OF  *
 * CONTRACT, TORT OR OTHERWISE, ARISING FROM, OUT OF OR IN CONNECTION WITH THE SOFTWARE  *
 * OR THE USE OR OTHER DEALINGS IN THE SOFTWARE.                                         *
 ****************************************************************************************/

#include <openspace/util/spicemanager.h>

#include <ghoul/logging/logmanager.h>
#include <ghoul/filesystem/file.h>
#include <ghoul/filesystem/filesystem.h>
#include <ghoul/misc/assert.h>
#include <ghoul/misc/exception.h>

#include <glm/gtc/type_ptr.hpp>

#include <algorithm>
#include <ghoul/fmt.h>

#include "SpiceUsr.h"
#include "SpiceZpr.h"

namespace {
    constexpr const char* _loggerCat = "SpiceManager";

    // The value comes from
    // http://naif.jpl.nasa.gov/pub/naif/toolkit_docs/C/cspice/getmsg_c.html
    // as the maximum message length
    constexpr const unsigned SpiceErrorBufferSize = 1841;

    // This method checks if one of the previous SPICE methods has failed. If it has, an
    // exception with the SPICE error message is thrown
    // If an error occurred, true is returned, otherwise, false
    bool throwOnSpiceError(std::string errorMessage) {
        SpiceBoolean failed = failed_c();
        if (openspace::SpiceManager::ref().exceptionHandling()) {
            if (failed) {
                char buffer[SpiceErrorBufferSize];
                getmsg_c("LONG", SpiceErrorBufferSize, buffer);
                reset_c();
                throw openspace::SpiceManager::SpiceException(
                    errorMessage + ": " + buffer
                );
            }
            else {
                return false;
            }
        }
        else {
            return failed;
        }
    }

    const char* toString(openspace::SpiceManager::FieldOfViewMethod m) {
        switch (m) {
            case openspace::SpiceManager::FieldOfViewMethod::Ellipsoid:
                return "ELLIPSOID";
            case openspace::SpiceManager::FieldOfViewMethod::Point:
                return "POINT";
            default:
                throw ghoul::MissingCaseException();
        }
    }

    const char* toString(openspace::SpiceManager::TerminatorType t) {
        switch (t) {
            case openspace::SpiceManager::TerminatorType::Umbral:
                return "UMBRAL";
            case openspace::SpiceManager::TerminatorType::Penumbral:
                return "PENUMBRAL";
            default:
                throw ghoul::MissingCaseException();
        }
    }
}

using fmt::format;
using std::string;

#include "spicemanager_lua.inl"

namespace openspace {

SpiceManager::SpiceException::SpiceException(const string& msg)
    : ghoul::RuntimeError(msg, "Spice")
{
    ghoul_assert(
        SpiceManager::ref().exceptionHandling() == SpiceManager::UseException::Yes,
        "No exceptions should be thrown when UseException is No"
    );
}

SpiceManager::AberrationCorrection::AberrationCorrection(Type t, Direction d)
    : type(t)
    , direction(d)
{}

SpiceManager::AberrationCorrection::AberrationCorrection(const std::string& identifier) {
    const static std::map<std::string, std::pair<Type, Direction>> Mapping =  {
        { "NONE"  , { Type::None, Direction::Reception } },
        { "LT"    , { Type::LightTime, Direction::Reception } },
        { "LT+S"  , { Type::LightTimeStellar, Direction::Reception } },
        { "CN"    , { Type::ConvergedNewtonian, Direction::Reception } },
        { "CN+S"  , { Type::ConvergedNewtonianStellar, Direction::Reception } },
        { "XLT"   , { Type::LightTime, Direction::Transmission } },
        { "XLT+S" , { Type::LightTimeStellar, Direction::Transmission } },
        { "XCN"   , { Type::ConvergedNewtonian, Direction::Transmission } },
        { "XCN+S" , { Type::ConvergedNewtonianStellar, Direction::Transmission } }
    };

    auto it = Mapping.find(identifier);

    ghoul_assert(!identifier.empty(), "Identifier may not be empty");
    ghoul_assert(it != Mapping.end(), format("Invalid identifer '{}'", identifier));

    type = it->second.first;
    direction = it->second.second;
}

SpiceManager::AberrationCorrection::operator const char*() const {
    switch (type) {
        case Type::None:
            return "NONE";
        case Type::LightTime:
            return (direction == Direction::Reception) ? "LT" : "XLT";
        case Type::LightTimeStellar:
            return (direction == Direction::Reception) ? "LT+S" : "XLT+S";
        case Type::ConvergedNewtonian:
            return (direction == Direction::Reception) ? "CN" : "XCN";
        case Type::ConvergedNewtonianStellar:
            return (direction == Direction::Reception) ? "CN+S" : "XCN+S";
        default:
            throw ghoul::MissingCaseException();
    }
}

SpiceManager::FieldOfViewMethod SpiceManager::fieldOfViewMethodFromString(
    const string& method)
{
    const static std::map<string, FieldOfViewMethod> Mapping = {
        { "ELLIPSOID", FieldOfViewMethod::Ellipsoid },
        { "POINT", FieldOfViewMethod::Point }
    };

    ghoul_assert(!method.empty(), "Method must not be empty");

    return Mapping.at(method);
}

SpiceManager::TerminatorType SpiceManager::terminatorTypeFromString( const string& type) {
    const static std::map<string, TerminatorType> Mapping = {
        { "UMBRAL", TerminatorType::Umbral },
        { "PENUMBRAL", TerminatorType::Penumbral }
    };

    ghoul_assert(!type.empty(), "Type must not be empty");

    return Mapping.at(type);
}

SpiceManager::SpiceManager()
    : _useExceptions(UseException::Yes)
{
    // Set the SPICE library to not exit the program if an error occurs
    erract_c("SET", 0, const_cast<char*>("REPORT"));
    // But we do not want SPICE to print the errors, we will fetch them ourselves
    errprt_c("SET", 0, const_cast<char*>("NONE"));
}

SpiceManager::~SpiceManager() {
    for (const KernelInformation& i : _loadedKernels) {
        unload_c(i.path.c_str());
    }

    // Set values back to default
    erract_c("SET", 0, const_cast<char*>("DEFAULT"));
    errprt_c("SET", 0, const_cast<char*>("DEFAULT"));
}

SpiceManager::KernelHandle SpiceManager::loadKernel(string filePath) {
    ghoul_assert(!filePath.empty(), "Empty file path");
    ghoul_assert(
        FileSys.fileExists(filePath),
        format(
            "File '{}' ('{}') does not exist",
            filePath,
            absPath(filePath)
        )
    );
    ghoul_assert(
        FileSys.directoryExists(ghoul::filesystem::File(filePath).directoryName()),
        format(
            "File '{}' exists, but directory '{}' doesn't",
            absPath(filePath),
            ghoul::filesystem::File(filePath).directoryName()
        )
    );

    string path = absPath(filePath);
    auto it = std::find_if(
        _loadedKernels.begin(),
        _loadedKernels.end(),
        [path](const KernelInformation& info) { return info.path == path; });

    if (it != _loadedKernels.end()) {
        it->refCount++;
        LDEBUG(
            format(
                "Kernel '{}' was already loaded. New reference count: {}",
                path,
                it->refCount
            )
        );
        return it->id;
    }

    // We need to set the current directory as meta-kernels are usually defined relative
    // to the directory they reside in. The directory change is not necessary for regular
    // kernels
    ghoul::filesystem::Directory currentDirectory = FileSys.currentDirectory();
    using RawPath = ghoul::filesystem::File::RawPath;
    string fileDirectory = ghoul::filesystem::File(path, RawPath::Yes).directoryName();
    FileSys.setCurrentDirectory(fileDirectory);

    LINFO(fmt::format("Loading SPICE kernel '{}'", path));
    // Load the kernel
    furnsh_c(path.c_str());

    // Reset the current directory to the previous one
    FileSys.setCurrentDirectory(currentDirectory);

    throwOnSpiceError("Kernel loading");

    string fileExtension = ghoul::filesystem::File(path, RawPath::Yes).fileExtension();
    if (fileExtension == "bc" || fileExtension == "BC") {
        findCkCoverage(path); // binary ck kernel
    }
    else if (fileExtension == "bsp" || fileExtension == "BSP") {
        findSpkCoverage(path); // binary spk kernel
    }

    KernelHandle kernelId = ++_lastAssignedKernel;
    ghoul_assert(kernelId != 0, fmt::format("Kernel Handle wrapped around to 0"));
    _loadedKernels.push_back({std::move(path), kernelId, 1});
    return kernelId;
}

void SpiceManager::unloadKernel(KernelHandle kernelId) {
    ghoul_assert(kernelId <= _lastAssignedKernel, "Invalid unassigned kernel");
    ghoul_assert(kernelId != KernelHandle(0), "Invalid zero handle");

    auto it = std::find_if(_loadedKernels.begin(), _loadedKernels.end(),
        [&kernelId](const KernelInformation& info) { return info.id == kernelId; });

    if (it != _loadedKernels.end()) {
        // If there was only one part interested in the kernel, we can unload it
        if (it->refCount == 1) {
            // No need to check for errors as we do not allow empty path names
            LINFO(format("Unloading SPICE kernel '{}'", it->path));
            unload_c(it->path.c_str());
            _loadedKernels.erase(it);
        }
        // Otherwise, we hold on to it, but reduce the reference counter by 1
        else {
            it->refCount--;
            LDEBUG(format("Reducing reference counter to: {}", it->refCount));
        }
    }
}

void SpiceManager::unloadKernel(std::string filePath) {
    ghoul_assert(!filePath.empty(), "Empty filename");

    string path = absPath(filePath);

    auto it = std::find_if(_loadedKernels.begin(), _loadedKernels.end(),
        [&path](const KernelInformation& info) { return info.path == path; });

    if (it == _loadedKernels.end()) {
        if (_useExceptions) {
            throw SpiceException(
                format("'{}' did not correspond to a loaded kernel", path)
            );
        }
        else {
            return;
        }
    }
    else {
        // If there was only one part interested in the kernel, we can unload it
        if (it->refCount == 1) {
            LINFO(format("Unloading SPICE kernel '{}'", path));
            unload_c(path.c_str());
            _loadedKernels.erase(it);
        }
        else {
            // Otherwise, we hold on to it, but reduce the reference counter by 1
            it->refCount--;
            LDEBUG(format("Reducing reference counter to: {}", it->refCount));
        }
    }
}

bool SpiceManager::hasSpkCoverage(const string& target, double et) const {
    ghoul_assert(!target.empty(), "Empty target");

    int id = naifId(target);
    auto it = _spkIntervals.find(id);
    if (it != _spkIntervals.end()) {
        std::vector<std::pair<double, double>> intervalVector = it->second;
        for (const auto& vecElement : intervalVector) {
            if (vecElement.first < et && vecElement.second > et) {
                return true;
            }
        }
    }
    return false;
}

bool SpiceManager::hasCkCoverage(const string& frame, double et) const {
    ghoul_assert(!frame.empty(), "Empty target");

    int id = frameId(frame);

    auto it = _ckIntervals.find(id);
    if (it != _ckIntervals.end()) {
        std::vector<std::pair<double, double>> intervalVector = it->second;
        for (const auto& i : intervalVector) {
            if (i.first < et && i.second > et) {
                return true;
            }
        }
    }
    return false;
}

bool SpiceManager::hasValue(int naifId, const std::string& item) const {
    return bodfnd_c(naifId, item.c_str());
}

bool SpiceManager::hasValue(const std::string& body, const std::string& item) const {
    ghoul_assert(!body.empty(), "Empty body");
    ghoul_assert(!item.empty(), "Empty item");

    int id = naifId(body);
    return hasValue(id, item);
}

int SpiceManager::naifId(const std::string& body) const {
    ghoul_assert(!body.empty(), "Empty body");

    SpiceBoolean success;
    SpiceInt id;
    bods2c_c(body.c_str(), &id, &success);
    if (!success && _useExceptions) {
        throw SpiceException(format("Could not find NAIF ID of body '{}'", body));
    }
    return id;
}

bool SpiceManager::hasNaifId(const std::string& body) const {
    ghoul_assert(!body.empty(), "Empty body");

    SpiceBoolean success;
    SpiceInt id;
    bods2c_c(body.c_str(), &id, &success);
    reset_c();
    return success;
}

int SpiceManager::frameId(const std::string& frame) const {
    ghoul_assert(!frame.empty(), "Empty frame");

    SpiceInt id;
    namfrm_c(frame.c_str(), &id);
    if (id == 0 && _useExceptions) {
        throw SpiceException(format("Could not find NAIF ID of frame '{}'", frame));
    }
    return id;
}

bool SpiceManager::hasFrameId(const std::string& frame) const {
    ghoul_assert(!frame.empty(), "Empty frame");

    SpiceInt id;
    namfrm_c(frame.c_str(), &id);
    return id != 0;
}

void getValueInternal(const std::string& body, const std::string& value, int size,
    double* v)
{
    ghoul_assert(!body.empty(), "Empty body");
    ghoul_assert(!value.empty(), "Empty value");
    ghoul_assert(v != nullptr, "Empty value pointer");

    SpiceInt n;
    bodvrd_c(body.c_str(), value.c_str(), size, &n, v);

    throwOnSpiceError(
        format("Error getting value '{}' for body '{}'",
               value,
               body
        )
    );
}

void SpiceManager::getValue(const std::string& body, const std::string& value,
                            double& v) const
{
    getValueInternal(body, value, 1, &v);
}

void SpiceManager::getValue(const std::string& body, const std::string& value,
                            glm::dvec2& v) const
{
    getValueInternal(body, value, 2, glm::value_ptr(v));
}

void SpiceManager::getValue(const std::string& body, const std::string& value,
                            glm::dvec3& v) const
{
    getValueInternal(body, value, 3, glm::value_ptr(v));
}

void SpiceManager::getValue(const std::string& body, const std::string& value,
                            glm::dvec4& v) const
{
    getValueInternal(body, value, 4, glm::value_ptr(v));
}

void SpiceManager::getValue(const std::string& body, const std::string& value,
                            std::vector<double>& v) const
{
    ghoul_assert(!v.empty(), "Array for values has to be preallocaed");

    getValueInternal(body, value, static_cast<int>(v.size()), v.data());
}

double SpiceManager::spacecraftClockToET(const std::string& craft, double craftTicks) {
    ghoul_assert(!craft.empty(), "Empty craft");

    int craftId = naifId(craft);
    double et;
    sct2e_c(craftId, craftTicks, &et);
    throwOnSpiceError(format(
        "Error transforming spacecraft clock of '{}' at time {}",
        craft, craftTicks)
    );
    return et;
}

double SpiceManager::ephemerisTimeFromDate(const std::string& timeString) const {
    ghoul_assert(!timeString.empty(), "Empty timeString");

    double et;
    str2et_c(timeString.c_str(), &et);
    throwOnSpiceError(format("Error converting date '{}'", timeString));
    return et;
}

string SpiceManager::dateFromEphemerisTime(double ephemerisTime,
    const string& formatString) const
{
    ghoul_assert(!formatString.empty(), "Format is empty");

    static const int BufferSize = 256;
    SpiceChar buffer[BufferSize];
    timout_c(ephemerisTime, formatString.c_str(), BufferSize - 1, buffer);
    throwOnSpiceError(
        format("Error converting ephemeris time '{}' to date with format '{}'",
               ephemerisTime,
               formatString
        )
    );

    return std::string(buffer);

}

glm::dvec3 SpiceManager::targetPosition(const std::string& target,
    const std::string& observer, const std::string& referenceFrame,
    AberrationCorrection aberrationCorrection, double ephemerisTime,
    double& lightTime) const
{
    ghoul_assert(!target.empty(), "Target is not empty");
    ghoul_assert(!observer.empty(), "Observer is not empty");
    ghoul_assert(!referenceFrame.empty(), "Reference frame is not empty");

    bool targetHasCoverage = hasSpkCoverage(target, ephemerisTime);
    bool observerHasCoverage = hasSpkCoverage(observer, ephemerisTime);
    if (!targetHasCoverage && !observerHasCoverage) {
        if (_useExceptions) {
            throw SpiceException(
                format(
                    "Neither target '{}' nor observer '{}' has SPK coverage at time {}",
                    target,
                    observer,
                    ephemerisTime
                )
            );
        }
        else {
            return glm::dvec3();
        }
    }
    else if (targetHasCoverage && observerHasCoverage) {
        glm::dvec3 position;
        spkpos_c(
            target.c_str(),
            ephemerisTime,
            referenceFrame.c_str(),
            aberrationCorrection,
            observer.c_str(),
            glm::value_ptr(position),
            &lightTime
        );
        throwOnSpiceError(format(
            "Error getting position from '{}' to '{}' in reference frame '{}' at time {}",
            target,
            observer,
            referenceFrame,
            ephemerisTime
        ));
        return position;
    }
    else if (targetHasCoverage) {
        // observer has no coverage
        return getEstimatedPosition(
            observer,
            target,
            referenceFrame,
            aberrationCorrection,
            ephemerisTime,
            lightTime
        ) * -1.0;
    }
    else {
        // target has no coverage
        return getEstimatedPosition(
            target,
            observer,
            referenceFrame,
            aberrationCorrection,
            ephemerisTime,
            lightTime
        );
    }
}

glm::dvec3 SpiceManager::targetPosition(const std::string& target,
    const std::string& observer, const std::string& referenceFrame,
    AberrationCorrection aberrationCorrection, double ephemerisTime) const
{
    double unused = 0.0;
    return targetPosition(
        target,
        observer,
        referenceFrame,
        aberrationCorrection,
        ephemerisTime,
        unused
    );
}

glm::dmat3 SpiceManager::frameTransformationMatrix(const std::string& from,
                                                   const std::string& to,
                                                   double ephemerisTime) const
{
    ghoul_assert(!from.empty(), "From must not be empty");
    ghoul_assert(!to.empty(), "To must not be empty");

    // get rotation matrix from frame A - frame B
    glm::dmat3 transform;
    pxform_c(
        from.c_str(),
        to.c_str(),
        ephemerisTime,
        reinterpret_cast<double(*)[3]>(glm::value_ptr(transform))
    );

    throwOnSpiceError(
        format("Error converting from frame '{}' to frame '{}' at time '{}'",
               from, to, ephemerisTime
        )
    );

    // The rox-major, column-major order are switched in GLM and SPICE, so we have to
    // transpose the matrix before we can return it
    return glm::transpose(transform);
}

SpiceManager::SurfaceInterceptResult SpiceManager::surfaceIntercept(
    const std::string& target, const std::string& observer, const std::string& fovFrame,
    const std::string& referenceFrame, AberrationCorrection aberrationCorrection,
    double ephemerisTime, const glm::dvec3& directionVector) const
{
    ghoul_assert(!target.empty(), "Target must not be empty");
    ghoul_assert(!observer.empty(), "Observer must not be empty");
    ghoul_assert(target != observer, "Target and observer must be different");
    ghoul_assert(!fovFrame.empty(), "FOV frame must not be empty");
    ghoul_assert(!referenceFrame.empty(), "Reference frame must not be empty");
    ghoul_assert(directionVector != glm::dvec3(0.0), "Direction vector must not be zero");

    const std::string ComputationMethod = "ELLIPSOID";

    SurfaceInterceptResult result;

    SpiceBoolean found;
    sincpt_c(ComputationMethod.c_str(),
        target.c_str(),
        ephemerisTime,
        referenceFrame.c_str(),
        aberrationCorrection,
        observer.c_str(),
        fovFrame.c_str(),
        glm::value_ptr(directionVector),
        glm::value_ptr(result.surfaceIntercept),
        &result.interceptEpoch,
        glm::value_ptr(result.surfaceVector),
        &found
    );
    result.interceptFound = (found == SPICETRUE);

    throwOnSpiceError(format(
        "Error retrieving surface intercept on target '{}' viewed from observer '{}' in "
        "reference frame '{}' at time '{}'",
        target, observer, referenceFrame, ephemerisTime
    ));

    return result;
}

bool SpiceManager::isTargetInFieldOfView(const std::string& target,
    const std::string& observer, const std::string& referenceFrame,
    const std::string& instrument, FieldOfViewMethod method,
    AberrationCorrection aberrationCorrection, double& ephemerisTime) const
{
    ghoul_assert(!target.empty(), "Target must not be empty");
    ghoul_assert(!observer.empty(), "Observer must not be empty");
    ghoul_assert(target != observer, "Target and observer must be different");
    ghoul_assert(!referenceFrame.empty(), "Reference frame must not be empty");
    ghoul_assert(!instrument.empty(), "Instrument must not be empty");

    int visible;
    fovtrg_c(instrument.c_str(),
        target.c_str(),
        toString(method),
        referenceFrame.c_str(),
        aberrationCorrection,
        observer.c_str(),
        &ephemerisTime,
        &visible
    );

    throwOnSpiceError(format(
        "Checking if target '{}' is in view of instrument '{}' failed",
        target, instrument
    ));

    return visible == SPICETRUE;
}

bool SpiceManager::isTargetInFieldOfView(const std::string& target,
    const std::string& observer, const std::string& instrument, FieldOfViewMethod method,
    AberrationCorrection aberrationCorrection, double& ephemerisTime) const
{
    return isTargetInFieldOfView(
        target,
        observer,
        frameFromBody(target),
        instrument,
        method,
        aberrationCorrection,
        ephemerisTime
    );
}

SpiceManager::TargetStateResult SpiceManager::targetState(const std::string& target,
    const std::string& observer, const std::string& referenceFrame,
    AberrationCorrection aberrationCorrection, double ephemerisTime) const
{
    ghoul_assert(!target.empty(), "Target must not be empty");
    ghoul_assert(!observer.empty(), "Observer must not be empty");
    ghoul_assert(!referenceFrame.empty(), "Reference frame must not be empty");

    TargetStateResult result;
    result.lightTime = 0.0;

    double buffer[6];

    spkezr_c(
        target.c_str(),
        ephemerisTime,
        referenceFrame.c_str(),
        aberrationCorrection,
        observer.c_str(),
        buffer,
        &result.lightTime
    );

    throwOnSpiceError(format(
        "Error retrieving state of target '{}' viewed from observer '{}' in reference "
        "frame '{}' at time '{}'",
        target, observer, referenceFrame, ephemerisTime
    ));

    memmove(glm::value_ptr(result.position), buffer, sizeof(double) * 3);
    memmove(glm::value_ptr(result.velocity), buffer + 3, sizeof(double) * 3);
    return result;
}

SpiceManager::TransformMatrix SpiceManager::stateTransformMatrix(const string& fromFrame,
    const string& toFrame, double ephemerisTime) const
{
    ghoul_assert(!fromFrame.empty(), "fromFrame must not be empty");
    ghoul_assert(!toFrame.empty(), "toFrame must not be empty");

    TransformMatrix m;
    sxform_c(
        fromFrame.c_str(),
        toFrame.c_str(),
        ephemerisTime,
        reinterpret_cast<double(*)[6]>(m.data())
    );
    throwOnSpiceError(format(
        "Error retrieved state transform matrix from frame '{}' to frame '{}' at time "
        "'{}'",
        fromFrame, toFrame, ephemerisTime
    ));
    return m;
}

glm::dmat3 SpiceManager::positionTransformMatrix(const std::string& fromFrame,
    const std::string& toFrame, double ephemerisTime) const
{
    ghoul_assert(!fromFrame.empty(), "fromFrame must not be empty");
    ghoul_assert(!toFrame.empty(), "toFrame must not be empty");

    glm::dmat3 result;
    pxform_c(
        fromFrame.c_str(),
        toFrame.c_str(),
        ephemerisTime,
        reinterpret_cast<double(*)[3]>(glm::value_ptr(result))
    );

    throwOnSpiceError("");
    SpiceBoolean success = !(failed_c());
    reset_c();
    if (!success)
        result = getEstimatedTransformMatrix(fromFrame, toFrame, ephemerisTime);


    const std::string ra_base = "MSL_RA_BASE";
    const std::string ra_az = "MSL_RA_SHOULDER_AZ";
    const std::string ra_el = "MSL_RA_SHOULDER_EL";
    const std::string ra_elbow = "MSL_RA_ELBOW";
    const std::string ra_wrist = "MSL_RA_WRIST";
    const std::string ra_turret = "MSL_RA_TURRET";

    const std::string rsm_az = "MSL_RSM_ZERO_AZ";
    const std::string rsm_el = "MSL_RSM_ZERO_EL";

    const std::string hga_az = "MSL_HGA_AZ";
    const std::string hga_el = "MSL_HGA_EL";


<<<<<<< HEAD
    if(fromFrame == ra_base || fromFrame == ra_az || fromFrame == ra_el || fromFrame == ra_elbow || fromFrame == ra_wrist
        || fromFrame == rsm_el || fromFrame == rsm_az ||fromFrame == hga_az   || fromFrame == hga_el)
=======
    if( fromFrame == ra_base || fromFrame == ra_az  || fromFrame == ra_el || fromFrame == ra_elbow || fromFrame == ra_wrist || fromFrame == ra_turret ||
        fromFrame == rsm_el  || fromFrame == rsm_az ||
        fromFrame == hga_az  || fromFrame == hga_el )
>>>>>>> 01c2d964
    {   
        //ERROR(fmt::format("tihi: " ));
   
        //PXFORM( 'MSL_RA_BASE', 'MSL_RA_SHOULDER_AZ', ET, M )
        //M2EUL( M, 3, 2, 1, ROTZ, ROTY, ROTX )
        //ANGLE = ROTZ
        // M = result
        // ET = ephemerisTime
        /*
        void pxform_c ( ConstSpiceChar   * from,
                        ConstSpiceChar   * to,
                        SpiceDouble        et,
                        SpiceDouble        rotate[3][3] )


        m2eul_c ( ConstSpiceDouble    r[3][3],
                  SpiceInt            axis3,
                  SpiceInt            axis2,
                  SpiceInt            axis1,
                  SpiceDouble       * angle3,
                  SpiceDouble       * angle2,
                  SpiceDouble       * angle1  )*/

        SpiceDouble rot_x;
        SpiceDouble rot_y;
        SpiceDouble rot_z;
        
        //Compute Gimbal Angles
        m2eul_c(reinterpret_cast<double(*)[3]>(glm::value_ptr(result)), 3, 2, 1, &rot_z, &rot_y, &rot_x);

        SpiceDouble angle = rot_z;
            
        //Rotation for AZ
        if (fromFrame == ra_base) 
        {
            result = glm::dmat3( glm::cos(angle),  glm::sin(angle), 0.0, 
                                -glm::sin(angle),  glm::cos(angle), 0.0, 
                                    0.0,             0.0,           1.0 );
            return result;
        }

        //Rotation for RA-EL
        else if (fromFrame == ra_az ) 
        {
            //double rad_180 = 3.14;///9.0;
            glm::dmat3 MSL_rotation = glm::dmat3( glm::cos(angle), 0.0, -glm::sin(angle), 
                                                       0.0,        1.0 ,     0.0, 
                                                  glm::sin(angle), 0.0,  glm::cos(angle) );

            // FIX: problem, don't know exactly what angle is needed for correct modification of angle, lookup!!
            //90 degrees = pi/9
            //glm::dmat3 matrixCorrection = glm::dmat3( glm::cos(rad_180), 0.0, glm::sin(rad_180), 
            //                                                   0.0,      1.0,      0.0, 
            //                                         -glm::sin(rad_180), 0.0,  glm::cos(rad_180) );

            result = MSL_rotation;// * matrixCorrection;
        }

        //Rotation for RA-ELBOW 
        else if (fromFrame == ra_el) 
        {
            result = glm::dmat3( glm::cos(angle), 0.0, -glm::sin(angle), 
                                      0.0,        1.0 ,     0.0, 
                                 glm::sin(angle), 0.0,  glm::cos(angle) );
        }

<<<<<<< HEAD
                // FIX: problem, don't know exactly what angle is needed for correct modification of angle, lookup!!
                //90 degrees = pi/9
                glm::dmat3 matrixCorrection = glm::dmat3( glm::cos(degrees_90), 0.0, glm::sin(degrees_90), 
                                                                      0.0,      1.0,      0.0, 
                                                         -glm::sin(degrees_90), 0.0,  glm::cos(degrees_90) );
=======
        //Rotation  RA-WRIST
        else if (fromFrame == ra_elbow) 
        {
            double rad_90 = 3.14/2.0;
            glm::dmat3 MSL_rotation = glm::dmat3( glm::cos(angle), 0.0, -glm::sin(angle), 
                                                       0.0,        1.0 ,     0.0, 
                                                  glm::sin(angle), 0.0,  glm::cos(angle) );
>>>>>>> 01c2d964

            glm::dmat3 matrixCorrection = glm::dmat3( glm::cos(rad_90), 0.0, glm::sin(rad_90), 
                                                            0.0,        1.0,      0.0, 
                                                     -glm::sin(rad_90), 0.0,  glm::cos(rad_90) );

<<<<<<< HEAD
                result = MSL_rotation * matrixCorrection;
            }
=======
            result = MSL_rotation * matrixCorrection;
        }

        //Rotation RA-turret
        else if (fromFrame == ra_turret) 
        {
            double rad_60 = (50.535*3.14)/180.0;
            glm::dmat3 MSL_rotation = glm::dmat3( 1.0,        0.0,           0.0,
                                                  0.0, glm::cos(angle), -glm::sin(angle), 
                                                  0.0, glm::sin(angle),  glm::cos(angle) );

            //FIX: find correct angle
            glm::dmat3 matrixCorrection = glm::dmat3( 1.0,       0.0,               0.0,
                                                      0.0, glm::cos(rad_60), -glm::sin(rad_60), 
                                                      0.0, glm::sin(rad_60),  glm::cos(rad_60) );
>>>>>>> 01c2d964

            result = MSL_rotation * matrixCorrection;
        }

<<<<<<< HEAD

        else if (fromFrame == rsm_az) 
        {
            result = glm::dmat3( glm::cos(angle), -glm::sin(angle), 0.0, 
                                 glm::sin(angle),  glm::cos(angle), 0.0, 
                                    0.0,             0.0,           1.0 ); 
        }

=======
        //RSM
        else if (fromFrame == rsm_az) 
        {
            glm::dmat3 matrixCorrection = glm::dmat3(  glm::cos(0.45378560552), glm::sin(0.45378560552), 0.0, 
                                                      -glm::sin(0.45378560552), glm::cos(0.45378560552), 0.0, 
                                                      0.0,             0.0,           1.0 );

            glm::dmat3 MSL_rotation = glm::dmat3( 1.0,       0.0,    0.0, 
                                0.0, glm::cos(angle) , -glm::sin(angle), 
                                0.0, glm::sin(angle),   glm::cos(angle) );

            result = MSL_rotation * matrixCorrection;
        }


>>>>>>> 01c2d964
        else if (fromFrame == rsm_el)
        {
            double degrees_90 = 3.14/9.0;
            glm::dmat3 matrixCorrection = glm::dmat3( glm::cos(degrees_90), 0.0, glm::sin(degrees_90), 
                                                                  0.0,      1.0,      0.0, 
                                                      -glm::sin(degrees_90), 0.0,  glm::cos(degrees_90) );

            result = matrixCorrection * result;
        }

<<<<<<< HEAD

=======
        //HGA
>>>>>>> 01c2d964
        else if (fromFrame == hga_az) 
        {
            result = glm::dmat3( glm::cos(angle), -glm::sin(angle), 0.0, 
                                 glm::sin(angle),  glm::cos(angle), 0.0, 
                                    0.0,             0.0,           1.0 );
        }

        else if (fromFrame == hga_el ) 
        {
            result = glm::dmat3( glm::cos(angle), 0.0, -glm::sin(angle), 
                                      0.0,        1.0,     0.0, 
                                 glm::sin(angle), 0.0,  glm::cos(angle) );
        }

    
    }
    return glm::transpose(result);
}


glm::dmat3 SpiceManager::positionTransformMatrix(const std::string& fromFrame,
    const std::string& toFrame, double ephemerisTimeFrom, double ephemerisTimeTo) const
{
    ghoul_assert(!fromFrame.empty(), "fromFrame must not be empty");
    ghoul_assert(!toFrame.empty(), "toFrame must not be empty");

    glm::dmat3 result;

    pxfrm2_c(
        fromFrame.c_str(),
        toFrame.c_str(),
        ephemerisTimeFrom,
        ephemerisTimeTo,
        reinterpret_cast<double(*)[3]>(glm::value_ptr(result))
    );
    throwOnSpiceError(format(
        "Error retrieving position transform matrix from '{}' at time '{}' to frame '{}' "
        "at time '{}'",
        fromFrame, ephemerisTimeFrom, toFrame, ephemerisTimeTo
    ));

    return glm::transpose(result);
}

SpiceManager::FieldOfViewResult
SpiceManager::fieldOfView(const std::string& instrument) const
{
    ghoul_assert(!instrument.empty(), "Instrument must not be empty");
    return fieldOfView(naifId(instrument));
}

SpiceManager::FieldOfViewResult SpiceManager::fieldOfView(int instrument) const {
    constexpr int MaxBoundsSize = 64;
    constexpr int BufferSize = 128;

    FieldOfViewResult res;

    SpiceInt nrReturned;
    double boundsArr[MaxBoundsSize][3];
    char fovShapeBuffer[BufferSize];
    char frameNameBuffer[BufferSize];
    getfov_c(instrument,                        // instrument id
        MaxBoundsSize,                          // maximum size for the bounds vector
        BufferSize,                             // maximum size for the fov shape buffer
        BufferSize,                             // maximum size for the frame name buffer
        fovShapeBuffer,                         // the fov shape buffer
        frameNameBuffer,                        // the frame name buffer
        glm::value_ptr(res.boresightVector),    // the boresight vector
        &nrReturned,                            // the number of returned array values
        boundsArr                               // the bounds
    );

    bool failed = throwOnSpiceError(format(
        "Error getting field-of-view parameters for instrument '{}'", instrument
    ));
    if (failed) {
        return res;
    }

    res.bounds.reserve(nrReturned);
    for (int i = 0; i < nrReturned; ++i) {
        res.bounds.emplace_back(boundsArr[i][0], boundsArr[i][1], boundsArr[i][2]);
    }

    string shape = string(fovShapeBuffer);
    static const std::map<string, FieldOfViewResult::Shape> Map = {
        { "POLYGON", FieldOfViewResult::Shape::Polygon },
        { "RECTANGLE" , FieldOfViewResult::Shape::Rectangle },
        { "CIRCLE", FieldOfViewResult::Shape::Circle },
        { "ELLIPSE", FieldOfViewResult::Shape::Ellipse }
    };
    res.shape = Map.at(shape);
    res.frameName = string(frameNameBuffer);

    return res;
}

SpiceManager::TerminatorEllipseResult SpiceManager::terminatorEllipse(
    const std::string& target, const std::string& observer, const std::string& frame,
    const std::string& lightSource, TerminatorType terminatorType,
    AberrationCorrection aberrationCorrection, double ephemerisTime,
    int numberOfTerminatorPoints)
{
    ghoul_assert(!target.empty(), "Target must not be empty");
    ghoul_assert(!observer.empty(), "Observer must not be empty");
    ghoul_assert(!frame.empty(), "Frame must not be empty");
    ghoul_assert(!lightSource.empty(), "Light source must not be empty");
    ghoul_assert(numberOfTerminatorPoints >= 1, "Terminator points must be >= 1");

    TerminatorEllipseResult res;

    // Warning: This assumes std::vector<glm::dvec3> to have all values memory contiguous
    res.terminatorPoints.resize(numberOfTerminatorPoints);

    edterm_c(toString(terminatorType),
             lightSource.c_str(),
             target.c_str(),
             ephemerisTime,
             frame.c_str(),
             aberrationCorrection,
             observer.c_str(),
             numberOfTerminatorPoints,
             &res.targetEphemerisTime,
             glm::value_ptr(res.observerPosition),
             reinterpret_cast<double(*)[3]>(res.terminatorPoints.data())
    );
    throwOnSpiceError(format(
        "Error getting terminator ellipse for target '{}' from observer '{}' in frame "
        "'{}' with light source '{}' at time '{}'",
        target, observer, frame, lightSource, ephemerisTime
    ));
    return res;
}

bool SpiceManager::addFrame(std::string body, std::string frame) {
    if (body == "" || frame == "")
        return false;
    else {
        _frameByBody.push_back(std::make_pair(body, frame));
        return true;
    }
}

std::string SpiceManager::frameFromBody(const std::string& body) const {
    for (auto pair : _frameByBody) {
        if (pair.first == body) {
            return pair.second;
        }
    }

    std::string unionPrefix = "IAU_";
    std::string frame = "";

    if (body.find(unionPrefix) == std::string::npos)
        frame = unionPrefix + body;
    else
        frame = body;

    return frame;
}

void SpiceManager::findCkCoverage(const std::string& path) {
    ghoul_assert(!path.empty(), "Empty file path");
    ghoul_assert(FileSys.fileExists(path), format("File '{}' does not exist", path));

    constexpr unsigned int MaxObj = 256;
    constexpr unsigned int WinSiz = 10000;

#if defined __clang__
#pragma clang diagnostic push
#pragma clang diagnostic ignored "-Wold-style-cast"
#elif defined __GNUC__
#pragma GCC diagnostic push
#pragma GCC diagnostic ignored "-Wold-style-cast"
#endif

    SPICEINT_CELL(ids, MaxObj);
    SPICEDOUBLE_CELL(cover, WinSiz);

    ckobj_c(path.c_str(), &ids);
    throwOnSpiceError("Error finding Ck Coverage");

    for (SpiceInt i = 0; i < card_c(&ids); ++i) {
        SpiceInt frame = SPICE_CELL_ELEM_I(&ids, i);

#if defined __clang__
#pragma clang diagnostic pop
#elif defined __GNUC__
#pragma GCC diagnostic pop
#endif

        scard_c(0, &cover);
        ckcov_c(path.c_str(), frame, SPICEFALSE, "SEGMENT", 0.0, "TDB", &cover);
        throwOnSpiceError("Error finding Ck Coverage");

        //Get the number of intervals in the coverage window.
        SpiceInt numberOfIntervals = wncard_c(&cover);

        for (SpiceInt j = 0; j < numberOfIntervals; ++j) {
            //Get the endpoints of the jth interval.
            SpiceDouble b, e;
            wnfetd_c(&cover, j, &b, &e);
            throwOnSpiceError("Error finding Ck Coverage");

            _ckCoverageTimes[frame].insert(e);
            _ckCoverageTimes[frame].insert(b);
            _ckIntervals[frame].emplace_back(b, e);
        }
    }
}

void SpiceManager::findSpkCoverage(const std::string& path) {
    ghoul_assert(!path.empty(), "Empty file path");
    ghoul_assert(FileSys.fileExists(path), format("File '{}' does not exist", path));

    constexpr unsigned int MaxObj = 256;
    constexpr unsigned int WinSiz = 10000;

#if defined __clang__
#pragma clang diagnostic push
#pragma clang diagnostic ignored "-Wold-style-cast"
#elif defined __GNUC__
#pragma GCC diagnostic push
#pragma GCC diagnostic ignored "-Wold-style-cast"
#endif

    SPICEINT_CELL(ids, MaxObj);
    SPICEDOUBLE_CELL(cover, WinSiz);

    spkobj_c(path.c_str(), &ids);
    throwOnSpiceError("Error finding Spk ID for coverage");

    for (SpiceInt i = 0; i < card_c(&ids); ++i) {
        SpiceInt obj = SPICE_CELL_ELEM_I(&ids, i);

#if defined __clang__
#pragma clang diagnostic pop
#elif defined __GNUC__
#pragma GCC diagnostic pop
#endif

        scard_c(0, &cover);
        spkcov_c(path.c_str(), obj, &cover);
        throwOnSpiceError("Error finding Spk coverage");

        //Get the number of intervals in the coverage window.
        SpiceInt numberOfIntervals = wncard_c(&cover);

        for (SpiceInt j = 0; j < numberOfIntervals; ++j) {
            //Get the endpoints of the jth interval.
            SpiceDouble b, e;
            wnfetd_c(&cover, j, &b, &e);
            throwOnSpiceError("Error finding Spk coverage");

            //insert all into coverage time set, the windows could be merged @AA
            _spkCoverageTimes[obj].insert(e);
            _spkCoverageTimes[obj].insert(b);
            _spkIntervals[obj].emplace_back(b, e);
        }
    }
}

glm::dvec3 SpiceManager::getEstimatedPosition(const std::string& target,
                                              const std::string& observer,
                                              const std::string& referenceFrame,
                                              AberrationCorrection aberrationCorrection,
                                              double ephemerisTime,
                                              double& lightTime) const
{
    ghoul_assert(!target.empty(), "Target must not be empty");
    ghoul_assert(!observer.empty(), "Observer must not be empty");
    ghoul_assert(!referenceFrame.empty(), "Reference frame must not be empty");
    ghoul_assert(target != observer, "Target and observer must be different");

    int targetId = naifId(target);

    if (targetId == 0) {
        // SOLAR SYSTEM BARYCENTER special case, no definition in kernels
        return glm::dvec3(0.0);
    }

    if (_spkCoverageTimes.find(targetId) == _spkCoverageTimes.end()) {
        if (_useExceptions) {
            // no coverage
            throw SpiceException(format("No position for '{}' at any time", target));
        }
        else {
            return glm::dvec3();
        }
    }

    const std::set<double>& coveredTimes = _spkCoverageTimes.find(targetId)->second;

    glm::dvec3 pos;
    if (coveredTimes.lower_bound(ephemerisTime) == coveredTimes.begin()) {
        // coverage later, fetch first position
          (
            target.c_str(),
            *(coveredTimes.begin()),
            referenceFrame.c_str(),
            aberrationCorrection,
            observer.c_str(),
            glm::value_ptr(pos),
            &lightTime
        );
        throwOnSpiceError(format(
            "Error estimating position for target '{}' with observer '{}' in frame '{}'",
            target, observer, referenceFrame
        ));
    }
    else if (coveredTimes.upper_bound(ephemerisTime) == coveredTimes.end()) {
        // coverage earlier, fetch last position
        spkpos_c(
            target.c_str(),
            *(coveredTimes.rbegin()),
            referenceFrame.c_str(),
            aberrationCorrection,
            observer.c_str(),
            glm::value_ptr(pos),
            &lightTime
        );
        throwOnSpiceError(format(
            "Error estimating position for target '{}' with observer '{}' in frame '{}'",
            target, observer, referenceFrame
        ));
    }
    else {
        // coverage both earlier and later, interpolate these positions
        glm::dvec3 posEarlier;
        double ltEarlier;
        double timeEarlier = *std::prev((coveredTimes.lower_bound(ephemerisTime)));
        spkpos_c(
            target.c_str(),
            timeEarlier,
            referenceFrame.c_str(),
            aberrationCorrection,
            observer.c_str(),
            glm::value_ptr(posEarlier),
            &ltEarlier
        );

        glm::dvec3 posLater;
        double ltLater;
        double timeLater = *(coveredTimes.upper_bound(ephemerisTime));
        spkpos_c(
            target.c_str(),
            timeLater,
            referenceFrame.c_str(),
            aberrationCorrection,
            observer.c_str(),
            glm::value_ptr(posLater),
            &ltLater
        );

        throwOnSpiceError(format(
            "Error estimating position for target '{}' with observer '{}' in frame '{}'",
            target, observer, referenceFrame
        ));

        // linear interpolation
        double t = (ephemerisTime - timeEarlier) / (timeLater - timeEarlier);
        pos = posEarlier * (1.0 - t) + posLater * t;
        lightTime = ltEarlier * (1.0 - t) + ltLater * t;
    }

    return pos;
}

glm::dmat3 SpiceManager::getEstimatedTransformMatrix(const std::string& fromFrame,
                                                     const std::string& toFrame,
                                                     double time) const
{
    glm::dmat3 result;
    int idFrame = frameId(fromFrame);

    if (_ckCoverageTimes.find(idFrame) == _ckCoverageTimes.end()) {
        if (_useExceptions) {
            // no coverage
            throw SpiceException(format(
                "No data available for transform matrix from '{}' to '{}' at any time",
                fromFrame, toFrame
            ));
        }
        else {
            return glm::dmat3();
        }
    }

    std::set<double> coveredTimes = _ckCoverageTimes.find(idFrame)->second;


    // CAROLINE: Check if the two CK files provide identical data (same strucure)
    // for example, different coordinate systems

    //std::string val;
    //getValue(toFrame, val, time);

    if (coveredTimes.lower_bound(time) == coveredTimes.begin()) {
        



        // coverage later, fetch first transform
        pxform_c(
            fromFrame.c_str(),
            toFrame.c_str(),
            *(coveredTimes.begin()),
            reinterpret_cast<double(*)[3]>(glm::value_ptr(result))
        );
        throwOnSpiceError(format(
            "Error estimating transform matrix from frame '{}' to from '{}' at time '{}'",
            fromFrame, toFrame, time
        ));
    }
    else if (coveredTimes.upper_bound(time) == coveredTimes.end()) {
        // coverage earlier, fetch last transform
        pxform_c(
            fromFrame.c_str(),
            toFrame.c_str(),
            *(coveredTimes.rbegin()),
            reinterpret_cast<double(*)[3]>(glm::value_ptr(result))
        );
        throwOnSpiceError(format(
            "Error estimating transform matrix from frame '{}' to from '{}' at time '{}'",
            fromFrame, toFrame, time
        ));
    }
    else {
        // coverage both earlier and later, interpolate these transformations
        double earlier = *std::prev((coveredTimes.lower_bound(time)));
        double later = *(coveredTimes.upper_bound(time));

        glm::dmat3 earlierTransform;
        pxform_c(
            fromFrame.c_str(),
            toFrame.c_str(),
            earlier,
            reinterpret_cast<double(*)[3]>(glm::value_ptr(earlierTransform))
        );
        throwOnSpiceError(format(
            "Error estimating transform matrix from frame '{}' to from '{}' at time '{}'",
            fromFrame, toFrame, time
        ));

        glm::dmat3 laterTransform;
        pxform_c(
            fromFrame.c_str(),
            toFrame.c_str(),
            later,
            reinterpret_cast<double(*)[3]>(glm::value_ptr(laterTransform))
        );
        throwOnSpiceError(format(
            "Error estimating transform matrix from frame '{}' to from '{}' at time '{}'",
            fromFrame, toFrame, time
        ));

        double t = (time - earlier) / (later - earlier);
        result = earlierTransform * (1.0 - t) + laterTransform * t;
    }

    return result;
}

void SpiceManager::setExceptionHandling(UseException useException) {
    _useExceptions = useException;
}

SpiceManager::UseException SpiceManager::exceptionHandling() const {
    return _useExceptions;
}

scripting::LuaLibrary SpiceManager::luaLibrary() {
    return {
        "spice",
        {
            {
                "loadKernel",
                &luascriptfunctions::loadKernel,
                {},
                "string",
                "Loads the provided SPICE kernel by name. The name can contain path "
                "tokens, which are automatically resolved"
            },
            {
                "unloadKernel",
                &luascriptfunctions::unloadKernel,
                {},
                "{string, number}",
                "Unloads the provided SPICE kernel. The name can contain path tokens, "
                "which are automatically resolved"
            }
        }
    };
}

} // namespace openspace<|MERGE_RESOLUTION|>--- conflicted
+++ resolved
@@ -784,14 +784,10 @@
     const std::string hga_el = "MSL_HGA_EL";
 
 
-<<<<<<< HEAD
-    if(fromFrame == ra_base || fromFrame == ra_az || fromFrame == ra_el || fromFrame == ra_elbow || fromFrame == ra_wrist
-        || fromFrame == rsm_el || fromFrame == rsm_az ||fromFrame == hga_az   || fromFrame == hga_el)
-=======
+
     if( fromFrame == ra_base || fromFrame == ra_az  || fromFrame == ra_el || fromFrame == ra_elbow || fromFrame == ra_wrist || fromFrame == ra_turret ||
         fromFrame == rsm_el  || fromFrame == rsm_az ||
         fromFrame == hga_az  || fromFrame == hga_el )
->>>>>>> 01c2d964
     {   
         //ERROR(fmt::format("tihi: " ));
    
@@ -858,13 +854,6 @@
                                  glm::sin(angle), 0.0,  glm::cos(angle) );
         }
 
-<<<<<<< HEAD
-                // FIX: problem, don't know exactly what angle is needed for correct modification of angle, lookup!!
-                //90 degrees = pi/9
-                glm::dmat3 matrixCorrection = glm::dmat3( glm::cos(degrees_90), 0.0, glm::sin(degrees_90), 
-                                                                      0.0,      1.0,      0.0, 
-                                                         -glm::sin(degrees_90), 0.0,  glm::cos(degrees_90) );
-=======
         //Rotation  RA-WRIST
         else if (fromFrame == ra_elbow) 
         {
@@ -872,16 +861,10 @@
             glm::dmat3 MSL_rotation = glm::dmat3( glm::cos(angle), 0.0, -glm::sin(angle), 
                                                        0.0,        1.0 ,     0.0, 
                                                   glm::sin(angle), 0.0,  glm::cos(angle) );
->>>>>>> 01c2d964
 
             glm::dmat3 matrixCorrection = glm::dmat3( glm::cos(rad_90), 0.0, glm::sin(rad_90), 
                                                             0.0,        1.0,      0.0, 
                                                      -glm::sin(rad_90), 0.0,  glm::cos(rad_90) );
-
-<<<<<<< HEAD
-                result = MSL_rotation * matrixCorrection;
-            }
-=======
             result = MSL_rotation * matrixCorrection;
         }
 
@@ -897,12 +880,9 @@
             glm::dmat3 matrixCorrection = glm::dmat3( 1.0,       0.0,               0.0,
                                                       0.0, glm::cos(rad_60), -glm::sin(rad_60), 
                                                       0.0, glm::sin(rad_60),  glm::cos(rad_60) );
->>>>>>> 01c2d964
 
             result = MSL_rotation * matrixCorrection;
         }
-
-<<<<<<< HEAD
 
         else if (fromFrame == rsm_az) 
         {
@@ -911,23 +891,6 @@
                                     0.0,             0.0,           1.0 ); 
         }
 
-=======
-        //RSM
-        else if (fromFrame == rsm_az) 
-        {
-            glm::dmat3 matrixCorrection = glm::dmat3(  glm::cos(0.45378560552), glm::sin(0.45378560552), 0.0, 
-                                                      -glm::sin(0.45378560552), glm::cos(0.45378560552), 0.0, 
-                                                      0.0,             0.0,           1.0 );
-
-            glm::dmat3 MSL_rotation = glm::dmat3( 1.0,       0.0,    0.0, 
-                                0.0, glm::cos(angle) , -glm::sin(angle), 
-                                0.0, glm::sin(angle),   glm::cos(angle) );
-
-            result = MSL_rotation * matrixCorrection;
-        }
-
-
->>>>>>> 01c2d964
         else if (fromFrame == rsm_el)
         {
             double degrees_90 = 3.14/9.0;
@@ -938,11 +901,7 @@
             result = matrixCorrection * result;
         }
 
-<<<<<<< HEAD
-
-=======
         //HGA
->>>>>>> 01c2d964
         else if (fromFrame == hga_az) 
         {
             result = glm::dmat3( glm::cos(angle), -glm::sin(angle), 0.0, 
