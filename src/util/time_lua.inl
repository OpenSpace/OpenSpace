/*****************************************************************************************
 *                                                                                       *
 * OpenSpace                                                                             *
 *                                                                                       *
 * Copyright (c) 2014-2017                                                               *
 *                                                                                       *
 * Permission is hereby granted, free of charge, to any person obtaining a copy of this  *
 * software and associated documentation files (the "Software"), to deal in the Software *
 * without restriction, including without limitation the rights to use, copy, modify,    *
 * merge, publish, distribute, sublicense, and/or sell copies of the Software, and to    *
 * permit persons to whom the Software is furnished to do so, subject to the following   *
 * conditions:                                                                           *
 *                                                                                       *
 * The above copyright notice and this permission notice shall be included in all copies *
 * or substantial portions of the Software.                                              *
 *                                                                                       *
 * THE SOFTWARE IS PROVIDED "AS IS", WITHOUT WARRANTY OF ANY KIND, EXPRESS OR IMPLIED,   *
 * INCLUDING BUT NOT LIMITED TO THE WARRANTIES OF MERCHANTABILITY, FITNESS FOR A         *
 * PARTICULAR PURPOSE AND NONINFRINGEMENT. IN NO EVENT SHALL THE AUTHORS OR COPYRIGHT    *
 * HOLDERS BE LIABLE FOR ANY CLAIM, DAMAGES OR OTHER LIABILITY, WHETHER IN AN ACTION OF  *
 * CONTRACT, TORT OR OTHERWISE, ARISING FROM, OUT OF OR IN CONNECTION WITH THE SOFTWARE  *
 * OR THE USE OR OTHER DEALINGS IN THE SOFTWARE.                                         *
 ****************************************************************************************/

#include <ghoul/misc/assert.h>

#include <fmt/format.h>
#include <ctime>

namespace openspace {
namespace luascriptfunctions {

/**
 * \ingroup LuaScripts
 * setDeltaTime(number):
 * Sets the delta time by calling the Time::setDeltaTime method
 */
int time_setDeltaTime(lua_State* L) {
    const bool isFunction = (lua_isfunction(L, -1) != 0);
    if (isFunction) {
        // If the top of the stack is a function, it is ourself
        const char* msg = lua_pushfstring(L, "method called without argument");
        return luaL_error(L, "bad argument (%s)", msg);
    }

    const bool isNumber = (lua_isnumber(L, -1) != 0);
    if (isNumber) {
        double value = lua_tonumber(L, -1);
        OsEng.timeManager().time().setDeltaTime(value);
        return 0;
    }
    else {
        const char* msg = lua_pushfstring(
            L,
            "%s expected, got %s",
            lua_typename(L, LUA_TNUMBER),
            luaL_typename(L, -1)
        );
        return luaL_error(L, "bad argument #%d (%s)", 1, msg);
    }

}

/**
 * \ingroup LuaScripts
 * deltaTime():
 * Returns the delta time by calling the Time::deltaTime method
 */
int time_deltaTime(lua_State* L) {
    lua_pushnumber(L, OsEng.timeManager().time().deltaTime());
    return 1;
}

/**
 * \ingroup LuaScripts
 * togglePause():
 * Toggles a pause functionm i.e. setting the delta time to 0 and restoring it afterwards
 */
int time_togglePause(lua_State* L) {
<<<<<<< HEAD
    OsEng.timeManager().time().togglePause();
=======
    int nArguments = lua_gettop(L);
    if (nArguments != 0) {
        return luaL_error(L, "Expected %i arguments, got %i", 0, nArguments);
    }

    openspace::Time::ref().togglePause();
>>>>>>> 8c6efe58
    return 0;
}

/**
 * \ingroup LuaScripts
 * togglePause():
 * Toggles a pause functionm i.e. setting the delta time to 0 and restoring it afterwards
 */
int time_setPause(lua_State* L) {
    int nArguments = lua_gettop(L);
    if (nArguments != 1) {
        return luaL_error(L, "Expected %i arguments, got %i", 1, nArguments);
    }

    bool pause = lua_toboolean(L, -1) == 1;
    OsEng.timeManager().time().setPause(pause);
    return 0;
}


/**
 * \ingroup LuaScripts
 * setTime({number, string}):
 * Sets the simulation time to the passed value. If the parameter is a number, it is
 * interpreted as the number of seconds past the J2000 epoch and the
 * Time::setTime(double) method is called. If the parameter is a string, it is
 * interpreted as a structured date string and the Time::setTime(std::string) method
 * is called
 */
int time_setTime(lua_State* L) {
    const bool isFunction = (lua_isfunction(L, -1) != 0);
    if (isFunction) {
        // If the top of the stack is a function, it is ourself
        const char* msg = lua_pushfstring(L, "method called without argument");
        return luaL_error(L, "bad argument (%s)", 1, msg);
    }

    const bool isNumber = (lua_isnumber(L, -1) != 0);
    const bool isString = (lua_isstring(L, -1) != 0);
    if (!isNumber && !isString) {
        const char* msg = lua_pushfstring(L, "%s or %s expected, got %s",
                                lua_typename(L, LUA_TNUMBER),
                                lua_typename(L, LUA_TSTRING), luaL_typename(L, -1));
        return luaL_error(L, "bad argument #%d (%s)", 1, msg);
    }
    if (isNumber) {
        double value = lua_tonumber(L, -1);
        OsEng.timeManager().time().setTime(value);
        return 0;
    }
    if (isString) {
        const char* time = lua_tostring(L, -1);
        OsEng.timeManager().time().setTime(time);
        return 0;
    }
    return 0;
}

/**
 * \ingroup LuaScripts
 * currentTime():
 * Returns the current simulation time as the number of seconds past the J2000 epoch.
 * It is returned by calling the Time::currentTime method.
 */
int time_currentTime(lua_State* L) {
    lua_pushnumber(L, OsEng.timeManager().time().j2000Seconds());
    return 1;
}

/**
 * \ingroup LuaScripts
 * UTC():
 * Returns the current simulation time as a structured ISO 8601 string using the UTC
 * timezone by calling the Time::UTC method
 */
int time_currentTimeUTC(lua_State* L) {
    lua_pushstring(L, OsEng.timeManager().time().UTC().c_str());
    return 1;
}

/**
 * \ingroup LuaScripts
 * currentWallTime():
 * Returns the current wallclock time as a structured ISO 8601 string in the UTC timezone.
 */
int time_currentWallTime(lua_State* L) {
    std::time_t t = std::time(nullptr);
    std::tm* utcTime = std::gmtime(&t);
    ghoul_assert(utcTime, "Conversion to UTC failed");

    std::string time = fmt::format(
        "{:04d}-{:02d}-{:02d}T{:02d}:{:02d}:{:02d}",
        utcTime->tm_year + 1900,
        utcTime->tm_mon + 1,
        utcTime->tm_mday,
        utcTime->tm_hour,
        utcTime->tm_min,
        utcTime->tm_sec
    );
    lua_pushstring(L, time.c_str());
    return 1;
}

} // namespace luascriptfunctions

} // namespace openspace<|MERGE_RESOLUTION|>--- conflicted
+++ resolved
@@ -77,16 +77,12 @@
  * Toggles a pause functionm i.e. setting the delta time to 0 and restoring it afterwards
  */
 int time_togglePause(lua_State* L) {
-<<<<<<< HEAD
-    OsEng.timeManager().time().togglePause();
-=======
     int nArguments = lua_gettop(L);
     if (nArguments != 0) {
         return luaL_error(L, "Expected %i arguments, got %i", 0, nArguments);
     }
 
-    openspace::Time::ref().togglePause();
->>>>>>> 8c6efe58
+    OsEng.timeManager().time().togglePause();
     return 0;
 }
 
