/*****************************************************************************************
 *                                                                                       *
 * OpenSpace                                                                             *
 *                                                                                       *
 * Copyright (c) 2014-2018                                                               *
 *                                                                                       *
 * Permission is hereby granted, free of charge, to any person obtaining a copy of this  *
 * software and associated documentation files (the "Software"), to deal in the Software *
 * without restriction, including without limitation the rights to use, copy, modify,    *
 * merge, publish, distribute, sublicense, and/or sell copies of the Software, and to    *
 * permit persons to whom the Software is furnished to do so, subject to the following   *
 * conditions:                                                                           *
 *                                                                                       *
 * The above copyright notice and this permission notice shall be included in all copies *
 * or substantial portions of the Software.                                              *
 *                                                                                       *
 * THE SOFTWARE IS PROVIDED "AS IS", WITHOUT WARRANTY OF ANY KIND, EXPRESS OR IMPLIED,   *
 * INCLUDING BUT NOT LIMITED TO THE WARRANTIES OF MERCHANTABILITY, FITNESS FOR A         *
 * PARTICULAR PURPOSE AND NONINFRINGEMENT. IN NO EVENT SHALL THE AUTHORS OR COPYRIGHT    *
 * HOLDERS BE LIABLE FOR ANY CLAIM, DAMAGES OR OTHER LIABILITY, WHETHER IN AN ACTION OF  *
 * CONTRACT, TORT OR OTHERWISE, ARISING FROM, OUT OF OR IN CONNECTION WITH THE SOFTWARE  *
 * OR THE USE OR OTHER DEALINGS IN THE SOFTWARE.                                         *
 ****************************************************************************************/

#include <openspace/util/histogram.h>

#include <ghoul/logging/logmanager.h>

#include <cmath>
#include <cassert>

namespace {
    constexpr const char* _loggerCat = "Histogram";
} // namespace

namespace openspace {

Histogram::Histogram()
    : _numBins(-1)
    , _minValue(0)
    , _maxValue(0)
    , _data(nullptr)
    , _numValues(0)
{}

Histogram::Histogram(float minValue, float maxValue, int numBins)
    : _numBins(numBins)
    , _minValue(minValue)
    , _maxValue(maxValue)
    , _data(nullptr)
    , _numValues(0)
{
    _data = new float[numBins];
    for (int i = 0; i < numBins; ++i) {
        _data[i] = 0.0;
    }
}

Histogram::Histogram(float minValue, float maxValue, int numBins, float* data)
    : _numBins(numBins)
    , _minValue(minValue)
    , _maxValue(maxValue)
    , _data(data)
    , _numValues(0)
{}

Histogram::Histogram(Histogram&& other) {
    _minValue = other._minValue;
    _maxValue = other._maxValue;
    _numBins = other._numBins;
    _numValues = other._numValues;
    _data = other._data;
    other._data = nullptr;
}

Histogram& Histogram::operator=(Histogram&& other) {
    _minValue = other._minValue;
    _maxValue = other._maxValue;
    _numBins = other._numBins;
    _numValues = other._numValues;
    _data = other._data;
    other._data = nullptr;
    return *this;
}


Histogram::~Histogram() {
    if (_data) {
        delete[] _data;
    }
}


int Histogram::numBins() const {
    return _numBins;
}

float Histogram::minValue() const {
    return _minValue;
}

float Histogram::maxValue() const {
    return _maxValue;
}

bool Histogram::isValid() const {
    return _numBins != -1;
}


bool Histogram::add(float value, float repeat) {
    if (value < _minValue || value > _maxValue) {
        // Out of range
        return false;
    }

    float normalizedValue = (value - _minValue) / (_maxValue - _minValue);   // [0.0, 1.0]
    int binIndex = static_cast<int>(std::min(
        static_cast<float>(floor(normalizedValue * _numBins)),
        _numBins - 1.f
    )); // [0, _numBins - 1]

    _data[binIndex] += repeat;
    _numValues += repeat;

    return true;
}

void Histogram::changeRange(float minValue, float maxValue){\
    if(minValue > _minValue && maxValue < _maxValue) return;

    float* oldData = _data;
    float oldMin = _minValue;
    float oldMax = _maxValue;

    float* newData = new float[_numBins]{0.0};
    for(int i=0; i<_numBins; i++){
        float unNormalizedValue = i*(oldMax-oldMin)+oldMin;
        float normalizedValue = (unNormalizedValue - _minValue) /
                                (_maxValue - _minValue);      // [0.0, 1.0]
        int binIndex = static_cast<int>(std::min(
            static_cast<float>(floor(normalizedValue * _numBins)),
            _numBins - 1.f
        )); // [0, _numBins - 1]

        newData[binIndex] = oldData[i];
    }

    _data = newData;
    delete oldData;

    _minValue = minValue;
    _maxValue = maxValue;

}

bool Histogram::add(const Histogram& histogram) {
    if (_minValue == histogram.minValue() &&
        _maxValue == histogram.maxValue() &&
        _numBins == histogram.numBins())
    {
        const float* data = histogram.data();
        for (int i = 0; i < _numBins; i++) {
            _data[i] += data[i];
        }
        _numValues += histogram._numValues;
        return true;
    } else {
        LERROR("Dimension mismatch");
        return false;
    }
}

bool Histogram::addRectangle(float lowBin, float highBin, float value) {
    if (lowBin == highBin) return true;
    if (lowBin > highBin) {
        std::swap(lowBin, highBin);
    }
    if (lowBin < _minValue || highBin > _maxValue) {
        // Out of range
        return false;
    }

    float normalizedLowBin = (lowBin - _minValue) / (_maxValue - _minValue);
    float normalizedHighBin = (highBin - _minValue) / (_maxValue - _minValue);

    float lowBinIndex = normalizedLowBin * _numBins;
    float highBinIndex = normalizedHighBin * _numBins;

    int fillLow = static_cast<int>(floor(lowBinIndex));
    int fillHigh = static_cast<int>(ceil(highBinIndex));

    for (int i = fillLow; i < fillHigh; i++) {
        _data[i] += value;
    }

    if (lowBinIndex > fillLow) {
        float diff = lowBinIndex - fillLow;
        _data[fillLow] -= diff * value;
    }
    if (highBinIndex < fillHigh) {
        float diff = -highBinIndex + fillHigh;
        _data[fillHigh - 1] -= diff * value;
    }

    return true;
}


float Histogram::interpolate(float bin) const {
    float normalizedBin = (bin - _minValue) / (_maxValue - _minValue);
    float binIndex = normalizedBin * _numBins - 0.5f; // Center

    float interpolator = binIndex - floor(binIndex);
    int binLow = static_cast<int>(floor(binIndex));
    int binHigh = static_cast<int>(ceil(binIndex));

    // Clamp bins
    if (binLow < 0) {
        binLow = 0;
    }
    if (binHigh >= _numBins) {
        binHigh = _numBins - 1;
    }

    return (1.f - interpolator) * _data[binLow] + interpolator * _data[binHigh];
}

float Histogram::sample(int binIndex) const {
    ghoul_assert(binIndex >= 0 && binIndex < _numBins, "binIndex out of range");
    return _data[binIndex];
}

const float* Histogram::data() const {
    return _data;
}

std::vector<std::pair<float,float>> Histogram::getDecimated(int) const {
    // Return a copy of _data decimated as in Ljung 2004
    return std::vector<std::pair<float,float>>();
}

void Histogram::normalize() {
    float sum = 0.0;
    for (int i = 0; i < _numBins; i++) {
        sum += _data[i];
    }
    for (int i = 0; i < _numBins; i++) {
        _data[i] /= sum;
    }
}

/*
 * Will create an internal array for histogram equalization.
 * Old histogram value is the index of the array, and the new equalized
 * value will be the value at the index.
 */
void Histogram::generateEqualizer() {
    float previousCdf = 0.0f;
    _equalizer = std::vector<float>(_numBins, 0.0f);
    for (int i = 0; i < _numBins; i++) {

        float probability = _data[i] / static_cast<float>(_numValues);
        float cdf  = previousCdf + probability;
        cdf = std::min(1.0f, cdf);
        _equalizer[i] = cdf * (_numBins-1);
        previousCdf = cdf;
    }
}

/*
 * Will return a equalized histogram
 */
Histogram Histogram::equalize() {
    Histogram equalizedHistogram(_minValue, _maxValue, _numBins);

    for (int i = 0; i < _numBins; i++) {
        equalizedHistogram._data[static_cast<int>(_equalizer[i])] += _data[i];
    }
    equalizedHistogram._numValues = _numValues;
    return equalizedHistogram;
}

/*
 * Given a value within the domain of this histogram (_minValue < value < maxValue),
 * this method will use its equalizer to return a histogram equalized result.
 */
float Histogram::equalize(float value) {
    // if (value < _minValue || value > _maxValue) {
    //     LWARNING(
    //         "Equalized value is is not within domain of histogram. min: " +
    //         std::to_string(_minValue) + " max: " + std::to_string(_maxValue) +
    //         " val: " + std::to_string(value)
    //     );
    // }
    float normalizedValue = (value-_minValue)/(_maxValue-_minValue);
    int bin = static_cast<int>(floor(normalizedValue * _numBins));
    // If value == _maxValues then bin == _numBins, which is a invalid index.
    bin = std::min(_numBins-1, bin);
    bin = std::max(0 , bin);

    return _equalizer[bin];
}

float Histogram::entropy() {
    float entropy = 0.f;
    for (int i = 0; i < _numBins; ++i) {
        if (_data[i] != 0) {
            entropy -= (_data[i] / static_cast<float>(_numValues)) *
                        (log2(_data[i]) / static_cast<float>(_numValues));
        }
    }
    return entropy;
}

<<<<<<< HEAD
std::vector<float> Histogram::getDataAsVector() const {
    std::vector<float> dataVector;
    for (int i = 0; i < _numBins; i++)
        dataVector.emplace_back(_data[i]);
=======
std::vector<char> Histogram::getBinaryData() const {
    std::vector<char> dataVector(
        reinterpret_cast<char*>(_data),
        reinterpret_cast<char*>(_data + _numValues)
    );
>>>>>>> b8d05b33
    return dataVector;
}

void Histogram::print() const {
    //for (int i = 0; i < _numBins; i++) {
    //    //float low = _minValue + float(i) / _numBins * (_maxValue - _minValue);
    //    //float high = low + (_maxValue - _minValue) / float(_numBins);
    //    // std::cout << i << " [" << low << ", " << high << "]"
    //    //           << "   " << _data[i] << std::endl;
    //    std::cout << _data[i]/static_cast<float>(_numValues) << ", ";
    //}
    //std::cout << std::endl;
    //// std::cout << std::endl << std::endl << std::endl<< "==============" << std::endl;
}

float Histogram::highestBinValue(bool equalized, int overBins){
    int highestBin = 0;
    float highestValue = 0;

    for (int i = 0; i < _numBins; i++) {
        float value = 0;
        int num = 0;
        for (int j=0; j<overBins; j++) {
            if (i - j > 0) {
                value += _data[i-j];
                num++;
            }
            if (i + j < _numBins) {
                value += _data[i+j];
                num++;
            }
        }

        value += _data[i];
        value /= static_cast<float>(++num);

        if (value > highestValue) {
            highestBin = i;
            highestValue = value;
        }
    }


    if (!equalized) {
        float low = _minValue + static_cast<float>(highestBin) /
                    _numBins * (_maxValue - _minValue);
        float high = low + (_maxValue - _minValue) / static_cast<float>(_numBins);
        return (high+low) / 2.f;
    } else {
        return highestBin / static_cast<float>(_numBins);
        // return equalize((high+low)/2.0);
    }
}

float Histogram::binWidth() {
    return (_maxValue - _minValue) / _numBins;
}

} // namespace openspace<|MERGE_RESOLUTION|>--- conflicted
+++ resolved
@@ -313,18 +313,11 @@
     return entropy;
 }
 
-<<<<<<< HEAD
-std::vector<float> Histogram::getDataAsVector() const {
-    std::vector<float> dataVector;
-    for (int i = 0; i < _numBins; i++)
-        dataVector.emplace_back(_data[i]);
-=======
 std::vector<char> Histogram::getBinaryData() const {
     std::vector<char> dataVector(
         reinterpret_cast<char*>(_data),
         reinterpret_cast<char*>(_data + _numValues)
     );
->>>>>>> b8d05b33
     return dataVector;
 }
 
