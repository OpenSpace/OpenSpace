/*****************************************************************************************
 *                                                                                       *
 * OpenSpace                                                                             *
 *                                                                                       *
 * Copyright (c) 2014-2020                                                               *
 *                                                                                       *
 * Permission is hereby granted, free of charge, to any person obtaining a copy of this  *
 * software and associated documentation files (the "Software"), to deal in the Software *
 * without restriction, including without limitation the rights to use, copy, modify,    *
 * merge, publish, distribute, sublicense, and/or sell copies of the Software, and to    *
 * permit persons to whom the Software is furnished to do so, subject to the following   *
 * conditions:                                                                           *
 *                                                                                       *
 * The above copyright notice and this permission notice shall be included in all copies *
 * or substantial portions of the Software.                                              *
 *                                                                                       *
 * THE SOFTWARE IS PROVIDED "AS IS", WITHOUT WARRANTY OF ANY KIND, EXPRESS OR IMPLIED,   *
 * INCLUDING BUT NOT LIMITED TO THE WARRANTIES OF MERCHANTABILITY, FITNESS FOR A         *
 * PARTICULAR PURPOSE AND NONINFRINGEMENT. IN NO EVENT SHALL THE AUTHORS OR COPYRIGHT    *
 * HOLDERS BE LIABLE FOR ANY CLAIM, DAMAGES OR OTHER LIABILITY, WHETHER IN AN ACTION OF  *
 * CONTRACT, TORT OR OTHERWISE, ARISING FROM, OUT OF OR IN CONNECTION WITH THE SOFTWARE  *
 * OR THE USE OR OTHER DEALINGS IN THE SOFTWARE.                                         *
 ****************************************************************************************/

#include <openspace/util/time.h>

#include <openspace/engine/globals.h>
#include <openspace/scripting/scriptengine.h>
#include <openspace/util/memorymanager.h>
#include <openspace/util/spicemanager.h>
#include <openspace/util/syncbuffer.h>
#include <openspace/util/timemanager.h>
#include <ghoul/filesystem/filesystem.h>
#include <ghoul/misc/assert.h>
#include <ghoul/misc/profiling.h>
#include <mutex>
#include <string_view>

#include "time_lua.inl"

namespace openspace {

double Time::convertTime(const std::string& time) {
    ghoul_assert(!time.empty(), "timeString must not be empty");
    return SpiceManager::ref().ephemerisTimeFromDate(time);
}

double Time::convertTime(const char* time) {
    return SpiceManager::ref().ephemerisTimeFromDate(time);
}

Time::Time(double secondsJ2000) : _time(secondsJ2000) {}

Time::Time(const std::string& time) :
    _time(SpiceManager::ref().ephemerisTimeFromDate(time))
{}

Time Time::now() {
    Time now;
    time_t secondsSince1970;
    secondsSince1970 = time(nullptr);

    const time_t secondsInAYear = static_cast<time_t>(365.25 * 24 * 60 * 60);
    const double secondsSince2000 = static_cast<double>(
        secondsSince1970 - 30 * secondsInAYear
    );
    now.setTime(secondsSince2000);
    return now;
}

void Time::setTime(double value) {
    _time = value;
}

double Time::j2000Seconds() const {
    return _time;
}

double Time::advanceTime(double delta) {
    _time += delta;
    return _time;
}

void Time::setTime(const std::string& time) {
    _time = SpiceManager::ref().ephemerisTimeFromDate(time);
}

void Time::setTime(const char* time) {
    _time = SpiceManager::ref().ephemerisTimeFromDate(time);
}

std::string_view Time::UTC() const {
    constexpr const char Format[] = "YYYY MON DDTHR:MN:SC.### ::RND";
    char* b = reinterpret_cast<char*>(global::memoryManager.TemporaryMemory.allocate(32));
    std::memset(b, 0, 32);

    SpiceManager::ref().dateFromEphemerisTime(_time, b, 32, Format);

    return std::string_view(b, 32);
}

std::string_view Time::ISO8601() const {
    ZoneScoped

    constexpr const char Format[] = "YYYY-MM-DDTHR:MN:SC.###";
    constexpr const int S = sizeof(Format);
    char* b = reinterpret_cast<char*>(global::memoryManager.TemporaryMemory.allocate(S));
    std::memset(b, 0, S);

    SpiceManager::ref().dateFromEphemerisTime(_time, b, S, Format);
<<<<<<< HEAD
 
    return std::string_view(b, S - 1);
=======

    return std::string_view(b, S-1);
>>>>>>> 660d2b63
}

void Time::ISO8601(char* buffer) const {
    constexpr const char Format[] = "YYYY-MM-DDTHR:MN:SC.###";
    constexpr const int S = sizeof(Format) + 1;
    std::memset(buffer, 0, S);
    SpiceManager::ref().dateFromEphemerisTime(_time, buffer, S, Format);
}

scripting::LuaLibrary Time::luaLibrary() {
    return {
        "time",
        {
            {
                "setTime",
                &luascriptfunctions::time_setTime,
                {},
                "{number, string}",
                "Sets the current simulation time to the "
                "specified value. If the parameter is a number, the value is the number "
                "of seconds past the J2000 epoch. If it is a string, it has to be a "
                "valid ISO 8601-like date string of the format YYYY-MM-DDTHH:MN:SS. "
                "Note: providing time zone using the Z format is not supported. UTC is "
                "assumed."
            },
            {
                "setDeltaTime",
                &luascriptfunctions::time_setDeltaTime,
                {},
                "number",
                "Sets the amount of simulation time that happens "
                "in one second of real time"
            },
            {
                "setDeltaTimeSteps",
                &luascriptfunctions::time_setDeltaTimeSteps,
                {},
                "List of numbers",
                "Sets the list of discrete delta time steps for the simulation speed "
                "that can be quickly jumped between. The list will be sorted to be in "
                "increasing order. A negative verison of each specified time step will "
                "be added per default as well."
            },
            {
                "deltaTime",
                &luascriptfunctions::time_deltaTime,
                {},
                "",
                "Returns the amount of simulated time that passes in one "
                "second of real time"
            },
            {
                "setPause",
                &luascriptfunctions::time_setPause,
                {},
                "bool",
                "Pauses the simulation time or restores the delta time"
            },
            {
                "togglePause",
                &luascriptfunctions::time_togglePause,
                {},
                "",
                "Toggles the pause function, i.e. temporarily setting the delta time to 0"
                " and restoring it afterwards"
            },
            {
                "interpolateTime",
                &luascriptfunctions::time_interpolateTime,
                {},
                "{number, string} [, number]",
                "Sets the current simulation time to the "
                "specified value. If the parameter is a number, the value is the number "
                "of seconds past the J2000 epoch. If it is a string, it has to be a "
                "valid ISO 8601-like date string of the format YYYY-MM-DDTHH:MN:SS. "
                "Note: providing time zone using the Z format is not supported. UTC is "
                "assumed."
            },
            {
                "interpolateTimeRelative",
                &luascriptfunctions::time_interpolateTimeRelative,
                {},
                "number [, number]",
                "Increments the current simulation time by the specified number of "
                "seconds. If a second input value is given, the interpolation is done "
                "over the specified number of seconds."
            },
            {
                "interpolateDeltaTime",
                &luascriptfunctions::time_interpolateDeltaTime,
                {},
                "number [, number]",
                "Sets the amount of simulation time that happens in one second of real "
                "time. If a second input value is given, the interpolation is done "
                "over the specified number of seconds."
            },
            {
                "setNextDeltaTimeStep",
                &luascriptfunctions::time_setNextDeltaTimeStep,
                {},
                "",
                "Immediately set the simulation speed to the first delta time step in "
                "the list that is larger than the current choice of simulation speed, "
                "if any."
            },
            {
                "setPreviousDeltaTimeStep",
                &luascriptfunctions::time_setPreviousDeltaTimeStep,
                {},
                "",
                "Immediately set the simulation speed to the first delta time step in "
                "the list that is smaller than the current choice of simulation speed. "
                "if any."
            },
            {
                "interpolateNextDeltaTimeStep",
                &luascriptfunctions::time_interpolateNextDeltaTimeStep,
                {},
                "[number]",
                "Interpolate the simulation speed to the first delta time step in the "
                "list that is larger than the current simulation speed, if any. If an "
                "input value is given, the interpolation is done over the specified "
                "number of seconds."
            },
            {
                "interpolatePreviousDeltaTimeStep",
                &luascriptfunctions::time_interpolatePreviousDeltaTimeStep,
                {},
                "[number]",
                "Interpolate the simulation speed to the first delta time step in the "
                "list that is smaller than the current simulation speed, if any. If an "
                "input value is given, the interpolation is done over the specified "
                "number of seconds."
            },
            {
                "interpolatePause",
                &luascriptfunctions::time_interpolatePause,
                {},
                "bool [, number]",
                "Pauses the simulation time or restores the delta time. If a second "
                "input value is given, the interpolation is done over the specified "
                "number of seconds."
            },
            {
                "interpolateTogglePause",
                &luascriptfunctions::time_interpolateTogglePause,
                {},
                "[number]",
                "Toggles the pause function, i.e. temporarily setting the delta time to 0"
                " and restoring it afterwards. If an input value is given, the "
                "interpolation is done over the specified number of seconds."
            },
            {
                "currentTime",
                &luascriptfunctions::time_currentTime,
                {},
                "",
                "Returns the current time as the number of seconds since "
                "the J2000 epoch"
            },
            {
                "UTC",
                &luascriptfunctions::time_currentTimeUTC,
                {},
                "",
                "Returns the current time as an ISO 8601 date string "
                "(YYYY-MM-DDTHH:MN:SS)"
            },
            {
                "currentWallTime",
                &luascriptfunctions::time_currentWallTime,
                {},
                "",
                "Returns the current wall time as an ISO 8601 date string "
                "(YYYY-MM-DDTHH-MN-SS) in the UTC timezone"
            },
            {
                "advancedTime",
                &luascriptfunctions::time_advancedTime,
                {},
                "string or number, string or number",
                "Modifies the passed time (first argument) by the delta time (second "
                "argument). The first argument can either be an ISO 8601 date string or "
                "the number of seconds past the J2000 epoch. The second argument can "
                "either be a string of the form [-]XX(s,m,h,d,M,y] with (s)econds, "
                "(m)inutes, (h)ours, (d)ays, (M)onths, and (y)ears as units and an "
                "optional - sign to move backwards in time. If the second argument is a "
                "number, it is interpreted as a number of seconds. The return value is "
                "of the same type as the first argument."
            }
        }
    };
}

} // namespace openspace<|MERGE_RESOLUTION|>--- conflicted
+++ resolved
@@ -108,13 +108,7 @@
     std::memset(b, 0, S);
 
     SpiceManager::ref().dateFromEphemerisTime(_time, b, S, Format);
-<<<<<<< HEAD
- 
     return std::string_view(b, S - 1);
-=======
-
-    return std::string_view(b, S-1);
->>>>>>> 660d2b63
 }
 
 void Time::ISO8601(char* buffer) const {
