/*****************************************************************************************
 *                                                                                       *
 * OpenSpace                                                                             *
 *                                                                                       *
 * Copyright (c) 2014-2016                                                               *
 *                                                                                       *
 * Permission is hereby granted, free of charge, to any person obtaining a copy of this  *
 * software and associated documentation files (the "Software"), to deal in the Software *
 * without restriction, including without limitation the rights to use, copy, modify,    *
 * merge, publish, distribute, sublicense, and/or sell copies of the Software, and to    *
 * permit persons to whom the Software is furnished to do so, subject to the following   *
 * conditions:                                                                           *
 *                                                                                       *
 * The above copyright notice and this permission notice shall be included in all copies *
 * or substantial portions of the Software.                                              *
 *                                                                                       *
 * THE SOFTWARE IS PROVIDED "AS IS", WITHOUT WARRANTY OF ANY KIND, EXPRESS OR IMPLIED,   *
 * INCLUDING BUT NOT LIMITED TO THE WARRANTIES OF MERCHANTABILITY, FITNESS FOR A         *
 * PARTICULAR PURPOSE AND NONINFRINGEMENT. IN NO EVENT SHALL THE AUTHORS OR COPYRIGHT    *
 * HOLDERS BE LIABLE FOR ANY CLAIM, DAMAGES OR OTHER LIABILITY, WHETHER IN AN ACTION OF  *
 * CONTRACT, TORT OR OTHERWISE, ARISING FROM, OUT OF OR IN CONNECTION WITH THE SOFTWARE  *
 * OR THE USE OR OTHER DEALINGS IN THE SOFTWARE.                                         *
 ****************************************************************************************/

// open space includes
#include <openspace/util/powerscaledsphere.h>
#include <openspace/util/spicemanager.h>
#include <ghoul/logging/logmanager.h>

#define _USE_MATH_DEFINES
#include <math.h>

namespace {
const std::string _loggerCat = "PowerScaledSphere";
}

namespace openspace {

PowerScaledSphere::PowerScaledSphere(const PowerScaledScalar& radius, int segments)
    : _vaoID(0)
    , _vBufferID(0)
    , _iBufferID(0)
    , _isize(6 * segments * segments)
    , _vsize((segments + 1) * (segments + 1))
    , _varray(new Vertex[_vsize])
    , _iarray(new int[_isize])
{
    static_assert(sizeof(Vertex) == 64,
                  "The size of the Vertex needs to be 64 for performance");

    int nr = 0;
    const float fsegments = static_cast<float>(segments);
    const float r = static_cast<float>(radius[0]);

    for (int i = 0; i <= segments; i++) {
        // define an extra vertex around the y-axis due to texture mapping
        for (int j = 0; j <= segments; j++) {
            const float fi = static_cast<float>(i);
            const float fj = static_cast<float>(j);
            // inclination angle (north to south)
            const float theta = fi * float(M_PI) / fsegments;  // 0 -> PI

            // azimuth angle (east to west)
            const float phi = fj * float(M_PI) * 2.0f / fsegments;  // 0 -> 2*PI

            const float x = r * sin(phi) * sin(theta);  //
            const float y = r * cos(theta);             // up
            const float z = r * cos(phi) * sin(theta);  //

            glm::vec3 normal = glm::vec3(x, y, z);
            if (!(x == 0.f && y == 0.f && z == 0.f))
                normal = glm::normalize(normal);

            const float t1 = (fj / fsegments);
            const float t2 = 1.f - (fi / fsegments);

            //double tp = 1.0 / pow(10, static_cast<GLfloat>(radius[1]));

            _varray[nr].location[0] = x;
            _varray[nr].location[1] = y;
            _varray[nr].location[2] = z;
            _varray[nr].location[3] = static_cast<GLfloat>(radius[1]);
            _varray[nr].normal[0] = normal[0];
            _varray[nr].normal[1] = normal[1];
            _varray[nr].normal[2] = normal[2];

            _varray[nr].tex[0] = t1;
            _varray[nr].tex[1] = t2;
            ++nr;
        }
    }

    nr = 0;
    // define indices for all triangles
    for (int i = 1; i <= segments; ++i) {
        for (int j = 0; j < segments; ++j) {
            const int t = segments + 1;
            _iarray[nr] = t * (i - 1) + j + 0; //1
            ++nr;
            _iarray[nr] = t * (i + 0) + j + 0; //2 
            ++nr;
            _iarray[nr] = t * (i + 0) + j + 1; //3
            ++nr;

            _iarray[nr] = t * (i - 1) + j + 0; //4 
            ++nr;
            _iarray[nr] = t * (i + 0) + j + 1; //5
            ++nr;
            _iarray[nr] = t * (i - 1) + j + 1; //6
            ++nr;
            
            /*
            _iarray[nr] = t * (i - 1) + j + 0; //1
            ++nr;
            _iarray[nr] = t * (i + 0) + j + 0; //2 
            ++nr;
            _iarray[nr] = t * (i + 0) + j + 1; //3
            ++nr;
            _iarray[nr] = t * (i - 1) + j + 1; //6
            ++nr;
            _iarray[nr] = t * (i - 1) + j + 0; //4 
            ++nr;
            */
        }
    }
}

// Alternative Constructor for using accurate triaxial ellipsoid 
PowerScaledSphere::PowerScaledSphere(properties::Vec4Property &radius, int segments, std::string planetName)
    : _vaoID(0)
    , _vBufferID(0)
    , _iBufferID(0)
    , _isize(6 * segments * segments)
    , _vsize((segments + 1) * (segments + 1))
    , _varray(new Vertex[_vsize])
    , _iarray(new int[_isize])
{
    static_assert(sizeof(Vertex) == 64,
        "The size of the Vertex needs to be 64 for performance");

    float a, b, c, powerscale;
    bool accutareRadius;
    try {
        glm::dvec3 radii;
        SpiceManager::ref().getValue(planetName, "RADII", radii);
        a = radii.x;
        b = radii.y;
        c = radii.z;
        accutareRadius = true;
    }
    catch (const SpiceManager::SpiceException& e) {
        //LINFO("Could not find radius for body " << planetName);
        accutareRadius = false;
    }
    
    if (accutareRadius) {
        PowerScaledCoordinate powerScaledRadii = psc::CreatePowerScaledCoordinate(a, b, c);
        powerScaledRadii[3] += 3; // SPICE returns radii in km
        
        std::swap(powerScaledRadii[1], powerScaledRadii[2]); // c is equivalent to y in our coordinate system
        radius.set(powerScaledRadii.vec4());
        a = powerScaledRadii[0];
        b = powerScaledRadii[1];
        c = powerScaledRadii[2];
        powerscale = powerScaledRadii[3];
    }
    else {
        ghoul::any r = radius.get();
        glm::vec4 modRadius = ghoul::any_cast<glm::vec4>(r);
        a = modRadius[0];
        b = modRadius[1];
        c = modRadius[2];
        powerscale = modRadius[3];
    }

    int nr = 0;
    const float fsegments = static_cast<float>(segments);

    for (int i = 0; i <= segments; i++) {
        // define an extra vertex around the y-axis due to texture mapping
        for (int j = 0; j <= segments; j++) {
            const float fi = static_cast<float>(i);
            const float fj = static_cast<float>(j);
            // inclination angle (north to south)
            const float theta = fi * float(M_PI) / fsegments;  // 0 -> PI
            // azimuth angle (east to west)
            const float phi = fj * float(M_PI) * 2.0f / fsegments;  // 0 -> 2*PI

            const float x = a * sin(phi) * sin(theta);  //
            const float y = b * cos(theta);             // up
            const float z = c * cos(phi) * sin(theta);  //

            _varray[nr].location[0] = x;
            _varray[nr].location[1] = y;
            _varray[nr].location[2] = z;
            _varray[nr].location[3] = powerscale;

            glm::vec3 normal = glm::vec3(x, y, z);
            if (!(x == 0.f && y == 0.f && z == 0.f))
                normal = glm::normalize(normal);

            _varray[nr].normal[0] = normal[0];
            _varray[nr].normal[1] = normal[1];
            _varray[nr].normal[2] = normal[2];

            const float t1 = fj / fsegments;
<<<<<<< HEAD
            const float t2 = fi / fsegments;
=======
            const float t2 = 1.f - (fi / fsegments);
>>>>>>> 48a9aa3b

            _varray[nr].tex[0] = t1;
            _varray[nr].tex[1] = t2;
            ++nr;
        }
    }

    nr = 0;
    // define indices for all triangles
    for (int i = 1; i <= segments; ++i) {
        for (int j = 0; j < segments; ++j) {
            const int t = segments + 1;
            _iarray[nr] = t * (i - 1) + j + 0; //1
            ++nr;
            _iarray[nr] = t * (i + 0) + j + 0; //2 
            ++nr;
            _iarray[nr] = t * (i + 0) + j + 1; //3
            ++nr;

            _iarray[nr] = t * (i - 1) + j + 0; //4 
            ++nr;
            _iarray[nr] = t * (i + 0) + j + 1; //5
            ++nr;
            _iarray[nr] = t * (i - 1) + j + 1; //6
            ++nr;
        }
    }
}

PowerScaledSphere::PowerScaledSphere(const PowerScaledSphere& cpy) 
    : _vaoID(cpy._vaoID)
    , _vBufferID(cpy._vBufferID)
    , _iBufferID(cpy._iBufferID)
    , _isize(cpy._isize)
    , _vsize(cpy._vsize)
    , _varray(new Vertex[_vsize])
    , _iarray(new int[_isize])
{
    // @TODO This needs to be tested ---abock

    std::memcpy(_varray, cpy._varray, _vsize * sizeof(Vertex));
    std::memcpy(_iarray, cpy._iarray, _isize * sizeof(int));
}

PowerScaledSphere::~PowerScaledSphere() {
    if (_varray)
        delete[] _varray;
    if (_iarray)
        delete[] _iarray;

    _varray = 0;
    _iarray = 0;

    glDeleteBuffers(1, &_vBufferID);
    glDeleteBuffers(1, &_iBufferID);
    glDeleteVertexArrays(1, &_vaoID);
}

bool PowerScaledSphere::initialize() {
    // Initialize and upload to graphics card
    if (_vaoID == 0)
        glGenVertexArrays(1, &_vaoID);

    if (_vBufferID == 0) {
        glGenBuffers(1, &_vBufferID);

        if (_vBufferID == 0) {
            LERROR("Could not create vertex buffer");
            return false;
        }
    }

    if (_iBufferID == 0) {
        glGenBuffers(1, &_iBufferID);

        if (_iBufferID == 0) {
            LERROR("Could not create index buffer");
            return false;
        }
    }

    // First VAO setup
    glBindVertexArray(_vaoID);

    glBindBuffer(GL_ARRAY_BUFFER, _vBufferID);
    glBufferData(GL_ARRAY_BUFFER, _vsize * sizeof(Vertex), _varray, GL_STATIC_DRAW);

    glEnableVertexAttribArray(0);
    glEnableVertexAttribArray(1);
    glEnableVertexAttribArray(2);
    glVertexAttribPointer(0, 4, GL_FLOAT, GL_FALSE, sizeof(Vertex),
                          reinterpret_cast<const GLvoid*>(offsetof(Vertex, location)));
    glVertexAttribPointer(1, 2, GL_FLOAT, GL_FALSE, sizeof(Vertex),
                          reinterpret_cast<const GLvoid*>(offsetof(Vertex, tex)));
    glVertexAttribPointer(2, 3, GL_FLOAT, GL_FALSE, sizeof(Vertex),
                          reinterpret_cast<const GLvoid*>(offsetof(Vertex, normal)));

    glBindBuffer(GL_ELEMENT_ARRAY_BUFFER, _iBufferID);
    glBufferData(GL_ELEMENT_ARRAY_BUFFER, _isize * sizeof(int), _iarray, GL_STATIC_DRAW);

    glBindVertexArray(0);
    return true;
}

void PowerScaledSphere::render() {
    glBindVertexArray(_vaoID);  // select first VAO
    glBindBuffer(GL_ELEMENT_ARRAY_BUFFER, _iBufferID);
    glDrawElements(GL_TRIANGLES, _isize, GL_UNSIGNED_INT, 0);
    glBindVertexArray(0);
}

}  // namespace openspace<|MERGE_RESOLUTION|>--- conflicted
+++ resolved
@@ -204,11 +204,7 @@
             _varray[nr].normal[2] = normal[2];
 
             const float t1 = fj / fsegments;
-<<<<<<< HEAD
-            const float t2 = fi / fsegments;
-=======
             const float t2 = 1.f - (fi / fsegments);
->>>>>>> 48a9aa3b
 
             _varray[nr].tex[0] = t1;
             _varray[nr].tex[1] = t2;
