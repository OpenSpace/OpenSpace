/*****************************************************************************************
 *                                                                                       *
 * OpenSpace                                                                             *
 *                                                                                       *
 * Copyright (c) 2014-2024                                                               *
 *                                                                                       *
 * Permission is hereby granted, free of charge, to any person obtaining a copy of this  *
 * software and associated documentation files (the "Software"), to deal in the Software *
 * without restriction, including without limitation the rights to use, copy, modify,    *
 * merge, publish, distribute, sublicense, and/or sell copies of the Software, and to    *
 * permit persons to whom the Software is furnished to do so, subject to the following   *
 * conditions:                                                                           *
 *                                                                                       *
 * The above copyright notice and this permission notice shall be included in all copies *
 * or substantial portions of the Software.                                              *
 *                                                                                       *
 * THE SOFTWARE IS PROVIDED "AS IS", WITHOUT WARRANTY OF ANY KIND, EXPRESS OR IMPLIED,   *
 * INCLUDING BUT NOT LIMITED TO THE WARRANTIES OF MERCHANTABILITY, FITNESS FOR A         *
 * PARTICULAR PURPOSE AND NONINFRINGEMENT. IN NO EVENT SHALL THE AUTHORS OR COPYRIGHT    *
 * HOLDERS BE LIABLE FOR ANY CLAIM, DAMAGES OR OTHER LIABILITY, WHETHER IN AN ACTION OF  *
 * CONTRACT, TORT OR OTHERWISE, ARISING FROM, OUT OF OR IN CONNECTION WITH THE SOFTWARE  *
 * OR THE USE OR OTHER DEALINGS IN THE SOFTWARE.                                         *
 ****************************************************************************************/

#include <openspace/util/openspacemodule.h>

#include <openspace/documentation/documentation.h>
#include <openspace/scripting/lualibrary.h>
#include <ghoul/filesystem/filesystem.h>
#include <ghoul/format.h>
#include <ghoul/logging/logmanager.h>
#include <ghoul/misc/dictionary.h>
#include <ghoul/misc/profiling.h>
#include <ghoul/misc/stringhelper.h>
#include <algorithm>
#include <filesystem>

namespace {
    constexpr std::string_view _loggerCat = "OpenSpaceModule";
    constexpr std::string_view ModuleBaseToken = "MODULE_";
} // namespace

namespace openspace {

OpenSpaceModule::OpenSpaceModule(std::string name)
    : properties::PropertyOwner({ std::move(name) })
{}

void OpenSpaceModule::initialize(const ghoul::Dictionary& configuration) {
    ZoneScoped;
    ZoneName(identifier().c_str(), identifier().size());

<<<<<<< HEAD
    std::string upperIdentifier = ghoul::toUpperCase(identifier());
=======
    const std::string upperIdentifier = ghoul::toUpperCase(identifier());
>>>>>>> 76b99a2e

    std::string moduleToken = "${" + std::string(ModuleBaseToken) + upperIdentifier + "}";

    std::filesystem::path path = modulePath();
    if (!path.empty()) {
        LDEBUG(std::format("Registering module path '{}' -> {}", moduleToken, path));
        FileSys.registerPathToken(std::move(moduleToken), std::move(path));
    }

    internalInitialize(configuration);
}

void OpenSpaceModule::initializeGL() {
    ZoneScoped;
    ZoneName(identifier().c_str(), identifier().size());
    TracyGpuZone("initializeGL")

    internalInitializeGL();
}

void OpenSpaceModule::deinitialize() {
    ZoneScoped;
    ZoneName(identifier().c_str(), identifier().size());

    internalDeinitialize();
}

void OpenSpaceModule::deinitializeGL() {
    ZoneScoped;
    ZoneName(identifier().c_str(), identifier().size());

    internalDeinitializeGL();
}

std::vector<documentation::Documentation> OpenSpaceModule::documentations() const {
    return {};
}

scripting::LuaLibrary OpenSpaceModule::luaLibrary() const {
    return {};
}

std::vector<scripting::LuaLibrary> OpenSpaceModule::luaLibraries() const {
    return {};
}

ghoul::systemcapabilities::Version OpenSpaceModule::requiredOpenGLVersion() const {
    return { 3, 3, 0 };
}

std::vector<std::string> OpenSpaceModule::requiredOpenGLExtensions() const {
    return {};
}

std::filesystem::path OpenSpaceModule::modulePath() const {
<<<<<<< HEAD
    std::string moduleIdentifier = ghoul::toLowerCase(identifier());
=======
    const std::string moduleIdentifier = ghoul::toLowerCase(identifier());
>>>>>>> 76b99a2e

    // First try the internal module directory
    const std::filesystem::path path = absPath("${MODULES}/" + moduleIdentifier);
    return std::filesystem::is_directory(path) ? path : "";
}

void OpenSpaceModule::internalInitialize(const ghoul::Dictionary&) {}

void OpenSpaceModule::internalInitializeGL() {}

void OpenSpaceModule::internalDeinitialize() {}

void OpenSpaceModule::internalDeinitializeGL() {}

} // namespace openspace<|MERGE_RESOLUTION|>--- conflicted
+++ resolved
@@ -50,11 +50,7 @@
     ZoneScoped;
     ZoneName(identifier().c_str(), identifier().size());
 
-<<<<<<< HEAD
-    std::string upperIdentifier = ghoul::toUpperCase(identifier());
-=======
     const std::string upperIdentifier = ghoul::toUpperCase(identifier());
->>>>>>> 76b99a2e
 
     std::string moduleToken = "${" + std::string(ModuleBaseToken) + upperIdentifier + "}";
 
@@ -110,11 +106,7 @@
 }
 
 std::filesystem::path OpenSpaceModule::modulePath() const {
-<<<<<<< HEAD
-    std::string moduleIdentifier = ghoul::toLowerCase(identifier());
-=======
     const std::string moduleIdentifier = ghoul::toLowerCase(identifier());
->>>>>>> 76b99a2e
 
     // First try the internal module directory
     const std::filesystem::path path = absPath("${MODULES}/" + moduleIdentifier);
