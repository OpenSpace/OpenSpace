--- conflicted
+++ resolved
@@ -32,12 +32,8 @@
 #ifdef OPENSPACE_MODULE_KAMELEON_ENABLED
     _kameleon = std::make_shared<ccmc::Kameleon>();
 #else
-<<<<<<< HEAD
-    LWARNINGC("TransformationManager",
-=======
     LWARNINGC(
         "TransformationManager",
->>>>>>> 600f11b5
         "Kameleon module needed for transformations with dynamic frames"
     );
 #endif
