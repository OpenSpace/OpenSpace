/*****************************************************************************************
 *                                                                                       *
 * OpenSpace                                                                             *
 *                                                                                       *
 * Copyright (c) 2014-2024                                                               *
 *                                                                                       *
 * Permission is hereby granted, free of charge, to any person obtaining a copy of this  *
 * software and associated documentation files (the "Software"), to deal in the Software *
 * without restriction, including without limitation the rights to use, copy, modify,    *
 * merge, publish, distribute, sublicense, and/or sell copies of the Software, and to    *
 * permit persons to whom the Software is furnished to do so, subject to the following   *
 * conditions:                                                                           *
 *                                                                                       *
 * The above copyright notice and this permission notice shall be included in all copies *
 * or substantial portions of the Software.                                              *
 *                                                                                       *
 * THE SOFTWARE IS PROVIDED "AS IS", WITHOUT WARRANTY OF ANY KIND, EXPRESS OR IMPLIED,   *
 * INCLUDING BUT NOT LIMITED TO THE WARRANTIES OF MERCHANTABILITY, FITNESS FOR A         *
 * PARTICULAR PURPOSE AND NONINFRINGEMENT. IN NO EVENT SHALL THE AUTHORS OR COPYRIGHT    *
 * HOLDERS BE LIABLE FOR ANY CLAIM, DAMAGES OR OTHER LIABILITY, WHETHER IN AN ACTION OF  *
 * CONTRACT, TORT OR OTHERWISE, ARISING FROM, OUT OF OR IN CONNECTION WITH THE SOFTWARE  *
 * OR THE USE OR OTHER DEALINGS IN THE SOFTWARE.                                         *
 ****************************************************************************************/

#include <openspace/util/versionchecker.h>

#include <openspace/openspace.h>
#include <ghoul/format.h>
#include <ghoul/logging/logmanager.h>
#include <ghoul/misc/stringhelper.h>
#include <ghoul/systemcapabilities/systemcapabilities.h>
#include <ghoul/systemcapabilities/generalcapabilitiescomponent.h>
#include <sstream>

namespace {
    constexpr std::string_view _loggerCat = "VersionChecker";
} // namespace

namespace openspace {

VersionChecker::~VersionChecker() {
    cancel();
}

void VersionChecker::requestLatestVersion(const std::string& url) {
    using GCC = ghoul::systemcapabilities::GeneralCapabilitiesComponent;
    std::string operatingSystem = SysCap.component<GCC>().operatingSystemString();
    operatingSystem = ghoul::encodeUrl(operatingSystem);

    std::string fullUrl = std::format(
        "{}?client_version={}&commit_hash={}&operating_system={}",
        url, OPENSPACE_VERSION_NUMBER, OPENSPACE_GIT_COMMIT, operatingSystem
    );

    if (_request) {
        _request->cancel();
        _request->wait();
        _request = nullptr;
    }

    _request = std::make_unique<HttpMemoryDownload>(std::move(fullUrl));
    _request->start();
}

void VersionChecker::cancel() {
    if (!_request) {
        return;
    }
    _request->cancel();
    _request->wait();
    _request = nullptr;
}

 bool VersionChecker::hasLatestVersionInfo() {
    if (_latestVersion.has_value()) {
        return true;
    }
    if (_request) {
        if (_request->hasSucceeded()) {
            _request->wait();
            std::vector<char> data = _request->downloadedData();
            const std::string versionString(data.begin(), data.end());
            std::istringstream versionData(versionString);

            std::string token;
<<<<<<< HEAD
            ghoul::getline(versionData, token, '.');
            int major = std::atoi(token.c_str());
            ghoul::getline(versionData, token, '.');
            int minor = std::atoi(token.c_str());
            ghoul::getline(versionData, token, '.');
            int patch = std::atoi(token.c_str());
=======
            std::getline(versionData, token, '.');
            const int major = std::atoi(token.c_str());
            std::getline(versionData, token, '.');
            const int minor = std::atoi(token.c_str());
            std::getline(versionData, token, '.');
            const int patch = std::atoi(token.c_str());
>>>>>>> 49fc538c

            _latestVersion = { major, minor, patch };
            _request = nullptr;

            SemanticVersion currentVersion{
                OPENSPACE_VERSION_MAJOR,
                OPENSPACE_VERSION_MINOR,
                OPENSPACE_VERSION_PATCH
            };

            if (currentVersion < _latestVersion) {
                LINFO(std::format(
                    "Newer OpenSpace version {}.{}.{} is available. "
                    "Currently running {}.{}.{}",
                    _latestVersion->major,
                    _latestVersion->minor,
                    _latestVersion->patch,
                    currentVersion.major,
                    currentVersion.minor,
                    currentVersion.patch
                ));
            }
            else {
                LINFO(std::format(
                    "OpenSpace version {}.{}.{} is up to date",
                    currentVersion.major,
                    currentVersion.minor,
                    currentVersion.patch
                ));
            }
            return true;
        }
        if (_request->hasFailed()) {
            _request->cancel();
            _request->wait();
            std::vector<char> data = _request->downloadedData();
            const std::string response = std::string(data.begin(), data.end());
            LWARNING(std::format(
                "Failed to get OpenSpace version information from {}. Response: {}",
                _request->url(),
                response
            ));
            _request = nullptr;
            return false;
        }
    }
    return false;
}

 VersionChecker::SemanticVersion VersionChecker::latestVersion() {
    return *_latestVersion;
}

bool operator<(const VersionChecker::SemanticVersion a,
               const VersionChecker::SemanticVersion b)
{
    if (a.major < b.major) {
        return true;
    }
    if (a.major > b.major) {
        return false;
    }

    if (a.minor < b.minor) {
        return true;
    }
    if (a.minor > b.minor) {
        return false;
    }

    return a.patch < b.patch;
}

} // namespace openspace<|MERGE_RESOLUTION|>--- conflicted
+++ resolved
@@ -83,21 +83,12 @@
             std::istringstream versionData(versionString);
 
             std::string token;
-<<<<<<< HEAD
             ghoul::getline(versionData, token, '.');
-            int major = std::atoi(token.c_str());
+            const int major = std::atoi(token.c_str());
             ghoul::getline(versionData, token, '.');
-            int minor = std::atoi(token.c_str());
+            const int minor = std::atoi(token.c_str());
             ghoul::getline(versionData, token, '.');
-            int patch = std::atoi(token.c_str());
-=======
-            std::getline(versionData, token, '.');
-            const int major = std::atoi(token.c_str());
-            std::getline(versionData, token, '.');
-            const int minor = std::atoi(token.c_str());
-            std::getline(versionData, token, '.');
             const int patch = std::atoi(token.c_str());
->>>>>>> 49fc538c
 
             _latestVersion = { major, minor, patch };
             _request = nullptr;
