--- conflicted
+++ resolved
@@ -35,14 +35,11 @@
 #include <vector>
 
 namespace {
-<<<<<<< HEAD
     constexpr const char* _loggerCat = "PathCurve";
 
     constexpr const double LengthEpsilon =
         100.0 * std::numeric_limits<double>::epsilon();
-=======
-    constexpr const int NrSamplesPerSegment = 100;
->>>>>>> 797a81db
+
 } // namespace
 
 namespace openspace::interaction {
