/*****************************************************************************************
 *                                                                                       *
 * OpenSpace                                                                             *
 *                                                                                       *
 * Copyright (c) 2014-2022                                                               *
 *                                                                                       *
 * Permission is hereby granted, free of charge, to any person obtaining a copy of this  *
 * software and associated documentation files (the "Software"), to deal in the Software *
 * without restriction, including without limitation the rights to use, copy, modify,    *
 * merge, publish, distribute, sublicense, and/or sell copies of the Software, and to    *
 * permit persons to whom the Software is furnished to do so, subject to the following   *
 * conditions:                                                                           *
 *                                                                                       *
 * The above copyright notice and this permission notice shall be included in all copies *
 * or substantial portions of the Software.                                              *
 *                                                                                       *
 * THE SOFTWARE IS PROVIDED "AS IS", WITHOUT WARRANTY OF ANY KIND, EXPRESS OR IMPLIED,   *
 * INCLUDING BUT NOT LIMITED TO THE WARRANTIES OF MERCHANTABILITY, FITNESS FOR A         *
 * PARTICULAR PURPOSE AND NONINFRINGEMENT. IN NO EVENT SHALL THE AUTHORS OR COPYRIGHT    *
 * HOLDERS BE LIABLE FOR ANY CLAIM, DAMAGES OR OTHER LIABILITY, WHETHER IN AN ACTION OF  *
 * CONTRACT, TORT OR OTHERWISE, ARISING FROM, OUT OF OR IN CONNECTION WITH THE SOFTWARE  *
 * OR THE USE OR OTHER DEALINGS IN THE SOFTWARE.                                         *
 ****************************************************************************************/

#include <openspace/navigation/pathnavigator.h>

#include <openspace/camera/camera.h>
#include <openspace/camera/camerapose.h>
#include <openspace/engine/globals.h>
#include <openspace/engine/moduleengine.h>
#include <openspace/engine/openspaceengine.h>
#include <openspace/navigation/navigationhandler.h>
#include <openspace/navigation/navigationstate.h>
#include <openspace/navigation/pathnavigator.h>
#include <openspace/query/query.h>
#include <openspace/rendering/renderengine.h>
#include <openspace/scene/scene.h>
#include <openspace/scene/scenegraphnode.h>
#include <openspace/scripting/lualibrary.h>
#include <openspace/scripting/scriptengine.h>
#include <openspace/util/collisionhelper.h>
#include <openspace/util/timemanager.h>
#include <openspace/util/updatestructures.h>
#include <ghoul/filesystem/file.h>
#include <ghoul/filesystem/filesystem.h>
#include <ghoul/logging/logmanager.h>
#include <glm/gtx/quaternion.hpp>
#include <glm/gtx/vector_angle.hpp>
#include <vector>

#include "pathnavigator_lua.inl"

namespace {
    constexpr std::string_view _loggerCat = "PathNavigator";

    constexpr openspace::properties::Property::PropertyInfo DefaultCurveOptionInfo = {
        "DefaultPathType",
        "Default Path Type",
        "The default path type chosen when generating a path or flying to a target. "
        "See wiki for alternatives. The shape of the generated path will be different "
        "depending on the path type"
    };

    constexpr openspace::properties::Property::PropertyInfo IncludeRollInfo = {
        "IncludeRoll",
        "Include Roll",
        "If disabled, roll is removed from the interpolation of camera orientation"
    };

    constexpr openspace::properties::Property::PropertyInfo SpeedScaleInfo = {
        "SpeedScale",
        "Speed Scale",
        "Scale factor that the speed will be multiplied with during path traversal. "
        "Can be used to speed up or slow down the camera motion, depending on if the "
        "value is larger than or smaller than one"
    };

    constexpr openspace::properties::Property::PropertyInfo IdleBehaviorOnFinishInfo = {
        "ApplyIdleBehaviorOnFinish",
        "Apply Idle Behavior on Finish",
        "If set to true, the chosen IdleBehavior of the OrbitalNavigator will be "
        "triggered once the path has reached its target"
    };

    constexpr openspace::properties::Property::PropertyInfo ArrivalDistanceFactorInfo = {
        "ArrivalDistanceFactor",
        "Arrival Distance Factor",
        "A factor used to compute the default distance from a target scene graph node "
        "when creating a camera path. The factor will be multipled with the node's "
        "bounding sphere to compute the target height from the bounding sphere of the "
        "object"
    };

    constexpr openspace::properties::Property::PropertyInfo RotationSpeedFactorInfo = {
        "RotationSpeedFactor",
        "Rotation Speed Factor (Linear Path)",
        "Affects how fast the camera rotates to the target rotation during a linear "
        "path. A value of 1 means that the camera will rotate 90 degrees in about 5 "
        "seconds. A value of 2 means twice that fast, and so on"
    };

    constexpr openspace::properties::Property::PropertyInfo MinBoundingSphereInfo = {
        "MinimalValidBoundingSphere",
        "Minimal Valid Bounding Sphere",
        "The minimal allowed value for a bounding sphere, in meters. Used for "
        "computation of target positions and path generation, to avoid issues when "
        "there is no bounding sphere"
    };

    constexpr openspace::properties::Property::PropertyInfo RelevantNodeTagsInfo = {
        "RelevantNodeTags",
        "Relevant Node Tags",
        "List of tags for the nodes that are relevant for path creation, for example "
        "when avoiding collisions"
    };
} // namespace

namespace openspace::interaction {

PathNavigator::PathNavigator()
    : properties::PropertyOwner({ "PathNavigator" })
    , _defaultPathType(
        DefaultCurveOptionInfo,
        properties::OptionProperty::DisplayType::Dropdown
    )
    , _includeRoll(IncludeRollInfo, false)
    , _speedScale(SpeedScaleInfo, 1.f, 0.01f, 2.f)
    , _applyIdleBehaviorOnFinish(IdleBehaviorOnFinishInfo, false)
    , _arrivalDistanceFactor(ArrivalDistanceFactorInfo, 2.0, 0.1, 20.0)
    , _linearRotationSpeedFactor(RotationSpeedFactorInfo, 1.f, 0.1f, 2.f)
    , _minValidBoundingSphere(MinBoundingSphereInfo, 10.0, 1.0, 3e10)
    , _relevantNodeTags(RelevantNodeTagsInfo)
{
    _defaultPathType.addOptions({
        { static_cast<int>(Path::Type::AvoidCollision), "AvoidCollision" },
        { static_cast<int>(Path::Type::ZoomOutOverview), "ZoomOutOverview" },
        { static_cast<int>(Path::Type::Linear), "Linear" },
        {
            static_cast<int>(Path::Type::AvoidCollisionWithLookAt),
            "AvoidCollisionWithLookAt"
        }
    });
    addProperty(_defaultPathType);

    addProperty(_includeRoll);
    addProperty(_speedScale);
    addProperty(_applyIdleBehaviorOnFinish);
    addProperty(_arrivalDistanceFactor);
    addProperty(_linearRotationSpeedFactor);
    addProperty(_minValidBoundingSphere);

    _relevantNodeTags = std::vector<std::string>{
        "planet_solarSystem",
        "moon_solarSystem"
    };
    _relevantNodeTags.onChange([this]() { findRelevantNodes(); });
    addProperty(_relevantNodeTags);
}

PathNavigator::~PathNavigator() {} // NOLINT

Camera* PathNavigator::camera() const {
    return global::navigationHandler->camera();
}

const SceneGraphNode* PathNavigator::anchor() const {
    return global::navigationHandler->anchorNode();
}

const Path* PathNavigator::currentPath() const {
    return _currentPath.get();
}

double PathNavigator::speedScale() const {
    return _speedScale;
}

double PathNavigator::arrivalDistanceFactor() const {
    return _arrivalDistanceFactor;
}

float PathNavigator::linearRotationSpeedFactor() const {
    return _linearRotationSpeedFactor;
}

bool PathNavigator::hasCurrentPath() const {
    return _currentPath != nullptr;
}

bool PathNavigator::hasFinished() const {
    if (!hasCurrentPath()) {
        return true;
    }
    return _currentPath->hasReachedEnd();
}

bool PathNavigator::isPlayingPath() const {
    return hasCurrentPath() && _isPlaying;
}

void PathNavigator::updateCamera(double deltaTime) {
    ghoul_assert(camera() != nullptr, "Camera must not be nullptr");

    if (!hasCurrentPath() || !_isPlaying) {
        return;
    }

    if (!_currentPath->startPoint().node() || !_currentPath->endPoint().node()) {
        LERROR(
            "One of the scene graph nodes used in an active camera path "
            "was removed. Aborting path"
        );
        abortPath();
        global::navigationHandler->orbitalNavigator().setFocusNode("Root", false);
        return;
    }

    if (_setCameraToEndNextFrame) {
        LDEBUG("Skipped to end of camera path");
        camera()->setPose(_currentPath->endPoint().pose());
        global::navigationHandler->orbitalNavigator().setFocusNode(
            _currentPath->endPoint().nodeIdentifier(),
            false
        );
        handlePathEnd();
        _setCameraToEndNextFrame = false;
        return;
    }

    // Prevent long delta times due to e.g. computations from other actions to cause
    // really big jumps in the motion along the path
    // OBS! Causes problems if the general FPS is lower than 10, but then the user should
    // probably not use the camera paths anyways
    if (deltaTime > 0.1) {
        deltaTime = 0.01;
    }

    CameraPose newPose = _currentPath->traversePath(deltaTime, _speedScale);
    const std::string newAnchor = _currentPath->currentAnchor();

    // Set anchor node in orbitalNavigator, to render visible nodes and add activate
    // navigation when we reach the end.
    std::string currentAnchor = anchor()->identifier();
    if (currentAnchor != newAnchor) {
        global::navigationHandler->orbitalNavigator().setFocusNode(newAnchor, false);
    }

    if (!_includeRoll) {
        removeRollRotation(newPose, deltaTime);
    }

    camera()->setPose(newPose);

    if (_currentPath->hasReachedEnd()) {
        LINFO("Reached target");
        handlePathEnd();
        return;
    }
}

void PathNavigator::createPath(const ghoul::Dictionary& dictionary) {
    OpenSpaceEngine::Mode m = global::openSpaceEngine->currentMode();
    if (m == OpenSpaceEngine::Mode::SessionRecordingPlayback) {
        // Silently ignore any paths that are being created during a session recording
        // playback. The camera path should already have been recorded
        return;
    }

    clearPath();

    try {
        _currentPath = std::make_unique<Path>(createPathFromDictionary(dictionary));
    }
    catch (const documentation::SpecificationError& e) {
        LERROR("Could not create camera path");
        for (const documentation::TestResult::Offense& o : e.result.offenses) {
            LERRORC(o.offender, ghoul::to_string(o.reason));
        }
        for (const documentation::TestResult::Warning& w : e.result.warnings) {
            LWARNINGC(w.offender, ghoul::to_string(w.reason));
        }
    }
    catch (const PathCurve::TooShortPathError&) {
        // Do nothing
    }
    catch (const ghoul::RuntimeError& e) {
        LERROR(fmt::format("Could not create path. Reason: ", e.message));
        return;
    }

    LDEBUG("Successfully generated camera path");
}

void PathNavigator::clearPath() {
    if (_currentPath) {
        LDEBUG("Clearing path");
    }
    _currentPath = nullptr;
}

void PathNavigator::startPath() {
    if (!hasCurrentPath()) {
        LERROR("There is no path to start");
        return;
    }

    if (!global::openSpaceEngine->setMode(OpenSpaceEngine::Mode::CameraPath)) {
        LERROR("Could not start camera path");
        return; // couldn't switch to camera path mode
    }

    // Always pause the simulation time when flying, to aovid problem with objects
    // moving. However, keep track of whether the time was running before the path
    // was started, so we can reset it on finish
    if (!global::timeManager->isPaused()) {
        openspace::global::scriptEngine->queueScript(
            "openspace.time.setPause(true)",
            scripting::ScriptEngine::RemoteScripting::Yes
        );

        _startSimulationTimeOnFinish = true;
        LINFO("Pausing time simulation during path traversal");
    }

    LINFO("Starting path");
    _isPlaying = true;

    global::navigationHandler->orbitalNavigator().updateOnCameraInteraction();
    global::navigationHandler->orbitalNavigator().resetVelocities();
}

void PathNavigator::abortPath() {
    if (hasFinished()) {
        LWARNING("No camera path is playing");
        return;
    }
    handlePathEnd();
    LINFO("Aborted camera path");
}

void PathNavigator::pausePath() {
    if (hasFinished()) {
        LERROR("No path to pause (path is empty or has finished)");
        return;
    }

    if (!_isPlaying) {
        LERROR("Cannot pause a path that is not playing");
        return;
    }

    LINFO("Path paused");
    _isPlaying = false;
}

void PathNavigator::continuePath() {
    if (hasFinished()) {
        LERROR("No path to resume (path is empty or has finished)");
        return;
    }

    if (_isPlaying) {
        LERROR("Cannot resume a path that is already playing");
        return;
    }

    LINFO("Continuing path");
    _isPlaying = true;
}

void PathNavigator::skipToEnd() {
    if (!openspace::global::navigationHandler->pathNavigator().isPlayingPath()) {
        LWARNING("No camera path is currently active");
    }

    _setCameraToEndNextFrame = true;
}

Path::Type PathNavigator::defaultPathType() const {
    return static_cast<Path::Type>(_defaultPathType.value());
}

double PathNavigator::minValidBoundingSphere() const {
    return _minValidBoundingSphere;
}

double PathNavigator::findValidBoundingSphere(const SceneGraphNode* node) const {
    ghoul_assert(node != nullptr, "Node must not be nulltpr");
    auto sphere = [](const SceneGraphNode* n) {
        // Use the biggest of the bounding sphere and interaction sphere,
        // so we don't accidentally choose a bounding sphere that is much smaller
        // than the interaction sphere of the node
        double bs = n->boundingSphere();
        double is = n->interactionSphere();
        return is > bs ? is : bs;
    };

    double result = sphere(node);

    if (result < _minValidBoundingSphere) {
        // If the bs of the target is too small, try to find a good value in a child node.
        // Only check the closest children, to avoid deep traversal in the scene graph.
        // Alsp. the chance to find a bounding sphere that represents the visual size of
        // the target well is higher for these nodes
        for (SceneGraphNode* child : node->children()) {
            result = sphere(child);
            if (result > _minValidBoundingSphere) {
                LDEBUG(fmt::format(
                    "The scene graph node '{}' has no, or a very small, bounding sphere. "
                    "Using bounding sphere of child node '{}' in computations",
                    node->identifier(),
                    child->identifier()
                ));
                return result;
            }
        }

        LDEBUG(fmt::format(
            "The scene graph node '{}' has no, or a very small, bounding sphere. Using "
            "minimal value. This might lead to unexpected results",
            node->identifier())
        );

        result = _minValidBoundingSphere;
    }

    return result;
}

const std::vector<SceneGraphNode*>& PathNavigator::relevantNodes() {
    if (!_hasInitializedRelevantNodes) {
        findRelevantNodes();
        _hasInitializedRelevantNodes = true;
    }

    return _relevantNodes;
}

void PathNavigator::handlePathEnd() {
    _isPlaying = false;
    global::openSpaceEngine->resetMode();

    if (_startSimulationTimeOnFinish) {
        openspace::global::scriptEngine->queueScript(
            "openspace.time.setPause(false)",
            scripting::ScriptEngine::RemoteScripting::Yes
        );
        _startSimulationTimeOnFinish = false;
    }

    if (_applyIdleBehaviorOnFinish) {
        global::scriptEngine->queueScript(
            "openspace.setPropertyValueSingle("
                "'NavigationHandler.OrbitalNavigator.IdleBehavior.ApplyIdleBehavior',"
                "true"
            ");",
            openspace::scripting::ScriptEngine::RemoteScripting::Yes
        );
    }
}

void PathNavigator::findRelevantNodes() {
    const std::vector<SceneGraphNode*>& allNodes =
        global::renderEngine->scene()->allSceneGraphNodes();

    const std::vector<std::string> relevantTags = _relevantNodeTags;

    if (allNodes.empty() || relevantTags.empty()) {
        _relevantNodes = std::vector<SceneGraphNode*>();
        return;
    }

    auto isRelevant = [&](const SceneGraphNode* node) {
        const std::vector<std::string> tags = node->tags();
        auto result = std::find_first_of(
            relevantTags.begin(),
            relevantTags.end(),
            tags.begin(),
            tags.end()
        );

        // does not match any tags => not interesting
        if (result == relevantTags.end()) {
            return false;
        }

        return node->renderable() && (node->boundingSphere() > 0.0);
    };

    std::vector<SceneGraphNode*> resultingNodes;
    std::copy_if(
        allNodes.begin(),
        allNodes.end(),
        std::back_inserter(resultingNodes),
        isRelevant
    );

    _relevantNodes = resultingNodes;
}

SceneGraphNode* PathNavigator::findNodeNearTarget(const SceneGraphNode* node) {
    constexpr float LengthEpsilon = 1e-5f;
<<<<<<< HEAD
    const std::vector<SceneGraphNode*>& relNodes = 
=======
    const std::vector<SceneGraphNode*>& relNodes =
>>>>>>> bcdeeef3
        global::navigationHandler->pathNavigator().relevantNodes();

    for (SceneGraphNode* n : relNodes) {
        bool isSame = (n->identifier() == node->identifier());
        // If the nodes are in the very same position, they are probably representing
        // the same object
        isSame |=
            glm::distance(n->worldPosition(), node->worldPosition()) < LengthEpsilon;

        if (isSame) {
            continue;
        }

        constexpr float proximityRadiusFactor = 3.f;

        const float bs = static_cast<float>(n->boundingSphere());
        const float proximityRadius = proximityRadiusFactor * bs;
        const glm::dvec3 posInModelCoords =
            glm::inverse(n->modelTransform()) * glm::dvec4(node->worldPosition(), 1.0);

        bool isClose = collision::isPointInsideSphere(
            posInModelCoords,
            glm::dvec3(0.0, 0.0, 0.0),
            proximityRadius
        );

        if (isClose) {
            return n;
        }
    }

    return nullptr;
}

void PathNavigator::removeRollRotation(CameraPose& pose, double deltaTime) {
    const glm::dvec3 anchorPos = anchor()->worldPosition();
    const glm::dvec3 cameraDir = glm::normalize(
        pose.rotation * Camera::ViewDirectionCameraSpace
    );
    const double anchorToPosDistance = glm::distance(anchorPos, pose.position);
    const double notTooCloseDistance = deltaTime * anchorToPosDistance;
    glm::dvec3 lookAtPos = pose.position + notTooCloseDistance * cameraDir;
    glm::dquat rollFreeRotation = ghoul::lookAtQuaternion(
        pose.position,
        lookAtPos,
        camera()->lookUpVectorWorldSpace()
    );
    pose.rotation = rollFreeRotation;
}

scripting::LuaLibrary PathNavigator::luaLibrary() {
    return {
        "pathnavigation",
        {
            codegen::lua::IsFlying,
            codegen::lua::ContinuePath,
            codegen::lua::PausePath,
            codegen::lua::StopPath,
            codegen::lua::SkipToEnd,
            codegen::lua::FlyTo,
            codegen::lua::FlyToHeight,
            codegen::lua::FlyToNavigationState,
            codegen::lua::ZoomToFocus,
            codegen::lua::ZoomToDistance,
            codegen::lua::ZoomToDistanceRelative,
            codegen::lua::CreatePath
        }
    };
}

} // namespace openspace::interaction<|MERGE_RESOLUTION|>--- conflicted
+++ resolved
@@ -500,11 +500,7 @@
 
 SceneGraphNode* PathNavigator::findNodeNearTarget(const SceneGraphNode* node) {
     constexpr float LengthEpsilon = 1e-5f;
-<<<<<<< HEAD
-    const std::vector<SceneGraphNode*>& relNodes = 
-=======
     const std::vector<SceneGraphNode*>& relNodes =
->>>>>>> bcdeeef3
         global::navigationHandler->pathNavigator().relevantNodes();
 
     for (SceneGraphNode* n : relNodes) {
