--- conflicted
+++ resolved
@@ -172,28 +172,6 @@
         openspace::properties::Property::Visibility::AdvancedUser
     };
 
-    constexpr openspace::properties::Property::PropertyInfo EnabledMaximumDistanceInfo = {
-        "Enabled",
-        "Enable Maximum Allowed Distance",
-        "Enables or disables that the camera cannot go further away from an object than "
-        "the set maximum allowed distance"
-    };
-
-    constexpr openspace::properties::Property::PropertyInfo
-        EnabledMinimumAllowedDistanceLimitInfo = {
-        "EnabledMinimumAllowedDistanceLimit",
-        "Enable minimum allowed distance limit",
-        "Enables or disables that the camera cannot go closer to an object than "
-        "the set minimum allowed distance"
-    };
-
-    constexpr openspace::properties::Property::PropertyInfo MaximumDistanceInfo = {
-        "MaximumAllowedDistance",
-        "Maximum Allowed Distance",
-        "Limits how far away the camera can get from an object. The distance is given in "
-        "meters above the surface"
-    };
-
     constexpr openspace::properties::Property::PropertyInfo StereoInterpolationTimeInfo =
     {
         "StereoInterpolationTime",
@@ -353,17 +331,6 @@
         openspace::properties::Property::Visibility::AdvancedUser
     };
 
-<<<<<<< HEAD
-    constexpr openspace::properties::Property::PropertyInfo DisableZoomInfo = {
-        "DisableZoom",
-        "Disable Zoom navigation",
-        "If true, the zoom navigation is disabled. If false, then the Zoom navigation is enabled"
-    };
-
-    constexpr std::string_view IdleKeyOrbit = "Orbit";
-    constexpr std::string_view IdleKeyOrbitAtConstantLat = "OrbitAtConstantLatitude";
-    constexpr std::string_view IdleKeyOrbitAroundUp = "OrbitAroundUp";
-=======
     static const openspace::properties::PropertyOwner::PropertyOwnerInfo LimitZoomInfo = {
         "LimitZoom",
         "Limit Zoom",
@@ -407,7 +374,6 @@
         // @VISIBILITY(?)
         openspace::properties::Property::Visibility::AdvancedUser
     };
->>>>>>> bd153b3f
 } // namespace
 
 namespace openspace::interaction {
@@ -462,19 +428,6 @@
     addProperty(dampenInterpolationTime);
 }
 
-<<<<<<< HEAD
-OrbitalNavigator::LimitZoomOut::LimitZoomOut()
-    : properties::PropertyOwner({ "LimitZoomOut" })
-    , isEnabled(EnabledMaximumDistanceInfo, false)
-    , maximumAllowedDistance(
-        MaximumDistanceInfo,
-        4E+27,
-        50.f,
-        4E+27
-    )
-{
-    addProperty(isEnabled);
-=======
 OrbitalNavigator::LimitZoom::LimitZoom()
     : properties::PropertyOwner(LimitZoomInfo)
     , enableZoomInLimit(EnabledMinimumAllowedDistanceInfo, true)
@@ -493,7 +446,6 @@
 
     // Max
     addProperty(enableZoomOutLimit);
->>>>>>> bd153b3f
     addProperty(maximumAllowedDistance);
     maximumAllowedDistance.setExponent(20.f);
 }
@@ -506,11 +458,6 @@
     , _retargetAim(RetargetAimInfo)
     , _followAnchorNodeRotation(FollowAnchorNodeInfo, true)
     , _followAnchorNodeRotationDistance(FollowAnchorNodeDistanceInfo, 5.f, 0.f, 20.f)
-<<<<<<< HEAD
-    , _enableMinimumAllowedDistanceLimit(EnabledMinimumAllowedDistanceLimitInfo, true)
-    , _minimumAllowedDistance(MinimumDistanceInfo, 10.0f, 0.0f, 10000.f)
-=======
->>>>>>> bd153b3f
     , _mouseSensitivity(MouseSensitivityInfo, 15.f, 1.f, 50.f)
     , _joystickSensitivity(JoystickSensitivityInfo, 10.f, 1.0f, 50.f)
     , _websocketSensitivity(WebsocketSensitivityInfo, 5.f, 1.0f, 50.f)
@@ -530,7 +477,6 @@
     , _mouseStates(_mouseSensitivity * 0.0001, 1 / (_friction.friction + 0.0000001))
     , _joystickStates(_joystickSensitivity * 0.1, 1 / (_friction.friction + 0.0000001))
     , _websocketStates(_websocketSensitivity, 1 / (_friction.friction + 0.0000001))
-    , _disableZoom(DisableZoomInfo, false)
 {
     _anchor.onChange([this]() {
         if (_anchor.value().empty()) {
@@ -643,11 +589,7 @@
 
     addPropertySubOwner(_friction);
     addPropertySubOwner(_idleBehavior);
-<<<<<<< HEAD
-    addPropertySubOwner(_limitZoomOut);
-=======
     addPropertySubOwner(_limitZoom);
->>>>>>> bd153b3f
 
     _idleBehaviorDampenInterpolator.setTransferFunction(
         ghoul::quadraticEaseInOut<double>
@@ -684,11 +626,6 @@
     addProperty(_retargetAim);
     addProperty(_followAnchorNodeRotation);
     addProperty(_followAnchorNodeRotationDistance);
-<<<<<<< HEAD
-    addProperty(_enableMinimumAllowedDistanceLimit);
-    addProperty(_minimumAllowedDistance);
-=======
->>>>>>> bd153b3f
 
     addProperty(_useAdaptiveStereoscopicDepth);
     addProperty(_staticViewScaleExponent);
@@ -715,7 +652,6 @@
     addProperty(_mouseSensitivity);
     addProperty(_joystickSensitivity);
     addProperty(_websocketSensitivity);
-    addProperty(_disableZoom);
 }
 
 glm::dvec3 OrbitalNavigator::anchorNodeToCameraVector() const {
@@ -923,18 +859,6 @@
         posHandle
     );
 
-<<<<<<< HEAD
-    if (!_disableZoom) {
-        // Perform the vertical movements based on user input
-        pose.position = translateVertically(deltaTime, pose.position, anchorPos, posHandle);
-
-        pose.position = pushToSurface(
-            pose.position,
-            anchorPos,
-            posHandle
-        );
-    }
-=======
     // Perform the vertical movements based on user input
     pose.position = translateVertically(deltaTime, pose.position, anchorPos, posHandle);
 
@@ -943,7 +867,6 @@
         anchorPos,
         posHandle
     );
->>>>>>> bd153b3f
 
     pose.rotation = composeCameraRotation(camRot);
 
@@ -1135,16 +1058,6 @@
 }
 
 void OrbitalNavigator::setMinimumAllowedDistance(float distance) {
-<<<<<<< HEAD
-    if (_limitZoomOut.isEnabled && distance > _limitZoomOut.maximumAllowedDistance) {
-        LWARNING("Setting minumum allowed distance larger than maximum allowed distance");
-    }
-
-    _minimumAllowedDistance = distance;
-}
-
-void OrbitalNavigator::setMaximumAllowedDistance(double distance) {
-=======
     if (_limitZoom.enableZoomOutLimit && distance > _limitZoom.maximumAllowedDistance) {
         LWARNING("Setting minimum allowed distance larger than maximum allowed distance");
     }
@@ -1153,21 +1066,11 @@
 }
 
 void OrbitalNavigator::setMaximumAllowedDistance(float distance) {
->>>>>>> bd153b3f
     if (distance < 50.f) {
         LWARNING("Setting maximum allowed distance below 50 meters is not allowed");
         return;
     }
 
-<<<<<<< HEAD
-    if (_minimumAllowedDistance > distance) {
-        LWARNING(
-            "Setting maximum allowed distance smaller than minumum allowed distance"
-        );
-    }
-
-    _limitZoomOut.maximumAllowedDistance = distance;
-=======
     if (_limitZoom.minimumAllowedDistance > distance) {
         LWARNING(
             "Setting maximum allowed distance smaller than minimum allowed distance"
@@ -1175,7 +1078,6 @@
     }
 
     _limitZoom.maximumAllowedDistance = distance;
->>>>>>> bd153b3f
 }
 
 void OrbitalNavigator::startRetargetAnchor() {
@@ -1787,15 +1689,6 @@
                                            const glm::dvec3& objectPosition,
                                         const SurfacePositionHandle& positionHandle) const
 {
-<<<<<<< HEAD
-    double minHeight =_enableMinimumAllowedDistanceLimit ?
-        static_cast<double>(_minimumAllowedDistance) : 0.0;
-
-    double maxHeight = _limitZoomOut.isEnabled ?
-        static_cast<double>(_limitZoomOut.maximumAllowedDistance) : -1.0;
-
-    if (maxHeight > 0 && minHeight > maxHeight) {
-=======
     double minHeight = _limitZoom.enableZoomInLimit ?
         static_cast<double>(_limitZoom.minimumAllowedDistance) : 0.0;
 
@@ -1803,7 +1696,6 @@
         static_cast<double>(_limitZoom.maximumAllowedDistance) : -1.0;
 
     if (maxHeight > 0.0 && minHeight > maxHeight) {
->>>>>>> bd153b3f
         LWARNING("Minimum allowed distance is larger than maximum allowed distance");
     }
 
@@ -1824,16 +1716,6 @@
         glm::sign(dot(actualSurfaceToCamera, referenceSurfaceOutDirection));
 
     // Adjustment for if the camera is inside the min distance
-<<<<<<< HEAD
-    double adjustment = 0.0;
-    if (std::abs(minHeight) > std::numeric_limits<double>::epsilon()) {
-        adjustment = glm::max(minHeight - surfaceToCameraSigned, 0.0);
-    }
-
-    // Adjustment for if the camera is outside the max distance
-    // Only apply if the min adjustment not already applied
-    if (maxHeight > 0 && adjustment < std::numeric_limits<double>::epsilon()) {
-=======
     double adjustment =
         std::abs(minHeight) > std::numeric_limits<double>::epsilon() ?
         glm::max(minHeight - surfaceToCameraSigned, 0.0) :
@@ -1843,7 +1725,6 @@
     // Only apply if the min adjustment not already applied
     if (maxHeight > 0.0 && std::abs(adjustment) < std::numeric_limits<double>::epsilon())
     {
->>>>>>> bd153b3f
         adjustment = glm::min(maxHeight - surfaceToCameraSigned, 0.0);
     }
 
