/*****************************************************************************************
 *                                                                                       *
 * OpenSpace                                                                             *
 *                                                                                       *
 * Copyright (c) 2014-2023                                                               *
 *                                                                                       *
 * Permission is hereby granted, free of charge, to any person obtaining a copy of this  *
 * software and associated documentation files (the "Software"), to deal in the Software *
 * without restriction, including without limitation the rights to use, copy, modify,    *
 * merge, publish, distribute, sublicense, and/or sell copies of the Software, and to    *
 * permit persons to whom the Software is furnished to do so, subject to the following   *
 * conditions:                                                                           *
 *                                                                                       *
 * The above copyright notice and this permission notice shall be included in all copies *
 * or substantial portions of the Software.                                              *
 *                                                                                       *
 * THE SOFTWARE IS PROVIDED "AS IS", WITHOUT WARRANTY OF ANY KIND, EXPRESS OR IMPLIED,   *
 * INCLUDING BUT NOT LIMITED TO THE WARRANTIES OF MERCHANTABILITY, FITNESS FOR A         *
 * PARTICULAR PURPOSE AND NONINFRINGEMENT. IN NO EVENT SHALL THE AUTHORS OR COPYRIGHT    *
 * HOLDERS BE LIABLE FOR ANY CLAIM, DAMAGES OR OTHER LIABILITY, WHETHER IN AN ACTION OF  *
 * CONTRACT, TORT OR OTHERWISE, ARISING FROM, OUT OF OR IN CONNECTION WITH THE SOFTWARE  *
 * OR THE USE OR OTHER DEALINGS IN THE SOFTWARE.                                         *
 ****************************************************************************************/

#include <openspace/camera/camerapose.h>
#include <openspace/engine/openspaceengine.h>
#include <openspace/interaction/mouseinputstate.h>
#include <openspace/interaction/keyboardinputstate.h>
#include <openspace/navigation/navigationhandler.h>
#include <openspace/navigation/orbitalnavigator.h>
#include <openspace/scene/scenegraphnode.h>
#include <openspace/util/updatestructures.h>
#include <openspace/query/query.h>
#include <openspace/engine/globals.h>
#include <openspace/events/event.h>
#include <openspace/events/eventengine.h>
#include <ghoul/logging/logmanager.h>
#include <ghoul/misc/easing.h>
#include <glm/gtx/rotate_vector.hpp>
#include <glm/gtx/vector_angle.hpp>
#include <cmath>

#include "orbitalnavigator_lua.inl"

namespace {
    constexpr std::string_view _loggerCat = "OrbitalNavigator";

    constexpr double AngleEpsilon = 1E-7;
    constexpr double DistanceRatioAimThreshold = 1E-4;

    constexpr openspace::properties::Property::PropertyInfo AnchorInfo = {
        "Anchor",
        "Anchor",
        "The name of the scene graph node that is the origin of the camera interaction. "
        "The camera follows, orbits and dollies towards this node. Any scene graph node "
        "can be the anchor node"
    };

    constexpr openspace::properties::Property::PropertyInfo AimInfo = {
        "Aim",
        "Aim",
        "The name of the scene graph node that is the aim of the camera. The camera "
        "direction is relative to the vector from the camera position to this node"
    };

    constexpr openspace::properties::Property::PropertyInfo RetargetAnchorInfo = {
        "RetargetAnchor",
        "Retarget Anchor",
        "When triggered, this property starts an interpolation to reset the "
        "camera direction to the anchor node"
    };

    constexpr openspace::properties::Property::PropertyInfo RetargetAimInfo = {
        "RetargetAim",
        "Retarget Aim",
        "When triggered, this property starts an interpolation to reset the "
        "camera direction to the aim node"
    };

    constexpr openspace::properties::Property::PropertyInfo RollFrictionInfo = {
        "RollFriction",
        "Roll Friction",
        "If this is enabled, a small friction is applied to the rolling part of the "
        "camera motion, thus slowing it down within a small time period. If this value "
        "is disabled, the camera will roll forever"
    };

    constexpr openspace::properties::Property::PropertyInfo RotationalFrictionInfo = {
        "RotationalFriction",
        "Rotational Friction",
        "If this is enabled, a small friction is applied to the rotational part of the "
        "camera motion, thus slowing it down within a small time period. If this value "
        "is disabled, the camera will rotate forever"
    };

    constexpr openspace::properties::Property::PropertyInfo ZoomFrictionInfo = {
        "ZoomFriction",
        "Zoom Friction",
        "If this is enabled, a small friction is applied to the zoom part of the camera "
        "motion, thus slowing it down within a small time period. If this value is "
        "disabled, the camera will zoom in or out forever"
    };

    constexpr openspace::properties::Property::PropertyInfo MouseSensitivityInfo = {
        "MouseSensitivity",
        "Mouse Sensitivity",
        "Determines the sensitivity of the camera motion thorugh the mouse. The lower "
        "the sensitivity is the less impact a mouse motion will have"
    };

    constexpr openspace::properties::Property::PropertyInfo JoystickSensitivityInfo = {
        "JoystickSensitivity",
        "Joystick Sensitivity",
        "Determines the sensitivity of the camera motion thorugh a joystick. The lower "
        "the sensitivity is the less impact a joystick motion will have"
    };

    constexpr openspace::properties::Property::PropertyInfo WebsocketSensitivityInfo = {
        "WebsocketSensitivity",
        "Websocket Sensitivity",
        "Determines the sensitivity of the camera motion thorugh a websocket. The lower "
        "the sensitivity is the less impact a webstick motion will have"
    };

    constexpr openspace::properties::Property::PropertyInfo FrictionInfo = {
        "Friction",
        "Friction Factor",
        "Determines the factor that is applied if the 'Roll Friction', 'Rotational "
        "Friction', and 'Zoom Friction' values are enabled. The lower this value is, the "
        "faster the camera movements will stop"
    };

    constexpr openspace::properties::Property::PropertyInfo FollowAnchorNodeInfo = {
        "FollowAnchorNodeRotation",
        "Follow Anchor Node Rotation",
        "If true, the camera will rotate with the current achor node if within a "
        "certain distance from it. When this happens, the object will appear fixed in "
        "relation to the camera. The distance at which the change happens is controlled "
        "through another property"
    };

    constexpr openspace::properties::Property::PropertyInfo FollowAnchorNodeDistanceInfo =
    {
        "FollowAnchorNodeRotationDistance",
        "Follow Anchor Node Rotation Distance",
        "A factor used to determine the distance at which the camera starts rotating "
        "with the anchor node. The actual distance will be computed by multiplying "
        "this factor with the approximate radius of the node"
    };

    constexpr openspace::properties::Property::PropertyInfo MinimumDistanceInfo = {
        "MinimumAllowedDistance",
        "Minimum Allowed Distance",
        "Limits how close the camera can get to an object. The distance is given in "
        "meters above the surface"
    };

    constexpr openspace::properties::Property::PropertyInfo EnabledMaximumDistanceInfo = {
        "Enabled",
        "Enable Maximum Allowed Distance",
        "Enables or disables that the camera cannot go further away from an object than "
        "the set maximum allowed distance"
    };

    constexpr openspace::properties::Property::PropertyInfo
        EnabledMinimumAllowedDistanceLimitInfo = {
        "EnabledMinimumAllowedDistanceLimit",
        "Enable minimum allowed distance limit",
        "Enables or disables that the camera cannot go closer to an object than "
        "the set minimum allowed distance"
    };

    constexpr openspace::properties::Property::PropertyInfo MaximumDistanceInfo = {
        "MaximumAllowedDistance",
        "Maximum Allowed Distance",
        "Limits how far away the camera can get from an object. The distance is given in "
        "meters above the surface"
    };

    constexpr openspace::properties::Property::PropertyInfo StereoInterpolationTimeInfo =
    {
        "StereoInterpolationTime",
        "Stereo Interpolation Time",
        "The time to interpolate to a new stereoscopic depth when the anchor node is "
        "changed, in seconds"
    };

    constexpr openspace::properties::Property::PropertyInfo
        RetargetInterpolationTimeInfo =
    {
        "RetargetAnchorInterpolationTime",
        "Retarget Interpolation Time",
        "The time to interpolate the camera rotation when the anchor or aim node is "
        "changed, in seconds"
    };

    constexpr openspace::properties::Property::PropertyInfo FollowRotationInterpTimeInfo =
    {
        "FollowRotationInterpolationTime",
        "Follow Rotation Interpolation Time",
        "The interpolation time when toggling following focus node rotation"
    };

    constexpr openspace::properties::Property::PropertyInfo InvertMouseButtons = {
        "InvertMouseButtons",
        "Invert Left and Right Mouse Buttons",
        "If this value is 'false', the left mouse button causes the camera to rotate "
        "around the object and the right mouse button causes the zooming motion. If this "
        "value is 'true', these two functionalities are reversed"
    };

    constexpr openspace::properties::Property::PropertyInfo
        UseAdaptiveStereoscopicDepthInfo =
    {
        "UseAdaptiveStereoscopicDepth",
        "Adaptive Steroscopic Depth",
        "Dynamically adjust the view scaling based on the distance to the surface of "
        "the anchor and aim nodes. If enabled, view scale will be set to "
        "StereoscopicDepthOfFocusSurface / min(anchorDistance, aimDistance). "
        "If disabled, view scale will be set to 10^StaticViewScaleExponent"
    };

    constexpr openspace::properties::Property::PropertyInfo StaticViewScaleExponentInfo =
    {
        "StaticViewScaleExponent",
        "Static View Scale Exponent",
        "Statically scale the world by 10^StaticViewScaleExponent. Only used if "
        "UseAdaptiveStereoscopicDepthInfo is set to false"
    };

    constexpr openspace::properties::Property::PropertyInfo
        StereoscopicDepthOfFocusSurfaceInfo =
    {
        "StereoscopicDepthOfFocusSurface",
        "Stereoscopic Depth of the Surface in Focus",
        "Set the stereoscopically perceived distance (in meters) to the closest point "
        "out of the surface of the anchor and the center of the aim node. Only used if "
        "UseAdaptiveStereoscopicDepthInfo is set to true"
    };

    constexpr openspace::properties::Property::PropertyInfo ApplyIdleBehaviorInfo = {
        "ApplyIdleBehavior",
        "Apply Idle Behavior",
        "When set to true, the chosen idle behavior will be applied to the camera, "
        "moving the camera accordingly"
    };

    constexpr openspace::properties::Property::PropertyInfo IdleBehaviorInfo = {
        "IdleBehavior",
        "Idle Behavior",
        "The chosen camera behavior that will be triggered when the idle behavior is "
        "applied. Each option represents a predefined camera behavior"
    };

    constexpr openspace::properties::Property::PropertyInfo
        ShouldTriggerIdleBehaviorWhenIdleInfo =
    {
        "ShouldTriggerWhenIdle",
        "Should Trigger When Idle",
        "If true, the chosen idle behavior will trigger automatically after a certain "
        "time (see 'IdleWaitTime' property)"
    };

    constexpr openspace::properties::Property::PropertyInfo IdleWaitTimeInfo = {
        "IdleWaitTime",
        "Idle Wait Time",
        "The time (seconds) until idle behavior starts, if no camera interaction "
        "has been performed. Note that friction counts as camera interaction"
    };

    constexpr openspace::properties::Property::PropertyInfo IdleBehaviorSpeedInfo = {
        "SpeedFactor",
        "Speed Factor",
        "A factor that can be used to increase or slow down the speed of an applied "
        "idle behavior. A negative value will invert the direction. Note that a speed "
        "of exactly 0 leads to no movement at all"
    };

    constexpr openspace::properties::Property::PropertyInfo InvertIdleBehaviorInfo = {
        "Invert",
        "Invert",
        "If true, the direction of the idle behavior motion will be inverted compared "
        "to the default. For example, the 'Orbit' option rotates to the right per "
        "default, and will rotate to the left when inverted"
    };

    constexpr openspace::properties::Property::PropertyInfo AbortOnCameraInteractionInfo =
    {
        "AbortOnCameraInteraction",
        "Abort on Camera Interaction",
        "If set to true, the idle behavior is aborted on camera interaction. If false, "
        "the behavior will be reapplied after the interaction. Examples of camera "
        "interaction are: changing the anchor node, starting a camera path or session "
        "recording playback, or navigating manually using an input device"
    };

    constexpr openspace::properties::Property::PropertyInfo
        IdleBehaviorDampenInterpolationTimeInfo =
    {
        "DampenInterpolationTime",
        "Start/End Dampen Interpolation Time",
        "The time to interpolate to/from full speed when an idle behavior is triggered "
        "or canceled, in seconds"
    };

    constexpr openspace::properties::Property::PropertyInfo DisableZoomInfo = {
        "DisableZoom",
        "Disable Zoom navigation",
        "If true, the zoom navigation is disabled. If false, then the Zoom navigation is enabled"
    };

    constexpr std::string_view IdleKeyOrbit = "Orbit";
    constexpr std::string_view IdleKeyOrbitAtConstantLat = "OrbitAtConstantLatitude";
    constexpr std::string_view IdleKeyOrbitAroundUp = "OrbitAroundUp";
} // namespace

namespace openspace::interaction {

OrbitalNavigator::Friction::Friction()
    : properties::PropertyOwner({ "Friction" })
    , roll(RollFrictionInfo, true)
    , rotational(RotationalFrictionInfo, true)
    , zoom(ZoomFrictionInfo, true)
    , friction(FrictionInfo, 0.5f, 0.f, 1.f)
{
    addProperty(roll);
    addProperty(rotational);
    addProperty(zoom);
    addProperty(friction);
}

OrbitalNavigator::IdleBehavior::IdleBehavior()
    : properties::PropertyOwner({ "IdleBehavior", "Idle Behavior" })
    , apply(ApplyIdleBehaviorInfo, false)
    , shouldTriggerWhenIdle(ShouldTriggerIdleBehaviorWhenIdleInfo, false)
    , idleWaitTime(IdleWaitTimeInfo, 5.f, 0.f, 3600.f)
    , abortOnCameraInteraction(AbortOnCameraInteractionInfo, true)
    , invert(InvertIdleBehaviorInfo, false)
    , speedScaleFactor(IdleBehaviorSpeedInfo, 1.f, -5.f, 5.f)
    , dampenInterpolationTime(IdleBehaviorDampenInterpolationTimeInfo, 0.5f, 0.f, 10.f)
    , defaultBehavior(IdleBehaviorInfo)
{
    addProperty(apply);
    defaultBehavior.addOptions({
        {
            static_cast<int>(Behavior::Orbit),
            std::string(IdleKeyOrbit)
        },
        {
            static_cast<int>(Behavior::OrbitAtConstantLat),
            std::string(IdleKeyOrbitAtConstantLat)
        },
        {
            static_cast<int>(Behavior::OrbitAroundUp),
            std::string(IdleKeyOrbitAroundUp)
        }
    });
    defaultBehavior = static_cast<int>(IdleBehavior::Behavior::Orbit);
    addProperty(defaultBehavior);
    addProperty(shouldTriggerWhenIdle);
    addProperty(idleWaitTime);
    idleWaitTime.setExponent(2.2f);
    addProperty(invert);
    addProperty(speedScaleFactor);
    addProperty(abortOnCameraInteraction);
    addProperty(dampenInterpolationTime);
}

OrbitalNavigator::LimitZoomOut::LimitZoomOut()
    : properties::PropertyOwner({ "LimitZoomOut" })
    , isEnabled(EnabledMaximumDistanceInfo, false)
    , maximumAllowedDistance(
        MaximumDistanceInfo,
        4E+27,
        50.f,
        4E+27
    )
{
    addProperty(isEnabled);
    addProperty(maximumAllowedDistance);
    maximumAllowedDistance.setExponent(20.f);
}

OrbitalNavigator::OrbitalNavigator()
    : properties::PropertyOwner({ "OrbitalNavigator", "Orbital Navigator" })
    , _anchor(AnchorInfo)
    , _aim(AimInfo)
    , _retargetAnchor(RetargetAnchorInfo)
    , _retargetAim(RetargetAimInfo)
    , _followAnchorNodeRotation(FollowAnchorNodeInfo, true)
    , _followAnchorNodeRotationDistance(FollowAnchorNodeDistanceInfo, 5.f, 0.f, 20.f)
    , _enableMinimumAllowedDistanceLimit(EnabledMinimumAllowedDistanceLimitInfo, true)
    , _minimumAllowedDistance(MinimumDistanceInfo, 10.0f, 0.0f, 10000.f)
    , _mouseSensitivity(MouseSensitivityInfo, 15.f, 1.f, 50.f)
    , _joystickSensitivity(JoystickSensitivityInfo, 10.f, 1.0f, 50.f)
    , _websocketSensitivity(WebsocketSensitivityInfo, 5.f, 1.0f, 50.f)
    , _useAdaptiveStereoscopicDepth(UseAdaptiveStereoscopicDepthInfo, true)
    , _stereoscopicDepthOfFocusSurface(
        StereoscopicDepthOfFocusSurfaceInfo,
        21500,
        0.25,
        500000
    )
    , _staticViewScaleExponent(StaticViewScaleExponentInfo, 0.f, -30, 10)
    , _retargetInterpolationTime(RetargetInterpolationTimeInfo, 2.0, 0.0, 10.0)
    , _stereoInterpolationTime(StereoInterpolationTimeInfo, 8.0, 0.0, 10.0)
    , _followRotationInterpolationTime(FollowRotationInterpTimeInfo, 1.0, 0.0, 10.0)
    , _invertMouseButtons(InvertMouseButtons, false)
    , _mouseStates(_mouseSensitivity * 0.0001, 1 / (_friction.friction + 0.0000001))
    , _joystickStates(_joystickSensitivity * 0.1, 1 / (_friction.friction + 0.0000001))
    , _websocketStates(_websocketSensitivity, 1 / (_friction.friction + 0.0000001))
    , _disableZoom(DisableZoomInfo, false)
{
    _anchor.onChange([this]() {
        if (_anchor.value().empty()) {
            return;
        }
        SceneGraphNode* node = sceneGraphNode(_anchor.value());
        if (node) {
            const SceneGraphNode* previousAnchor = _anchorNode;
            setAnchorNode(node);
            global::eventEngine->publishEvent<events::EventFocusNodeChanged>(
                previousAnchor,
                node
            );
        }
        else {
            LERROR(fmt::format(
                "No scenegraph node with identifier {} exists", _anchor.value()
            ));
        }
    });

    _aim.onChange([this]() {
        if (_aim.value().empty()) {
            setAimNode(nullptr);
            return;
        }
        SceneGraphNode* node = sceneGraphNode(_aim.value());
        if (node) {
            setAimNode(node);
        }
        else {
            LERROR(fmt::format(
                "No scenegraph node with identifier {} exists", _aim.value()
            ));
        }
    });

    _retargetAnchor.onChange([this]() {
        startRetargetAnchor();
    });

    _retargetAim.onChange([this]() {
        if (_aimNode && _aimNode != _anchorNode) {
            startRetargetAim();
        }
        else {
            startRetargetAnchor();
        }
    });

    _followRotationInterpolator.setTransferFunction([](double t) {
        const double res = 3.0 * t*t - 2.0 * t*t*t;
        return glm::clamp(res, 0.0, 1.0);
    });

    // The transfer function is used here to get a different interpolation than the one
    // obtained from newValue = lerp(0, currentValue, dt). That one will result in an
    // exponentially decreasing value but we want to be able to control it. Either as
    // a linear interpolation or a smooth step interpolation. Therefore we use
    // newValue = lerp(0, currentValue * f(t) * dt) where f(t) is the transfer function
    // and lerp is a linear iterpolation
    // lerp(endValue, startValue, interpolationParameter).
    //
    // The transfer functions are derived from:
    // f(t) = d/dt (ln(1 / f_orig(t))) where f_orig is the transfer function that would
    // be used if the interpolation was sinply linear between a start value and an end
    // value instead of current value and end value (0) as we use it when inerpoláting.
    // As an example f_orig(t) = 1 - t yields f(t) = 1 / (1 - t) which results in a linear
    // interpolation from 1 to 0.
    auto smoothStepDerivedTranferFunction = [](double t) {
        return (6 * (t + t*t) / (1 - 3 * t*t + 2 * t*t*t));
    };
    _retargetAnchorInterpolator.setTransferFunction(smoothStepDerivedTranferFunction);
    _retargetAimInterpolator.setTransferFunction(smoothStepDerivedTranferFunction);
    _cameraToSurfaceDistanceInterpolator.setTransferFunction(
        smoothStepDerivedTranferFunction
    );

    // Define callback functions for changed properties
    _friction.roll.onChange([&]() {
        _mouseStates.setRotationalFriction(_friction.roll);
        _joystickStates.setRotationalFriction(_friction.roll);
        _websocketStates.setRotationalFriction(_friction.roll);
    });
    _friction.rotational.onChange([&]() {
        _mouseStates.setHorizontalFriction(_friction.rotational);
        _joystickStates.setHorizontalFriction(_friction.rotational);
        _websocketStates.setHorizontalFriction(_friction.rotational);
    });
    _friction.zoom.onChange([&]() {
        _mouseStates.setVerticalFriction(_friction.zoom);
        _joystickStates.setVerticalFriction(_friction.zoom);
        _websocketStates.setVerticalFriction(_friction.zoom);
    });
    _friction.friction.onChange([&]() {
        _mouseStates.setVelocityScaleFactor(1 / (_friction.friction + 0.0000001));
        _joystickStates.setVelocityScaleFactor(1 / (_friction.friction + 0.0000001));
        _websocketStates.setVelocityScaleFactor(1 / (_friction.friction + 0.0000001));
    });

    _mouseSensitivity.onChange([&]() {
        _mouseStates.setSensitivity(_mouseSensitivity * pow(10.0, -4));
    });
    _joystickSensitivity.onChange([&]() {
        _joystickStates.setSensitivity(_joystickSensitivity * 0.1);
    });
    _websocketSensitivity.onChange([&]() {
        _websocketStates.setSensitivity(_websocketSensitivity);
    });

    addPropertySubOwner(_friction);
    addPropertySubOwner(_idleBehavior);
    addPropertySubOwner(_limitZoomOut);

    _idleBehaviorDampenInterpolator.setTransferFunction(
        ghoul::quadraticEaseInOut<double>
    );
    _idleBehavior.dampenInterpolationTime.onChange([&]() {
        _idleBehaviorDampenInterpolator.setInterpolationTime(
            _idleBehavior.dampenInterpolationTime
        );
     });
    _idleBehavior.apply.onChange([&]() {
        if (_idleBehavior.apply) {
            // Reset velocities to ensure that abort on interaction works correctly
            resetVelocities();
            _invertIdleBehaviorInterpolation = false;
        }
        else {
            _invertIdleBehaviorInterpolation = true;
        }
        _idleBehaviorDampenInterpolator.start();
        _idleBehaviorDampenInterpolator.setInterpolationTime(
            _idleBehavior.dampenInterpolationTime
        );
    });
    _idleBehavior.shouldTriggerWhenIdle.onChange([&]() {
        _idleBehaviorTriggerTimer = _idleBehavior.idleWaitTime;
    });
    _idleBehavior.idleWaitTime.onChange([&]() {
        _idleBehaviorTriggerTimer = _idleBehavior.idleWaitTime;
    });

    addProperty(_anchor);
    addProperty(_aim);
    addProperty(_retargetAnchor);
    addProperty(_retargetAim);
    addProperty(_followAnchorNodeRotation);
    addProperty(_followAnchorNodeRotationDistance);
    addProperty(_enableMinimumAllowedDistanceLimit);
    addProperty(_minimumAllowedDistance);

    addProperty(_useAdaptiveStereoscopicDepth);
    addProperty(_staticViewScaleExponent);
    _stereoscopicDepthOfFocusSurface.setExponent(3.f);
    addProperty(_stereoscopicDepthOfFocusSurface);

    addProperty(_retargetInterpolationTime);
    addProperty(_stereoInterpolationTime);

    _followRotationInterpolationTime.onChange([&]() {
        _followRotationInterpolator.setInterpolationTime(
            _followRotationInterpolationTime
        );
    });
    _followRotationInterpolator.setInterpolationTime(_followRotationInterpolationTime);
    addProperty(_followRotationInterpolationTime);

    _invertMouseButtons.onChange(
        [this]() { _mouseStates.setInvertMouseButton(_invertMouseButtons); }
    );
    addProperty(_invertMouseButtons);

    addProperty(_mouseSensitivity);
    addProperty(_joystickSensitivity);
    addProperty(_websocketSensitivity);
    addProperty(_disableZoom);
}

glm::dvec3 OrbitalNavigator::anchorNodeToCameraVector() const {
    return _camera->positionVec3() - anchorNode()->worldPosition();
}

glm::quat OrbitalNavigator::anchorNodeToCameraRotation() const {
    glm::dmat4 invWorldRotation = glm::dmat4(
        glm::inverse(anchorNode()->worldRotationMatrix())
    );
    return glm::quat(invWorldRotation) * glm::quat(_camera->rotationQuaternion());
}


glm::dvec3 OrbitalNavigator::pushToSurfaceOfAnchor(
                                                  const glm::dvec3& cameraPosition) const
{
    const SurfacePositionHandle posHandle =
        calculateSurfacePositionHandle(*_anchorNode, cameraPosition);

     return pushToSurface(
         cameraPosition,
         _anchorNode->worldPosition(),
         posHandle
    );
}

void OrbitalNavigator::resetVelocities() {
    _mouseStates.resetVelocities();
    _joystickStates.resetVelocities();
    _websocketStates.resetVelocities();
    _scriptStates.resetVelocities();

    if (shouldFollowAnchorRotation(_camera->positionVec3())) {
        _followRotationInterpolator.end();
    }
    else {
        _followRotationInterpolator.start();
    }
}

void OrbitalNavigator::updateStatesFromInput(const MouseInputState& mouseInputState,
                                             const KeyboardInputState& keyboardInputState,
                                             double deltaTime)
{
    _mouseStates.updateStateFromInput(mouseInputState, keyboardInputState, deltaTime);
    _joystickStates.updateStateFromInput(*global::joystickInputStates, deltaTime);
    _websocketStates.updateStateFromInput(*global::websocketInputStates, deltaTime);
    _scriptStates.updateStateFromInput(deltaTime);

    bool interactionHappened = _mouseStates.hasNonZeroVelocities() ||
        _joystickStates.hasNonZeroVelocities() ||
        _websocketStates.hasNonZeroVelocities() ||
        _scriptStates.hasNonZeroVelocities();

    if (interactionHappened) {
        updateOnCameraInteraction();
    }
    else {
        tickIdleBehaviorTimer(deltaTime);
    }
}

void OrbitalNavigator::updateCameraStateFromStates(double deltaTime) {
    if (!_anchorNode) {
        // Bail out if the anchor node is not set
        return;
    }

    const glm::dvec3 anchorPos = _anchorNode->worldPosition();

    const glm::dvec3 prevCameraPosition = _camera->positionVec3();
    const glm::dvec3 anchorDisplacement = _previousAnchorNodePosition.has_value() ?
        (anchorPos - *_previousAnchorNodePosition) :
        glm::dvec3(0.0);

    CameraPose pose = {
        .position = _camera->positionVec3() + anchorDisplacement,
        .rotation = _camera->rotationQuaternion()
    };

    const bool hasPreviousPositions =
        _previousAnchorNodePosition.has_value() &&
        _previousAimNodePosition.has_value();

    if (_aimNode && _aimNode != _anchorNode && hasPreviousPositions) {
        const glm::dvec3 aimPos = _aimNode->worldPosition();
        const glm::dvec3 cameraToAnchor =
            *_previousAnchorNodePosition - prevCameraPosition;

        Displacement anchorToAim = Displacement(
            *_previousAimNodePosition - *_previousAnchorNodePosition,
            aimPos - anchorPos
        );

        anchorToAim = interpolateRetargetAim(
            deltaTime,
            pose,
            cameraToAnchor,
            anchorToAim
        );

        pose = followAim(pose, cameraToAnchor, anchorToAim);

        _previousAimNodePosition = _aimNode->worldPosition();
        _previousAnchorNodeRotation = _anchorNode->worldRotationMatrix();
    }

    _previousAnchorNodePosition = _anchorNode->worldPosition();

    // Calculate a position handle based on the camera position in world space
    SurfacePositionHandle posHandle =
        calculateSurfacePositionHandle(*_anchorNode, pose.position);

    // Decompose camera rotation so that we can handle global and local rotation
    // individually. Then we combine them again when finished.
    // Compensate for relative movement of aim node,
    // in order to maintain the old global/local rotation
    CameraRotationDecomposition camRot =
        decomposeCameraRotationSurface(pose, *_anchorNode);

    // Rotate with the object by finding a differential rotation from the previous
    // to the current rotation
    glm::dquat anchorRotation = glm::quat_cast(_anchorNode->worldRotationMatrix());

    glm::dquat anchorNodeRotationDiff = _previousAnchorNodeRotation.has_value() ?
        *_previousAnchorNodeRotation * glm::inverse(anchorRotation) :
        glm::dquat(1.0, 0.0, 0.0, 0.0);

    _previousAnchorNodeRotation = anchorRotation;

    // Interpolate rotation differential so that the camera rotates with the object
    // only if close enough
    anchorNodeRotationDiff = interpolateRotationDifferential(
        deltaTime,
        pose.position,
        anchorNodeRotationDiff
    );

    // Update local rotation based on user input
    camRot.localRotation = roll(deltaTime, camRot.localRotation);
    camRot.localRotation = interpolateLocalRotation(deltaTime, camRot.localRotation);
    camRot.localRotation = rotateLocally(deltaTime, camRot.localRotation);

    // Horizontal translation based on user input
    pose.position = translateHorizontally(
        deltaTime,
        pose.position,
        anchorPos,
        camRot.globalRotation,
        posHandle
    );

    // Apply any automatic idle behavior. Note that the idle behavior is aborted if there
    // is no input from interaction. So, it assumes that all the other effects from
    // user input results in no change
    applyIdleBehavior(
        deltaTime,
        pose.position,
        camRot.localRotation,
        camRot.globalRotation
    );

    // Horizontal translation by focus node rotation
    pose.position = followAnchorNodeRotation(
        pose.position,
        anchorPos,
        anchorNodeRotationDiff
    );

    // Recalculate posHandle since horizontal position changed
    posHandle = calculateSurfacePositionHandle(*_anchorNode, pose.position);

    // Rotate globally to keep camera rotation fixed
    // in the rotating reference frame of the anchor object
    camRot.globalRotation = rotateGlobally(
        camRot.globalRotation,
        anchorNodeRotationDiff,
        posHandle
    );

    // Rotate around the surface out direction based on user input
    camRot.globalRotation = rotateHorizontally(
        deltaTime,
        camRot.globalRotation,
        posHandle
    );

<<<<<<< HEAD
    if (!_disableZoom) {
        // Perform the vertical movements based on user input
        pose.position = translateVertically(deltaTime, pose.position, anchorPos, posHandle);

        std::optional<double> maxHeight = _limitZoomOut.isEnabled ?
            static_cast<double>(_limitZoomOut.maximumAllowedDistance) : std::optional<double>();

        double minHeight = _enableMinimumAllowedDistanceLimit ?
            static_cast<double>(_minimumAllowedDistance) : 0.0;

        pose.position = pushToSurface(
            minHeight,
            pose.position,
            anchorPos,
            posHandle,
            maxHeight
        );
    }
=======
    // Perform the vertical movements based on user input
    pose.position = translateVertically(deltaTime, pose.position, anchorPos, posHandle);
    pose.position = pushToSurface(
        pose.position,
        anchorPos,
        posHandle
    );
>>>>>>> 1c3f7d0c

    pose.rotation = composeCameraRotation(camRot);

    _camera->setPose(pose);
}

void OrbitalNavigator::updateCameraScalingFromAnchor(double deltaTime) {
    if (_useAdaptiveStereoscopicDepth) {
        const glm::dvec3 anchorPos = _anchorNode->worldPosition();
        const glm::dvec3 cameraPos = _camera->positionVec3();

        SurfacePositionHandle posHandle =
            calculateSurfacePositionHandle(*_anchorNode, cameraPos);

        double targetCameraToSurfaceDistance = glm::length(
            cameraToSurfaceVector(cameraPos, anchorPos, posHandle)
        );

        if (_aimNode) {
            targetCameraToSurfaceDistance = std::min(
                targetCameraToSurfaceDistance,
                glm::distance(cameraPos, _aimNode->worldPosition())
            );
        }

        if (_directlySetStereoDistance) {
            _currentCameraToSurfaceDistance = targetCameraToSurfaceDistance;
            _directlySetStereoDistance = false;
        }
        else {
            _currentCameraToSurfaceDistance = interpolateCameraToSurfaceDistance(
                deltaTime,
                _currentCameraToSurfaceDistance,
                targetCameraToSurfaceDistance
            );
        }

        _camera->setScaling(
            _stereoscopicDepthOfFocusSurface /
            static_cast<float>(_currentCameraToSurfaceDistance)
        );
    }
    else {
        _camera->setScaling(glm::pow(10.f, _staticViewScaleExponent));
    }
}

void OrbitalNavigator::updateOnCameraInteraction() {
    // Disable idle behavior if camera interaction happened
    if (_idleBehavior.apply && _idleBehavior.abortOnCameraInteraction) {
        resetIdleBehavior();
    }
}

void OrbitalNavigator::tickIdleBehaviorTimer(double deltaTime) {
    if (!_idleBehavior.shouldTriggerWhenIdle) {
        return;
    }
    if (_idleBehaviorTriggerTimer > 0.f) {
        _idleBehaviorTriggerTimer -= static_cast<float>(deltaTime);
    }
    else {
        triggerIdleBehavior();
    }
}

glm::dquat OrbitalNavigator::composeCameraRotation(
                                        const CameraRotationDecomposition& decomposition)
{
    return decomposition.globalRotation * decomposition.localRotation;
}

Camera* OrbitalNavigator::camera() const {
    return _camera;
}

void OrbitalNavigator::setCamera(Camera* camera) {
    _camera = camera;
}

glm::dvec3 OrbitalNavigator::cameraToSurfaceVector(const glm::dvec3& cameraPos,
                                                   const glm::dvec3& centerPos,
                                                   const SurfacePositionHandle& posHandle)
{
    glm::dmat4 modelTransform = _anchorNode->modelTransform();
    glm::dvec3 posDiff = cameraPos - centerPos;
    glm::dvec3 centerToActualSurfaceModelSpace =
        posHandle.centerToReferenceSurface +
        posHandle.referenceSurfaceOutDirection * posHandle.heightToSurface;

    glm::dvec3 centerToActualSurface =
        glm::dmat3(modelTransform) * centerToActualSurfaceModelSpace;

    return centerToActualSurface - posDiff;
}

void OrbitalNavigator::setFocusNode(const SceneGraphNode* focusNode,
                                    bool resetVelocitiesOnChange)
{
    const SceneGraphNode* previousAnchor = _anchorNode;
    setAnchorNode(focusNode, resetVelocitiesOnChange);
    setAimNode(nullptr);

    global::eventEngine->publishEvent<events::EventFocusNodeChanged>(
        previousAnchor,
        focusNode
    );
}

void OrbitalNavigator::setFocusNode(const std::string& focusNode, bool) {
    _anchor.set(focusNode);
    _aim.set(std::string(""));
}

void OrbitalNavigator::setAnchorNode(const SceneGraphNode* anchorNode,
                                     bool resetVelocitiesOnChange)
{
    if (!_anchorNode) {
        _directlySetStereoDistance = true;
    }

    const bool changedAnchor = _anchorNode != anchorNode;
    _anchorNode = anchorNode;

    // Need to reset velocities after the actual switch in anchor node,
    // since the reset behavior depends on the anchor node.
    if (changedAnchor && resetVelocitiesOnChange) {
        resetVelocities();
    }

    if (changedAnchor) {
        updateOnCameraInteraction(); // Mark a changed anchor node as a camera interaction
        updatePreviousAnchorState();
    }
}

void OrbitalNavigator::clearPreviousState() {
    _previousAnchorNodePosition = std::nullopt;
    _previousAnchorNodeRotation = std::nullopt;
    _previousAimNodePosition = std::nullopt;
}

void OrbitalNavigator::setAimNode(const SceneGraphNode* aimNode) {
    _retargetAimInterpolator.end();
    _aimNode = aimNode;
    updatePreviousAimState();
}

void OrbitalNavigator::setAnchorNode(const std::string& anchorNode) {
    _anchor.set(anchorNode);
}

void OrbitalNavigator::setAimNode(const std::string& aimNode) {
    _aim.set(aimNode);
}

void OrbitalNavigator::updatePreviousAnchorState() {
    if (_anchorNode) {
        _previousAnchorNodePosition = _anchorNode->worldPosition();
        _previousAnchorNodeRotation = glm::quat_cast(_anchorNode->worldRotationMatrix());
    }
    else {
        _previousAnchorNodePosition = std::nullopt;
        _previousAnchorNodeRotation = std::nullopt;
    }
}

void OrbitalNavigator::updatePreviousAimState() {
    if (_aimNode) {
        _previousAimNodePosition = _aimNode->worldPosition();
    }
    else {
        _previousAimNodePosition = std::nullopt;
    }
}

void OrbitalNavigator::updatePreviousStateVariables() {
    updatePreviousAnchorState();
    updatePreviousAimState();
}

void OrbitalNavigator::setMinimumAllowedDistance(float distance) {
    if (_limitZoomOut.isEnabled && distance > _limitZoomOut.maximumAllowedDistance) {
        LWARNING("Setting minumum allowed distance larger than maximum allowed distance");
    }

    _minimumAllowedDistance = distance;
}

void OrbitalNavigator::setMaximumAllowedDistance(double distance) {
    if (distance < 50.f) {
        LWARNING("Setting maximum allowed distance below 50 meters is not allowed");
        return;
    }

    if (_minimumAllowedDistance > distance) {
        LWARNING(
            "Setting maximum allowed distance smaller than minumum allowed distance"
        );
    }

    _limitZoomOut.maximumAllowedDistance = distance;
}

void OrbitalNavigator::startRetargetAnchor() {
    if (!_anchorNode) {
        return;
    }
    const glm::dvec3 camPos = _camera->positionVec3();
    const glm::dvec3 camDir = _camera->viewDirectionWorldSpace();

    const glm::dvec3 centerPos = _anchorNode->worldPosition();
    const glm::dvec3 directionToCenter = glm::normalize(centerPos - camPos);

    const double angle = glm::angle(camDir, directionToCenter);

    // Minimum is _rotateInterpolationTime seconds. Otherwise proportional to angle.
    _retargetAnchorInterpolator.setInterpolationTime(static_cast<float>(
        glm::max(angle, 1.0) * _retargetInterpolationTime
    ));
    _retargetAnchorInterpolator.start();

    _cameraToSurfaceDistanceInterpolator.setInterpolationTime(_stereoInterpolationTime);
    _cameraToSurfaceDistanceInterpolator.start();
}

void OrbitalNavigator::startRetargetAim() {
    if (!_aimNode) {
        return;
    }

    const glm::dvec3 camPos = _camera->positionVec3();
    const glm::dvec3 camDir = _camera->viewDirectionWorldSpace();
    const glm::dvec3 centerPos = _aimNode->worldPosition();
    const glm::dvec3 directionToCenter = glm::normalize(centerPos - camPos);

    const double angle = glm::angle(camDir, directionToCenter);

    // Minimum is _rotateInterpolationTime seconds. Otherwise proportional to angle.
    _retargetAimInterpolator.setInterpolationTime(static_cast<float>(
        glm::max(angle, 1.0) * _retargetInterpolationTime
    ));
    _retargetAimInterpolator.start();

    _cameraToSurfaceDistanceInterpolator.setInterpolationTime(_stereoInterpolationTime);
    _cameraToSurfaceDistanceInterpolator.start();
}

float OrbitalNavigator::retargetInterpolationTime() const {
    return _retargetInterpolationTime;
}

void OrbitalNavigator::setRetargetInterpolationTime(float durationInSeconds) {
    _retargetInterpolationTime = durationInSeconds;
}

bool OrbitalNavigator::shouldFollowAnchorRotation(const glm::dvec3& cameraPosition) const
{
    if (!_anchorNode || !_followAnchorNodeRotation) {
        return false;
    }

    const glm::dmat4 modelTransform = _anchorNode->modelTransform();
    const glm::dmat4 inverseModelTransform = glm::inverse(modelTransform);
    const glm::dvec3 cameraPositionModelSpace = glm::dvec3(inverseModelTransform *
        glm::dvec4(cameraPosition, 1.0));

    const SurfacePositionHandle positionHandle =
        _anchorNode->calculateSurfacePositionHandle(cameraPositionModelSpace);

    const double maximumDistanceForRotation = glm::length(
        glm::dmat3(modelTransform) * positionHandle.centerToReferenceSurface
    ) * _followAnchorNodeRotationDistance;

    const double distanceToCamera =
        glm::distance(cameraPosition, _anchorNode->worldPosition());
    bool shouldFollow = distanceToCamera < maximumDistanceForRotation;
    return shouldFollow;
}

bool OrbitalNavigator::followingAnchorRotation() const {
    if (_aimNode != nullptr && _aimNode != _anchorNode) {
        return false;
    }
    return _followRotationInterpolator.value() >= 1.0;
}

const SceneGraphNode* OrbitalNavigator::anchorNode() const {
    return _anchorNode;
}

const SceneGraphNode* OrbitalNavigator::aimNode() const {
    return _aimNode;
}

bool OrbitalNavigator::hasRotationalFriction() const {
    return _friction.rotational;
}

bool OrbitalNavigator::hasZoomFriction() const {
    return _friction.zoom;
}

bool OrbitalNavigator::hasRollFriction() const {
    return _friction.roll;
}

double OrbitalNavigator::minAllowedDistance() const {
    return _minimumAllowedDistance;
}

OrbitalNavigator::CameraRotationDecomposition
    OrbitalNavigator::decomposeCameraRotationSurface(CameraPose cameraPose,
                                                     const SceneGraphNode& reference)
{
    const glm::dvec3 cameraUp = cameraPose.rotation * Camera::UpDirectionCameraSpace;
    const glm::dvec3 cameraViewDirection = ghoul::viewDirection(cameraPose.rotation);

    const glm::dmat4 modelTransform = reference.modelTransform();
    const glm::dmat4 inverseModelTransform = glm::inverse(modelTransform);
    const glm::dvec3 cameraPositionModelSpace = glm::dvec3(inverseModelTransform *
                                                glm::dvec4(cameraPose.position, 1));

    const SurfacePositionHandle posHandle =
        reference.calculateSurfacePositionHandle(cameraPositionModelSpace);

    const glm::dvec3 directionFromSurfaceToCameraModelSpace =
        posHandle.referenceSurfaceOutDirection;
    const glm::dvec3 directionFromSurfaceToCamera = glm::normalize(
        glm::dmat3(modelTransform) * directionFromSurfaceToCameraModelSpace
    );

    // To avoid problem with lookup in up direction we adjust is with the view direction
    const glm::dquat globalCameraRotation = ghoul::lookAtQuaternion(
        glm::dvec3(0.0),
        -directionFromSurfaceToCamera,
        normalize(cameraViewDirection + cameraUp)
    );

    const glm::dquat localCameraRotation = glm::inverse(globalCameraRotation) *
        cameraPose.rotation;

    return { localCameraRotation, globalCameraRotation };
}

OrbitalNavigator::CameraRotationDecomposition
    OrbitalNavigator::decomposeCameraRotation(CameraPose cameraPose,
                                              glm::dvec3 reference)
{
    const glm::dvec3 cameraUp = cameraPose.rotation * glm::dvec3(0.0, 1.0, 0.0);
    const glm::dvec3 cameraViewDirection = ghoul::viewDirection(cameraPose.rotation);

    // To avoid problem with lookup in up direction we adjust is with the view direction
    const glm::dquat globalCameraRotation = ghoul::lookAtQuaternion(
        glm::dvec3(0.0),
        reference - cameraPose.position,
        normalize(cameraViewDirection + cameraUp)
    );

    const glm::dquat localCameraRotation = glm::inverse(globalCameraRotation) *
        cameraPose.rotation;

    return { localCameraRotation, globalCameraRotation };
}

CameraPose OrbitalNavigator::followAim(CameraPose pose, glm::dvec3 cameraToAnchor,
                                       Displacement anchorToAim)
{
    CameraRotationDecomposition anchorDecomp =
        decomposeCameraRotation(pose, pose.position + cameraToAnchor);

    const glm::dvec3 prevCameraToAim = cameraToAnchor + anchorToAim.first;
    const double distanceRatio =
        glm::length(anchorToAim.second) / glm::length(prevCameraToAim);

    // Make sure that the anchor and aim nodes are numerically distinguishable,
    // otherwise, don't follow the aim.
    if (distanceRatio > DistanceRatioAimThreshold) {
        // Divide the action of following the aim into two actions:
        // 1. Rotating camera around anchor, based on the aim's projection onto a sphere
        //    around the anchor, with radius = distance(camera, anchor)
        // 2. Adjustment of the camera to account for radial displacement of the aim

        // Step 1 (Rotation around anchor based on aim's projection)
        glm::dvec3 newAnchorToProjectedAim =
            glm::length(anchorToAim.first) * glm::normalize(anchorToAim.second);
        const double spinRotationAngle = glm::angle(
            glm::normalize(anchorToAim.first), glm::normalize(newAnchorToProjectedAim)
        );

        if (spinRotationAngle > AngleEpsilon) {
            const glm::dvec3 spinRotationAxis =
                glm::cross(anchorToAim.first, newAnchorToProjectedAim);

            const glm::dquat spinRotation =
                glm::angleAxis(spinRotationAngle, glm::normalize(spinRotationAxis));

            pose.position =
                _anchorNode->worldPosition() - spinRotation * cameraToAnchor;

            anchorDecomp.globalRotation = spinRotation * anchorDecomp.globalRotation;
        }

        // Step 2 (Adjustment for radial displacement)
        const glm::dvec3 projectedAim =
            _anchorNode->worldPosition() + newAnchorToProjectedAim;

        const glm::dvec3 intermediateCameraToAnchor =
            _anchorNode->worldPosition() - pose.position;

        const glm::dvec3 intermediateCameraToProjectedAim =
            projectedAim - pose.position;

        const double anchorAimAngle = glm::angle(
            glm::normalize(intermediateCameraToAnchor),
            glm::normalize(intermediateCameraToProjectedAim)
        );
        double ratio =
            glm::sin(anchorAimAngle) * glm::length(intermediateCameraToAnchor) /
            glm::length(anchorToAim.second);

        // Equation has no solution if ratio > 1.
        // To avoid a discontinuity in the camera behavior,
        // fade out the distance correction influence when ratio approaches 1.
        // CorrectionFactorExponent = 50.0 is picked arbitrarily,
        // and gives a smooth result.
        ratio = glm::clamp(ratio, -1.0, 1.0);
        const double CorrectionFactorExponent = 50.0;
        const double correctionFactor =
            glm::clamp(1.0 - glm::pow(ratio, CorrectionFactorExponent), 0.0, 1.0);

        // newCameraAnchorAngle has two solutions, depending on whether the camera is
        // in the half-space closest to the anchor or aim.
        double newCameraAnchorAngle = glm::asin(ratio);
        if (glm::dot(intermediateCameraToAnchor, anchorToAim.second) <= 0 &&
            glm::dot(intermediateCameraToProjectedAim, anchorToAim.second) <= 0)
        {
            newCameraAnchorAngle = -glm::asin(ratio) + glm::pi<double>();
        }

        const double prevCameraAimAngle = glm::angle(
            glm::normalize(-intermediateCameraToAnchor),
            glm::normalize(newAnchorToProjectedAim)
        );

        const double newCameraAimAngle =
            glm::pi<double>() - anchorAimAngle - newCameraAnchorAngle;

        double distanceRotationAngle = correctionFactor *
                                       (newCameraAimAngle - prevCameraAimAngle);

        if (glm::abs(distanceRotationAngle) > AngleEpsilon) {
            glm::dvec3 distanceRotationAxis = glm::normalize(
                glm::cross(intermediateCameraToAnchor, newAnchorToProjectedAim)
            );
            const glm::dquat orbitRotation =
                glm::angleAxis(distanceRotationAngle, distanceRotationAxis);

            pose.position =
                _anchorNode->worldPosition() -
                orbitRotation * intermediateCameraToAnchor;

            const glm::dquat aimAdjustRotation =
                glm::angleAxis(distanceRotationAngle, distanceRotationAxis);

            anchorDecomp.globalRotation = aimAdjustRotation * anchorDecomp.globalRotation;
        }
        // End of step 2.

        pose.rotation = composeCameraRotation(anchorDecomp);
    }

    return pose;
}

glm::dquat OrbitalNavigator::roll(double deltaTime,
                                  const glm::dquat& localCameraRotation) const
{
    const glm::dquat mouseRollQuat = glm::angleAxis(
        _mouseStates.localRollVelocity().x * deltaTime +
        _joystickStates.localRollVelocity().x * deltaTime +
        _websocketStates.localRollVelocity().x * deltaTime +
        _scriptStates.localRollVelocity().x * deltaTime,
        glm::dvec3(0.0, 0.0, 1.0)
    );
    return localCameraRotation * mouseRollQuat;
}

glm::dquat OrbitalNavigator::rotateLocally(double deltaTime,
                                           const glm::dquat& localCameraRotation) const
{
    const glm::dquat mouseRotationDiff = glm::dquat(glm::dvec3(
        _mouseStates.localRotationVelocity().y,
        _mouseStates.localRotationVelocity().x,
        0.0
    ) * deltaTime);

    const glm::dquat joystickRotationDiff = glm::dquat(glm::dvec3(
        _joystickStates.localRotationVelocity().y,
        _joystickStates.localRotationVelocity().x,
        0.0
    ) * deltaTime);

    const glm::dquat websocketRotationDiff = glm::dquat(glm::dvec3(
        _websocketStates.localRotationVelocity().y,
        _websocketStates.localRotationVelocity().x,
        0.0
    ) * deltaTime);

    const glm::dquat scriptRotationDiff = glm::dquat(glm::dvec3(
        _scriptStates.localRotationVelocity().y,
        _scriptStates.localRotationVelocity().x,
        0.0
    ) * deltaTime);

    return localCameraRotation * joystickRotationDiff * mouseRotationDiff *
           websocketRotationDiff * scriptRotationDiff;
}

glm::dquat OrbitalNavigator::interpolateLocalRotation(double deltaTime,
                                                   const glm::dquat& localCameraRotation)
{
    if (_retargetAnchorInterpolator.isInterpolating()) {
        const double t = _retargetAnchorInterpolator.value();
        _retargetAnchorInterpolator.setDeltaTime(static_cast<float>(deltaTime));
        _retargetAnchorInterpolator.step();

        const glm::dvec3 localUp =
            localCameraRotation * Camera::UpDirectionCameraSpace;

        const glm::dquat targetRotation = ghoul::lookAtQuaternion(
            glm::dvec3(0.0),
            Camera::ViewDirectionCameraSpace,
            normalize(localUp)
        );

        const glm::dquat result = glm::slerp(
            localCameraRotation,
            targetRotation,
            glm::min(t * _retargetAnchorInterpolator.deltaTimeScaled(), 1.0));

        // Retrieving the angle of a quaternion uses acos on the w component, which can
        // have numerical instability for values close to 1.0
        constexpr double Epsilon = 1.0e-13;
        if (std::fabs((std::fabs(result.w) - 1.0)) < Epsilon || angle(result) < 0.01) {
            _retargetAnchorInterpolator.end();
        }
        return result;
    }
    else {
        return localCameraRotation;
    }
}

OrbitalNavigator::Displacement
OrbitalNavigator::interpolateRetargetAim(double deltaTime, CameraPose pose,
                                         glm::dvec3 prevCameraToAnchor,
                                         Displacement anchorToAim)
{
    if (_retargetAimInterpolator.isInterpolating()) {
        double t = _retargetAimInterpolator.value();
        _retargetAimInterpolator.setDeltaTime(static_cast<float>(deltaTime));
        _retargetAimInterpolator.step();

        const glm::dvec3 prevCameraToAim = prevCameraToAnchor + anchorToAim.first;
        const double aimDistance = glm::length(prevCameraToAim);
        const glm::dquat prevRotation = pose.rotation;

        // Introduce a virtual aim - a position straight ahead of the camera,
        // that should be rotated around the camera, until it reaches the aim node.

        const glm::dvec3 prevCameraToVirtualAim =
            aimDistance * (prevRotation * Camera::ViewDirectionCameraSpace);

        // Max angle: the maximum possible angle between anchor and aim, given that
        // the camera orbits the anchor on a fixed distance.
        const double maxAngle =
            glm::atan(glm::length(anchorToAim.first), glm::length(prevCameraToAnchor));

        // Requested angle: The angle between the vector straight ahead from the
        // camera and the vector from camera to anchor should remain constant, in
        // order for the anchor not to move in screen space.
        const double requestedAngle = glm::angle(
            glm::normalize(prevCameraToVirtualAim),
            glm::normalize(prevCameraToAnchor)
        );

        if (requestedAngle <= maxAngle) {
            glm::dvec3 aimPos = pose.position + prevCameraToAnchor + anchorToAim.second;
            CameraRotationDecomposition aimDecomp = decomposeCameraRotation(pose, aimPos);

            const glm::dquat interpolatedRotation = glm::slerp(
                prevRotation,
                aimDecomp.globalRotation,
                glm::min(t * _retargetAimInterpolator.deltaTimeScaled(), 1.0)
            );

            const glm::dvec3 recomputedCameraToVirtualAim =
                aimDistance * (interpolatedRotation * Camera::ViewDirectionCameraSpace);

            return {
                prevCameraToVirtualAim - prevCameraToAnchor,
                recomputedCameraToVirtualAim - prevCameraToAnchor
            };
        }
        else {
            // Bail out.
            // Cannot put aim node in center without moving anchor in screen space.
            // Future work: Rotate as much as possible,
            // or possibly use some other DOF to find solution, like moving the camera.
            _retargetAimInterpolator.end();
        }
    }
    return anchorToAim;
}


double OrbitalNavigator::interpolateCameraToSurfaceDistance(double deltaTime,
                                                            double currentDistance,
                                                            double targetDistance
) {
    if (!_cameraToSurfaceDistanceInterpolator.isInterpolating()) {
        return targetDistance;
    }

    double t = _cameraToSurfaceDistanceInterpolator.value();
    _cameraToSurfaceDistanceInterpolator.setDeltaTime(static_cast<float>(deltaTime));
    _cameraToSurfaceDistanceInterpolator.step();

    // Interpolate distance logarithmically
    double result = glm::exp(glm::mix(
        glm::log(currentDistance),
        glm::log(targetDistance),
        glm::min(t * _cameraToSurfaceDistanceInterpolator.deltaTimeScaled(), 1.0))
    );

    double ratio = currentDistance / targetDistance;
    if (glm::abs(ratio - 1.0) < 0.000001) {
        _cameraToSurfaceDistanceInterpolator.end();
    }

    return result;
}

glm::dvec3 OrbitalNavigator::translateHorizontally(double deltaTime,
                                                   const glm::dvec3& cameraPosition,
                                                   const glm::dvec3& objectPosition,
                                                   const glm::dquat& globalCameraRotation,
                                        const SurfacePositionHandle& positionHandle) const
{
    const glm::dmat4 modelTransform = _anchorNode->modelTransform();

    const glm::dvec3 outDirection = glm::normalize(glm::dmat3(modelTransform) *
                                    positionHandle.referenceSurfaceOutDirection);

    // Vector logic
    const glm::dvec3 posDiff = cameraPosition - objectPosition;
    const glm::dvec3 centerToActualSurfaceModelSpace =
        positionHandle.centerToReferenceSurface +
        positionHandle.referenceSurfaceOutDirection * positionHandle.heightToSurface;

    const glm::dvec3 centerToActualSurface = glm::dmat3(modelTransform) *
                                             centerToActualSurfaceModelSpace;
    const glm::dvec3 actualSurfaceToCamera = posDiff - centerToActualSurface;
    const double distFromSurfaceToCamera = glm::length(actualSurfaceToCamera);

    // Final values to be used
    const double distFromCenterToSurface = glm::length(centerToActualSurface);
    const double distFromCenterToCamera = glm::length(posDiff);

    const double speedScale =
        distFromCenterToSurface > 0.0 ?
        glm::clamp(distFromSurfaceToCamera / distFromCenterToSurface, 0.0, 1.0) :
        1.0;

    // Get rotation in camera space
    const glm::dquat mouseRotationDiffCamSpace = glm::dquat(glm::dvec3(
        -_mouseStates.globalRotationVelocity().y * deltaTime,
        -_mouseStates.globalRotationVelocity().x * deltaTime,
        0.0) * speedScale);

    const glm::dquat joystickRotationDiffCamSpace = glm::dquat(glm::dvec3(
        -_joystickStates.globalRotationVelocity().y * deltaTime,
        -_joystickStates.globalRotationVelocity().x * deltaTime,
        0.0) * speedScale
    );

    const glm::dquat scriptRotationDiffCamSpace = glm::dquat(glm::dvec3(
        -_scriptStates.globalRotationVelocity().y * deltaTime,
        -_scriptStates.globalRotationVelocity().x * deltaTime,
        0.0) * speedScale
    );

    const glm::dquat websocketRotationDiffCamSpace = glm::dquat(glm::dvec3(
        -_websocketStates.globalRotationVelocity().y * deltaTime,
        -_websocketStates.globalRotationVelocity().x * deltaTime,
        0.0) * speedScale
    );

    // Transform to world space
    const glm::dquat rotationDiffWorldSpace = globalCameraRotation *
        joystickRotationDiffCamSpace * mouseRotationDiffCamSpace *
        websocketRotationDiffCamSpace * scriptRotationDiffCamSpace *
        glm::inverse(globalCameraRotation);

    // Rotate and find the difference vector
    const glm::dvec3 rotationDiffVec3 =
        (distFromCenterToCamera * outDirection) * rotationDiffWorldSpace -
        (distFromCenterToCamera * outDirection);

    // Add difference to position
    return cameraPosition + rotationDiffVec3;
}

glm::dvec3 OrbitalNavigator::followAnchorNodeRotation(const glm::dvec3& cameraPosition,
                                                     const glm::dvec3& objectPosition,
                                            const glm::dquat& focusNodeRotationDiff) const
{
    const glm::dvec3 posDiff = cameraPosition - objectPosition;

    const glm::dvec3 rotationDiffVec3AroundCenter =
        posDiff * focusNodeRotationDiff - posDiff;

    return cameraPosition + rotationDiffVec3AroundCenter;
}

glm::dquat OrbitalNavigator::rotateGlobally(const glm::dquat& globalCameraRotation,
                                            const glm::dquat& focusNodeRotationDiff,
                                        const SurfacePositionHandle& positionHandle) const
{
    const glm::dmat4 modelTransform = _anchorNode->modelTransform();

    const glm::dvec3 directionFromSurfaceToCamera =
        glm::dmat3(modelTransform) * positionHandle.referenceSurfaceOutDirection;

    const glm::dvec3 cameraUpWhenFacingSurface = glm::inverse(focusNodeRotationDiff) *
        globalCameraRotation * Camera::UpDirectionCameraSpace;

    return ghoul::lookAtQuaternion(
        glm::dvec3(0.0),
        -directionFromSurfaceToCamera,
        cameraUpWhenFacingSurface
    );
}

glm::dvec3 OrbitalNavigator::translateVertically(double deltaTime,
                                                 const glm::dvec3& cameraPosition,
                                                 const glm::dvec3& objectPosition,
                                        const SurfacePositionHandle& positionHandle) const
{
    const glm::dmat4 modelTransform = _anchorNode->modelTransform();

    const glm::dvec3 posDiff = cameraPosition - objectPosition;

    const glm::dvec3 centerToActualSurfaceModelSpace =
        positionHandle.centerToReferenceSurface +
        positionHandle.referenceSurfaceOutDirection * positionHandle.heightToSurface;

    const glm::dvec3 centerToActualSurface = glm::dmat3(modelTransform) *
                                             centerToActualSurfaceModelSpace;
    const glm::dvec3 actualSurfaceToCamera = posDiff - centerToActualSurface;

    const double totalVelocity = _joystickStates.truckMovementVelocity().y +
                                 _mouseStates.truckMovementVelocity().y +
                                 _websocketStates.truckMovementVelocity().y +
                                 _scriptStates.truckMovementVelocity().y;

    return cameraPosition - actualSurfaceToCamera * totalVelocity * deltaTime;
}

glm::dquat OrbitalNavigator::rotateHorizontally(double deltaTime,
                                                const glm::dquat& globalCameraRotation,
                                        const SurfacePositionHandle& positionHandle) const
{
    const glm::dmat4 modelTransform = _anchorNode->modelTransform();

    const glm::dvec3 directionFromSurfaceToCameraModelSpace =
        positionHandle.referenceSurfaceOutDirection;
    const glm::dvec3 directionFromSurfaceToCamera = glm::normalize(
        glm::dmat3(modelTransform) * directionFromSurfaceToCameraModelSpace
    );

    const glm::dquat mouseCameraRollRotation = glm::angleAxis(
        _mouseStates.globalRollVelocity().x * deltaTime +
        _joystickStates.globalRollVelocity().x * deltaTime +
        _websocketStates.globalRollVelocity().x * deltaTime +
        _scriptStates.globalRollVelocity().x * deltaTime,
        directionFromSurfaceToCamera
    );
    return mouseCameraRollRotation * globalCameraRotation;
}

glm::dvec3 OrbitalNavigator::pushToSurface(const glm::dvec3& cameraPosition,
                                           const glm::dvec3& objectPosition,
                                           const SurfacePositionHandle& positionHandle,
                                         std::optional<double> maxHeightAboveGround) const
{
    if (maxHeightAboveGround.has_value() && minHeightAboveGround > *maxHeightAboveGround)
    {
        LWARNING("Minimum allowed distance is larger than maximum allowed distance");
    }

    const glm::dmat4 modelTransform = _anchorNode->modelTransform();

    const glm::dvec3 posDiff = cameraPosition - objectPosition;
    const glm::dvec3 referenceSurfaceOutDirection = glm::dmat3(modelTransform) *
                                              positionHandle.referenceSurfaceOutDirection;

    const glm::dvec3 centerToActualSurfaceModelSpace =
        positionHandle.centerToReferenceSurface +
        positionHandle.referenceSurfaceOutDirection * positionHandle.heightToSurface;

    const glm::dvec3 centerToActualSurface = glm::dmat3(modelTransform) *
                                             centerToActualSurfaceModelSpace;
    const glm::dvec3 actualSurfaceToCamera = posDiff - centerToActualSurface;
    const double surfaceToCameraSigned = glm::length(actualSurfaceToCamera) *
        glm::sign(dot(actualSurfaceToCamera, referenceSurfaceOutDirection));

<<<<<<< HEAD
    // Adjustment for if the camera is inside the min distance
    double adjustment = 0.0;
    if (std::abs(minHeightAboveGround) > std::numeric_limits<double>::epsilon()) {
        adjustment = glm::max(minHeightAboveGround - surfaceToCameraSigned, 0.0);
    }

    // Adjustment for if the camera is outside the max distance
    // Only apply if the min adjustment not already applied
    if (maxHeightAboveGround.has_value() &&
        adjustment < std::numeric_limits<double>::epsilon())
    {
        adjustment = glm::min(*maxHeightAboveGround - surfaceToCameraSigned, 0.0);
    }

    return cameraPosition + referenceSurfaceOutDirection * adjustment;
=======
    return cameraPosition + referenceSurfaceOutDirection *
        glm::max(_minimumAllowedDistance - surfaceToCameraSigned, 0.0);
>>>>>>> 1c3f7d0c
}

glm::dquat OrbitalNavigator::interpolateRotationDifferential(double deltaTime,
                                                          const glm::dvec3 cameraPosition,
                                                           const glm::dquat& rotationDiff)
{
    // Interpolate with a negative delta time if distance is too large to follow
    const double interpolationSign =
        shouldFollowAnchorRotation(cameraPosition) ? 1.0 : -1.0;

    _followRotationInterpolator.setDeltaTime(static_cast<float>(
        interpolationSign * deltaTime
    ));
    _followRotationInterpolator.step();

    return glm::slerp(
        glm::dquat(glm::dvec3(0.0)),
        rotationDiff,
        _followRotationInterpolator.value()
    );
}

SurfacePositionHandle OrbitalNavigator::calculateSurfacePositionHandle(
                                                const SceneGraphNode& node,
                                        const glm::dvec3& cameraPositionWorldSpace) const
{
    ghoul_assert(
        glm::length(cameraPositionWorldSpace) > 0.0,
        "Cannot have degenerate vector"
    );

    const glm::dmat4 inverseModelTransform = glm::inverse(node.modelTransform());
    const glm::dvec3 cameraPositionModelSpace =
        glm::dvec3(inverseModelTransform * glm::dvec4(cameraPositionWorldSpace, 1.0));
    const SurfacePositionHandle posHandle =
        node.calculateSurfacePositionHandle(cameraPositionModelSpace);

    return posHandle;
}

JoystickCameraStates& OrbitalNavigator::joystickStates() {
    return _joystickStates;
}

const JoystickCameraStates& OrbitalNavigator::joystickStates() const {
    return _joystickStates;
}

WebsocketCameraStates& OrbitalNavigator::websocketStates() {
    return _websocketStates;
}

const WebsocketCameraStates& OrbitalNavigator::websocketStates() const {
    return _websocketStates;
}

ScriptCameraStates& OrbitalNavigator::scriptStates() {
    return _scriptStates;
}

const ScriptCameraStates& OrbitalNavigator::scriptStates() const {
    return _scriptStates;
}

void OrbitalNavigator::triggerIdleBehavior(std::string_view choice) {
    OpenSpaceEngine::Mode mode = global::openSpaceEngine->currentMode();
    if (mode != OpenSpaceEngine::Mode::UserControl) {
        LERROR(
            "Could not start idle behavior. The camera is being controlled "
            "by some other part of the system"
        );
        return;
    }

    if (choice.empty()) {
        _idleBehavior.chosenBehavior = std::nullopt;
    }
    else {
        IdleBehavior::Behavior behavior;
        if (choice == IdleKeyOrbit) {
            behavior = IdleBehavior::Behavior::Orbit;
        }
        else if (choice == IdleKeyOrbitAtConstantLat) {
            behavior = IdleBehavior::Behavior::OrbitAtConstantLat;
        }
        else if (choice == IdleKeyOrbitAroundUp) {
            behavior = IdleBehavior::Behavior::OrbitAroundUp;
        }
        else {
            throw ghoul::RuntimeError(
                fmt::format("No existing IdleBehavior with identifier '{}'", choice)
            );
        }
        _idleBehavior.chosenBehavior = behavior;
    }

    _idleBehavior.apply = true;
}

void OrbitalNavigator::resetIdleBehavior() {
    _idleBehavior.apply = false;
    _idleBehavior.chosenBehavior = std::nullopt;
    // Prevent interpolating stop, to avoid weirdness when changing anchor, etc
    _idleBehaviorDampenInterpolator.setInterpolationTime(0.f);
    _idleBehaviorTriggerTimer = _idleBehavior.idleWaitTime;
}

void OrbitalNavigator::applyIdleBehavior(double deltaTime, glm::dvec3& position,
                                         glm::dquat& localRotation,
                                         glm::dquat& globalRotation)
{
    _idleBehaviorDampenInterpolator.setDeltaTime(static_cast<float>(deltaTime));
    _idleBehaviorDampenInterpolator.step();

    if (!(_idleBehavior.apply || _idleBehaviorDampenInterpolator.isInterpolating())) {
        return;
    }

    SurfacePositionHandle posHandle =
        calculateSurfacePositionHandle(*_anchorNode, position);

    const glm::dvec3 centerToActualSurfaceModelSpace =
        posHandle.centerToReferenceSurface +
        posHandle.referenceSurfaceOutDirection * posHandle.heightToSurface;

    const glm::dvec3 centerToActualSurface = glm::dmat3(_anchorNode->modelTransform()) *
        centerToActualSurfaceModelSpace;
    const glm::dvec3 centerToCamera = position - _anchorNode->worldPosition();
    const glm::dvec3 actualSurfaceToCamera = centerToCamera - centerToActualSurface;

    const double distFromSurfaceToCamera = glm::length(actualSurfaceToCamera);
    const double distFromCenterToSurface = glm::length(centerToActualSurface);

    double speedScale =
        distFromCenterToSurface > 0.0 ?
        glm::clamp(distFromSurfaceToCamera / distFromCenterToSurface, 0.0, 1.0) :
        1.0; // same as horizontal translation

    speedScale *= _idleBehavior.speedScaleFactor;
    speedScale *= 0.05; // without this scaling, the motion is way too fast

    if (_idleBehavior.invert) {
        speedScale *= -1.0;
    }

    // Interpolate so that the start and end are smooth
    double s = _idleBehaviorDampenInterpolator.value();
    speedScale *= _invertIdleBehaviorInterpolation ? (1.0 - s) : s;

    // Apply the chosen behavior
    const IdleBehavior::Behavior choice = _idleBehavior.chosenBehavior.value_or(
        static_cast<IdleBehavior::Behavior>(_idleBehavior.defaultBehavior.value())
    );

    switch (choice) {
        case IdleBehavior::Behavior::Orbit:
            orbitAnchor(deltaTime, position, globalRotation, speedScale);
            break;
        case IdleBehavior::Behavior::OrbitAtConstantLat: {
            // Assume that "north" coincides with the local z-direction
            // @TODO (2021-07-09, emmbr) Make each scene graph node aware of its own
            // north/up, so that we can query this information rather than assuming it.
            // The we could also combine this idle behavior with the next
            const glm::dvec3 north = glm::dvec3(0.0, 0.0, 1.0);
            orbitAroundAxis(north, deltaTime, position, globalRotation, speedScale);
            break;
        }
        case IdleBehavior::Behavior::OrbitAroundUp: {
            // Assume that "up" coincides with the local y-direction
            const glm::dvec3 up = glm::dvec3(0.0, 1.0, 0.0);
            orbitAroundAxis(up, deltaTime, position, globalRotation, speedScale);
            break;
        }
        default:
            throw ghoul::MissingCaseException();
    }
}

void OrbitalNavigator::orbitAnchor(double deltaTime, glm::dvec3& position,
                                   glm::dquat& globalRotation, double speedScale)
{
    ghoul_assert(_anchorNode != nullptr, "Node to orbit must be set");

    // Apply a rotation to the right, in camera space
    // (Maybe we should also let the user decide which direction to rotate?
    // Or provide a few different orbit options)
    const glm::dvec3 eulerAngles = glm::dvec3(0.0, -1.0, 0.0) * deltaTime * speedScale;
    const glm::dquat rotationDiffCameraSpace = glm::dquat(eulerAngles);

    const glm::dquat rotationDiffWorldSpace = globalRotation *
        rotationDiffCameraSpace *
        glm::inverse(globalRotation);

    // Rotate to find the difference in position
    const glm::dvec3 anchorCenterToCamera = position - _anchorNode->worldPosition();
    const glm::dvec3 rotationDiffVec3 =
        anchorCenterToCamera * rotationDiffWorldSpace - anchorCenterToCamera;

    position += rotationDiffVec3;
}

void OrbitalNavigator::orbitAroundAxis(const glm::dvec3 axis, double deltaTime,
                                       glm::dvec3& position, glm::dquat& globalRotation,
                                       double speedScale)
{
    ghoul_assert(_anchorNode != nullptr, "Node to orbit must be set");

    const glm::dmat4 modelTransform = _anchorNode->modelTransform();
    const glm::dvec3 axisInWorldCoords =
        glm::dmat3(modelTransform) * glm::normalize(axis);

    // Compute rotation to be applied around the axis
    double angle = deltaTime * speedScale;
    const glm::dquat spinRotation = glm::angleAxis(angle, axisInWorldCoords);

    // Rotate the position vector from the center to camera and update position
    const glm::dvec3 anchorCenterToCamera = position - _anchorNode->worldPosition();
    const glm::dvec3 rotationDiffVec3 =
        spinRotation * anchorCenterToCamera - anchorCenterToCamera;

    position += rotationDiffVec3;

    // Also apply the rotation to the global rotation, so the camera up vector is
    // rotated around the axis as well
    globalRotation = spinRotation * globalRotation;
}

scripting::LuaLibrary OrbitalNavigator::luaLibrary() {
    return {
        "orbitalnavigation",
        {
            codegen::lua::SetRelativeMinDistance,
            codegen::lua::SetRelativeMaxDistance
        }
    };
}

} // namespace openspace::interaction<|MERGE_RESOLUTION|>--- conflicted
+++ resolved
@@ -775,34 +775,16 @@
         posHandle
     );
 
-<<<<<<< HEAD
     if (!_disableZoom) {
         // Perform the vertical movements based on user input
         pose.position = translateVertically(deltaTime, pose.position, anchorPos, posHandle);
 
-        std::optional<double> maxHeight = _limitZoomOut.isEnabled ?
-            static_cast<double>(_limitZoomOut.maximumAllowedDistance) : std::optional<double>();
-
-        double minHeight = _enableMinimumAllowedDistanceLimit ?
-            static_cast<double>(_minimumAllowedDistance) : 0.0;
-
         pose.position = pushToSurface(
-            minHeight,
             pose.position,
             anchorPos,
-            posHandle,
-            maxHeight
+            posHandle
         );
     }
-=======
-    // Perform the vertical movements based on user input
-    pose.position = translateVertically(deltaTime, pose.position, anchorPos, posHandle);
-    pose.position = pushToSurface(
-        pose.position,
-        anchorPos,
-        posHandle
-    );
->>>>>>> 1c3f7d0c
 
     pose.rotation = composeCameraRotation(camRot);
 
@@ -1597,11 +1579,15 @@
 
 glm::dvec3 OrbitalNavigator::pushToSurface(const glm::dvec3& cameraPosition,
                                            const glm::dvec3& objectPosition,
-                                           const SurfacePositionHandle& positionHandle,
-                                         std::optional<double> maxHeightAboveGround) const
-{
-    if (maxHeightAboveGround.has_value() && minHeightAboveGround > *maxHeightAboveGround)
-    {
+                                        const SurfacePositionHandle& positionHandle) const
+{
+    double minHeight =_enableMinimumAllowedDistanceLimit ?
+        static_cast<double>(_minimumAllowedDistance) : 0.0;
+
+    double maxHeight = _limitZoomOut.isEnabled ?
+        static_cast<double>(_limitZoomOut.maximumAllowedDistance) : -1.0;
+
+    if (maxHeight > 0 && minHeight > maxHeight) {
         LWARNING("Minimum allowed distance is larger than maximum allowed distance");
     }
 
@@ -1621,26 +1607,19 @@
     const double surfaceToCameraSigned = glm::length(actualSurfaceToCamera) *
         glm::sign(dot(actualSurfaceToCamera, referenceSurfaceOutDirection));
 
-<<<<<<< HEAD
     // Adjustment for if the camera is inside the min distance
     double adjustment = 0.0;
-    if (std::abs(minHeightAboveGround) > std::numeric_limits<double>::epsilon()) {
-        adjustment = glm::max(minHeightAboveGround - surfaceToCameraSigned, 0.0);
+    if (std::abs(minHeight) > std::numeric_limits<double>::epsilon()) {
+        adjustment = glm::max(minHeight - surfaceToCameraSigned, 0.0);
     }
 
     // Adjustment for if the camera is outside the max distance
     // Only apply if the min adjustment not already applied
-    if (maxHeightAboveGround.has_value() &&
-        adjustment < std::numeric_limits<double>::epsilon())
-    {
-        adjustment = glm::min(*maxHeightAboveGround - surfaceToCameraSigned, 0.0);
+    if (maxHeight > 0 && adjustment < std::numeric_limits<double>::epsilon()) {
+        adjustment = glm::min(maxHeight - surfaceToCameraSigned, 0.0);
     }
 
     return cameraPosition + referenceSurfaceOutDirection * adjustment;
-=======
-    return cameraPosition + referenceSurfaceOutDirection *
-        glm::max(_minimumAllowedDistance - surfaceToCameraSigned, 0.0);
->>>>>>> 1c3f7d0c
 }
 
 glm::dquat OrbitalNavigator::interpolateRotationDifferential(double deltaTime,
