--- conflicted
+++ resolved
@@ -333,26 +333,20 @@
     );
 }
 
-<<<<<<< HEAD
+/**
+ * Immediately start applying the chosen IdleBehavior. If none is specified, use the one
+ * set to default in the OrbitalNavigator.
+ */
+[[codegen::luawrap]] void triggerIdleBehavior(std::string choice = "") {
+    using namespace openspace;
+    try {
+        global::navigationHandler->orbitalNavigator().triggerIdleBehavior(choice);
+    }
+    catch (ghoul::RuntimeError& e) {
+        throw ghoul::lua::LuaError(e.message);
+    }
+}
+
 #include "navigationhandler_lua_codegen.cpp"
 
-} // namespace
-=======
-int triggerIdleBehavior(lua_State* L) {
-    ghoul::lua::checkArgumentsAndThrow(L, {0, 1}, "lua::triggerIdleBehavior");
-    std::optional<std::string> choice = ghoul::lua::value<std::optional<std::string>>(L);
-
-    try {
-        global::navigationHandler->orbitalNavigator().triggerIdleBehavior(
-            choice.value_or("")
-        );
-    }
-    catch (ghoul::RuntimeError& e) {
-        return ghoul::lua::luaError(L, e.message);
-    }
-
-    return 0;
-}
-
-} // namespace openspace::luascriptfunctions
->>>>>>> 4e45f663
+} // namespace