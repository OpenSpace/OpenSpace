/*****************************************************************************************
 *                                                                                       *
 * OpenSpace                                                                             *
 *                                                                                       *
 * Copyright (c) 2014-2021                                                               *
 *                                                                                       *
 * Permission is hereby granted, free of charge, to any person obtaining a copy of this  *
 * software and associated documentation files (the "Software"), to deal in the Software *
 * without restriction, including without limitation the rights to use, copy, modify,    *
 * merge, publish, distribute, sublicense, and/or sell copies of the Software, and to    *
 * permit persons to whom the Software is furnished to do so, subject to the following   *
 * conditions:                                                                           *
 *                                                                                       *
 * The above copyright notice and this permission notice shall be included in all copies *
 * or substantial portions of the Software.                                              *
 *                                                                                       *
 * THE SOFTWARE IS PROVIDED "AS IS", WITHOUT WARRANTY OF ANY KIND, EXPRESS OR IMPLIED,   *
 * INCLUDING BUT NOT LIMITED TO THE WARRANTIES OF MERCHANTABILITY, FITNESS FOR A         *
 * PARTICULAR PURPOSE AND NONINFRINGEMENT. IN NO EVENT SHALL THE AUTHORS OR COPYRIGHT    *
 * HOLDERS BE LIABLE FOR ANY CLAIM, DAMAGES OR OTHER LIABILITY, WHETHER IN AN ACTION OF  *
 * CONTRACT, TORT OR OTHERWISE, ARISING FROM, OUT OF OR IN CONNECTION WITH THE SOFTWARE  *
 * OR THE USE OR OTHER DEALINGS IN THE SOFTWARE.                                         *
 ****************************************************************************************/

#include <openspace/interaction/scriptcamerastates.h>
#include <openspace/navigation/navigationstate.h>
#include <numeric>

namespace openspace::luascriptfunctions {

int loadNavigationState(lua_State* L) {
    ghoul::lua::checkArgumentsAndThrow(L, 1, "lua::loadNavigationState");
    const std::string cameraStateFilePath = ghoul::lua::value<std::string>(L);

    if (cameraStateFilePath.empty()) {
        return ghoul::lua::luaError(L, "filepath string is empty");
    }

    global::navigationHandler->loadNavigationState(cameraStateFilePath);
    return 0;
}

int getNavigationState(lua_State* L) {
    ghoul::lua::checkArgumentsAndThrow(L, { 0, 1 }, "lua::getNavigationState");
    std::optional<std::string> frame = ghoul::lua::value<std::optional<std::string>>(L);

    interaction::NavigationState state;
    if (frame.has_value()) {
        const SceneGraphNode* referenceFrame = sceneGraphNode(*frame);
        if (!referenceFrame) {
            return ghoul::lua::luaError(
                L,
                fmt::format("Could not find node '{}' as reference frame", *frame)
            );
        }
        state = global::navigationHandler->navigationState(*referenceFrame);
    }
    else {
        state = global::navigationHandler->navigationState();
    }


    const auto pushVector = [](lua_State* s, const glm::dvec3& v) {
        lua_newtable(s);
        ghoul::lua::push(s, 1, v.x);
        lua_rawset(s, -3);
        ghoul::lua::push(s, 2, v.y);
        lua_rawset(s, -3);
        ghoul::lua::push(s, 3, v.z);
        lua_rawset(s, -3);
    };

    lua_newtable(L);
    ghoul::lua::push(L, "Anchor", state.anchor);
    lua_rawset(L, -3);

    if (!state.aim.empty()) {
        ghoul::lua::push(L, "Aim", state.aim);
        lua_rawset(L, -3);
    }
    if (!state.referenceFrame.empty()) {
        ghoul::lua::push(L, "ReferenceFrame", state.referenceFrame);
        lua_rawset(L, -3);
    }
    ghoul::lua::push(L, "Position");
    pushVector(L, state.position);
    lua_rawset(L, -3);

    if (state.up.has_value()) {
        ghoul::lua::push(L, "Up");
        pushVector(L, *state.up);
        lua_rawset(L, -3);
    }
    if (state.yaw != 0) {
        ghoul::lua::push(L, "Yaw", state.yaw);
        lua_rawset(L, -3);
    }
    if (state.pitch != 0) {
        ghoul::lua::push(L, "Pitch", state.pitch);
        lua_rawset(L, -3);
    }

    return 1;
}

int setNavigationState(lua_State* L) {
    ghoul::lua::checkArgumentsAndThrow(L, 1, "lua::setNavigationState");
    ghoul::Dictionary navigationStateDictionary = ghoul::lua::value<ghoul::Dictionary>(L);

    openspace::documentation::TestResult r = openspace::documentation::testSpecification(
        interaction::NavigationState::Documentation(),
        navigationStateDictionary
    );

    if (!r.success) {
        return ghoul::lua::luaError(
            L,
            fmt::format("Could not set camera state: {}", ghoul::to_string(r))
        );
    }

    global::navigationHandler->setNavigationStateNextFrame(
        interaction::NavigationState(navigationStateDictionary)
    );
    return 0;
}

int saveNavigationState(lua_State* L) {
    ghoul::lua::checkArgumentsAndThrow(L, { 1, 2 }, "lua::saveNavigationState");
    auto [path, frame] = ghoul::lua::values<std::string, std::optional<std::string>>(L);
    frame = frame.value_or("");

    if (path.empty()) {
        return ghoul::lua::luaError(L, "Filepath string is empty");
    }

    global::navigationHandler->saveNavigationState(path, *frame);
    return 0;
}

int retargetAnchor(lua_State* L) {
    ghoul::lua::checkArgumentsAndThrow(L, 0, "lua::retargetAnchor");
    global::navigationHandler->orbitalNavigator().startRetargetAnchor();
    return 0;
}

int retargetAim(lua_State* L) {
    ghoul::lua::checkArgumentsAndThrow(L, 0, "lua::retargetAim");
    global::navigationHandler->orbitalNavigator().startRetargetAim();
    return 0;
}

int bindJoystickAxis(lua_State* L) {
    ghoul::lua::checkArgumentsAndThrow(L, { 3, 7 }, "lua::bindJoystickAxis");
    auto [joystickName, axis, axisType, shouldInvert, joystickType, isSticky,
          sensitivity] =
        ghoul::lua::values<
            std::string, int, std::string, std::optional<bool>,
            std::optional<std::string>, std::optional<bool>, std::optional<double>
        >(L);
    shouldInvert = shouldInvert.value_or(false);
    isSticky = isSticky.value_or(false);
    sensitivity = sensitivity.value_or(0.0);
    joystickType = joystickType.value_or("JoystickLike");

    global::navigationHandler->setJoystickAxisMapping(
<<<<<<< HEAD
        joystickName,
=======
        std::move(joystickName),
>>>>>>> cfd8b145
        axis,
        ghoul::from_string<interaction::JoystickCameraStates::AxisType>(axisType),
        interaction::JoystickCameraStates::AxisInvert(*shouldInvert),
        ghoul::from_string<interaction::JoystickCameraStates::JoystickType>(*joystickType),
        *isSticky,
        *sensitivity
    );
    return 0;
}

int bindJoystickAxisProperty(lua_State* L) {
<<<<<<< HEAD
    ghoul::lua::checkArgumentsAndThrow(L, { 3, 9 }, "lua::bindJoystickAxisProperty");
=======
    ghoul::lua::checkArgumentsAndThrow(L, { 3, 7 }, "lua::bindJoystickAxisProperty");
>>>>>>> cfd8b145
    auto [joystickName, axis, propertyUri, min, max, shouldInvert, isRemote] =
        ghoul::lua::values<
            std::string, int, std::string, std::optional<float>, std::optional<float>,
            std::optional<bool>, std::optional<bool>
        >(L);
    min = min.value_or(0.f);
    max = max.value_or(1.f);
    shouldInvert = shouldInvert.value_or(false);
    isRemote = isRemote.value_or(true);

    global::navigationHandler->setJoystickAxisMappingProperty(
<<<<<<< HEAD
        joystickName,
        axis,
        propertyUri,
=======
        std::move(joystickName),
        axis,
        std::move(propertyUri),
>>>>>>> cfd8b145
        *min,
        *max,
        interaction::JoystickCameraStates::AxisInvert(*shouldInvert),
        *isRemote
    );
    return 0;
}

int joystickAxis(lua_State* L) {
    ghoul::lua::checkArgumentsAndThrow(L, 2, "lua::joystickAxis");
    auto [joystickName, axis] = ghoul::lua::values<std::string, int>(L);

    using AI = interaction::JoystickCameraStates::AxisInformation;
    AI info = global::navigationHandler->joystickAxisMapping(joystickName, axis);

    ghoul::lua::push(
        L,
        ghoul::to_string(info.type),
        static_cast<bool>(info.invert),
        ghoul::to_string(info.joystickType),
        info.isSticky,
        info.sensitivity,
        info.propertyUri,
        info.minValue,
        info.maxValue,
        info.isRemote
    );
    return 9;
}

int setJoystickAxisDeadzone(lua_State* L) {
    ghoul::lua::checkArgumentsAndThrow(L, 3, "lua::setJoystickAxisDeadzone");
    auto [joystickName, axis, deadzone] = ghoul::lua::values<std::string, int, float>(L);

    global::navigationHandler->setJoystickAxisDeadzone(joystickName, axis, deadzone);
    return 0;
}

int joystickAxisDeadzone(lua_State* L) {
    ghoul::lua::checkArgumentsAndThrow(L, 2, "lua::joystickAxisDeadzone");
    auto [joystickName, axis] = ghoul::lua::values<std::string, int>(L);

    const float deadzone = global::navigationHandler->joystickAxisDeadzone(joystickName, axis);
    ghoul::lua::push(L, deadzone);
    return 1;
}

int bindJoystickButton(lua_State* L) {
    ghoul::lua::checkArgumentsAndThrow(L, { 4, 6 }, "lua::bindJoystickButton");
    auto [joystickName, button, command, documentation, actionStr, isRemote] =
        ghoul::lua::values<
            std::string,
            int,
            std::string,
            std::string,
            std::optional<std::string>,
            std::optional<bool>
        >(L);
    actionStr = actionStr.value_or("Press");
    isRemote = isRemote.value_or(true);

    interaction::JoystickAction action =
        ghoul::from_string<interaction::JoystickAction>(*actionStr);

    global::navigationHandler->bindJoystickButtonCommand(
        joystickName,
        button,
        command,
        action,
        interaction::JoystickCameraStates::ButtonCommandRemote(*isRemote),
        documentation
    );
    return 0;
}

int clearJoystickButton(lua_State* L) {
    ghoul::lua::checkArgumentsAndThrow(L, 2, "lua::clearJoystickButton");
    auto [joystickName, button] = ghoul::lua::values<std::string, int>(L);

    global::navigationHandler->clearJoystickButtonCommand(joystickName, button);
    return 0;
}

int joystickButton(lua_State* L) {
    ghoul::lua::checkArgumentsAndThrow(L, 2, "lua::joystickButton");
    auto [joystickName, button] = ghoul::lua::values<std::string, int>(L);

    const std::vector<std::string>& cmds =
        global::navigationHandler->joystickButtonCommand(joystickName, button);

    std::string cmd = std::accumulate(
        cmds.cbegin(),
        cmds.cend(),
        std::string(),
        [](const std::string& lhs, const std::string& rhs) {
            return lhs + ";" + rhs;
        }
    );
    ghoul::lua::push(L, cmd);
    return 1;
}

int addGlobalRotation(lua_State* L) {
    ghoul::lua::checkArgumentsAndThrow(L, 2, "lua::addGlobalRotation");
    auto [v1, v2] = ghoul::lua::values<double, double>(L);

    global::navigationHandler->orbitalNavigator().scriptStates().addGlobalRotation(
        glm::dvec2(v1, v2)
    );
    return 0;
}

int addLocalRotation(lua_State* L) {
    ghoul::lua::checkArgumentsAndThrow(L, 2, "lua::addLocalRotation");
    auto [v1, v2] = ghoul::lua::values<double, double>(L);

    global::navigationHandler->orbitalNavigator().scriptStates().addLocalRotation(
        glm::dvec2(v1, v2)
    );
    return 0;
}

int addTruckMovement(lua_State* L) {
    ghoul::lua::checkArgumentsAndThrow(L, 2, "lua::addTruckMovement");
    auto [v1, v2] = ghoul::lua::values<double, double>(L);

    global::navigationHandler->orbitalNavigator().scriptStates().addTruckMovement(
        glm::dvec2(v1, v2)
    );
    return 0;
}

int addLocalRoll(lua_State* L) {
    ghoul::lua::checkArgumentsAndThrow(L, 2, "lua::addLocalRoll");
    auto [v1, v2] = ghoul::lua::values<double, double>(L);

    global::navigationHandler->orbitalNavigator().scriptStates().addLocalRoll(
        glm::dvec2(v1, v2)
    );
    return 0;
}

int addGlobalRoll(lua_State* L) {
    ghoul::lua::checkArgumentsAndThrow(L, 2, "lua::addGlobalRoll");
    auto [v1, v2] = ghoul::lua::values<double, double>(L);

    global::navigationHandler->orbitalNavigator().scriptStates().addGlobalRoll(
        glm::dvec2(v1, v2)
    );
    return 0;
}

} // namespace openspace::luascriptfunctions<|MERGE_RESOLUTION|>--- conflicted
+++ resolved
@@ -164,11 +164,7 @@
     joystickType = joystickType.value_or("JoystickLike");
 
     global::navigationHandler->setJoystickAxisMapping(
-<<<<<<< HEAD
-        joystickName,
-=======
         std::move(joystickName),
->>>>>>> cfd8b145
         axis,
         ghoul::from_string<interaction::JoystickCameraStates::AxisType>(axisType),
         interaction::JoystickCameraStates::AxisInvert(*shouldInvert),
@@ -180,11 +176,7 @@
 }
 
 int bindJoystickAxisProperty(lua_State* L) {
-<<<<<<< HEAD
-    ghoul::lua::checkArgumentsAndThrow(L, { 3, 9 }, "lua::bindJoystickAxisProperty");
-=======
     ghoul::lua::checkArgumentsAndThrow(L, { 3, 7 }, "lua::bindJoystickAxisProperty");
->>>>>>> cfd8b145
     auto [joystickName, axis, propertyUri, min, max, shouldInvert, isRemote] =
         ghoul::lua::values<
             std::string, int, std::string, std::optional<float>, std::optional<float>,
@@ -196,15 +188,9 @@
     isRemote = isRemote.value_or(true);
 
     global::navigationHandler->setJoystickAxisMappingProperty(
-<<<<<<< HEAD
-        joystickName,
-        axis,
-        propertyUri,
-=======
         std::move(joystickName),
         axis,
         std::move(propertyUri),
->>>>>>> cfd8b145
         *min,
         *max,
         interaction::JoystickCameraStates::AxisInvert(*shouldInvert),
