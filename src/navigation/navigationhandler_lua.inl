/*****************************************************************************************
 *                                                                                       *
 * OpenSpace                                                                             *
 *                                                                                       *
 * Copyright (c) 2014-2023                                                               *
 *                                                                                       *
 * Permission is hereby granted, free of charge, to any person obtaining a copy of this  *
 * software and associated documentation files (the "Software"), to deal in the Software *
 * without restriction, including without limitation the rights to use, copy, modify,    *
 * merge, publish, distribute, sublicense, and/or sell copies of the Software, and to    *
 * permit persons to whom the Software is furnished to do so, subject to the following   *
 * conditions:                                                                           *
 *                                                                                       *
 * The above copyright notice and this permission notice shall be included in all copies *
 * or substantial portions of the Software.                                              *
 *                                                                                       *
 * THE SOFTWARE IS PROVIDED "AS IS", WITHOUT WARRANTY OF ANY KIND, EXPRESS OR IMPLIED,   *
 * INCLUDING BUT NOT LIMITED TO THE WARRANTIES OF MERCHANTABILITY, FITNESS FOR A         *
 * PARTICULAR PURPOSE AND NONINFRINGEMENT. IN NO EVENT SHALL THE AUTHORS OR COPYRIGHT    *
 * HOLDERS BE LIABLE FOR ANY CLAIM, DAMAGES OR OTHER LIABILITY, WHETHER IN AN ACTION OF  *
 * CONTRACT, TORT OR OTHERWISE, ARISING FROM, OUT OF OR IN CONNECTION WITH THE SOFTWARE  *
 * OR THE USE OR OTHER DEALINGS IN THE SOFTWARE.                                         *
 ****************************************************************************************/

namespace {

/**
 * Load a navigation state from file. The file should be a lua file returning the
 * navigation state as a table formatted as a Navigation State, such as the output files
 * of saveNavigationState.
 */
[[codegen::luawrap]] void loadNavigationState(std::string cameraStateFilePath) {
    if (cameraStateFilePath.empty()) {
        throw ghoul::lua::LuaError("Filepath string is empty");
    }

    openspace::global::navigationHandler->loadNavigationState(cameraStateFilePath);
}

/**
 * Return the current navigation state as a lua table. The optional argument is the scene
 * graph node to use as reference frame. By default, the reference frame will picked based
 * on whether the orbital navigator is currently following the anchor node rotation. If it
 * is, the anchor will be chosen as reference frame. If not, the reference frame will be
 * set to the scene graph root.
 */
[[codegen::luawrap]] ghoul::Dictionary getNavigationState(
                                                         std::optional<std::string> frame)
{
    using namespace openspace;

    interaction::NavigationState state;
    if (frame.has_value()) {
        const SceneGraphNode* referenceFrame = sceneGraphNode(*frame);
        if (!referenceFrame) {
            throw ghoul::lua::LuaError(
                fmt::format("Could not find node '{}' as reference frame", *frame)
            );
        }
        state = global::navigationHandler->navigationState(*referenceFrame);
    }
    else {
        state = global::navigationHandler->navigationState();
    }

    return state.dictionary();
}

// Set the navigation state. The argument must be a valid Navigation State.
[[codegen::luawrap]] void setNavigationState(ghoul::Dictionary navigationState) {
    using namespace openspace;

    documentation::TestResult r = documentation::testSpecification(
        interaction::NavigationState::Documentation(),
        navigationState
    );

    if (!r.success) {
        throw ghoul::lua::LuaError(
            fmt::format("Could not set camera state: {}", ghoul::to_string(r))
        );
    }

    global::navigationHandler->setNavigationStateNextFrame(
        interaction::NavigationState(navigationState)
    );
}

/**
 * Save the current navigation state to a file with the path given by the first argument.
 * The optional second argument is the scene graph node to use as reference frame. By
 * default, the reference frame will picked based on whether the orbital navigator is
 * currently following the anchor node rotation. If it is, the anchor will be chosen as
 * reference frame. If not, the reference frame will be set to the scene graph root.
 */
[[codegen::luawrap]] void saveNavigationState(std::string path, std::string frame = "") {
    if (path.empty()) {
        throw ghoul::lua::LuaError("Filepath string is empty");
    }
    openspace::global::navigationHandler->saveNavigationState(path, frame);
}

// Reset the camera direction to point at the anchor node.
[[codegen::luawrap]] void retargetAnchor() {
    openspace::global::navigationHandler->orbitalNavigator().startRetargetAnchor();
}

// Reset the camera direction to point at the aim node.
[[codegen::luawrap]] void retargetAim() {
    openspace::global::navigationHandler->orbitalNavigator().startRetargetAim();
}

// Picks the next node from the interesting nodes out of the profile and selects that. If
// the current anchor is not an interesting node, the first will be selected
[[codegen::luawrap]] void targetNextInterestingAnchor() {
    using namespace openspace;
    if (global::profile->markNodes.empty()) {
        LWARNINGC(
            "targetNextInterestingAnchor",
            "Profile does not define any interesting nodes"
        );
        return;
    }
    const std::vector<std::string>& markNodes = global::profile->markNodes;

    std::string currAnchor =
        global::navigationHandler->orbitalNavigator().anchorNode()->identifier();

    auto it = std::find(markNodes.begin(), markNodes.end(), currAnchor);
    if (it == markNodes.end() || ((it + 1) == markNodes.end())) {
        // We want to use the first node either if
        //  1. The current node is not an interesting node
        //  2. The current node is the last interesting node
        global::navigationHandler->orbitalNavigator().setFocusNode(markNodes.front());
    }
    else {
        // Otherwise we can just select the next one
        global::navigationHandler->orbitalNavigator().setFocusNode(*(it + 1));
    }
    global::navigationHandler->orbitalNavigator().startRetargetAnchor();
}

// Picks the previous node from the interesting nodes out of the profile and selects that.
// If the current anchor is not an interesting node, the first will be selected
[[codegen::luawrap]] void targetPreviousInterestingAnchor() {
    using namespace openspace;
    if (global::profile->markNodes.empty()) {
        LWARNINGC(
            "targetPreviousInterestingAnchor",
            "Profile does not define any interesting nodes"
        );
        return;
    }
    const std::vector<std::string>& markNodes = global::profile->markNodes;

    std::string currAnchor =
        global::navigationHandler->orbitalNavigator().anchorNode()->identifier();

    auto it = std::find(markNodes.begin(), markNodes.end(), currAnchor);
    if (it == markNodes.end()) {
        // We want to use the first node if the current node is not an interesting node
        global::navigationHandler->orbitalNavigator().setFocusNode(markNodes.front());
    }
    else if (it == markNodes.begin()) {
        // We want to use the last node if the current node is the first in the list
        global::navigationHandler->orbitalNavigator().setFocusNode(markNodes.back());
    }
    else {
        // Otherwise we can just select the previous one
        global::navigationHandler->orbitalNavigator().setFocusNode(*(it - 1));
    }
    global::navigationHandler->orbitalNavigator().startRetargetAnchor();
}

/**
 * Finds the input joystick with the given 'name' and binds the axis identified by the
 * second argument to be used as the type identified by the third argument. If
 * 'isInverted' is 'true', the axis value is inverted. 'joystickType' is if the joystick
 * behaves more like a joystick or a trigger, where the first is the default. If
 * 'isSticky' is 'true', the value is calculated relative to the previous value. If
 * 'sensitivity' is given then that value will affect the sensitivity of the axis together
 * with the global sensitivity.
 */
[[codegen::luawrap]] void bindJoystickAxis(std::string joystickName, int axis,
                                           std::string axisType,
                                           bool shouldInvert = false,
                                           std::string joystickType = "JoystickLike",
                                           bool isSticky = false,
                                           double sensitivity = 0.0)
{
    using namespace openspace;
    using JoystickCameraStates = interaction::JoystickCameraStates;
    global::navigationHandler->setJoystickAxisMapping(
        std::move(joystickName),
        axis,
        ghoul::from_string<JoystickCameraStates::AxisType>(axisType),
        JoystickCameraStates::AxisInvert(shouldInvert),
        ghoul::from_string<JoystickCameraStates::JoystickType>(joystickType),
        isSticky,
        sensitivity
    );
}

/**
 * Finds the input joystick with the given 'name' and binds the axis identified by the
 * second argument to be bound to the property identified by the third argument. 'min' and
 * 'max' is the minimum and the maximum allowed value for the given property and the axis
 * value is rescaled from [-1, 1] to [min, max], default is [0, 1]. If 'isInverted' is
 * 'true', the axis value is inverted. The last argument determines whether the property
 * change is going to be executed locally or remotely, where the latter is the default.
 */
[[codegen::luawrap]] void bindJoystickAxisProperty(std::string joystickName, int axis,
                                                   std::string propertyUri,
                                                   float min = 0.f, float max = 1.f,
                                                   bool shouldInvert = false,
                                                   bool isRemote = true)
{
    using namespace openspace;
    global::navigationHandler->setJoystickAxisMappingProperty(
        std::move(joystickName),
        axis,
        std::move(propertyUri),
        min,
        max,
        interaction::JoystickCameraStates::AxisInvert(shouldInvert),
        isRemote
    );
}

/**
 * Finds the input joystick with the given 'name' and returns the joystick axis
 * information for the passed axis. The information that is returned is the current axis
 * binding as a string, whether the values are inverted as bool, the joystick type as a
 * string, whether the axis is sticky as bool, the sensitivity as number, the property uri
 * bound to the axis as string (empty is type is not Property), the min and max values for
 * the property as numbers and whether the property change will be executed remotly as
 * bool.
 */
[[codegen::luawrap]]
std::tuple<std::string, bool, std::string, bool, double, std::string, float, float, bool>
joystickAxis(std::string joystickName, int axis)
{
    using namespace openspace;

    interaction::JoystickCameraStates::AxisInformation info =
        global::navigationHandler->joystickAxisMapping(joystickName, axis);

    return {
        ghoul::to_string(info.type),
        info.invert,
        ghoul::to_string(info.joystickType),
        info.isSticky,
        info.sensitivity,
        info.propertyUri,
        info.minValue,
        info.maxValue,
        info.isRemote
    };
}

/**
 * Finds the input joystick with the given 'name' and sets the deadzone for a particular
 * joystick axis, which means that any input less than this value is completely ignored.
 */
[[codegen::luawrap("setAxisDeadZone")]] void setJoystickAxisDeadZone(
                                                                 std::string joystickName,
                                                                                 int axis,
                                                                           float deadzone)
{
    using namespace openspace;
    global::navigationHandler->setJoystickAxisDeadzone(joystickName, axis, deadzone);
}

/**
 * Returns the deadzone for the desired axis of the provided joystick.
 */
[[codegen::luawrap("axisDeadzone")]] float joystickAxisDeadzone(std::string joystickName,
                                                                int axis)
{
    float deadzone = openspace::global::navigationHandler->joystickAxisDeadzone(
        joystickName,
        axis
    );
    return deadzone;
}

/**
 * Finds the input joystick with the given 'name' and binds a Lua script given by the
 * third argument to be executed when the joystick button identified by the second
 * argument is triggered. The fifth argument determines when the script should be
 * executed, this defaults to 'Press', which means that the script is run when the user
 * presses the button. The fourth arguemnt is the documentation of the script in the third
 * argument. The sixth argument determines whether the command is going to be executable
 * locally or remotely, where the latter is the default.
 */
[[codegen::luawrap]] void bindJoystickButton(std::string joystickName, int button,
                                             std::string command,
                                             std::string documentation,
                                             std::string action = "Press",
                                             bool isRemote = true)
{
    using namespace openspace;
    interaction::JoystickAction act =
        ghoul::from_string<interaction::JoystickAction>(action);

    global::navigationHandler->bindJoystickButtonCommand(
        joystickName,
        button,
        command,
        act,
        interaction::JoystickCameraStates::ButtonCommandRemote(isRemote),
        documentation
    );
}

/**
 * Finds the input joystick with the given 'name' and removes all commands that are
 * currently bound to the button identified by the second argument.
 */
[[codegen::luawrap]] void clearJoystickButton(std::string joystickName, int button) {
    openspace::global::navigationHandler->clearJoystickButtonCommand(
        joystickName,
        button
    );
}

/**
 * Finds the input joystick with the given 'name' and returns the script that is currently
 * bound to be executed when the provided button is pressed.
 */
[[codegen::luawrap]] std::string joystickButton(std::string joystickName, int button) {
    using namespace openspace;
    const std::vector<std::string>& cmds =
        global::navigationHandler->joystickButtonCommand(joystickName, button);

    std::string cmd = std::accumulate(
        cmds.cbegin(),
        cmds.cend(),
        std::string(),
        [](const std::string& lhs, const std::string& rhs) {
            return lhs + ";" + rhs;
        }
    );
    return cmd;
}

// Directly adds to the global rotation of the camera.
[[codegen::luawrap]] void addGlobalRotation(double v1, double v2) {
    using namespace openspace;
    global::navigationHandler->orbitalNavigator().scriptStates().addGlobalRotation(
        glm::dvec2(v1, v2)
    );
}

// Directly adds to the local rotation of the camera.
[[codegen::luawrap]] void addLocalRotation(double v1, double v2) {
    using namespace openspace;
    global::navigationHandler->orbitalNavigator().scriptStates().addLocalRotation(
        glm::dvec2(v1, v2)
    );
}

// Directly adds to the truck movement of the camera.
[[codegen::luawrap]] void addTruckMovement(double v1, double v2) {
    using namespace openspace;
    global::navigationHandler->orbitalNavigator().scriptStates().addTruckMovement(
        glm::dvec2(v1, v2)
    );
}

// Directly adds to the local roll of the camera.
[[codegen::luawrap]] void addLocalRoll(double v1, double v2) {
    using namespace openspace;
    global::navigationHandler->orbitalNavigator().scriptStates().addLocalRoll(
        glm::dvec2(v1, v2)
    );
}

// Directly adds to the global roll of the camera.
[[codegen::luawrap]] void addGlobalRoll(double v1, double v2) {
    using namespace openspace;
    global::navigationHandler->orbitalNavigator().scriptStates().addGlobalRoll(
        glm::dvec2(v1, v2)
    );
}

/**
 * Immediately start applying the chosen IdleBehavior. If none is specified, use the one
 * set to default in the OrbitalNavigator.
 */
[[codegen::luawrap]] void triggerIdleBehavior(std::string choice = "") {
    using namespace openspace;
    try {
        global::navigationHandler->orbitalNavigator().triggerIdleBehavior(choice);
    }
    catch (ghoul::RuntimeError& e) {
        throw ghoul::lua::LuaError(e.message);
    }
}

/**
 * Return the complete list of connected joysticks
 */
[[codegen::luawrap]] std::vector<std::string> listAllJoysticks() {
    using namespace openspace;
    return global::navigationHandler->listAllJoysticks();
}

/**
 * Returns the distance in meters to the current focus node
 */
[[codegen::luawrap]] double distanceToFocus() {
    using namespace openspace;

    const SceneGraphNode * focus = global::navigationHandler->anchorNode();
    Camera * camera = global::navigationHandler->camera();

    return glm::distance(camera->positionVec3(), focus->worldPosition());
}

<<<<<<< HEAD
=======
/**
 * Returns the distance in meters to the current focus node's bounding sphere
 */
[[codegen::luawrap]] double distanceToFocusBoundingSphere() {
    using namespace openspace;

    const SceneGraphNode* focus = global::navigationHandler->anchorNode();
    Camera* camera = global::navigationHandler->camera();

    double distance = glm::distance(camera->positionVec3(), focus->worldPosition());

    return distance - focus->boundingSphere();
}

/**
 * Returns the distance in meters to the current focus node's interaction sphere
 */
[[codegen::luawrap]] double distanceToFocusInteractionSphere() {
    using namespace openspace;

    const SceneGraphNode* focus = global::navigationHandler->anchorNode();
    Camera* camera = global::navigationHandler->camera();

    double distance = glm::distance(camera->positionVec3(), focus->worldPosition());

    return distance - focus->interactionSphere();
}

>>>>>>> 7866c65c
#include "navigationhandler_lua_codegen.cpp"

} // namespace<|MERGE_RESOLUTION|>--- conflicted
+++ resolved
@@ -418,8 +418,6 @@
     return glm::distance(camera->positionVec3(), focus->worldPosition());
 }
 
-<<<<<<< HEAD
-=======
 /**
  * Returns the distance in meters to the current focus node's bounding sphere
  */
@@ -448,7 +446,6 @@
     return distance - focus->interactionSphere();
 }
 
->>>>>>> 7866c65c
 #include "navigationhandler_lua_codegen.cpp"
 
 } // namespace