--- conflicted
+++ resolved
@@ -593,16 +593,11 @@
         throw ghoul::FileNotFoundError(absolutePath.string(), "NavigationState");
     }
 
-<<<<<<< HEAD
-    std::ifstream f(absolutePath);
-=======
-    std::ifstream f = std::ifstream(filepath);
->>>>>>> 6c89de37
+    std::ifstream f = std::ifstream(absolutePath);
     std::string contents = std::string(
         std::istreambuf_iterator<char>(f),
         std::istreambuf_iterator<char>()
     );
-<<<<<<< HEAD
 
     if (contents.empty()) {
         throw::ghoul::RuntimeError(fmt::format(
@@ -610,10 +605,7 @@
         ));
     }
 
-    nlohmann::json json = nlohmann::json::parse(contents);
-=======
     const nlohmann::json json = nlohmann::json::parse(contents);
->>>>>>> 6c89de37
 
     const NavigationState state = NavigationState(json);
     setNavigationStateNextFrame(state);
