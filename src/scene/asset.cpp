/*****************************************************************************************
 *                                                                                       *
 * OpenSpace                                                                             *
 *                                                                                       *
 * Copyright (c) 2014-2024                                                               *
 *                                                                                       *
 * Permission is hereby granted, free of charge, to any person obtaining a copy of this  *
 * software and associated documentation files (the "Software"), to deal in the Software *
 * without restriction, including without limitation the rights to use, copy, modify,    *
 * merge, publish, distribute, sublicense, and/or sell copies of the Software, and to    *
 * permit persons to whom the Software is furnished to do so, subject to the following   *
 * conditions:                                                                           *
 *                                                                                       *
 * The above copyright notice and this permission notice shall be included in all copies *
 * or substantial portions of the Software.                                              *
 *                                                                                       *
 * THE SOFTWARE IS PROVIDED "AS IS", WITHOUT WARRANTY OF ANY KIND, EXPRESS OR IMPLIED,   *
 * INCLUDING BUT NOT LIMITED TO THE WARRANTIES OF MERCHANTABILITY, FITNESS FOR A         *
 * PARTICULAR PURPOSE AND NONINFRINGEMENT. IN NO EVENT SHALL THE AUTHORS OR COPYRIGHT    *
 * HOLDERS BE LIABLE FOR ANY CLAIM, DAMAGES OR OTHER LIABILITY, WHETHER IN AN ACTION OF  *
 * CONTRACT, TORT OR OTHERWISE, ARISING FROM, OUT OF OR IN CONNECTION WITH THE SOFTWARE  *
 * OR THE USE OR OTHER DEALINGS IN THE SOFTWARE.                                         *
 ****************************************************************************************/

#include <openspace/scene/asset.h>

#include <openspace/documentation/documentation.h>
#include <openspace/scene/assetmanager.h>
#include <ghoul/filesystem/filesystem.h>
#include <ghoul/filesystem/file.h>
#include <ghoul/format.h>
#include <ghoul/logging/logmanager.h>
#include <ghoul/lua/ghoul_lua.h>
#include <ghoul/misc/profiling.h>
#include <algorithm>
#include <filesystem>
#include <unordered_set>

namespace openspace {

namespace {
    constexpr std::string_view _loggerCat = "Asset";
} // namespace

Asset::Asset(AssetManager& manager, std::filesystem::path assetPath,
             std::optional<bool> explicitEnabled)
    : _manager(manager)
    , _assetPath(std::move(assetPath))
    , _explicitEnabled(explicitEnabled)
{
    ghoul_precondition(!_assetPath.empty(), "Asset path must not be empty");
    ghoul_precondition(
        std::filesystem::is_regular_file(_assetPath),
        "Asset path file must exist"
    );
}

std::filesystem::path Asset::path() const {
    return _assetPath;
}

void Asset::setState(State state) {
    ZoneScoped;

    if (_state == state) {
        return;
    }

    _state = state;

    // If we change our state, there might have been a parent of ours that was waiting for
    // us to finish, so we give each asset that required us the chance to update its own
    // state. This might cause a cascade up towards the roo asset in the best/worst case
    for (Asset* parent : _parentAssets) {
        if (// Prohibit state change to SyncResolved if additional requirements may still
            // be added
            !parent->isLoaded() ||
            // Do not do anything if this asset was already initialized. This may happen
            // if there are multiple requirement paths from this asset to the same child,
            // which causes this method to be called more than once
            parent->isInitialized() ||
            // Do not do anything if the parent asset failed to initialize
            parent->_state == State::InitializationFailed)
        {
            continue;
        }

        if (state == State::Synchronized) {
            if (parent->isSyncResolveReady()) {
                parent->setState(State::Synchronized);
            }
        }
        else if (state == State::SyncRejected) {
            parent->setState(State::SyncRejected);
        }
    }
}

void Asset::addSynchronization(ResourceSynchronization* synchronization) {
    ghoul_precondition(synchronization != nullptr, "Synchronization must not be nullptr");
    ghoul_precondition(
        std::find(
            _synchronizations.begin(),
            _synchronizations.end(),
            synchronization
        ) == _synchronizations.end(),
        "Synchronization must not have been added before"
    );
    _synchronizations.push_back(synchronization);
}

void Asset::setSynchronizationStateResolved() {
    ZoneScoped;

    if (!isSynchronized() && isSyncResolveReady()) {
        setState(State::Synchronized);
    }
}

void Asset::setSynchronizationStateRejected() {
    ZoneScoped;

    setState(State::SyncRejected);
}

bool Asset::isSyncResolveReady() const {
    const bool allParentsSynced = std::all_of(
        _requiredAssets.cbegin(),
        _requiredAssets.cend(),
        std::mem_fn(&Asset::isSynchronized)
    );

    const bool allSynced = std::all_of(
        _synchronizations.cbegin(),
        _synchronizations.cend(),
        std::mem_fn(&ResourceSynchronization::isResolved)
    );

    // To be considered resolved, all own synchronizations need to be resolved and all
    // parents have to be synchronized
    return allParentsSynced && allSynced;
}

bool Asset::isLoaded() const {
    return _state != State::Unloaded && _state != State::LoadingFailed;
}

bool Asset::isSynchronized() const {
    return _state == State::Synchronized || _state == State::Initialized ||
           _state == State::InitializationFailed;
}

bool Asset::isSyncingOrResolved() const {
    return _state == State::Synchronizing || _state == State::Synchronized ||
           _state == State::Initialized || _state == State::InitializationFailed;
}

bool Asset::isFailed() const {
    return _state == State::LoadingFailed || _state == State::SyncRejected ||
           _state == State::InitializationFailed;
}

std::optional<bool> Asset::explicitEnabled() const {
    return _explicitEnabled;
}

Asset* Asset::firstParent() const {
    return !_parentAssets.empty() ? _parentAssets[0] : nullptr;
}

bool Asset::hasLoadedParent() {
    return std::any_of(
        _parentAssets.begin(),
        _parentAssets.end(),
        std::mem_fn(&Asset::isLoaded)
    );
}

bool Asset::hasInitializedParent() const {
    return std::any_of(
        _parentAssets.begin(),
        _parentAssets.end(),
        std::mem_fn(&Asset::isInitialized)
    );
}

bool Asset::isInitialized() const {
    return _state == State::Initialized;
}

void Asset::startSynchronizations() {
    ghoul_precondition(isLoaded(), "This Asset must have been Loaded before");

    // Do not attempt to resync if this is already done
    if (isSyncingOrResolved()) {
        return;
    }

    setState(State::Synchronizing);

    // Start synchronization of all children first
    for (Asset* child : _requiredAssets) {
        child->startSynchronizations();
    }

    // Now synchronize its own synchronizations
    for (ResourceSynchronization* s : _synchronizations) {
        if (!s->isResolved()) {
            s->start();
        }
    }
    // If all syncs are resolved (or no syncs exist), mark as resolved. If they are not,
    // this asset will be told by the ResourceSynchronization when it finished instead
    if (!isInitialized() && isSyncResolveReady()) {
        setState(State::Synchronized);
    }
}

void Asset::addIdentifier(std::string identifier) {
    if (!_metaInformation.has_value()) {
        _metaInformation = MetaInformation();
    }

    _metaInformation->identifiers.push_back(std::move(identifier));
}

void Asset::load(Asset* parent) {
    if (!isLoaded()) {
        const bool loaded = _manager.loadAsset(this, parent);
        setState(loaded ? State::Loaded : State::LoadingFailed);
    }
}

void Asset::unload() {
    if (!isLoaded()) {
        return;
    }

    setState(State::Unloaded);
    _manager.unloadAsset(this);

    while (!_requiredAssets.empty()) {
        Asset* child = *_requiredAssets.begin();

        ghoul_assert(
            _state == Asset::State::Unloaded,
            "Cannot unrequire child asset in a loaded state"
        );

        _requiredAssets.erase(_requiredAssets.begin());

        auto parentIt = std::find(
            child->_parentAssets.cbegin(),
            child->_parentAssets.cend(),
            this
        );
        ghoul_assert(
            parentIt != child->_parentAssets.cend(),
            "Parent asset was not correctly registered"
        );

        child->_parentAssets.erase(parentIt);

        // We only want to deinitialize the child if noone is keeping track of it,
        // which is either a still initialized parent or that it is loaded as a root
        if (!child->hasInitializedParent() && !_manager.isRootAsset(child)) {
            child->deinitialize();
        }
        if (!child->hasLoadedParent() && !_manager.isRootAsset(child)) {
            child->unload();
        }
    }
}

void Asset::initialize() {
    ZoneScoped;

    if (isInitialized()) {
        return;
    }
    if (!isSynchronized()) {
        LERROR(std::format("Cannot initialize unsynchronized asset '{}'", _assetPath));
        return;
    }
    LDEBUG(std::format("Initializing asset '{}'", _assetPath));

    // 1. Initialize requirements
    for (Asset* child : _requiredAssets) {
        child->initialize();
    }

    // 2. Call Lua onInitialize
    try {
        _manager.callOnInitialize(this);
    }
<<<<<<< HEAD
    catch (const ghoul::RuntimeError& e) {
        LERROR(fmt::format("Failed to initialize asset {}", path()));
        LERROR(fmt::format("{}: {}", e.component, e.message));
=======
    catch (const documentation::SpecificationError& e) {
        LERROR(std::format("Failed to initialize asset '{}'", path()));
        documentation::logError(e);
        setState(State::InitializationFailed);
        return;
    }
    catch (const ghoul::RuntimeError& e) {
        LERROR(std::format("Failed to initialize asset '{}'", path()));
        LERROR(std::format("{}: {}", e.component, e.message));
>>>>>>> 76b99a2e
        setState(State::InitializationFailed);
        return;
    }

    // 3. Update state
    setState(State::Initialized);
}

void Asset::deinitialize() {
    if (!isInitialized()) {
        return;
    }
    LDEBUG(std::format("Deinitializing asset '{}'", _assetPath));

    // Perform inverse actions as in initialize, in reverse order (3 - 1)

    // 3. Update state
    setState(Asset::State::Synchronized);

    // 2. Call Lua onInitialize
    try {
        _manager.callOnDeinitialize(this);
    }
    catch (const ghoul::lua::LuaRuntimeException& e) {
        LERROR(std::format("Failed to deinitialize asset '{}'", _assetPath));
        LERROR(std::format("{}: {}", e.component, e.message));
        return;
    }

    // 1. Deinitialize unwanted requirements
    for (Asset* dependency : _requiredAssets) {
        // We only want to deinitialize the dependency if noone is keeping track of it,
        // which is either a still initialized parent or that it is loaded as a root
        if (!dependency->hasInitializedParent() && !_manager.isRootAsset(dependency)) {
            dependency->deinitialize();
        }
    }
}

void Asset::require(Asset* dependency) {
    ghoul_precondition(dependency, "Dependency must not be nullptr");

    auto it = std::find(_requiredAssets.cbegin(), _requiredAssets.cend(), dependency);
    if (it == _requiredAssets.cend()) {
        _requiredAssets.push_back(dependency);
        dependency->_parentAssets.push_back(this);
    }
}

void Asset::setMetaInformation(MetaInformation metaInformation) {
    _metaInformation = std::move(metaInformation);
}

std::optional<Asset::MetaInformation> Asset::metaInformation() const {
    return _metaInformation;
}

} // namespace openspace<|MERGE_RESOLUTION|>--- conflicted
+++ resolved
@@ -293,11 +293,6 @@
     try {
         _manager.callOnInitialize(this);
     }
-<<<<<<< HEAD
-    catch (const ghoul::RuntimeError& e) {
-        LERROR(fmt::format("Failed to initialize asset {}", path()));
-        LERROR(fmt::format("{}: {}", e.component, e.message));
-=======
     catch (const documentation::SpecificationError& e) {
         LERROR(std::format("Failed to initialize asset '{}'", path()));
         documentation::logError(e);
@@ -307,7 +302,6 @@
     catch (const ghoul::RuntimeError& e) {
         LERROR(std::format("Failed to initialize asset '{}'", path()));
         LERROR(std::format("{}: {}", e.component, e.message));
->>>>>>> 76b99a2e
         setState(State::InitializationFailed);
         return;
     }
