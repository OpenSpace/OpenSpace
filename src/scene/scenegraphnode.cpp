--- conflicted
+++ resolved
@@ -122,17 +122,10 @@
     constexpr openspace::properties::Property::PropertyInfo EvalInteractionSphereInfo = {
         "EvaluatedInteractionSphere",
         "Evaluated Interaction Sphere",
-<<<<<<< HEAD
-        "This read-only property contains the evaluated value for the interaction sphere. "
-        "This is the actual value that is used internally within the software. If the "
-        "InteractionSphere property is set to -1, it is the computed value, otherwise it "
-        "matches the one set in the property",
-=======
         "This read-only property contains the evaluated value for the interaction "
         "sphere. This is the actual value that is used internally within the software. "
         "If the InteractionSphere property is set to -1, it is the computed value, "
         "otherwise it matches the one set in the property",
->>>>>>> 76b99a2e
         openspace::properties::Property::Visibility::AdvancedUser
     };
 
@@ -633,11 +626,7 @@
     _evaluatedBoundingSphere = boundingSphere();
     _evaluatedInteractionSphere = interactionSphere();
 
-<<<<<<< HEAD
-    LDEBUG(fmt::format("Finished initializing: {}", identifier()));
-=======
     LDEBUG(std::format("Finished initializing: {}", identifier()));
->>>>>>> 76b99a2e
 }
 
 void SceneGraphNode::initializeGL() {
