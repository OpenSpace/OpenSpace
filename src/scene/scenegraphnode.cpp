/*****************************************************************************************
 *                                                                                       *
 * OpenSpace                                                                             *
 *                                                                                       *
 * Copyright (c) 2014-2018                                                               *
 *                                                                                       *
 * Permission is hereby granted, free of charge, to any person obtaining a copy of this  *
 * software and associated documentation files (the "Software"), to deal in the Software *
 * without restriction, including without limitation the rights to use, copy, modify,    *
 * merge, publish, distribute, sublicense, and/or sell copies of the Software, and to    *
 * permit persons to whom the Software is furnished to do so, subject to the following   *
 * conditions:                                                                           *
 *                                                                                       *
 * The above copyright notice and this permission notice shall be included in all copies *
 * or substantial portions of the Software.                                              *
 *                                                                                       *
 * THE SOFTWARE IS PROVIDED "AS IS", WITHOUT WARRANTY OF ANY KIND, EXPRESS OR IMPLIED,   *
 * INCLUDING BUT NOT LIMITED TO THE WARRANTIES OF MERCHANTABILITY, FITNESS FOR A         *
 * PARTICULAR PURPOSE AND NONINFRINGEMENT. IN NO EVENT SHALL THE AUTHORS OR COPYRIGHT    *
 * HOLDERS BE LIABLE FOR ANY CLAIM, DAMAGES OR OTHER LIABILITY, WHETHER IN AN ACTION OF  *
 * CONTRACT, TORT OR OTHERWISE, ARISING FROM, OUT OF OR IN CONNECTION WITH THE SOFTWARE  *
 * OR THE USE OR OTHER DEALINGS IN THE SOFTWARE.                                         *
 ****************************************************************************************/

#include <openspace/engine/globals.h>
#include <openspace/scene/scenegraphnode.h>

#include <modules/base/scale/staticscale.h>
#include <modules/base/rotation/staticrotation.h>
#include <modules/base/translation/statictranslation.h>
#include <openspace/engine/windowdelegate.h>
#include <openspace/rendering/renderable.h>
#include <openspace/scene/scene.h>
#include <openspace/scene/timeframe.h>
#include <openspace/util/updatestructures.h>

#include <ghoul/logging/logmanager.h>
#include <ghoul/opengl/ghoul_gl.h>

#include "scenegraphnode_doc.inl"

namespace {
    constexpr const char* _loggerCat = "SceneGraphNode";
    constexpr const char* KeyRenderable = "Renderable";
    constexpr const char* KeyGuiName = "GUI.Name";
    constexpr const char* KeyGuiPath = "GUI.Path";
    constexpr const char* KeyGuiHidden = "GUI.Hidden";

    constexpr const char* KeyTransformTranslation = "Transform.Translation";
    constexpr const char* KeyTransformRotation = "Transform.Rotation";
    constexpr const char* KeyTransformScale = "Transform.Scale";

    constexpr const char* KeyTimeFrame = "TimeFrame";

<<<<<<< HEAD
    static const openspace::properties::Property::PropertyInfo ScreenSpacePositionInfo = {
        "ScreenSpacePosition",
        "ScreenSpacePosition",
        "" // @TODO Missing documentation
    };
    static const openspace::properties::Property::PropertyInfo ScreenVisibilityInfo = {
        "ScreenVisibility",
        "ScreenVisibility",
        "" // @TODO Missing documentation
    };
    static const openspace::properties::Property::PropertyInfo DistanceFromCamToNodeInfo = {
        "DistanceFromCamToNode",
        "DistanceFromCamToNode",
        "" // @TODO Missing documentation
    };
    static const openspace::properties::Property::PropertyInfo ScreenSizeRadiusInfo = {
        "ScreenSizeRadius",
        "ScreenSizeRadius",
        "" // @TODO Missing documentation
    };
    static const openspace::properties::Property::PropertyInfo VisibilityDistanceInfo = {
        "VisibilityDistance",
        "VisibilityDistance",
        "" // @TODO Missing documentation
    };
=======
    constexpr const char* KeyFixedBoundingSphere = "FixedBoundingSphere";
>>>>>>> b5eb41e2

    constexpr openspace::properties::Property::PropertyInfo GuiPathInfo = {
        "GuiPath",
        "Gui Path",
        "This is the path for the scene graph node in the gui "
        "example: /Solar System/Planets/Earth",
        openspace::properties::Property::Visibility::Hidden
    };

    constexpr openspace::properties::Property::PropertyInfo GuiNameInfo = {
        "GuiName",
        "Gui Name",
        "This is the name for the scene graph node in the gui "
        "example: Earth",
        openspace::properties::Property::Visibility::Hidden
    };

    constexpr openspace::properties::Property::PropertyInfo GuiHiddenInfo = {
        "GuiHidden",
        "Gui Hidden",
        "This represents if the scene graph node should be shown in the gui "
        "example: false",
        openspace::properties::Property::Visibility::Hidden
    };

} // namespace

namespace openspace {

#ifdef Debugging_Core_SceneGraphNode_Indices
int SceneGraphNode::nextIndex = 0;
#endif // Debugging_Core_SceneGraphNode_Indices

std::unique_ptr<SceneGraphNode> SceneGraphNode::createFromDictionary(
                                                      const ghoul::Dictionary& dictionary)
{
    openspace::documentation::testSpecificationAndThrow(
        SceneGraphNode::Documentation(),
        dictionary,
        "SceneGraphNode"
    );

    std::unique_ptr<SceneGraphNode> result = std::make_unique<SceneGraphNode>();
#ifdef Debugging_Core_SceneGraphNode_Indices
    result->index = nextIndex++;
#endif // Debugging_Core_SceneGraphNode_Indices

    std::string identifier = dictionary.value<std::string>(KeyIdentifier);
    result->setIdentifier(std::move(identifier));

    if (dictionary.hasKey(KeyGuiName)) {
        result->setGuiName(dictionary.value<std::string>(KeyGuiName));
        result->_guiDisplayName = result->guiName();
        result->addProperty(result->_guiDisplayName);
    }

    if (dictionary.hasKey(KeyGuiHidden)) {
        result->_guiHidden = dictionary.value<bool>(KeyGuiHidden);
        result->addProperty(result->_guiHidden);
    }

    if (dictionary.hasKey(KeyTransformTranslation)) {
        ghoul::Dictionary translationDictionary;
        dictionary.getValue(KeyTransformTranslation, translationDictionary);
        result->_transform.translation = Translation::createFromDictionary(
            translationDictionary
        );
        if (result->_transform.translation == nullptr) {
            LERROR(fmt::format(
                "Failed to create ephemeris for SceneGraphNode '{}'", result->identifier()
            ));
            return nullptr;
        }
        result->addPropertySubOwner(result->_transform.translation.get());
        LDEBUG(fmt::format(
            "Successfully created ephemeris for '{}'", result->identifier()
        ));
    }

    if (dictionary.hasKey(KeyTransformRotation)) {
        ghoul::Dictionary rotationDictionary;
        dictionary.getValue(KeyTransformRotation, rotationDictionary);
        result->_transform.rotation = Rotation::createFromDictionary(rotationDictionary);
        if (result->_transform.rotation == nullptr) {
            LERROR(fmt::format(
                "Failed to create rotation for SceneGraphNode '{}'", result->identifier()
            ));
            return nullptr;
        }
        result->addPropertySubOwner(result->_transform.rotation.get());
        LDEBUG(fmt::format(
            "Successfully created rotation for '{}'", result->identifier()
        ));
    }

    if (dictionary.hasKey(KeyTransformScale)) {
        ghoul::Dictionary scaleDictionary;
        dictionary.getValue(KeyTransformScale, scaleDictionary);
        result->_transform.scale = Scale::createFromDictionary(scaleDictionary);
        if (result->_transform.scale == nullptr) {
            LERROR(fmt::format(
                "Failed to create scale for SceneGraphNode '{}'", result->identifier()
            ));
            return nullptr;
        }
        result->addPropertySubOwner(result->_transform.scale.get());
        LDEBUG(fmt::format("Successfully created scale for '{}'", result->identifier()));
    }

    if (dictionary.hasKey(KeyTimeFrame)) {
        ghoul::Dictionary timeFrameDictionary;
        dictionary.getValue(KeyTimeFrame, timeFrameDictionary);
        result->_timeFrame = TimeFrame::createFromDictionary(timeFrameDictionary);
        if (result->_timeFrame == nullptr) {
            LERROR(fmt::format(
                "Failed to create time frame for SceneGraphNode '{}'",
                result->identifier()
            ));
            return nullptr;
        }
        result->addPropertySubOwner(result->_timeFrame.get());
        LDEBUG(fmt::format(
            "Successfully created time frame for '{}'",
            result->identifier()
        ));
    }

    // We initialize the renderable last as it probably has the most dependencies
    if (dictionary.hasValue<ghoul::Dictionary>(KeyRenderable)) {
        ghoul::Dictionary renderableDictionary;
        dictionary.getValue(KeyRenderable, renderableDictionary);

        renderableDictionary.setValue(KeyIdentifier, result->_identifier);

        result->_renderable = Renderable::createFromDictionary(renderableDictionary);
        if (result->_renderable == nullptr) {
            LERROR(fmt::format(
                "Failed to create renderable for SceneGraphNode '{}'",
                result->identifier()
            ));
            return nullptr;
        }
        result->addPropertySubOwner(result->_renderable.get());
        LDEBUG(fmt::format(
            "Successfully created renderable for '{}'", result->identifier()
        ));
    }

    if (dictionary.hasKey(KeyTag)) {
        if (dictionary.hasKeyAndValue<std::string>(KeyTag)) {
            std::string tagName = dictionary.value<std::string>(KeyTag);
            if (!tagName.empty()) {
                result->addTag(std::move(tagName));
            }
        } else if (dictionary.hasKeyAndValue<ghoul::Dictionary>(KeyTag)) {
            ghoul::Dictionary tagNames = dictionary.value<ghoul::Dictionary>(KeyTag);
            std::vector<std::string> keys = tagNames.keys();
            std::string tagName;
            for (const std::string& key : keys) {
                tagName = tagNames.value<std::string>(key);
                if (!tagName.empty()) {
                    result->addTag(std::move(tagName));
                }
            }
        }
    }

    if (dictionary.hasKey(KeyGuiPath)) {
        result->_guiPath = dictionary.value<std::string>(KeyGuiPath);
        result->addProperty(result->_guiPath);
    }

    if (dictionary.hasKey(KeyFixedBoundingSphere)) {
        result->_fixedBoundingSphere = static_cast<float>(
            dictionary.value<double>(KeyFixedBoundingSphere)
        );
    }

    LDEBUG(fmt::format("Successfully created SceneGraphNode '{}'", result->identifier()));

    result->test = std::chrono::high_resolution_clock::now();
    return result;
}

SceneGraphNode::SceneGraphNode()
    : properties::PropertyOwner({ "" })
    , _guiHidden(GuiHiddenInfo)
    , _guiPath(GuiPathInfo)
    , _guiDisplayName(GuiNameInfo)
    , _transform {
        std::make_unique<StaticTranslation>(),
        std::make_unique<StaticRotation>(),
        std::make_unique<StaticScale>()
    }
    ,_screenSpacePosition(properties::IVec2Property(ScreenSpacePositionInfo, glm::ivec2(-1,-1)))
    ,_screenVisibility(properties::BoolProperty(ScreenVisibilityInfo, false))
    ,_distFromCamToNode(properties::DoubleProperty(DistanceFromCamToNodeInfo, -1.0))
    ,_screenSizeRadius(properties::DoubleProperty(ScreenSizeRadiusInfo, 0))
    ,_visibilityDistance(properties::FloatProperty(VisibilityDistanceInfo, 6e+10))
{
    addProperty(_screenSpacePosition);
    addProperty(_screenVisibility);
    addProperty(_distFromCamToNode);
    addProperty(_screenSizeRadius);
    addProperty(_visibilityDistance);
}

SceneGraphNode::~SceneGraphNode() {} // NOLINT

void SceneGraphNode::initialize() {
    LDEBUG(fmt::format("Initializing: {}", identifier()));

    if (_renderable) {
        _renderable->initialize();
    }

    if (_transform.translation) {
        _transform.translation->initialize();
    }
    if (_transform.rotation) {
        _transform.rotation->initialize();
    }
    if (_transform.scale) {
        _transform.scale->initialize();
    }
    _state = State::Initialized;

    LDEBUG(fmt::format("Finished initializing: {}", identifier()));
}

void SceneGraphNode::initializeGL() {
    LDEBUG(fmt::format("Initializing GL: {}", identifier()));

    if (_renderable) {
        _renderable->initializeGL();
    }
    _state = State::GLInitialized;

    LDEBUG(fmt::format("Finished initializating GL: {}", identifier()));
}

void SceneGraphNode::deinitialize() {
    LDEBUG(fmt::format("Deinitializing: {}", identifier()));

    setScene(nullptr);

    if (_renderable) {
        _renderable->deinitialize();
    }
    clearChildren();
    _parent = nullptr;

    LDEBUG(fmt::format("Finished deinitializing: {}", identifier()));
}

void SceneGraphNode::deinitializeGL() {
    LDEBUG(fmt::format("Deinitializing GL: {}", identifier()));

    if (_renderable) {
        _renderable->deinitializeGL();
    }

    LDEBUG(fmt::format("Finished deinitializing GL: {}", identifier()));
}

void SceneGraphNode::traversePreOrder(const std::function<void(SceneGraphNode*)>& fn) {
    fn(this);
    for (std::unique_ptr<SceneGraphNode>& child : _children) {
        child->traversePreOrder(fn);
    }
}

void SceneGraphNode::traversePostOrder(const std::function<void(SceneGraphNode*)>& fn) {
    for (std::unique_ptr<SceneGraphNode>& child : _children) {
        child->traversePostOrder(fn);
    }
    fn(this);
}

void SceneGraphNode::update(const UpdateData& data) {
    State s = _state;
    if (s != State::Initialized && _state != State::GLInitialized) {
        return;
    }
    if (!isTimeFrameActive(data.time)) {
        return;
    }

    if (_transform.translation) {
        if (data.doPerformanceMeasurement) {
            glFinish();
            const auto start = std::chrono::high_resolution_clock::now();

            _transform.translation->update(data);

            glFinish();
            const auto end = std::chrono::high_resolution_clock::now();
            _performanceRecord.updateTimeTranslation = (end - start).count();
        }
        else {
            _transform.translation->update(data);
        }
    }

    if (_transform.rotation) {
        if (data.doPerformanceMeasurement) {
            glFinish();
            const auto start = std::chrono::high_resolution_clock::now();

            _transform.rotation->update(data);

            glFinish();
            const auto end = std::chrono::high_resolution_clock::now();
            _performanceRecord.updateTimeRotation = (end - start).count();
        }
        else {
            _transform.rotation->update(data);
        }
    }

    if (_transform.scale) {
        if (data.doPerformanceMeasurement) {
            glFinish();
            const auto start = std::chrono::high_resolution_clock::now();

            _transform.scale->update(data);

            glFinish();
            const auto end = std::chrono::high_resolution_clock::now();
            _performanceRecord.updateTimeScaling = (end - start).count();
        }
        else {
            _transform.scale->update(data);
        }
    }
    UpdateData newUpdateData = data;

    _worldRotationCached = calculateWorldRotation();
    _worldScaleCached = calculateWorldScale();
    // Assumes _worldRotationCached and _worldScaleCached have been calculated for parent
    _worldPositionCached = calculateWorldPosition();

    newUpdateData.modelTransform.translation = worldPosition();
    newUpdateData.modelTransform.rotation = worldRotationMatrix();
    newUpdateData.modelTransform.scale = worldScale();

    glm::dmat4 translation = glm::translate(
        glm::dmat4(1.0),
        newUpdateData.modelTransform.translation
    );
    glm::dmat4 rotation = glm::dmat4(newUpdateData.modelTransform.rotation);
    glm::dmat4 scaling = glm::scale(
        glm::dmat4(1.0),
        glm::dvec3(
            newUpdateData.modelTransform.scale,
            newUpdateData.modelTransform.scale,
            newUpdateData.modelTransform.scale
        )
    );

    _modelTransformCached = translation * rotation * scaling;
    _inverseModelTransformCached = glm::inverse(_modelTransformCached);

    if (_renderable && _renderable->isReady()) {
        if (data.doPerformanceMeasurement) {
            glFinish();
            auto start = std::chrono::high_resolution_clock::now();

            _renderable->update(newUpdateData);

            glFinish();
            auto end = std::chrono::high_resolution_clock::now();
            _performanceRecord.updateTimeRenderable = (end - start).count();
        }
        else {
            _renderable->update(newUpdateData);
        }
    }
}

void SceneGraphNode::render(const RenderData& data, RendererTasks& tasks) {
    if (_state != State::GLInitialized) {
        return;
    }
    const psc thisPositionPSC = psc::CreatePowerScaledCoordinate(
        _worldPositionCached.x,
        _worldPositionCached.y,
        _worldPositionCached.z
    );

    RenderData newData = {
        data.camera,
        thisPositionPSC,
        data.time,
        data.doPerformanceMeasurement,
        data.renderBinMask,
        { _worldPositionCached, _worldRotationCached, _worldScaleCached }
    };

    if (!isTimeFrameActive(data.time)) {
        return;
    }

    bool visible = _renderable &&
                   _renderable->isVisible() &&
                   _renderable->isReady() &&
                   _renderable->isEnabled() &&
                   _renderable->matchesRenderBinMask(data.renderBinMask);

    if (!visible) {
        return;
    }

    if (data.doPerformanceMeasurement) {
        glFinish();
        auto start = std::chrono::high_resolution_clock::now();

        _renderable->render(newData, tasks);

        glFinish();
        auto end = std::chrono::high_resolution_clock::now();
        _performanceRecord.renderTime = (end - start).count();
    }
    else {
        _renderable->render(newData, tasks);
        getScreenSpaceData(newData);
    }
}

void SceneGraphNode::setParent(SceneGraphNode& parent) {
    ghoul_assert(_parent != nullptr, "Node must be attached to a parent");

    parent.attachChild(_parent->detachChild(*this));
}

void SceneGraphNode::attachChild(std::unique_ptr<SceneGraphNode> child) {
    ghoul_assert(child != nullptr, "Child may not be null");
    ghoul_assert(child->parent() == nullptr, "Child may not already have a parent");

    // Create link between parent and child
    child->_parent = this;
    SceneGraphNode* childRaw = child.get();
    _children.push_back(std::move(child));

    // Set scene of child (and children recursively)
    childRaw->setScene(_scene);
}

std::unique_ptr<SceneGraphNode> SceneGraphNode::detachChild(SceneGraphNode& child) {
    ghoul_assert(
        child._dependentNodes.empty(),
        "Nodes cannot depend on a node being detached"
    );
    ghoul_assert(child._parent != nullptr, "Node must be attached to a parent");

    const auto iter = std::find_if(
        _children.begin(),
        _children.end(),
        [&child] (const std::unique_ptr<SceneGraphNode>& c) {
            return &child == c.get();
        }
    );

    if (iter == _children.end()) {
        LERROR("Trying to detach a non-existing child");
    }

    traversePreOrder([](SceneGraphNode* node) {
        node->clearDependencies();
    });

    // Unset scene of child (and children recursively)
    if (_scene) {
        child.setScene(nullptr);
    }

    // Remove link between parent and child
    child._parent = nullptr;
    std::unique_ptr<SceneGraphNode> c = std::move(*iter);
    _children.erase(iter);

    return c;
}

void SceneGraphNode::clearChildren() {
    traversePreOrder([](SceneGraphNode* node) {
        node->clearDependencies();
    });
    for (const std::unique_ptr<SceneGraphNode>& c : _children) {
        if (_scene) {
            c->setScene(nullptr);
        }
        c->_parent = nullptr;
    }
    _children.clear();
}

void SceneGraphNode::addDependency(SceneGraphNode& dependency) {
    dependency._dependentNodes.push_back(this);
    _dependencies.push_back(&dependency);
    if (_scene) {
        _scene->markNodeRegistryDirty();
    }
}

void SceneGraphNode::removeDependency(SceneGraphNode& dependency) {
    dependency._dependentNodes.erase(
        std::remove(
            dependency._dependentNodes.begin(),
            dependency._dependentNodes.end(),
            this
        ),
        dependency._dependentNodes.end()
    );
    _dependencies.erase(
        std::remove(
            _dependencies.begin(),
            _dependencies.end(),
            &dependency
        ),
        _dependencies.end()
    );

    if (_scene) {
        _scene->markNodeRegistryDirty();
    }
}

void SceneGraphNode::clearDependencies() {
    for (SceneGraphNode* dependency : _dependencies) {
        dependency->_dependentNodes.erase(
            std::remove(
                dependency->_dependentNodes.begin(),
                dependency->_dependentNodes.end(),
                this
            ),
            dependency->_dependentNodes.end()
        );
    }
    _dependencies.clear();

    if (_scene) {
        _scene->markNodeRegistryDirty();
    }
}

void SceneGraphNode::setDependencies(const std::vector<SceneGraphNode*>& dependencies) {
    clearDependencies();

    _dependencies = dependencies;
    for (SceneGraphNode* dependency : dependencies) {
        dependency->_dependentNodes.push_back(this);
    }

    if (_scene) {
        _scene->markNodeRegistryDirty();
    }
}

void SceneGraphNode::getScreenSpaceData(RenderData& newData) {
    //Purposely slow the update rate of screen space position in order to reduce the
    // effects of jittering in the position of information icon markers in web gui.
    auto now = std::chrono::high_resolution_clock::now();
    if ((now - test) < std::chrono::milliseconds(100)) {
        return;
    }
    test = now;

   
    std::vector<std::string> tags = this->tags();
    const std::string tag = "Story.Interesting";

    if (std::find(tags.begin(), tags.end(), tag) != tags.end()) {

        // Calculate ndc
        Camera cam = newData.camera;
        glm::dvec3 worldPos = this->_worldPositionCached;
        glm::dvec4 clipSpace = glm::dmat4(cam.projectionMatrix()) * cam.combinedViewMatrixNoScale() * glm::vec4(worldPos, 1.0);
        glm::dvec3 ndc = clipSpace / clipSpace.w;

         // If the object is not in the screen, we dont want to consider it at all
        if (ndc.x >= -1.0 && ndc.x <= 1.0 && ndc.y >= -1.0 && ndc.y <= 1.0 && clipSpace.z > 0) {

            glm::ivec2 res = global::windowDelegate.currentWindowSize();
            glm::ivec2 screenSpacePosition = glm::ivec2((ndc.x + 1) * res.x / 2, (ndc.y + 1) * res.y / 2);

            // Get the radius of node
            SurfacePositionHandle posHandle = calculateSurfacePositionHandle(cam.positionVec3());
            glm::dvec3 centerToActualSurfaceModelSpace = posHandle.centerToReferenceSurface + posHandle.referenceSurfaceOutDirection * posHandle.heightToSurface;
            glm::dvec3 centerToActualSurface = glm::dmat3(this->modelTransform()) * centerToActualSurfaceModelSpace;
            double planetRadius = length(centerToActualSurface);

            // Distance from the camera to the node
            double distFromCamToNode = glm::distance(cam.positionVec3(), worldPos) - planetRadius;

            // Fix to limit the update of properties
            if (distFromCamToNode < _visibilityDistance) {
                 if (!_screenVisibility) {
                    _screenVisibility.setValue(true);
                 }
                // Calculate the planet radius to screensize pixels
                glm::dvec3 radiusPos = worldPos + (planetRadius * normalize(cam.lookUpVectorWorldSpace()));
                glm::dvec4 clipSpaceRadius = glm::dmat4(cam.projectionMatrix()) * cam.combinedViewMatrix() * glm::vec4(radiusPos, 1.0);
                glm::dvec3 ndc2 = clipSpaceRadius / clipSpaceRadius.w;
                glm::ivec2 radiusScreenSpacePosition = glm::ivec2((ndc2.x + 1) * res.x / 2, (ndc2.y + 1) * res.y / 2);
                glm::dvec2 radiusInScreenSpace = screenSpacePosition - radiusScreenSpacePosition;
                double screenSpaceRadius = length(radiusInScreenSpace);

                double zoomThreshold = 0.5, moveThreshold = 1, radiusThreshold = 2;

                if (abs(_screenSizeRadius - screenSpaceRadius) > radiusThreshold) {
                    _screenSizeRadius.setValue(screenSpaceRadius);
                }
                if (abs(_distFromCamToNode - distFromCamToNode) > (zoomThreshold * distFromCamToNode)) {
                    _distFromCamToNode.setValue(distFromCamToNode);
                }
                if (abs(static_cast<glm::ivec2>(_screenSpacePosition).x - screenSpacePosition.x) > moveThreshold ||
                    abs(static_cast<glm::ivec2>(_screenSpacePosition).y - screenSpacePosition.y) > moveThreshold) {
                    _screenSpacePosition.setValue(screenSpacePosition);
                }
            }
            else {
                if (_screenVisibility) {
                    _screenVisibility.setValue(false);
                }
            }
        }
        // If not on the screen, we want to reset it or don't update it
        else {
            if(_screenVisibility) {
                _screenVisibility.setValue(false);
            }
        }
    }
}

SurfacePositionHandle SceneGraphNode::calculateSurfacePositionHandle(
                                                 const glm::dvec3& targetModelSpace) const
{
    if (_renderable) {
        return _renderable->calculateSurfacePositionHandle(targetModelSpace);
    }
    else {
        return {
            glm::dvec3(0.0, 0.0, 0.0),
            glm::normalize(targetModelSpace),
            0.0
        };
    }
}

const std::vector<SceneGraphNode*>& SceneGraphNode::dependencies() const {
    return _dependencies;
}

const std::vector<SceneGraphNode*>& SceneGraphNode::dependentNodes() const {
    return _dependentNodes;
}

glm::dvec3 SceneGraphNode::position() const {
    return _transform.translation->position();
}

const glm::dmat3& SceneGraphNode::rotationMatrix() const {
    return _transform.rotation->matrix();
}

double SceneGraphNode::scale() const {
    return _transform.scale->scaleValue();
}

glm::dvec3 SceneGraphNode::worldPosition() const {
    return _worldPositionCached;
}

const glm::dmat3& SceneGraphNode::worldRotationMatrix() const {
    return _worldRotationCached;
}

glm::dmat4 SceneGraphNode::modelTransform() const {
    return _modelTransformCached;
}

glm::dmat4 SceneGraphNode::inverseModelTransform() const {
    return _inverseModelTransformCached;
}

double SceneGraphNode::worldScale() const {
    return _worldScaleCached;
}

std::string SceneGraphNode::guiPath() const {
    return _guiPath;
}

bool SceneGraphNode::hasGuiHintHidden() const {
    return _guiHidden;
}

glm::dvec3 SceneGraphNode::calculateWorldPosition() const {
    // recursive up the hierarchy if there are parents available
    if (_parent) {
        const glm::dvec3 wp = _parent->calculateWorldPosition();
        const glm::dmat3 wrot = _parent->worldRotationMatrix();
        const double ws = _parent->worldScale();
        const glm::dvec3 p = position();

        return wp + wrot * ws * p;
    }
    else {
        return position();
    }
}

bool SceneGraphNode::isTimeFrameActive(const Time& time) const {
    for (SceneGraphNode* dep : _dependencies) {
        if (!dep->isTimeFrameActive(time)) {
            return false;
        }
    }

    if (_parent && !_parent->isTimeFrameActive(time)) {
        return false;
    }

    return !_timeFrame || _timeFrame->isActive(time);
}

glm::dmat3 SceneGraphNode::calculateWorldRotation() const {
    // recursive up the hierarchy if there are parents available
    if (_parent) {
        return rotationMatrix() * _parent->calculateWorldRotation();
    }
    else {
        return rotationMatrix();
    }
}

double SceneGraphNode::calculateWorldScale() const {
    // recursive up the hierarchy if there are parents available
    if (_parent) {
        return _parent->calculateWorldScale() * scale();
    }
    else {
        return scale();
    }
}

SceneGraphNode* SceneGraphNode::parent() const {
    return _parent;
}

Scene* SceneGraphNode::scene() {
    return _scene;
}

void SceneGraphNode::setScene(Scene* scene) {
    // Unregister from previous scene, bottom up
    traversePostOrder([](SceneGraphNode* node) {
        if (node->_scene) {
            node->_scene->unregisterNode(node);
        }
        node->_scene = nullptr;
    });

    if (!scene) {
        return;
    }

    // Register on new scene, top down
    traversePreOrder([scene](SceneGraphNode* node) {
        node->_scene = scene;
        if (scene) {
            scene->registerNode(node);
        }
    });
}

std::vector<SceneGraphNode*> SceneGraphNode::children() const {
    std::vector<SceneGraphNode*> nodes;
    for (const std::unique_ptr<SceneGraphNode>& child : _children) {
        nodes.push_back(child.get());
    }
    return nodes;
}

float SceneGraphNode::boundingSphere() const {
    if (_renderable) {
        return _renderable->boundingSphere();
    }
    return _fixedBoundingSphere;
}

// renderable
void SceneGraphNode::setRenderable(std::unique_ptr<Renderable> renderable) {
    _renderable = std::move(renderable);
}

const Renderable* SceneGraphNode::renderable() const {
    return _renderable.get();
}

Renderable* SceneGraphNode::renderable() {
    return _renderable.get();
}

/*
bool SceneGraphNode::sphereInsideFrustum(const psc& s_pos, const PowerScaledScalar& s_rad,
                                         const Camera* camera)
{
    // direction the camera is looking at in power scale
    psc psc_camdir = psc(glm::vec3(camera->viewDirectionWorldSpace()));

    // the position of the camera, moved backwards in the view direction to encapsulate
    // the sphere radius
    psc U = camera->position() - psc_camdir * s_rad * (1.0 / camera->sinMaxFov());

    // the vector to the object from the new position
    psc D = s_pos - U;

    const double a = psc_camdir.angle(D);
    if (a < camera->maxFov()) {
        // center is inside K''
        D = s_pos - camera->position();
        if (D.length() * psc_camdir.length() * camera->sinMaxFov()
            <= -psc_camdir.dot(D)) {
            // center is inside K'' and inside K'
            return D.length() <= s_rad;
        } else {
            // center is inside K'' and outside K'
            return true;
        }
    } else {
        // outside the maximum angle
        return false;
    }
}
*/

SceneGraphNode* SceneGraphNode::childNode(const std::string& identifier) {
    if (this->identifier() == identifier) {
        return this;
    }
    else {
        for (std::unique_ptr<SceneGraphNode>& it : _children) {
            SceneGraphNode* tmp = it->childNode(identifier);
            if (tmp) {
                return tmp;
            }
        }
    }
    return nullptr;
}

const SceneGraphNode::PerformanceRecord& SceneGraphNode::performanceRecord() const {
    return _performanceRecord;
}

}  // namespace openspace<|MERGE_RESOLUTION|>--- conflicted
+++ resolved
@@ -52,7 +52,6 @@
 
     constexpr const char* KeyTimeFrame = "TimeFrame";
 
-<<<<<<< HEAD
     static const openspace::properties::Property::PropertyInfo ScreenSpacePositionInfo = {
         "ScreenSpacePosition",
         "ScreenSpacePosition",
@@ -78,9 +77,7 @@
         "VisibilityDistance",
         "" // @TODO Missing documentation
     };
-=======
     constexpr const char* KeyFixedBoundingSphere = "FixedBoundingSphere";
->>>>>>> b5eb41e2
 
     constexpr openspace::properties::Property::PropertyInfo GuiPathInfo = {
         "GuiPath",
