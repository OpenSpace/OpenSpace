--- conflicted
+++ resolved
@@ -35,14 +35,6 @@
 #include <ghoul/misc/templatefactory.h>
 
 namespace {
-<<<<<<< HEAD
-    // A `TimeFrame` object determines the time frame during which a scene graph node is
-    // valid. If the simulation time is outside the time frame range, the scene graph node
-    // and all of its children are automatically disabled and any attached
-    // [Renderable](#renderable) will not be displayed either. Usually, the time frame
-    // corresponds to the time during which datasets are available or to disable a scene
-    // graph node during uninteresting periods of time.
-=======
     constexpr openspace::properties::Property::PropertyInfo IsInTimeFrameInfo = {
         "IsInTimeFrame",
         "Is in Time Frame",
@@ -53,7 +45,12 @@
         openspace::properties::Property::Visibility::Developer
     };
 
->>>>>>> 7328a94f
+    // A `TimeFrame` object determines the time frame during which a scene graph node is
+    // valid. If the simulation time is outside the time frame range, the scene graph node
+    // and all of its children are automatically disabled and any attached
+    // [Renderable](#renderable) will not be displayed either. Usually, the time frame
+    // corresponds to the time during which datasets are available or to disable a scene
+    // graph node during uninteresting periods of time.
     struct [[codegen::Dictionary(TimeFrame)]] Parameters {
         // The type of the time frame that is described in this element. The available
         // types of scaling depend on the configuration of the application and can be
