/*****************************************************************************************
 *                                                                                       *
 * OpenSpace                                                                             *
 *                                                                                       *
 * Copyright (c) 2014-2015                                                               *
 *                                                                                       *
 * Permission is hereby granted, free of charge, to any person obtaining a copy of this  *
 * software and associated documentation files (the "Software"), to deal in the Software *
 * without restriction, including without limitation the rights to use, copy, modify,    *
 * merge, publish, distribute, sublicense, and/or sell copies of the Software, and to    *
 * permit persons to whom the Software is furnished to do so, subject to the following   *
 * conditions:                                                                           *
 *                                                                                       *
 * The above copyright notice and this permission notice shall be included in all copies *
 * or substantial portions of the Software.                                              *
 *                                                                                       *
 * THE SOFTWARE IS PROVIDED "AS IS", WITHOUT WARRANTY OF ANY KIND, EXPRESS OR IMPLIED,   *
 * INCLUDING BUT NOT LIMITED TO THE WARRANTIES OF MERCHANTABILITY, FITNESS FOR A         *
 * PARTICULAR PURPOSE AND NONINFRINGEMENT. IN NO EVENT SHALL THE AUTHORS OR COPYRIGHT    *
 * HOLDERS BE LIABLE FOR ANY CLAIM, DAMAGES OR OTHER LIABILITY, WHETHER IN AN ACTION OF  *
 * CONTRACT, TORT OR OTHERWISE, ARISING FROM, OUT OF OR IN CONNECTION WITH THE SOFTWARE  *
 * OR THE USE OR OTHER DEALINGS IN THE SOFTWARE.                                         *
 ****************************************************************************************/

#include <openspace/scene/scene.h>

#include <openspace/abuffer/abuffer.h>
#include <openspace/engine/configurationmanager.h>
#include <openspace/engine/openspaceengine.h>
#include <openspace/interaction/interactionhandler.h>
#include <openspace/query/query.h>
#include <openspace/rendering/renderengine.h>
#include <openspace/scene/scenegraphnode.h>
#include <openspace/scripting/scriptengine.h>
#include <openspace/scripting/script_helper.h>
#include <openspace/util/time.h>

#include <boost/algorithm/string.hpp>

#include <ghoul/filesystem/filesystem.h>
#include <ghoul/io/texture/texturereader.h>
#include <ghoul/misc/dictionary.h>
#include <ghoul/misc/exception.h>
#include <ghoul/logging/logmanager.h>
#include <ghoul/lua/ghoul_lua.h>
#include <ghoul/lua/lua_helper.h>
#include <ghoul/opengl/programobject.h>
#include <ghoul/opengl/texture.h>

#include <iostream>
#include <fstream>
#include <string>
#include <chrono>

#ifdef OPENSPACE_MODULE_ONSCREENGUI_ENABLED
#include <modules/onscreengui/include/gui.h>
#endif

#include "scene_lua.inl"

namespace {
    const std::string _loggerCat = "Scene";
    const std::string _moduleExtension = ".mod";
	const std::string _defaultCommonDirectory = "common";
	const std::string _commonModuleToken = "${COMMON_MODULE}";

    const std::string KeyCamera = "Camera";
    const std::string KeyFocusObject = "Focus";
    const std::string KeyPositionObject = "Position";
    const std::string KeyViewOffset = "Offset";
}

namespace openspace {

Scene::Scene() : _focus(SceneGraphNode::RootNodeName) {}

Scene::~Scene() {
    deinitialize();
}

bool Scene::initialize() {
    LDEBUG("Initializing SceneGraph");
   
    using ghoul::opengl::ShaderObject;
    using ghoul::opengl::ProgramObject;

<<<<<<< HEAD
	ghoul::opengl::ProgramObject::ProgramObjectCallback cb = [this](ghoul::opengl::ProgramObject* program) {
		_programUpdateLock.lock();
		_programsToUpdate.insert(program);
		_programUpdateLock.unlock();
	};

	// fboPassthrough program
	std::unique_ptr<ghoul::opengl::ProgramObject> prg = ProgramObject::Build("fboPassProgram",
		"${SHADERS}/fboPass_vs.glsl",
		"${SHADERS}/fboPass_fs.glsl");
	if (!prg) return false;
	prg->setProgramObjectCallback(cb);
    OsEng.ref().configurationManager().setValue("fboPassProgram", prg.get());
    _programs.push_back(std::move(prg));

	// pscstandard
	prg = ProgramObject::Build("pscstandard",
		"${SHADERS}/pscstandard_vs.glsl",
		"${SHADERS}/pscstandard_fs.glsl");
    if (! prg) return false;
	prg->setProgramObjectCallback(cb);
    OsEng.ref().configurationManager().setValue("pscShader", prg.get());
    _programs.push_back(std::move(prg));

	// Night texture program
	prg = ProgramObject::Build("nightTextureProgram",
		"${SHADERS}/nighttexture_vs.glsl",
		"${SHADERS}/nighttexture_fs.glsl");
	if (!prg) return false;
	prg->setProgramObjectCallback(cb);
    OsEng.ref().configurationManager().setValue("nightTextureProgram", prg.get());
    _programs.push_back(std::move(prg));

    // RaycastProgram
	prg = ProgramObject::Build("RaycastProgram",
		"${SHADERS}/exitpoints.vert",
		"${SHADERS}/exitpoints.frag");
	if (!prg) return false;
	prg->setProgramObjectCallback(cb);
    OsEng.ref().configurationManager().setValue("RaycastProgram", prg.get());
    _programs.push_back(std::move(prg));

=======
    RenderEngine* renderEngine = OsEng.renderEngine();
    
    ProgramObject* tmpProgram;

	// fboPassthrough program
    tmpProgram = ProgramObject::Build(
        "fboPassProgram",
		"${SHADERS}/fboPass_vs.glsl",
		"${SHADERS}/fboPass_fs.glsl");
	if (!tmpProgram) return false;
    tmpProgram->setIgnoreSubroutineUniformLocationError(true);
	OsEng.ref().configurationManager()->setValue("fboPassProgram", tmpProgram);

>>>>>>> 35765881
    return true;
}

bool Scene::deinitialize() {
	clearSceneGraph();
<<<<<<< HEAD

	// clean up all programs
	_programsToUpdate.clear();
	_programs.clear();
=======
>>>>>>> 35765881
    return true;
}

void Scene::update(const UpdateData& data) {
	if (!_sceneGraphToLoad.empty()) {
<<<<<<< HEAD
		OsEng.renderEngine().scene()->clearSceneGraph();
        try {
            bool success = loadSceneInternal(_sceneGraphToLoad);
            _sceneGraphToLoad = "";
        }
        catch (const ghoul::RuntimeError& e) {
            LERROR(e.what());
            return;
        }
		OsEng.renderEngine().aBuffer()->invalidateABuffer();
=======
		OsEng.renderEngine()->scene()->clearSceneGraph();
		bool success = loadSceneInternal(_sceneGraphToLoad);
		_sceneGraphToLoad = "";
		if (!success)
			return;
>>>>>>> 35765881
	}
    for (SceneGraphNode* node : _graph.nodes()) {
        try {
            node->update(data);
        }
        catch (const ghoul::RuntimeError& e) {
            LERRORC(e.component, e.what());
        }
    }
}

void Scene::evaluate(Camera* camera) {
    for (SceneGraphNode* node : _graph.nodes())
        node->evaluate(camera);
	//_root->evaluate(camera);
}

void Scene::render(const RenderData& data) {
<<<<<<< HEAD
	bool emptyProgramsToUpdate = _programsToUpdate.empty();
		
	_programUpdateLock.lock();
	for (ghoul::opengl::ProgramObject* program : _programsToUpdate) {
		LDEBUG("Attempting to recompile " << program->name());
		program->rebuildFromFile();
	}
	_programsToUpdate.erase(_programsToUpdate.begin(), _programsToUpdate.end());
	_programUpdateLock.unlock();

	if (!emptyProgramsToUpdate) {
		LDEBUG("Setting uniforms");
		// Ignore attribute locations
		for (const auto& program : _programs)
			program->setIgnoreSubroutineUniformLocationError(true);
	}

=======
>>>>>>> 35765881
    for (SceneGraphNode* node : _graph.nodes())
        node->render(data);
}

std::vector<std::pair<Volume*, RenderData>> Scene::volumesToRender(const RenderData& data) const {
    std::vector<std::pair<Volume*, RenderData>> volumes;

    for (const SceneGraphNode* node : _graph.nodes()) {
        std::vector<std::pair<Volume*, RenderData>> newVolumes = node->volumesToRender(data);
        std::copy(newVolumes.begin(), newVolumes.end(), std::back_inserter(volumes));
    }
    return volumes;
}

void Scene::scheduleLoadSceneFile(const std::string& sceneDescriptionFilePath) {
	_sceneGraphToLoad = sceneDescriptionFilePath;
}

void Scene::clearSceneGraph() {
	// deallocate the scene graph. Recursive deallocation will occur
    _graph.clear();
	//if (_root) {
	//	_root->deinitialize();
	//	delete _root;
	//	_root = nullptr;
	//}

 //   _nodes.erase(_nodes.begin(), _nodes.end());
 //   _allNodes.erase(_allNodes.begin(), _allNodes.end());

    _focus.clear();
}

bool Scene::loadSceneInternal(const std::string& sceneDescriptionFilePath) {
    ghoul::Dictionary dictionary;
    ghoul::lua::loadDictionaryFromFile(sceneDescriptionFilePath, dictionary);

    _graph.loadFromFile(sceneDescriptionFilePath);

    // TODO: Make it less hard-coded and more flexible when nodes are not found
    ghoul::Dictionary cameraDictionary;
    if (dictionary.getValue(KeyCamera, cameraDictionary)) {
        LDEBUG("Camera dictionary found");
        std::string focus;

        if (cameraDictionary.hasKey(KeyFocusObject)
            && cameraDictionary.getValue(KeyFocusObject, focus))
        {
            auto focusIterator = std::find_if(
                _graph.nodes().begin(),
                _graph.nodes().end(),
                [focus](SceneGraphNode* node) {
                    return node->name() == focus;
                }
            );

            if (focusIterator != _graph.nodes().end()) {
                _focus = focus;
                LDEBUG("Setting camera focus to '" << _focus << "'");
            }
            else {
                LERROR("Could not find focus object '" << focus << "'");
                _focus = "Root";
            }
        }
    }

    // Initialize all nodes
    for (SceneGraphNode* node : _graph.nodes()) {
        try {
            bool success = node->initialize();
            if (success)
                LDEBUG(node->name() << " initialized successfully!");
            else
                LWARNING(node->name() << " not initialized.");
        }
        catch (const ghoul::RuntimeError& e) {
            LERRORC(_loggerCat + "(" + e.component + ")", e.what());
        }
    }

    // update the position of all nodes
	// TODO need to check this; unnecessary? (ab)
	for (SceneGraphNode* node : _graph.nodes()) {
		node->update({ Time::ref().currentTime() });
    }

    for (auto it = _graph.nodes().rbegin(); it != _graph.nodes().rend(); ++it)
        (*it)->calculateBoundingSphere();


    // Calculate the bounding sphere for the scenegraph
    //_root->calculateBoundingSphere();

    // set the camera position
	Camera* c = OsEng.ref().renderEngine().camera();
    //auto focusIterator = _allNodes.find(_focus);
    auto focusIterator = std::find_if(
                _graph.nodes().begin(),
                _graph.nodes().end(),
                [&](SceneGraphNode* node) {
        return node->name() == _focus;
    }
    );

	glm::vec2 cameraScaling(1);
	psc cameraPosition(0,0,1,0);

    //if (_focus->)
    if (focusIterator != _graph.nodes().end()) {
        LDEBUG("Camera focus is '" << _focus << "'");
        SceneGraphNode* focusNode = *focusIterator;
        //Camera* c = OsEng.interactionHandler().getCamera();

        // TODO: Make distance depend on radius
        // TODO: Set distance and camera direction in some more smart way
        // TODO: Set scaling dependent on the position and distance
        // set position for camera
		const PowerScaledScalar bound = focusNode->calculateBoundingSphere();

        // this part is full of magic!
		glm::vec2 boundf = bound.vec2();
        //glm::vec2 scaling{1.0f, -boundf[1]};
		cameraScaling = glm::vec2(1.f, -boundf[1]);
        boundf[0] *= 5.0f;
        
		//psc cameraPosition = focusNode->position();
        //cameraPosition += psc(glm::vec4(0.f, 0.f, boundf));

		//cameraPosition = psc(glm::vec4(0.f, 0.f, 1.f,0.f));

		cameraPosition = focusNode->position();
		cameraPosition += psc(glm::vec4(0.f, 0.f, boundf));
		
		//why this line? (JK)
		//cameraPosition = psc(glm::vec4(0.f, 0.f, 1.f, 0.f));

		//c->setPosition(cameraPosition);
       // c->setCameraDirection(glm::vec3(0, 0, -1));
      //  c->setScaling(scaling);

        // Set the focus node for the interactionhandler
        OsEng.interactionHandler().setFocusNode(focusNode);
    }
    else
        OsEng.interactionHandler().setFocusNode(_graph.rootNode());

	glm::vec4 position;
    if (cameraDictionary.hasKeyAndValue<glm::vec4>(KeyPositionObject)) {
        try {
            position = cameraDictionary.value<glm::vec4>(KeyPositionObject);

            LDEBUG("Camera position is ("
                << position[0] << ", "
                << position[1] << ", "
                << position[2] << ", "
                << position[3] << ")");

            cameraPosition = psc(position);
        }
        catch (const ghoul::Dictionary::DictionaryError& e) {
            LERROR("Error loading Camera location: " << e.what());
        }
	}

	// the camera position
	const SceneGraphNode* fn = OsEng.interactionHandler().focusNode();
    // Check crash for when fn == nullptr

	glm::mat4 la = glm::lookAt(cameraPosition.vec3(), fn->worldPosition().vec3(), c->lookUpVector());

	c->setRotation(la);
	c->setPosition(cameraPosition);
	c->setScaling(cameraScaling);

	glm::vec3 viewOffset;
	if (cameraDictionary.hasKey(KeyViewOffset)
		&& cameraDictionary.getValue(KeyViewOffset, viewOffset)) {
	    glm::quat rot = glm::quat(viewOffset);
	    c->rotate(rot);
	}


	for (SceneGraphNode* node : _graph.nodes()) {
		std::vector<properties::Property*> properties = node->propertiesRecursive();
		for (properties::Property* p : properties) {
            OsEng.gui()._property.registerProperty(p);
		}
	}

    // If a LuaDocumentationFile was specified, generate it now
    const bool hasType = OsEng.configurationManager().hasKey(ConfigurationManager::KeyPropertyDocumentationType);
    const bool hasFile = OsEng.configurationManager().hasKey(ConfigurationManager::KeyPropertyDocumentationFile);
    if (hasType && hasFile) {
        std::string propertyDocumentationType;
        OsEng.configurationManager().getValue(ConfigurationManager::KeyPropertyDocumentationType, propertyDocumentationType);
        std::string propertyDocumentationFile;
        OsEng.configurationManager().getValue(ConfigurationManager::KeyPropertyDocumentationFile, propertyDocumentationFile);

        propertyDocumentationFile = absPath(propertyDocumentationFile);
        writePropertyDocumentation(propertyDocumentationFile, propertyDocumentationType);
    }


    OsEng.runSettingsScripts();

    OsEng.enableBarrier();

    return true;
}

//void Scene::loadModules(
//	const std::string& directory, 
//	const ghoul::Dictionary& dictionary) 
//{
//	// Struct containing dependencies and nodes
//	LoadMaps m;
//
//	// Get the common directory
//	std::string commonDirectory(_defaultCommonDirectory);
//	dictionary.getValue(constants::scenegraph::keyCommonFolder, commonDirectory);
//	FileSys.registerPathToken(_commonModuleToken, commonDirectory);
//
//    lua_State* state = ghoul::lua::createNewLuaState();
//    OsEng.scriptEngine()->initializeLuaState(state);
//
//	LDEBUG("Loading common module folder '" << commonDirectory << "'");
//	// Load common modules into LoadMaps struct
//	loadModule(m, FileSys.pathByAppendingComponent(directory, commonDirectory), state);
//
//	// Load the rest of the modules into LoadMaps struct
//    ghoul::Dictionary moduleDictionary;
//    if (dictionary.getValue(constants::scenegraph::keyModules, moduleDictionary)) {
//        std::vector<std::string> keys = moduleDictionary.keys();
//        std::sort(keys.begin(), keys.end());
//        for (const std::string& key : keys) {
//            std::string moduleFolder;
//			if (moduleDictionary.getValue(key, moduleFolder)) {
//                loadModule(m, FileSys.pathByAppendingComponent(directory, moduleFolder), state);
//			}
//        }
//    }
//
//    // Load and construct scenegraphnodes from LoadMaps struct
//    loadNodes(SceneGraphNode::RootNodeName, m);
//
//    // Remove loaded nodes from dependency list
//    for(const auto& name: m.loadedNodes) {
//    	m.dependencies.erase(name);
//    }
//
//    // Check to see what dependencies are not resolved.
//    for(auto& node: m.dependencies) {
//    	LWARNING(
//    		"'" << node.second << "'' not loaded, parent '" 
//    		<< node.first << "' not defined!");
//    }
//}

//void Scene::loadModule(LoadMaps& m,const std::string& modulePath, lua_State* state) {
//	auto pos = modulePath.find_last_of(ghoul::filesystem::FileSystem::PathSeparator);
//    if (pos == modulePath.npos) {
//        LERROR("Bad format for module path: " << modulePath);
//        return;
//    }
//
//    std::string fullModule = modulePath + modulePath.substr(pos) + _moduleExtension;
//    LDEBUG("Loading nodes from: " << fullModule);
//
//    ghoul::filesystem::Directory oldDirectory = FileSys.currentDirectory();
//    FileSys.setCurrentDirectory(modulePath);
//
//    ghoul::Dictionary moduleDictionary;
//    ghoul::lua::loadDictionaryFromFile(fullModule, moduleDictionary, state);
//    std::vector<std::string> keys = moduleDictionary.keys();
//    for (const std::string& key : keys) {
//        if (!moduleDictionary.hasValue<ghoul::Dictionary>(key)) {
//            LERROR("SceneGraphElement '" << key << "' is not a table in module '"
//                                         << fullModule << "'");
//            continue;
//        }
//        
//        ghoul::Dictionary element;
//        std::string nodeName;
//        std::string parentName;
//
//        moduleDictionary.getValue(key, element);
//		element.setValue(constants::scenegraph::keyPathModule, modulePath);
//
//		element.getValue(constants::scenegraphnode::keyName, nodeName);
//		element.getValue(constants::scenegraphnode::keyParentName, parentName);
//
//		m.nodes[nodeName] = element;
//		m.dependencies.emplace(parentName,nodeName);
//    }
//
//    FileSys.setCurrentDirectory(oldDirectory);
//}

//void Scene::loadNodes(const std::string& parentName, LoadMaps& m) {
//	auto eqRange = m.dependencies.equal_range(parentName);
//	for (auto it = eqRange.first; it != eqRange.second; ++it) {
//		auto node = m.nodes.find((*it).second);
//		loadNode(node->second);
//		loadNodes((*it).second, m);
//	}
//	m.loadedNodes.emplace_back(parentName);
//}
//
//void Scene::loadNode(const ghoul::Dictionary& dictionary) {
//    SceneGraphNode* node = SceneGraphNode::createFromDictionary(dictionary);
//    if(node) {
//    	_allNodes.emplace(node->name(), node);
//    	_nodes.push_back(node);
//    }
//}

//void SceneGraph::loadModule(const std::string& modulePath) {
//    auto pos = modulePath.find_last_of(ghoul::filesystem::FileSystem::PathSeparator);
//    if (pos == modulePath.npos) {
//        LERROR("Bad format for module path: " << modulePath);
//        return;
//    }
//
//    std::string fullModule = modulePath + modulePath.substr(pos) + _moduleExtension;
//    LDEBUG("Loading modules from: " << fullModule);
//
//    ghoul::filesystem::Directory oldDirectory = FileSys.currentDirectory();
//    FileSys.setCurrentDirectory(modulePath);
//
//    ghoul::Dictionary moduleDictionary;
//    ghoul::lua::loadDictionaryFromFile(fullModule, moduleDictionary);
//    std::vector<std::string> keys = moduleDictionary.keys();
//    for (const std::string& key : keys) {
//        if (!moduleDictionary.hasValue<ghoul::Dictionary>(key)) {
//            LERROR("SceneGraphElement '" << key << "' is not a table in module '"
//                                         << fullModule << "'");
//            continue;
//        }
//        
//        ghoul::Dictionary element;
//        moduleDictionary.getValue(key, element);
//
//        element.setValue(constants::scenegraph::keyPathModule, modulePath);
//
//		//each element in this new dictionary becomes a scenegraph node. 
//        SceneGraphNode* node = SceneGraphNode::createFromDictionary(element);
//
//        _allNodes.emplace(node->name(), node);
//        _nodes.push_back(node);
//    }
//
//    FileSys.setCurrentDirectory(oldDirectory);
//
//    // Print the tree
//    //printTree(_root);
//}

SceneGraphNode* Scene::root() const {
    return _graph.rootNode();
}
    
SceneGraphNode* Scene::sceneGraphNode(const std::string& name) const {
    return _graph.sceneGraphNode(name);
}

std::vector<SceneGraphNode*> Scene::allSceneGraphNodes() {
	return _graph.nodes();
}

void Scene::writePropertyDocumentation(const std::string& filename, const std::string& type) {
    if (type == "text") {
        LDEBUG("Writing documentation for properties");
        std::ofstream file(filename);
        if (!file.good()) {
            LERROR("Could not open file '" << filename << "' for writing property documentation");
            return;
        }

        using properties::Property;
        for (SceneGraphNode* node : _graph.nodes()) {
            std::vector<Property*> properties = node->propertiesRecursive();
            if (!properties.empty()) {
                file << node->name() << std::endl;

                for (Property* p : properties) {
                    file << p->fullyQualifiedIdentifier() << ":   " << p->guiName() << std::endl;
                }

                file << std::endl;
            }
        }
    }
    else
        LERROR("Undefined type '" << type << "' for Property documentation");
}

scripting::ScriptEngine::LuaLibrary Scene::luaLibrary() {
	return {
		"",
		{
			{
				"setPropertyValue",
				&luascriptfunctions::property_setValue,
				"string, *",
				"Sets a property identified by the URI in "
				"the first argument. The second argument can be any type, but it has to "
				" agree with the type that the property expects",
                true
			},
			{
				"getPropertyValue",
				&luascriptfunctions::property_getValue,
				"string",
				"Returns the value the property, identified by "
				"the provided URI."
			},
			{
				"loadScene",
				&luascriptfunctions::loadScene,
				"string",
				"Loads the scene found at the file passed as an "
				"argument. If a scene is already loaded, it is unloaded first"
			}
		}
	};
}

}  // namespace openspace<|MERGE_RESOLUTION|>--- conflicted
+++ resolved
@@ -24,7 +24,6 @@
 
 #include <openspace/scene/scene.h>
 
-#include <openspace/abuffer/abuffer.h>
 #include <openspace/engine/configurationmanager.h>
 #include <openspace/engine/openspaceengine.h>
 #include <openspace/interaction/interactionhandler.h>
@@ -83,54 +82,8 @@
    
     using ghoul::opengl::ShaderObject;
     using ghoul::opengl::ProgramObject;
-
-<<<<<<< HEAD
-	ghoul::opengl::ProgramObject::ProgramObjectCallback cb = [this](ghoul::opengl::ProgramObject* program) {
-		_programUpdateLock.lock();
-		_programsToUpdate.insert(program);
-		_programUpdateLock.unlock();
-	};
-
-	// fboPassthrough program
-	std::unique_ptr<ghoul::opengl::ProgramObject> prg = ProgramObject::Build("fboPassProgram",
-		"${SHADERS}/fboPass_vs.glsl",
-		"${SHADERS}/fboPass_fs.glsl");
-	if (!prg) return false;
-	prg->setProgramObjectCallback(cb);
-    OsEng.ref().configurationManager().setValue("fboPassProgram", prg.get());
-    _programs.push_back(std::move(prg));
-
-	// pscstandard
-	prg = ProgramObject::Build("pscstandard",
-		"${SHADERS}/pscstandard_vs.glsl",
-		"${SHADERS}/pscstandard_fs.glsl");
-    if (! prg) return false;
-	prg->setProgramObjectCallback(cb);
-    OsEng.ref().configurationManager().setValue("pscShader", prg.get());
-    _programs.push_back(std::move(prg));
-
-	// Night texture program
-	prg = ProgramObject::Build("nightTextureProgram",
-		"${SHADERS}/nighttexture_vs.glsl",
-		"${SHADERS}/nighttexture_fs.glsl");
-	if (!prg) return false;
-	prg->setProgramObjectCallback(cb);
-    OsEng.ref().configurationManager().setValue("nightTextureProgram", prg.get());
-    _programs.push_back(std::move(prg));
-
-    // RaycastProgram
-	prg = ProgramObject::Build("RaycastProgram",
-		"${SHADERS}/exitpoints.vert",
-		"${SHADERS}/exitpoints.frag");
-	if (!prg) return false;
-	prg->setProgramObjectCallback(cb);
-    OsEng.ref().configurationManager().setValue("RaycastProgram", prg.get());
-    _programs.push_back(std::move(prg));
-
-=======
-    RenderEngine* renderEngine = OsEng.renderEngine();
-    
-    ProgramObject* tmpProgram;
+   
+    std::unique_ptr<ProgramObject> tmpProgram;
 
 	// fboPassthrough program
     tmpProgram = ProgramObject::Build(
@@ -139,27 +92,18 @@
 		"${SHADERS}/fboPass_fs.glsl");
 	if (!tmpProgram) return false;
     tmpProgram->setIgnoreSubroutineUniformLocationError(true);
-	OsEng.ref().configurationManager()->setValue("fboPassProgram", tmpProgram);
-
->>>>>>> 35765881
+	OsEng.configurationManager().setValue("fboPassProgram", tmpProgram.get());
+
     return true;
 }
 
 bool Scene::deinitialize() {
 	clearSceneGraph();
-<<<<<<< HEAD
-
-	// clean up all programs
-	_programsToUpdate.clear();
-	_programs.clear();
-=======
->>>>>>> 35765881
     return true;
 }
 
 void Scene::update(const UpdateData& data) {
 	if (!_sceneGraphToLoad.empty()) {
-<<<<<<< HEAD
 		OsEng.renderEngine().scene()->clearSceneGraph();
         try {
             bool success = loadSceneInternal(_sceneGraphToLoad);
@@ -169,14 +113,6 @@
             LERROR(e.what());
             return;
         }
-		OsEng.renderEngine().aBuffer()->invalidateABuffer();
-=======
-		OsEng.renderEngine()->scene()->clearSceneGraph();
-		bool success = loadSceneInternal(_sceneGraphToLoad);
-		_sceneGraphToLoad = "";
-		if (!success)
-			return;
->>>>>>> 35765881
 	}
     for (SceneGraphNode* node : _graph.nodes()) {
         try {
@@ -195,26 +131,6 @@
 }
 
 void Scene::render(const RenderData& data) {
-<<<<<<< HEAD
-	bool emptyProgramsToUpdate = _programsToUpdate.empty();
-		
-	_programUpdateLock.lock();
-	for (ghoul::opengl::ProgramObject* program : _programsToUpdate) {
-		LDEBUG("Attempting to recompile " << program->name());
-		program->rebuildFromFile();
-	}
-	_programsToUpdate.erase(_programsToUpdate.begin(), _programsToUpdate.end());
-	_programUpdateLock.unlock();
-
-	if (!emptyProgramsToUpdate) {
-		LDEBUG("Setting uniforms");
-		// Ignore attribute locations
-		for (const auto& program : _programs)
-			program->setIgnoreSubroutineUniformLocationError(true);
-	}
-
-=======
->>>>>>> 35765881
     for (SceneGraphNode* node : _graph.nodes())
         node->render(data);
 }
