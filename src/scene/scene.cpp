--- conflicted
+++ resolved
@@ -119,16 +119,12 @@
         ),
         _topologicallySortedNodes.end()
     );
-<<<<<<< HEAD
     _nodesByIdentifier.erase(node->identifier());
-=======
-    _nodesByName.erase(node->name());
     // Just try to remove all properties; if the property doesn't exist, the
     // removeInterpolation will not do anything
     for (properties::Property* p : node->properties()) {
         removeInterpolation(p);
     }
->>>>>>> ca8111dc
     removePropertySubOwner(node);
     _dirtyNodeRegistry = true;
 }
