/*****************************************************************************************
 *                                                                                       *
 * OpenSpace                                                                             *
 *                                                                                       *
 * Copyright (c) 2014-2017                                                               *
 *                                                                                       *
 * Permission is hereby granted, free of charge, to any person obtaining a copy of this  *
 * software and associated documentation files (the "Software"), to deal in the Software *
 * without restriction, including without limitation the rights to use, copy, modify,    *
 * merge, publish, distribute, sublicense, and/or sell copies of the Software, and to    *
 * permit persons to whom the Software is furnished to do so, subject to the following   *
 * conditions:                                                                           *
 *                                                                                       *
 * The above copyright notice and this permission notice shall be included in all copies *
 * or substantial portions of the Software.                                              *
 *                                                                                       *
 * THE SOFTWARE IS PROVIDED "AS IS", WITHOUT WARRANTY OF ANY KIND, EXPRESS OR IMPLIED,   *
 * INCLUDING BUT NOT LIMITED TO THE WARRANTIES OF MERCHANTABILITY, FITNESS FOR A         *
 * PARTICULAR PURPOSE AND NONINFRINGEMENT. IN NO EVENT SHALL THE AUTHORS OR COPYRIGHT    *
 * HOLDERS BE LIABLE FOR ANY CLAIM, DAMAGES OR OTHER LIABILITY, WHETHER IN AN ACTION OF  *
 * CONTRACT, TORT OR OTHERWISE, ARISING FROM, OUT OF OR IN CONNECTION WITH THE SOFTWARE  *
 * OR THE USE OR OTHER DEALINGS IN THE SOFTWARE.                                         *
 ****************************************************************************************/

#include <openspace/scene/scene.h>

#include <openspace/openspace.h>
#include <openspace/engine/configurationmanager.h>
#include <openspace/engine/openspaceengine.h>
#include <openspace/engine/wrapper/windowwrapper.h>
#include <openspace/interaction/interactionhandler.h>
#include <openspace/query/query.h>
#include <openspace/rendering/renderengine.h>
#include <openspace/scene/scenegraphnode.h>
#include <openspace/scene/sceneloader.h>
#include <openspace/scripting/scriptengine.h>
#include <openspace/scripting/script_helper.h>
#include <openspace/util/time.h>

#include <ghoul/filesystem/filesystem.h>
#include <ghoul/io/texture/texturereader.h>
#include <ghoul/misc/dictionary.h>
#include <ghoul/misc/exception.h>
#include <ghoul/logging/logmanager.h>
#include <ghoul/lua/ghoul_lua.h>
#include <ghoul/lua/lua_helper.h>
#include <ghoul/misc/dictionary.h>
#include <ghoul/misc/onscopeexit.h>
#include <ghoul/opengl/programobject.h>
#include <ghoul/opengl/texture.h>

#include <chrono>
#include <iostream>
#include <iterator>
#include <numeric>
#include <fstream>
#include <string>
#include <stack>
#include <unordered_map>

#include "scene_doc.inl"
#include "scene_lua.inl"

namespace {
    const char* _loggerCat = "Scene";
    const char* _moduleExtension = ".mod";
    const char* _commonModuleToken = "${COMMON_MODULE}";

    const char* KeyCamera = "Camera";
    const char* KeyFocusObject = "Focus";
    const char* KeyPositionObject = "Position";
    const char* KeyViewOffset = "Offset";

    const char* MainTemplateFilename = "${OPENSPACE_DATA}/web/properties/main.hbs";
    const char* PropertyOwnerTemplateFilename = "${OPENSPACE_DATA}/web/properties/propertyowner.hbs";
    const char* PropertyTemplateFilename = "${OPENSPACE_DATA}/web/properties/property.hbs";
    const char* HandlebarsFilename = "${OPENSPACE_DATA}/web/common/handlebars-v4.0.5.js";
    const char* JsFilename = "${OPENSPACE_DATA}/web/properties/script.js";
    const char* BootstrapFilename = "${OPENSPACE_DATA}/web/common/bootstrap.min.css";
    const char* CssFilename = "${OPENSPACE_DATA}/web/common/style.css";
} // namespace

namespace openspace {

<<<<<<< HEAD
Scene::Scene() {}
=======
Scene::Scene()
    : _focus(SceneGraphNode::RootNodeName)
{}
>>>>>>> dcc9d622

Scene::~Scene() {}

void Scene::setRoot(std::unique_ptr<SceneGraphNode> root) {
    if (_root) {
        removeNode(_root.get());
    }
    _root = std::move(root);
    _root->setScene(this);
    addNode(_root.get());
}

void Scene::setCamera(std::unique_ptr<Camera> camera) {
    _camera = std::move(camera);
}

Camera* Scene::camera() const {
    return _camera.get();
}

void Scene::addNode(SceneGraphNode* node, Scene::UpdateDependencies updateDeps) {
    // Add the node and all its children.
    node->traversePreOrder([this](SceneGraphNode* n) {
        _topologicallySortedNodes.push_back(n);
        _nodesByName[n->name()] = n;
    });
    
    if (updateDeps) {
        updateDependencies();
    }
}

void Scene::removeNode(SceneGraphNode* node, Scene::UpdateDependencies updateDeps) {
    // Remove the node and all its children.
    node->traversePostOrder([this](SceneGraphNode* n) {
        _topologicallySortedNodes.erase(std::remove(_topologicallySortedNodes.begin(), _topologicallySortedNodes.end(), n), _topologicallySortedNodes.end());
        _nodesByName.erase(n->name());
    });
    
    if (updateDeps) {
        updateDependencies();
    }
}

void Scene::updateDependencies() {
    sortTopologically();
}

void Scene::sortTopologically() {
    std::copy(_circularNodes.begin(), _circularNodes.end(), std::back_inserter(_topologicallySortedNodes));
    _circularNodes.clear();

    ghoul_assert(_topologicallySortedNodes.size() == _nodesByName.size(), "Number of scene graph nodes is inconsistent");
    
    if (_topologicallySortedNodes.empty())
        return;

    // Only the Root node can have an in-degree of 0
    SceneGraphNode* root = _nodesByName[SceneGraphNode::RootNodeName];
    if (!root) {
        throw Scene::InvalidSceneError("No root node found");
    }



    std::unordered_map<SceneGraphNode*, size_t> inDegrees;
    for (SceneGraphNode* node : _topologicallySortedNodes) {
        size_t inDegree = node->dependencies().size();
        if (node->parent() != nullptr) {
            inDegree++;
            inDegrees[node] = inDegree;
        }
    }

<<<<<<< HEAD
    std::stack<SceneGraphNode*> zeroInDegreeNodes;
    zeroInDegreeNodes.push(root);
    
    std::vector<SceneGraphNode*> nodes;
    nodes.reserve(_topologicallySortedNodes.size());
    while (!zeroInDegreeNodes.empty()) {
        SceneGraphNode* node = zeroInDegreeNodes.top();
        nodes.push_back(node);
        zeroInDegreeNodes.pop();

        for (auto& n : node->dependentNodes()) {
            auto it = inDegrees.find(n);
            it->second -= 1;
            if (it->second == 0) {
                zeroInDegreeNodes.push(n);
                inDegrees.erase(it);
            }
=======
    for (SceneGraphNode* node : _graph.nodes()) {
        try {
            LTRACE("Scene::update(begin '" + node->name() + "')");
            node->update(data);
            LTRACE("Scene::update(end '" + node->name() + "')");
>>>>>>> dcc9d622
        }
        for (auto& n : node->children()) {
            auto it = inDegrees.find(n);
            it->second -= 1;
            if (it->second == 0) {
                zeroInDegreeNodes.push(n);
                inDegrees.erase(it);
            }
        }
    }
<<<<<<< HEAD
    if (inDegrees.size() > 0) {
        LERROR("The scene contains circular dependencies. " << inDegrees.size() << " nodes will be disabled.");
=======
}

void Scene::evaluate(Camera* camera) {
    for (SceneGraphNode* node : _graph.nodes())
        node->evaluate(camera);
    //_root->evaluate(camera);
}

void Scene::render(const RenderData& data, RendererTasks& tasks) {
    for (SceneGraphNode* node : _graph.nodes()) {
        LTRACE("Scene::render(begin '" + node->name() + "')");
        node->render(data, tasks);
        LTRACE("Scene::render(end '" + node->name() + "')");
>>>>>>> dcc9d622
    }

    for (auto& it : inDegrees) {
        _circularNodes.push_back(it.first);
    }
    
    _topologicallySortedNodes = nodes;
}

void Scene::initialize() {
    for (SceneGraphNode* node : _topologicallySortedNodes) {
        try {
            bool success = node->initialize();
            if (success)
                LDEBUG(node->name() << " initialized successfully!");
            else
                LWARNING(node->name() << " not initialized.");
        }
        catch (const ghoul::RuntimeError& e) {
            LERRORC(std::string(_loggerCat) + "(" + e.component + ")", e.what());
        }
    }
}

void Scene::update(const UpdateData& data) {
    for (auto& node : _topologicallySortedNodes) {
        try {
            node->update(data);
        }
        catch (const ghoul::RuntimeError& e) {
            LERRORC(e.component, e.what());
        }
    }
}

void Scene::evaluate(Camera* camera) {
    for (auto& node : _topologicallySortedNodes) {
        try {
            node->evaluate(camera);
        }
        catch (const ghoul::RuntimeError& e) {
            LERRORC(e.component, e.what());
        }
    }
}

void Scene::render(const RenderData& data, RendererTasks& tasks) {
    for (auto& node : _topologicallySortedNodes) {
        try {
            node->render(data, tasks);
        }
        catch (const ghoul::RuntimeError& e) {
            LERRORC(e.component, e.what());
        }
    }
}

void Scene::clear() {
    LINFO("Clearing current scene graph");
    _root = nullptr;
}

const std::map<std::string, SceneGraphNode*>& Scene::nodesByName() const {
    return _nodesByName;
}

SceneGraphNode* Scene::root() const {
    return _root.get();
}
    
SceneGraphNode* Scene::sceneGraphNode(const std::string& name) const {
    auto it = _nodesByName.find(name);
    if (it != _nodesByName.end()) {
        return it->second;
    }
    return nullptr;
}

const std::vector<SceneGraphNode*>& Scene::allSceneGraphNodes() const {
    return _topologicallySortedNodes;
}

void Scene::writePropertyDocumentation(const std::string& filename, const std::string& type, const std::string& sceneFilename) {
    LDEBUG("Writing documentation for properties");
    if (type == "text") {
        std::ofstream file;
        file.exceptions(~std::ofstream::goodbit);
        file.open(filename);

        using properties::Property;
        for (SceneGraphNode* node : allSceneGraphNodes()) {
            std::vector<Property*> properties = node->propertiesRecursive();
            if (!properties.empty()) {
                file << node->name() << std::endl;

                for (Property* p : properties) {
                    file << p->fullyQualifiedIdentifier() << ":   " <<
                        p->guiName() << std::endl;
                }

                file << std::endl;
            }
        }
    }
    else if (type == "html") {
        std::ofstream file;
        file.exceptions(~std::ofstream::goodbit);
        file.open(filename);


        std::ifstream handlebarsInput(absPath(HandlebarsFilename));
        std::ifstream jsInput(absPath(JsFilename));

        std::string jsContent;
        std::back_insert_iterator<std::string> jsInserter(jsContent);

        std::copy(std::istreambuf_iterator<char>{handlebarsInput}, std::istreambuf_iterator<char>(), jsInserter);
        std::copy(std::istreambuf_iterator<char>{jsInput}, std::istreambuf_iterator<char>(), jsInserter);

        std::ifstream bootstrapInput(absPath(BootstrapFilename));
        std::ifstream cssInput(absPath(CssFilename));

        std::string cssContent;
        std::back_insert_iterator<std::string> cssInserter(cssContent);

        std::copy(std::istreambuf_iterator<char>{bootstrapInput}, std::istreambuf_iterator<char>(), cssInserter);
        std::copy(std::istreambuf_iterator<char>{cssInput}, std::istreambuf_iterator<char>(), cssInserter);

        std::ifstream mainTemplateInput(absPath(MainTemplateFilename));
        std::string mainTemplateContent{ std::istreambuf_iterator<char>{mainTemplateInput},
            std::istreambuf_iterator<char>{} };

        std::ifstream propertyOwnerTemplateInput(absPath(PropertyOwnerTemplateFilename));
        std::string propertyOwnerTemplateContent{ std::istreambuf_iterator<char>{propertyOwnerTemplateInput},
            std::istreambuf_iterator<char>{} };

        std::ifstream propertyTemplateInput(absPath(PropertyTemplateFilename));
        std::string propertyTemplateContent{ std::istreambuf_iterator<char>{propertyTemplateInput},
            std::istreambuf_iterator<char>{} };

        // Create JSON
        std::function<std::string(properties::PropertyOwner*)> createJson =
            [&createJson](properties::PropertyOwner* owner) -> std::string 
        {
            std::stringstream json;
            json << "{";
            json << "\"name\": \"" << owner->name() << "\",";

            json << "\"properties\": [";
            auto properties = owner->properties();
            for (properties::Property* p : properties) {
                json << "{";
                json << "\"id\": \"" << p->identifier() << "\",";
                json << "\"type\": \"" << p->className() << "\",";
                json << "\"fullyQualifiedId\": \"" << p->fullyQualifiedIdentifier() << "\",";
                json << "\"guiName\": \"" << p->guiName() << "\"";
                json << "}";
                if (p != properties.back()) {
                    json << ",";
                }
            }
            json << "],";

            json << "\"propertyOwners\": [";
            auto propertyOwners = owner->propertySubOwners();
            for (properties::PropertyOwner* o : propertyOwners) {
                json << createJson(o);
                if (o != propertyOwners.back()) {
                    json << ",";
                }
            }
            json << "]";
            json << "}";

            return json.str();
        };


        std::stringstream json;
        json << "[";
        std::vector<SceneGraphNode*> nodes = allSceneGraphNodes();
        if (!nodes.empty()) {
            json << std::accumulate(
                std::next(nodes.begin()),
                nodes.end(),
                createJson(*nodes.begin()),
                [createJson](std::string a, SceneGraphNode* n) {
                    return a + "," + createJson(n);
                }
            );
        }

        json << "]";

        std::string jsonString = "";
        for (const char& c : json.str()) {
            if (c == '\'') {
                jsonString += "\\'";
            } else {
                jsonString += c;
            }
        }

        std::stringstream html;
        html << "<!DOCTYPE html>\n"
            << "<html>\n"
            << "\t<head>\n"
            << "\t\t<script id=\"mainTemplate\" type=\"text/x-handlebars-template\">\n"
            << mainTemplateContent << "\n"
            << "\t\t</script>\n"
            << "\t\t<script id=\"propertyOwnerTemplate\" type=\"text/x-handlebars-template\">\n"
            << propertyOwnerTemplateContent << "\n"
            << "\t\t</script>\n"
            << "\t\t<script id=\"propertyTemplate\" type=\"text/x-handlebars-template\">\n"
            << propertyTemplateContent << "\n"
            << "\t\t</script>\n"
            << "\t<script>\n"
            << "var propertyOwners = JSON.parse('" << jsonString << "');\n"
            << "var version = [" << OPENSPACE_VERSION_MAJOR << ", " << OPENSPACE_VERSION_MINOR << ", " << OPENSPACE_VERSION_PATCH << "];\n"
            << "var sceneFilename = '" << sceneFilename << "';\n"
            << "var generationTime = '" << Time::now().ISO8601() << "';\n"
            << jsContent << "\n"
            << "\t</script>\n"
            << "\t<style type=\"text/css\">\n"
            << cssContent << "\n"
            << "\t</style>\n"
            << "\t\t<title>Documentation</title>\n"
            << "\t</head>\n"
            << "\t<body>\n"
            << "\t<body>\n"
            << "</html>\n";
        file << html.str();
    }
    else
        LERROR("Undefined type '" << type << "' for Property documentation");
}

scripting::LuaLibrary Scene::luaLibrary() {
    return {
        "",
        {
            {
                "setPropertyValue",
                &luascriptfunctions::property_setValue,
                "string, *",
                "Sets all properties identified by the URI (with potential wildcards) in "
                "the first argument. The second argument can be any type, but it has to "
                "match the type that the property (or properties) expect."
            },
            {
                "setPropertyValueRegex",
                &luascriptfunctions::property_setValueRegex,
                "string, *",
                "Sets all properties that pass the regular expression in the first "
                "argument. The second argument can be any type, but it has to match the "
                "type of the properties that matched the regular expression. The regular "
                "expression has to be of the ECMAScript grammar."
            },
            {
                "setPropertyValueSingle",
                &luascriptfunctions::property_setValueSingle,
                "string, *",
                "Sets a property identified by the URI in "
                "the first argument. The second argument can be any type, but it has to "
                "match the type that the property expects.",
            },
            {
                "getPropertyValue",
                &luascriptfunctions::property_getValue,
                "string",
                "Returns the value the property, identified by "
                "the provided URI."
            },
            {
                "loadScene",
                &luascriptfunctions::loadScene,
                "string",
                "Loads the scene found at the file passed as an "
                "argument. If a scene is already loaded, it is unloaded first"
            },
            {
                "addSceneGraphNode",
                &luascriptfunctions::addSceneGraphNode,
                "table",
                "Loads the SceneGraphNode described in the table and adds it to the "
                "SceneGraph"
            },
            {
                "removeSceneGraphNode",
                &luascriptfunctions::removeSceneGraphNode,
                "string",
                "Removes the SceneGraphNode identified by name"
            }
        }
    };
}

Scene::InvalidSceneError::InvalidSceneError(const std::string& error, const std::string& comp)
    : ghoul::RuntimeError(error, comp)
{}

}  // namespace openspace<|MERGE_RESOLUTION|>--- conflicted
+++ resolved
@@ -82,13 +82,7 @@
 
 namespace openspace {
 
-<<<<<<< HEAD
 Scene::Scene() {}
-=======
-Scene::Scene()
-    : _focus(SceneGraphNode::RootNodeName)
-{}
->>>>>>> dcc9d622
 
 Scene::~Scene() {}
 
@@ -151,9 +145,7 @@
     if (!root) {
         throw Scene::InvalidSceneError("No root node found");
     }
-
-
-
+    
     std::unordered_map<SceneGraphNode*, size_t> inDegrees;
     for (SceneGraphNode* node : _topologicallySortedNodes) {
         size_t inDegree = node->dependencies().size();
@@ -163,7 +155,6 @@
         }
     }
 
-<<<<<<< HEAD
     std::stack<SceneGraphNode*> zeroInDegreeNodes;
     zeroInDegreeNodes.push(root);
     
@@ -181,13 +172,6 @@
                 zeroInDegreeNodes.push(n);
                 inDegrees.erase(it);
             }
-=======
-    for (SceneGraphNode* node : _graph.nodes()) {
-        try {
-            LTRACE("Scene::update(begin '" + node->name() + "')");
-            node->update(data);
-            LTRACE("Scene::update(end '" + node->name() + "')");
->>>>>>> dcc9d622
         }
         for (auto& n : node->children()) {
             auto it = inDegrees.find(n);
@@ -198,24 +182,8 @@
             }
         }
     }
-<<<<<<< HEAD
     if (inDegrees.size() > 0) {
         LERROR("The scene contains circular dependencies. " << inDegrees.size() << " nodes will be disabled.");
-=======
-}
-
-void Scene::evaluate(Camera* camera) {
-    for (SceneGraphNode* node : _graph.nodes())
-        node->evaluate(camera);
-    //_root->evaluate(camera);
-}
-
-void Scene::render(const RenderData& data, RendererTasks& tasks) {
-    for (SceneGraphNode* node : _graph.nodes()) {
-        LTRACE("Scene::render(begin '" + node->name() + "')");
-        node->render(data, tasks);
-        LTRACE("Scene::render(end '" + node->name() + "')");
->>>>>>> dcc9d622
     }
 
     for (auto& it : inDegrees) {
@@ -243,7 +211,9 @@
 void Scene::update(const UpdateData& data) {
     for (auto& node : _topologicallySortedNodes) {
         try {
+            LTRACE("Scene::update(begin '" + node->name() + "')");
             node->update(data);
+            LTRACE("Scene::update(end '" + node->name() + "')");
         }
         catch (const ghoul::RuntimeError& e) {
             LERRORC(e.component, e.what());
@@ -254,7 +224,9 @@
 void Scene::evaluate(Camera* camera) {
     for (auto& node : _topologicallySortedNodes) {
         try {
+            LTRACE("Scene::evaluate(begin '" + node->name() + "')");
             node->evaluate(camera);
+            LTRACE("Scene::evaluate(end '" + node->name() + "')");
         }
         catch (const ghoul::RuntimeError& e) {
             LERRORC(e.component, e.what());
@@ -265,7 +237,9 @@
 void Scene::render(const RenderData& data, RendererTasks& tasks) {
     for (auto& node : _topologicallySortedNodes) {
         try {
+            LTRACE("Scene::render(begin '" + node->name() + "')");
             node->render(data, tasks);
+            LTRACE("Scene::render(end '" + node->name() + "')");
         }
         catch (const ghoul::RuntimeError& e) {
             LERRORC(e.component, e.what());
