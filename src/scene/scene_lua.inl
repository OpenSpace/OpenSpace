--- conflicted
+++ resolved
@@ -31,20 +31,6 @@
 
 namespace {
 
-<<<<<<< HEAD
-void executePropertySet(properties::Property* prop, lua_State* L) {
-    prop->setLuaValue(L);
-    //ensure properties are synced over parallel connection
-    std::string value;
-    prop->getStringValue(value);
-    /*OsEng.parallelPeer().scriptMessage(
-    prop->fullyQualifiedIdentifier(),
-    value
-    );*/
-}
-
-=======
->>>>>>> df68ab55
 template <class T>
 properties::PropertyOwner* findPropertyOwnerWithMatchingGroupTag(T* prop,
                                                            const std::string& tagToMatch)
