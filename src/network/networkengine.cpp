/*****************************************************************************************
 *                                                                                       *
 * OpenSpace                                                                             *
 *                                                                                       *
 * Copyright (c) 2014-2018                                                               *
 *                                                                                       *
 * Permission is hereby granted, free of charge, to any person obtaining a copy of this  *
 * software and associated documentation files (the "Software"), to deal in the Software *
 * without restriction, including without limitation the rights to use, copy, modify,    *
 * merge, publish, distribute, sublicense, and/or sell copies of the Software, and to    *
 * permit persons to whom the Software is furnished to do so, subject to the following   *
 * conditions:                                                                           *
 *                                                                                       *
 * The above copyright notice and this permission notice shall be included in all copies *
 * or substantial portions of the Software.                                              *
 *                                                                                       *
 * THE SOFTWARE IS PROVIDED "AS IS", WITHOUT WARRANTY OF ANY KIND, EXPRESS OR IMPLIED,   *
 * INCLUDING BUT NOT LIMITED TO THE WARRANTIES OF MERCHANTABILITY, FITNESS FOR A         *
 * PARTICULAR PURPOSE AND NONINFRINGEMENT. IN NO EVENT SHALL THE AUTHORS OR COPYRIGHT    *
 * HOLDERS BE LIABLE FOR ANY CLAIM, DAMAGES OR OTHER LIABILITY, WHETHER IN AN ACTION OF  *
 * CONTRACT, TORT OR OTHERWISE, ARISING FROM, OUT OF OR IN CONNECTION WITH THE SOFTWARE  *
 * OR THE USE OR OTHER DEALINGS IN THE SOFTWARE.                                         *
 ****************************************************************************************/

#include <openspace/network/networkengine.h>

#include <openspace/engine/openspaceengine.h>
#include <openspace/engine/wrapper/windowwrapper.h>
#include <openspace/scripting/scriptengine.h>
#include <openspace/util/timemanager.h>
#include <ghoul/logging/logmanager.h>
#include <array>
#include <chrono>
#include <thread>

namespace {
    constexpr const char* _loggerCat = "NetworkEngine";

    constexpr const char* StatusMessageIdentifierName = "StatusMessage";
    constexpr const char* MappingIdentifierIdentifierName = "IdentifierMapping";
    constexpr const char* InitialMessageFinishedIdentifierName = "InitialMessageFinished";

    constexpr const char MessageTypeLuaScript = '0';
    constexpr const char MessageTypeExternalControlConnected = '1';
} // namespace

namespace openspace {

NetworkEngine::NetworkEngine() {
    static_assert(
        sizeof(MessageIdentifier) == 2,
        "MessageIdentifier has to be 2 bytes or dependent applications will break"
    );
    _statusMessageIdentifier = identifier(StatusMessageIdentifierName);
    _identifierMappingIdentifier = identifier(MappingIdentifierIdentifierName);
    _initialMessageFinishedIdentifier = identifier(InitialMessageFinishedIdentifierName);
}

bool NetworkEngine::handleMessage(const std::string& message) {
    // The first byte determines the type of message
    const char type = message[0];
    switch (type) {
        case MessageTypeLuaScript:  // LuaScript
            OsEng.scriptEngine().queueScript(
                message.substr(1),
                scripting::ScriptEngine::RemoteScripting::No
            );
            return true;
        case MessageTypeExternalControlConnected:
            publishIdentifierMappingMessage();
            std::this_thread::sleep_for(std::chrono::milliseconds(250));
            sendInitialInformation();
            return true;
        default:
            LERROR(fmt::format("Unknown type '{}'", type));
            return false;
    }
}

void NetworkEngine::publishStatusMessage() {
    if (!_shouldPublishStatusMessage ||
        !OsEng.windowWrapper().isExternalControlConnected())
    {
        return;
    }
    // Protocol:
    // 8 bytes: time as a ET double
    // 24 bytes: time as a UTC string
    // 8 bytes: delta time as double
    // Total: 40

    const Time& currentTime = OsEng.timeManager().time();

    uint16_t messageSize = 0;

<<<<<<< HEAD
    double time = currentTime.j2000Seconds();
    std::string timeString = currentTime.UTC();
    double delta = OsEng.timeManager().deltaTime();
=======
    const double time = currentTime.j2000Seconds();
    const std::string timeString = currentTime.UTC();
    const double delta = currentTime.deltaTime();
>>>>>>> b37ef89e

    messageSize += sizeof(time);
    messageSize += static_cast<uint16_t>(timeString.length());
    messageSize += sizeof(delta);

    ghoul_assert(messageSize == 40, "Message size is not correct");

    unsigned int currentLocation = 0;
    std::vector<char> buffer(messageSize);

    std::memmove(buffer.data() + currentLocation, &time, sizeof(time));
    currentLocation += sizeof(time);
    std::memmove(
        buffer.data() + currentLocation,
        timeString.c_str(), timeString.length()
    );
    currentLocation += static_cast<unsigned int>(timeString.length());
    std::memmove(buffer.data() + currentLocation, &delta, sizeof(delta));

    publishMessage(_statusMessageIdentifier, std::move(buffer));
}

void NetworkEngine::publishIdentifierMappingMessage() {
    size_t bufferSize = sizeof(uint16_t);
    for (const std::pair<std::string, MessageIdentifier>& i : _identifiers) {
        bufferSize += sizeof(MessageIdentifier);
        bufferSize += i.first.size() + 1; // +1 for \0 terminating character
    }

    std::vector<char> buffer(bufferSize);
    size_t currentWritingPosition = 0;
    uint16_t size = static_cast<uint16_t>(_identifiers.size());
    std::memcpy(buffer.data(), &size, sizeof(uint16_t));
    currentWritingPosition += sizeof(uint16_t);
    for (const std::pair<std::string, MessageIdentifier>& i : _identifiers) {
        std::memcpy(
            buffer.data() + currentWritingPosition,
            &(i.second), sizeof(MessageIdentifier)
        );
        currentWritingPosition += sizeof(MessageIdentifier);
        uint8_t stringSize = static_cast<uint8_t>(i.first.size());
        std::memcpy(buffer.data() + currentWritingPosition, &stringSize, sizeof(uint8_t));
        currentWritingPosition += sizeof(uint8_t);
        std::memcpy(buffer.data() + currentWritingPosition, i.first.data(), stringSize);
        currentWritingPosition += i.first.size();
    }

    publishMessage(_identifierMappingIdentifier, std::move(buffer));
}


NetworkEngine::MessageIdentifier NetworkEngine::identifier(std::string name) {
    auto i = _identifiers.find(name);
    if (i != _identifiers.end()) {
        return i->second;
    }
    else {
        _lastAssignedIdentifier++;
        MessageIdentifier result = _lastAssignedIdentifier;

        _identifiers[std::move(name)] = result;
        return result;
    }
}

void NetworkEngine::publishMessage(MessageIdentifier identifier,
                                   std::vector<char> message)
{
    _messagesToSend.push_back({ std::move(identifier), std::move(message) });
}

void NetworkEngine::sendMessages() {
    if (!OsEng.windowWrapper().isExternalControlConnected()) {
        return;
    }

    for (Message& m : _messagesToSend) {
        // Protocol:
        // 2 bytes: type of message as uint16_t
        // Rest of payload depending on the message type

        union {
            MessageIdentifier value;
            std::array<char, 2> data;
        } identifier;
        identifier.value = m.identifer;

        // Prepending the message identifier to the front
        m.body.insert(m.body.begin(), identifier.data.begin(), identifier.data.end());
        OsEng.windowWrapper().sendMessageToExternalControl(m.body);
    }

    _messagesToSend.clear();
}

void NetworkEngine::sendInitialInformation() {
    constexpr const int SleepTime = 250;
    _shouldPublishStatusMessage = false;
    for (const Message& m : _initialConnectionMessages) {
        union {
            MessageIdentifier value;
            std::array<char, 2> data;
        } identifier;
        identifier.value = m.identifer;

        std::vector<char> payload = m.body;
        payload.insert(payload.begin(), identifier.data.begin(), identifier.data.end());
        OsEng.windowWrapper().sendMessageToExternalControl(payload);
        LINFO(fmt::format(
            "Sent initial message: (s={}) [i={}]", m.body.size(), identifier.value
        ));

        std::this_thread::sleep_for(std::chrono::milliseconds(SleepTime));
    }

    std::this_thread::sleep_for(std::chrono::milliseconds(4 * SleepTime));

    // Send finished message
    union {
        MessageIdentifier value;
        std::array<char, 2> data;
    } identifier;
    identifier.value = _initialMessageFinishedIdentifier;

    std::vector<char> d;
    d.insert(d.begin(), identifier.data.begin(), identifier.data.end());

    OsEng.windowWrapper().sendMessageToExternalControl(d);
    _shouldPublishStatusMessage = true;
}

void NetworkEngine::setInitialConnectionMessage(MessageIdentifier identifier,
                                                std::vector<char> message)
{
    // Add check if a MessageIdentifier already exists ---abock
    _initialConnectionMessages.push_back({std::move(identifier), std::move(message)});
}

} // namespace openspace<|MERGE_RESOLUTION|>--- conflicted
+++ resolved
@@ -93,15 +93,10 @@
 
     uint16_t messageSize = 0;
 
-<<<<<<< HEAD
-    double time = currentTime.j2000Seconds();
-    std::string timeString = currentTime.UTC();
-    double delta = OsEng.timeManager().deltaTime();
-=======
     const double time = currentTime.j2000Seconds();
     const std::string timeString = currentTime.UTC();
-    const double delta = currentTime.deltaTime();
->>>>>>> b37ef89e
+    double delta = OsEng.timeManager().deltaTime();
+
 
     messageSize += sizeof(time);
     messageSize += static_cast<uint16_t>(timeString.length());
