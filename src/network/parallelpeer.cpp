--- conflicted
+++ resolved
@@ -24,16 +24,9 @@
 
 #include <openspace/network/parallelpeer.h>
 
-<<<<<<< HEAD
-#include <openspace/openspace.h>
-#include <openspace/engine/openspaceengine.h>
-#include <openspace/interaction/externInteraction.h>
-#include <openspace/engine/wrapper/windowwrapper.h>
-=======
 #include <openspace/engine/globals.h>
 #include <openspace/engine/windowdelegate.h>
 #include <openspace/interaction/keyframenavigator.h>
->>>>>>> 43e115d6
 #include <openspace/interaction/navigationhandler.h>
 #include <openspace/interaction/orbitalnavigator.h>
 #include <openspace/scene/scenegraphnode.h>
@@ -232,15 +225,9 @@
 
 void ParallelPeer::analyzeTimeDifference(double messageTimestamp) {
     std::lock_guard<std::mutex> latencyLock(_latencyMutex);
-<<<<<<< HEAD
-    
-    double timeDiff = OsEng.windowWrapper().applicationTime() - originalTime;
-    if (_latencyDiffs.size() == 0) {
-=======
 
     const double timeDiff = global::windowDelegate.applicationTime() - messageTimestamp;
     if (_latencyDiffs.empty()) {
->>>>>>> 43e115d6
         _initialTimeDiff = timeDiff;
     }
     const double latencyDiff = timeDiff - _initialTimeDiff;
@@ -291,35 +278,6 @@
     std::vector<char> buffer(message.begin() + offset, message.end());
 
     switch (static_cast<datamessagestructures::Type>(type)) {
-<<<<<<< HEAD
-    case datamessagestructures::Type::CameraData: {
-        datamessagestructures::CameraKeyframe kf(buffer);
-        kf._timestamp = calculateBufferedKeyframeTime(kf._timestamp);
-        OsEng.navigationHandler().keyframeNavigator().removeKeyframesAfter(kf._timestamp);
-        _externInteract.cameraInteraction(kf);
-        break;
-    }
-    case datamessagestructures::Type::TimeData: {
-        datamessagestructures::TimeKeyframe kf(buffer);
-        kf._timestamp = calculateBufferedKeyframeTime(kf._timestamp);
-        OsEng.timeManager().removeKeyframesAfter(kf._timestamp);
-        _externInteract.timeInteraction(kf);
-        break;
-    }
-    case datamessagestructures::Type::ScriptData: {
-        datamessagestructures::ScriptMessage sm;
-        sm.deserialize(buffer);
-        _externInteract.scriptInteraction(sm);
-        break;
-    }
-    default: {
-        LERROR(fmt::format(
-            "Unidentified message with identifier {} received in parallel connection",
-            type
-        ));
-        break;
-    }
-=======
         case datamessagestructures::Type::CameraData: {
             datamessagestructures::CameraKeyframe kf(buffer);
             const double convertedTimestamp = convertTimestamp(kf._timestamp);
@@ -401,7 +359,6 @@
             ));
             break;
         }
->>>>>>> 43e115d6
     }
 }
 
@@ -524,7 +481,7 @@
     }
 
     datamessagestructures::ScriptMessage sm;
-    _externInteract.generateScriptMessage(sm, script);
+    sm._script = std::move(script);
 
     std::vector<char> buffer;
     sm.serialize(buffer);
@@ -635,10 +592,6 @@
 
     // Create a keyframe with current position and orientation of camera
     datamessagestructures::CameraKeyframe kf;
-<<<<<<< HEAD
-    // Populate the camera keyframe with current camera properties
-    _externInteract.generateCameraKeyframe(kf);
-=======
     kf._position = global::navigationHandler.focusNodeToCameraVector();
 
     kf._followNodeRotation =
@@ -656,7 +609,6 @@
 
     // Timestamp as current runtime of OpenSpace instance
     kf._timestamp = global::windowDelegate.applicationTime();
->>>>>>> 43e115d6
 
     // Create a buffer for the keyframe
     std::vector<char> buffer;
@@ -675,11 +627,6 @@
 
 void ParallelPeer::sendTimeTimeline() {
     // Create a keyframe with current position and orientation of camera
-<<<<<<< HEAD
-    datamessagestructures::TimeKeyframe kf;
-    // Populate the time keyframe with current time properties
-    _externInteract.generateTimeKeyframe(kf);
-=======
     const Timeline<TimeKeyframeData> timeline = global::timeManager.timeline();
     std::deque<Keyframe<TimeKeyframeData>> keyframes = timeline.keyframes();
 
@@ -700,7 +647,6 @@
 
         timelineMessage._keyframes.push_back(kfMessage);
     }
->>>>>>> 43e115d6
 
     // Case 2: Send one keyframe to represent the curernt time.
     // If time jumped this frame, this is represented in the keyframe.
