--- conflicted
+++ resolved
@@ -61,7 +61,7 @@
     : properties::PropertyOwner({ "NavigationHandler" })
     , _useKeyFrameInteraction(KeyFrameInfo, false)
 {
-<<<<<<< HEAD
+#ifdef OPENSPACE_BEHAVIOR_KIOSK_ENABLED
     _origin.onChange([this]() {
         if (_origin.value().empty()) {
             return;
@@ -77,8 +77,7 @@
         setFocusNode(node);
         resetCameraDirection();
     });
-=======
->>>>>>> b5eb41e2
+#endif //#ifdef OPENSPACE_BEHAVIOR_KIOSK_ENABLED
 
     _inputState = std::make_unique<InputState>();
     _orbitalNavigator = std::make_unique<OrbitalNavigator>();
@@ -149,7 +148,7 @@
             }
             else {
                 _orbitalNavigator->updateStatesFromInput(*_inputState, deltaTime);
-                _orbitalNavigator->updateCameraStateFromStates(deltaTime);
+                _orbitalNavigator->updateCameraStateFromStates(*_camera, deltaTime);
             }
         }
     }
