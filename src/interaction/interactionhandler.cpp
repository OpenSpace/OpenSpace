--- conflicted
+++ resolved
@@ -161,13 +161,8 @@
     _keyframeMutex.unlock();
     
     if(hasKeys){
-<<<<<<< HEAD
 		_camera->setPosition(pos);
 		_camera->setRotation(q);
-=======
-        _camera->setPosition(pos);
-        _camera->setViewRotationMatrix(glm::mat4_cast(q));
->>>>>>> 906470f2
     }
 
         
@@ -245,7 +240,6 @@
 
 void InteractionHandler::orbit(const float &dx, const float &dy, const float &dz, const float &dist){
 
-<<<<<<< HEAD
 	lockControls();
 	
 	glm::vec3 cameraUp = glm::normalize((glm::inverse(_camera->viewRotationMatrix()) * glm::vec4(_camera->lookUpVector(), 0))).xyz();
@@ -289,51 +283,7 @@
 	}
 
 	unlockControls();
-=======
-    lockControls();
-    
-    glm::vec3 cameraUp = glm::normalize((glm::inverse(_camera->viewRotationMatrix()) * glm::vec4(_camera->lookUpVector(), 0))).xyz();
-    glm::vec3 cameraRight = glm::cross(_camera->viewDirection(), cameraUp);
-
-    glm::mat4 transform;
-    transform = glm::rotate(glm::radians(dx * 100.f), cameraUp) * transform;
-    transform = glm::rotate(glm::radians(dy * 100.f), cameraRight) * transform;
-    transform = glm::rotate(glm::radians(dz * 100.f), _camera->viewDirection()) * transform;
-
-    
-    //get "old" focus position 
-    psc focus = _camera->focusPosition();
-    
-    //// get camera position 
-    //psc relative = _camera->position();
-
-    // get camera position (UNSYNCHRONIZED)
-    psc relative = _camera->unsynchedPosition();
-
-    //get relative vector
-    psc relative_focus_coordinate = relative - focus;
-    //rotate relative vector
-    relative_focus_coordinate = glm::inverse(transform) * relative_focus_coordinate.vec4();
-    
-    //get new new position of focus node
-    psc origin;
-    if (_focusNode) {
-        origin = _focusNode->worldPosition();
-    }
-
-    //new camera position
-    relative = origin + relative_focus_coordinate;     
-
-    float bounds = 2.f * (_focusNode ? _focusNode->boundingSphere().lengthf() : 0.f) / 10.f;
-
-    psc target = relative + relative_focus_coordinate * dist;
-    //don't fly into objects
-    if ((target - origin).length() < bounds){
-        target = relative;
-    }
-
-    unlockControls();
->>>>>>> 906470f2
+
     
     _camera->setFocusPosition(origin);
     _camera->setPosition(target);
