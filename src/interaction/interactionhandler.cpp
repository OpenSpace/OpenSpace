--- conflicted
+++ resolved
@@ -22,13 +22,10 @@
  * OR THE USE OR OTHER DEALINGS IN THE SOFTWARE.                                         *
  ****************************************************************************************/
 
-<<<<<<< HEAD
-=======
 #include <openspace/interaction/interactionhandler.h>
 #include <openspace/network/parallelconnection.h>
 
 #include <openspace/openspace.h>
->>>>>>> c21bb3bb
 #include <openspace/engine/openspaceengine.h>
 #include <openspace/interaction/interactionhandler.h>
 #include <openspace/query/query.h>
@@ -40,17 +37,12 @@
 #include <ghoul/logging/logmanager.h>
 #include <ghoul/misc/interpolator.h>
 
-#include <ghoul/filesystem/filesystem.h>
-
 #include <glm/gtx/quaternion.hpp>
 
-<<<<<<< HEAD
-=======
 //#include <modules/globebrowsing/globes/renderableglobe.h>
 
 #include <ghoul/glm.h>
 
->>>>>>> c21bb3bb
 #include <fstream>
 
 namespace {
@@ -59,8 +51,6 @@
     const std::string KeyFocus = "Focus";
     const std::string KeyPosition = "Position";
     const std::string KeyRotation = "Rotation";
-<<<<<<< HEAD
-=======
 
     const std::string MainTemplateFilename = "${OPENSPACE_DATA}/web/keybindings/main.hbs";
     const std::string KeybindingTemplateFilename = "${OPENSPACE_DATA}/web/keybindings/keybinding.hbs";
@@ -68,7 +58,6 @@
     const std::string JsFilename = "${OPENSPACE_DATA}/web/keybindings/script.js";
     const std::string BootstrapFilename = "${OPENSPACE_DATA}/web/common/bootstrap.min.css";
     const std::string CssFilename = "${OPENSPACE_DATA}/web/common/style.css";
->>>>>>> c21bb3bb
 }
 
 #include "interactionhandler_lua.inl"
@@ -238,180 +227,6 @@
     }
 }
 
-<<<<<<< HEAD
-void InteractionHandler::resetKeyBindings() {
-    _keyLua.clear();
-    //_validKeyLua = false;
-}
-
-void InteractionHandler::bindKey(Key key, KeyModifier modifier, std::string lua) {
-    _keyLua.insert({
-        {key, modifier},
-        lua
-    });
-}
-
-scripting::ScriptEngine::LuaLibrary InteractionHandler::luaLibrary() {
-    return {
-        "",
-        {
-            {
-                "clearKeys",
-                &luascriptfunctions::clearKeys,
-                "",
-                "Clear all key bindings"
-            },
-            {
-                "bindKey",
-                &luascriptfunctions::bindKey,
-                "string, string",
-                "Binds a key by name to a lua string command"
-            },
-            {
-                "dt",
-                &luascriptfunctions::dt,
-                "",
-                "Get current frame time"
-            },
-            {
-                "distance",
-                &luascriptfunctions::distance,
-                "number",
-                "Change distance to origin",
-                true
-            },
-            {
-                "setInteractionSensitivity",
-                &luascriptfunctions::setInteractionSensitivity,
-                "number",
-                "Sets the global interaction sensitivity"
-            },
-            {
-                "interactionSensitivity",
-                &luascriptfunctions::interactionSensitivity,
-                "",
-                "Gets the current global interaction sensitivity"
-            },
-            {
-                "setInvertRoll",
-                &luascriptfunctions::setInvertRoll,
-                "bool",
-                "Sets the setting if roll movements are inverted"
-            },
-            {
-                "invertRoll",
-                &luascriptfunctions::invertRoll,
-                "",
-                "Returns the status of roll movement inversion"
-            },
-            {
-                "setInvertRotation",
-                &luascriptfunctions::setInvertRotation,
-                "bool",
-                "Sets the setting if rotation movements are inverted"
-            },
-            {
-                "invertRotation",
-                &luascriptfunctions::invertRotation,
-                "",
-                "Returns the status of rotation movement inversion"
-            }
-            
-        }
-    };
-}
-
-void InteractionHandler::setRotation(const glm::quat& rotation)
-{
-    _camera->setRotation(rotation);
-}
-
-double InteractionHandler::deltaTime() const {
-    return _deltaTime;
-}
-
-void InteractionHandler::setInteractionSensitivity(float sensitivity) {
-    _controllerSensitivity = sensitivity;
-}
-
-float InteractionHandler::interactionSensitivity() const {
-    return _controllerSensitivity;
-}
-
-void InteractionHandler::setInvertRoll(bool invert) {
-    _invertRoll = invert;
-}
-
-bool InteractionHandler::invertRoll() const {
-    return _invertRoll;
-}
-
-void InteractionHandler::setInvertRotation(bool invert) {
-    _invertRotation = invert;
-}
-
-bool InteractionHandler::invertRotation() const {
-    return _invertRotation;
-}
-
-    void InteractionHandler::addKeyframe(const network::datamessagestructures::PositionKeyframe &kf){
-    _keyframeMutex.lock();
-
-    //save a maximum of 10 samples (1 seconds of buffer)
-    if (_keyframes.size() >= 10){
-        _keyframes.erase(_keyframes.begin());
-    }
-    _keyframes.push_back(kf);
-
-    _keyframeMutex.unlock();
-}
-
-void InteractionHandler::clearKeyframes(){
-    _keyframeMutex.lock();
-    _keyframes.clear();
-    _keyframeMutex.unlock();
-}
-
-#else // USE_OLD_INTERACTIONHANDLER
-
-// InteractionHandler
-InteractionHandler::InteractionHandler()
-    : _origin("origin", "Origin", "")
-    , _coordinateSystem("coordinateSystem", "Coordinate System", "")
-    , _rotationalFriction("rotationalFriction", "Rotational Friction", 1, 0, 1)
-    , _horizontalFriction("horizontalFriction", "Horizontal Friction", 1, 0, 1)
-    , _verticalFriction("verticalFriction", "Vertical Friction", 1, 0, 1)
-    , _sensitivity("sensitivity", "Sensitivity", 0.002, 0.0001, 0.02)
-    , _rapidness("rapidness", "Rapidness", 1, 0.1, 60)
-{
-    setName("Interaction");
-
-    _origin.onChange([this]() {
-        SceneGraphNode* node = sceneGraphNode(_origin.value());
-        if (!node) {
-            LWARNING("Could not find a node in scenegraph called '" << _origin.value() << "'");
-            return;
-        }
-        setFocusNode(node);
-    });
-    addProperty(_origin);
-
-    _coordinateSystem.onChange([this]() {
-        OsEng.renderEngine().changeViewPoint(_coordinateSystem.value());
-    });
-    addProperty(_coordinateSystem);
-
-
-    // Create the interactionModes
-    _inputState = std::make_unique<InputState>();
-    // Inject the same mouse states to both orbital and global interaction mode
-    _mouseStates = std::make_unique<OrbitalInteractionMode::MouseStates>(0.002, 1);
-    _orbitalInteractionMode = std::make_shared<OrbitalInteractionMode>(_mouseStates);
-    #ifdef OPENSPACE_MODULE_GLOBEBROWSING_ENABLED
-    _globebrowsingInteractionMode = std::make_shared<GlobeBrowsingInteractionMode>(_mouseStates);
-    #endif
-
-=======
 void InteractionHandler::lockControls() {
 
 }
@@ -514,44 +329,17 @@
     glm::dvec3 cameraPosition;
     glm::dquat quat;
     glm::dvec4 cameraRotation;
->>>>>>> c21bb3bb
 
     cameraPosition = _camera->positionVec3();
     quat = _camera->rotationQuaternion();
     cameraRotation = glm::dvec4(quat.w, quat.x, quat.y, quat.z);
 
-<<<<<<< HEAD
-    // Define lambda functions for changed properties
-    _rotationalFriction.onChange([&]() {
-        _mouseStates->setRotationalFriction(_rotationalFriction);
-    });
-    _horizontalFriction.onChange([&]() {
-        _mouseStates->setHorizontalFriction(_horizontalFriction);
-    });
-    _verticalFriction.onChange([&]() {
-        _mouseStates->setVerticalFriction(_verticalFriction);
-    });
-    _sensitivity.onChange([&]() {
-        _mouseStates->setSensitivity(_sensitivity);
-    });
-    _rapidness.onChange([&]() {
-        _mouseStates->setVelocityScaleFactor(_rapidness);
-    });
-
-    // Add the properties
-    addProperty(_rotationalFriction);
-    addProperty(_horizontalFriction);
-    addProperty(_verticalFriction);
-    addProperty(_sensitivity);
-    addProperty(_rapidness);
-=======
     ghoul::Dictionary cameraDict;
     cameraDict.setValue(KeyPosition, cameraPosition);
     cameraDict.setValue(KeyRotation, cameraRotation);
     cameraDict.setValue(KeyFocus, focusNode()->name());
 
     return cameraDict;
->>>>>>> c21bb3bb
 }
 
 void InteractionHandler::saveCameraStateToFile(const std::string& filepath) {
@@ -561,69 +349,6 @@
 
         ghoul::Dictionary cameraDict = getCameraStateDictionary();
 
-<<<<<<< HEAD
-void InteractionHandler::setCamera(Camera* camera) {
-    _camera = camera;
-}
-
-void InteractionHandler::resetCameraDirection() {
-    LINFO("Setting camera direction to point at focus node.");
-
-    glm::dquat rotation = _camera->rotationQuaternion();
-    glm::dvec3 focusPosition = focusNode()->worldPosition().dvec3();
-    glm::dvec3 cameraPosition = _camera->positionVec3();
-    glm::dvec3 lookUpVector = _camera->lookUpVectorWorldSpace();
-
-    glm::dvec3 directionToFocusNode = glm::normalize(focusPosition - cameraPosition);
-
-    // To make sure the lookAt function won't fail
-    static const double epsilon = 0.000001;
-    if (glm::dot(lookUpVector, directionToFocusNode) > 1.0 - epsilon) {
-        // Change the look up vector a little bit
-        lookUpVector = glm::normalize(lookUpVector + glm::dvec3(epsilon));
-    }
-
-    // Create the rotation to look at  focus node
-    glm::dmat4 lookAtMat = lookAt(
-        glm::dvec3(0, 0, 0),
-        directionToFocusNode,
-        lookUpVector);
-    glm::dquat rotationLookAtFocusNode = normalize(quat_cast(inverse(lookAtMat)));
-
-    // Update camera Rotation
-    _camera->setRotation(rotationLookAtFocusNode);
-
-    // Explicitly synch
-    _camera->preSynchronization();
-    _camera->postSynchronizationPreDraw();
-}
-
-void InteractionHandler::setInteractionMode(std::shared_ptr<InteractionMode> interactionMode) {
-    // Focus node is passed over from the previous interaction mode
-    SceneGraphNode* focusNode = _currentInteractionMode->focusNode();
-
-    // Set the interaction mode
-    _currentInteractionMode = interactionMode;
-
-    // Update the focusnode for the new interaction mode
-    _currentInteractionMode->setFocusNode(focusNode);
-}
-
-void InteractionHandler::setInteractionModeToOrbital() {
-    setInteractionMode(_orbitalInteractionMode);
-    LINFO("Interaction mode set to 'OrbitalInteractionMode'");
-}
-
-
-#ifdef OPENSPACE_MODULE_GLOBEBROWSING_ENABLED
-void InteractionHandler::setInteractionModeToGlobeBrowsing() {
-
-    setInteractionMode(_globebrowsingInteractionMode);
-    LINFO("Interaction mode set to 'GlobeBrowsingInteractionMode'");
-}
-#endif
-void InteractionHandler::lockControls() {
-=======
         // TODO : Should get the camera state as a dictionary and save the dictionary to
         // a file in form of a lua state and not use ofstreams here.
         
@@ -676,7 +401,6 @@
         std::make_pair(lua, false)
     });
 }
->>>>>>> c21bb3bb
 
 void InteractionHandler::bindKey(Key key, KeyModifier modifier, std::string lua) {
     _keyLua.insert({
@@ -697,19 +421,6 @@
             std::string remoteScriptingInfo;
             bool remoteScripting = p.second.second;
 
-<<<<<<< HEAD
-void InteractionHandler::update(double deltaTime) { 
-    ghoul_assert(_inputState != nullptr, "InputState cannot be null!");
-    ghoul_assert(_camera != nullptr, "Camera cannot be null!");
-
-    if (_cameraUpdatedFromScript) {
-        _cameraUpdatedFromScript = false;
-    }
-    else {
-        _currentInteractionMode->update(*_camera, *_inputState, deltaTime);
-    }
-}
-=======
             if (!remoteScripting) {
                 remoteScriptingInfo = " (LOCAL)";
             }
@@ -721,26 +432,15 @@
         std::ofstream f;
         f.exceptions(~std::ofstream::goodbit);
         f.open(absPath(file));
->>>>>>> c21bb3bb
 
         std::ifstream handlebarsInput(absPath(HandlebarsFilename));
         std::ifstream jsInput(absPath(JsFilename));
 
-<<<<<<< HEAD
-Camera* const InteractionHandler::camera() const {
-    return _camera;
-}
-
-const InputState& InteractionHandler::inputState() const {
-    return *_inputState;
-}
-=======
         std::string jsContent;
         std::back_insert_iterator<std::string> jsInserter(jsContent);
 
         std::copy(std::istreambuf_iterator<char>{handlebarsInput}, std::istreambuf_iterator<char>(), jsInserter);
         std::copy(std::istreambuf_iterator<char>{jsInput}, std::istreambuf_iterator<char>(), jsInserter);
->>>>>>> c21bb3bb
 
         std::ifstream bootstrapInput(absPath(BootstrapFilename));
         std::ifstream cssInput(absPath(CssFilename));
@@ -784,112 +484,6 @@
             }
         }
 
-<<<<<<< HEAD
-void InteractionHandler::setCameraStateFromDictionary(const ghoul::Dictionary& cameraDict) {
-    bool readSuccessful = true;
-
-    std::string focus;
-    glm::dvec3 cameraPosition;
-    glm::dvec4 cameraRotation; // Need to read the quaternion as a vector first.
-
-    readSuccessful &= cameraDict.getValue(KeyFocus, focus);
-    readSuccessful &= cameraDict.getValue(KeyPosition, cameraPosition);
-    readSuccessful &= cameraDict.getValue(KeyRotation, cameraRotation);
-
-    if (!readSuccessful) {
-        throw ghoul::RuntimeError(
-            "Position, Rotation and Focus need to be defined for camera dictionary.");
-    }
-
-    SceneGraphNode* node = sceneGraphNode(focus);
-    if (!node) {
-        throw ghoul::RuntimeError(
-            "Could not find a node in scenegraph called '" + focus + "'");
-    }
-
-    // Set state
-    setFocusNode(node);
-    _camera->setPositionVec3(cameraPosition);
-    _camera->setRotation(glm::dquat(
-        cameraRotation.x, cameraRotation.y, cameraRotation.z, cameraRotation.w));
-
-    // Explicitly synch
-    _camera->preSynchronization();
-    _camera->postSynchronizationPreDraw();
-}
-
-ghoul::Dictionary InteractionHandler::getCameraStateDictionary() {
-    glm::dvec3 cameraPosition;
-    glm::dquat quat;
-    glm::dvec4 cameraRotation;
-
-    cameraPosition = _camera->positionVec3();
-    quat = _camera->rotationQuaternion();
-    cameraRotation = glm::dvec4(quat.w, quat.x, quat.y, quat.z);
-
-    ghoul::Dictionary cameraDict;
-    cameraDict.setValue(KeyPosition, cameraPosition);
-    cameraDict.setValue(KeyRotation, cameraRotation);
-    cameraDict.setValue(KeyFocus, focusNode()->name());
-
-    return cameraDict;
-}
-
-void InteractionHandler::saveCameraStateToFile(const std::string& filepath) {
-    if (!filepath.empty()) {
-        auto fullpath = absPath(filepath);
-        LINFO("Saving camera position: " << filepath);
-
-        ghoul::Dictionary cameraDict = getCameraStateDictionary();
-
-        // TODO : Should get the camera state as a dictionary and save the dictionary to
-        // a file in form of a lua state and not use ofstreams here.
-        
-        std::ofstream ofs(fullpath.c_str());
-        
-        glm::dvec3 p = _camera->positionVec3();
-        glm::dquat q = _camera->rotationQuaternion();
-
-        ofs << "return {" << std::endl;
-        ofs << "    " << KeyFocus << " = " << "\"" << focusNode()->name() << "\"" << "," << std::endl;
-        ofs << "    " << KeyPosition << " = {"
-            << std::to_string(p.x) << ", "
-            << std::to_string(p.y) << ", "
-            << std::to_string(p.z) << "}," << std::endl;
-        ofs << "    " << KeyRotation << " = {"
-            << std::to_string(q.w) << ", "
-            << std::to_string(q.x) << ", "
-            << std::to_string(q.y) << ", "
-            << std::to_string(q.z) << "}," << std::endl;
-        ofs << "}"<< std::endl;
-
-        ofs.close();
-    }
-}
-
-void InteractionHandler::restoreCameraStateFromFile(const std::string& filepath) {
-    LINFO("Reading camera state from file: " << filepath);
-    if (!FileSys.fileExists(filepath))
-        throw ghoul::FileNotFoundError(filepath, "CameraFilePath");
-
-    ghoul::Dictionary cameraDict;
-    try {
-        ghoul::lua::loadDictionaryFromFile(filepath, cameraDict);
-        setCameraStateFromDictionary(cameraDict);
-        _cameraUpdatedFromScript = true;
-        _currentInteractionMode->stop();
-    }
-    catch (ghoul::RuntimeError& e) {
-        LWARNING("Unable to set camera position");
-        LWARNING(e.message);
-    }
-}
-
-void InteractionHandler::resetKeyBindings() {
-    _keyLua.clear();
-}
-=======
->>>>>>> c21bb3bb
 
         std::stringstream html;
         html << "<!DOCTYPE html>\n"
