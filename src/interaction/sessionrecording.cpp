--- conflicted
+++ resolved
@@ -2171,16 +2171,8 @@
                                                 std::ifstream& inputFstream,
                                                 std::stringstream& stream)
 {
-<<<<<<< HEAD
-    std::string conversionInFilename = absPath("${RECORDINGS}/" + filename);
-    if (!FileSys.fileExists(conversionInFilename)) {
-=======
-    if (isPath(filename)) {
-        throw ConversionError("Playback filename must not contain path (/) elements");
-    }
     std::filesystem::path conversionInFilename = absPath("${RECORDINGS}/" + filename);
     if (!std::filesystem::is_regular_file(conversionInFilename)) {
->>>>>>> b9a8ec93
         throw ConversionError(fmt::format(
             "Cannot find the specified playback file {} to convert", conversionInFilename
         ));
