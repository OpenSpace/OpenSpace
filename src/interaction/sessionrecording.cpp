--- conflicted
+++ resolved
@@ -702,1102 +702,4 @@
     return result;
 }
 
-<<<<<<< HEAD
-bool SessionRecording::checkIfInitialFocusNodeIsLoaded(unsigned int firstCamIndex) {
-    if (_keyframesCamera.empty()) {
-        return true;
-    }
-
-    std::string startFocusNode =
-        _keyframesCamera[_timeline[firstCamIndex].idxIntoKeyframeTypeArray].focusNode;
-    auto it = std::find(_loadedNodes.begin(), _loadedNodes.end(), startFocusNode);
-    if (it == _loadedNodes.end()) {
-        LERROR(std::format(
-            "Playback file requires scenegraph node '{}', which is "
-            "not currently loaded", startFocusNode
-        ));
-        return false;
-    }
-    return true;
-}
-
-
-bool SessionRecording::convertScript(std::stringstream& inStream, DataMode mode,
-                                     int lineNum, std::string& inputLine,
-                                     std::ofstream& outFile, unsigned char* buffer)
-{
-    Timestamps times;
-    datamessagestructures::ScriptMessage kf;
-
-    const bool success = readSingleKeyframeScript(
-        kf,
-        times,
-        mode,
-        reinterpret_cast<std::ifstream&>(inStream),
-        inputLine,
-        lineNum
-    );
-    if (success) {
-        saveSingleKeyframeScript(
-            kf,
-            times,
-            mode,
-            outFile,
-            buffer
-        );
-    }
-    return success;
-}
-
-bool SessionRecording::readSingleKeyframeScript(datamessagestructures::ScriptMessage& kf,
-                                                Timestamps& times, DataMode mode,
-                                                std::ifstream& file, std::string& inLine,
-                                                const int lineNum)
-{
-    if (mode == DataMode::Binary) {
-        return readScriptKeyframeBinary(times, kf, file, lineNum);
-    }
-    else {
-        return readScriptKeyframeAscii(times, kf, inLine, lineNum);
-    }
-}
-
-void SessionRecording::saveSingleKeyframeScript(datamessagestructures::ScriptMessage& kf,
-                                                Timestamps& times, DataMode mode,
-                                                std::ofstream& file,
-                                                unsigned char* buffer)
-{
-    if (mode == DataMode::Binary) {
-        saveScriptKeyframeBinary(times, kf, buffer, file);
-    }
-    else {
-        saveScriptKeyframeAscii(times, kf, file);
-    }
-}
-
-bool SessionRecording::readScriptKeyframeBinary(Timestamps& times,
-                                                datamessagestructures::ScriptMessage& kf,
-                                                std::ifstream& file, int lineN)
-{
-    times.timeOs = readFromPlayback<double>(file);
-    times.timeRec = readFromPlayback<double>(file);
-    times.timeSim = readFromPlayback<double>(file);
-
-    try {
-        kf.read(&file);
-    }
-    catch (std::bad_alloc&) {
-        LERROR(std::format(
-            "Allocation error with script playback from keyframe entry {}",
-            lineN - 1
-        ));
-        return false;
-    }
-    catch (std::length_error&) {
-        LERROR(std::format(
-            "length_error with script playback from keyframe entry {}",
-            lineN - 1
-        ));
-        return false;
-    }
-
-    if (!file) {
-        LERROR(std::format(
-            "Error reading script playback from keyframe entry {}",
-            lineN - 1
-        ));
-        return false;
-    }
-    return true;
-}
-
-bool SessionRecording::readScriptKeyframeAscii(Timestamps& times,
-                                               datamessagestructures::ScriptMessage& kf,
-                                               const std::string& currentParsingLine,
-                                               int lineN)
-{
-    std::string entryType;
-    std::istringstream iss(currentParsingLine);
-    iss >> entryType;
-    iss >> times.timeOs >> times.timeRec >> times.timeSim;
-    kf.read(iss);
-    if (iss.fail()) {
-        LERROR(std::format("Error parsing script line {} of playback file", lineN));
-        return false;
-    }
-    else if (!iss.eof()) {
-        LERROR(std::format("Did not find an EOL at line {} of playback file", lineN));
-        return false;
-    }
-    return true;
-}
-
-bool SessionRecording::addKeyframeToTimeline(std::vector<TimelineEntry>& timeline,
-                                             RecordedType type,
-                                             size_t indexIntoTypeKeyframes,
-                                             Timestamps t3stamps, int lineNum)
-{
-    try {
-        timeline.push_back({
-            type,
-            static_cast<unsigned int>(indexIntoTypeKeyframes),
-            t3stamps
-        });
-    }
-    catch(...) {
-        LERROR(std::format(
-            "Timeline memory allocation error trying to add keyframe {}. The playback "
-            "file may be too large for system memory",
-            lineNum - 1
-        ));
-        return false;
-    }
-    return true;
-}
-
-bool SessionRecording::addKeyframe(Timestamps t3stamps,
-                                   interaction::KeyframeNavigator::CameraPose keyframe,
-                                   int lineNum)
-{
-    const size_t indexIntoCameraKeyframesFromMainTimeline = _keyframesCamera.size();
-    _keyframesCamera.push_back(std::move(keyframe));
-    return addKeyframeToTimeline(
-        _timeline,
-        RecordedType::Camera,
-        indexIntoCameraKeyframesFromMainTimeline,
-        t3stamps,
-        lineNum
-    );
-}
-
-bool SessionRecording::addKeyframe(Timestamps t3stamps,
-                                   datamessagestructures::TimeKeyframe keyframe,
-                                   int lineNum)
-{
-    const size_t indexIntoTimeKeyframesFromMainTimeline = _keyframesTime.size();
-    _keyframesTime.push_back(std::move(keyframe));
-    return addKeyframeToTimeline(
-        _timeline,
-        RecordedType::Time,
-        indexIntoTimeKeyframesFromMainTimeline,
-        t3stamps,
-        lineNum
-    );
-}
-
-bool SessionRecording::addKeyframe(Timestamps t3stamps,
-                                   std::string scriptToQueue,
-                                   int lineNum)
-{
-    const size_t indexIntoScriptKeyframesFromMainTimeline = _keyframesScript.size();
-    _keyframesScript.push_back(std::move(scriptToQueue));
-    return addKeyframeToTimeline(
-        _timeline,
-        RecordedType::Script,
-        indexIntoScriptKeyframesFromMainTimeline,
-        t3stamps,
-        lineNum
-    );
-}
-
-void SessionRecording::moveAheadInTime() {
-    using namespace std::chrono;
-
-    const bool playbackPaused = (_state == SessionState::PlaybackPaused);
-    if (playbackPaused) {
-        _playbackPauseOffset
-            += global::windowDelegate->applicationTime() - _previousTime;
-    }
-    _previousTime = global::windowDelegate->applicationTime();
-
-    const double currTime = currentTime();
-    lookForNonCameraKeyframesThatHaveComeDue(currTime);
-    updateCameraWithOrWithoutNewKeyframes(currTime);
-    // Unfortunately the first frame is sometimes rendered because globebrowsing reports
-    // that all chunks are rendered when they apparently are not.
-    if (_saveRendering_isFirstFrame) {
-        _saveRendering_isFirstFrame = false;
-        return;
-    }
-    if (_shouldWaitForFinishLoadingWhenPlayback && isSavingFramesDuringPlayback()) {
-        // Check if renderable in focus is still resolving tile loading
-        // do not adjust time while we are doing this, or take screenshot
-        const SceneGraphNode* focusNode =
-            global::navigationHandler->orbitalNavigator().anchorNode();
-        const Renderable* focusRenderable = focusNode->renderable();
-        if (!focusRenderable || focusRenderable->renderedWithDesiredData()) {
-            if (!playbackPaused) {
-                _saveRenderingCurrentRecordedTime_interpolation +=
-                    _saveRenderingDeltaTime_interpolation_usec;
-                _saveRenderingCurrentRecordedTime += _saveRenderingDeltaTime;
-                _saveRenderingCurrentApplicationTime_interpolation +=
-                    _saveRenderingDeltaTime;
-                global::renderEngine->takeScreenshot();
-            }
-        }
-    }
-}
-
-void SessionRecording::lookForNonCameraKeyframesThatHaveComeDue(double currTime) {
-    while (isTimeToHandleNextNonCameraKeyframe(currTime)) {
-        if (!processNextNonCameraKeyframeAheadInTime()) {
-            break;
-        }
-
-        if (++_idxTimeline_nonCamera >= _timeline.size()) {
-            _idxTimeline_nonCamera--;
-            if (_playbackActive_time) {
-                signalPlaybackFinishedForComponent(RecordedType::Time);
-            }
-            if (_playbackActive_script) {
-                signalPlaybackFinishedForComponent(RecordedType::Script);
-            }
-            break;
-        }
-    }
-}
-
-void SessionRecording::updateCameraWithOrWithoutNewKeyframes(double currTime) {
-    if (!_playbackActive_camera) {
-        return;
-    }
-
-    const bool didFindFutureCameraKeyframes = findNextFutureCameraIndex(currTime);
-    const bool isPrevAtFirstKeyframe =
-        (_idxTimeline_cameraPtrPrev == _idxTimeline_cameraFirstInTimeline);
-    const bool isFirstTimelineCameraKeyframeInFuture =
-        (currTime < _cameraFirstInTimeline_timestamp);
-
-    if (! (isPrevAtFirstKeyframe && isFirstTimelineCameraKeyframeInFuture)) {
-        processCameraKeyframe(currTime);
-    }
-    if (!didFindFutureCameraKeyframes) {
-        signalPlaybackFinishedForComponent(RecordedType::Camera);
-    }
-}
-
-bool SessionRecording::isTimeToHandleNextNonCameraKeyframe(double currTime) {
-    const bool nonCameraPlaybackActive = (_playbackActive_time || _playbackActive_script);
-    return (currTime > getNextTimestamp()) && nonCameraPlaybackActive;
-}
-
-bool SessionRecording::findNextFutureCameraIndex(double currTime) {
-    unsigned int seekAheadIndex = _idxTimeline_cameraPtrPrev;
-    while (true) {
-        seekAheadIndex++;
-        if (seekAheadIndex >= static_cast<unsigned int>(_timeline.size())) {
-            seekAheadIndex = static_cast<unsigned int>(_timeline.size()) - 1;
-        }
-
-        if (doesTimelineEntryContainCamera(seekAheadIndex)) {
-            const unsigned int indexIntoCameraKeyframes =
-                _timeline[seekAheadIndex].idxIntoKeyframeTypeArray;
-            const double seekAheadKeyframeTimestamp
-                = appropriateTimestamp(_timeline[seekAheadIndex].t3stamps);
-
-            if (indexIntoCameraKeyframes >= (_keyframesCamera.size() - 1)) {
-                _hasHitEndOfCameraKeyframes = true;
-            }
-
-            if (currTime < seekAheadKeyframeTimestamp) {
-                if (seekAheadIndex > _idxTimeline_cameraPtrNext) {
-                    _idxTimeline_cameraPtrPrev = _idxTimeline_cameraPtrNext;
-                    _idxTimeline_cameraPtrNext = seekAheadIndex;
-                }
-                break;
-            }
-            else {
-                // Force interpolation between consecutive keyframes
-                _idxTimeline_cameraPtrPrev = seekAheadIndex;
-            }
-        }
-
-        const double interpolationUpperBoundTimestamp =
-            appropriateTimestamp(_timeline[_idxTimeline_cameraPtrNext].t3stamps);
-        if ((currTime > interpolationUpperBoundTimestamp) && _hasHitEndOfCameraKeyframes)
-        {
-            _idxTimeline_cameraPtrPrev = _idxTimeline_cameraPtrNext;
-            return false;
-        }
-
-        if (seekAheadIndex == (_timeline.size() - 1)) {
-            break;
-        }
-    }
-    return true;
-}
-
-bool SessionRecording::doesTimelineEntryContainCamera(unsigned int index) const {
-    return (_timeline[index].keyframeType == RecordedType::Camera);
-}
-
-bool SessionRecording::processNextNonCameraKeyframeAheadInTime() {
-    switch (getNextKeyframeType()) {
-        case RecordedType::Camera:
-            // Just return true since this function no longer handles camera keyframes
-            return true;
-        case RecordedType::Time:
-            _idxTime = _timeline[_idxTimeline_nonCamera].idxIntoKeyframeTypeArray;
-            if (_keyframesTime.empty()) {
-                return false;
-            }
-            LINFO("Time keyframe type");
-            // TBD: the TimeManager restricts setting time directly
-            return false;
-        case RecordedType::Script:
-            _idxScript = _timeline[_idxTimeline_nonCamera].idxIntoKeyframeTypeArray;
-            return processScriptKeyframe();
-        default:
-            LERROR(std::format(
-                "Bad keyframe type encountered during playback at index {}",
-                _idxTimeline_nonCamera
-            ));
-            return false;
-    }
-}
-
-//void SessionRecording::moveBackInTime() { } //for future use
-
-unsigned int SessionRecording::findIndexOfLastCameraKeyframeInTimeline() {
-    unsigned int i = static_cast<unsigned int>(_timeline.size()) - 1;
-    for (; i > 0; i--) {
-        if (_timeline[i].keyframeType == RecordedType::Camera) {
-            break;
-        }
-    }
-    return i;
-}
-
-bool SessionRecording::processCameraKeyframe(double now) {
-    interaction::KeyframeNavigator::CameraPose nextPose;
-    interaction::KeyframeNavigator::CameraPose prevPose;
-
-    unsigned int prevIdx = 0;
-    unsigned int nextIdx = 0;
-    if (!_playbackActive_camera) {
-        return false;
-    }
-    else if (_keyframesCamera.empty()) {
-        return false;
-    }
-    else {
-        prevIdx = _timeline[_idxTimeline_cameraPtrPrev].idxIntoKeyframeTypeArray;
-        prevPose = _keyframesCamera[prevIdx];
-        nextIdx = _timeline[_idxTimeline_cameraPtrNext].idxIntoKeyframeTypeArray;
-        nextPose = _keyframesCamera[nextIdx];
-    }
-
-    // getPrevTimestamp();
-    const double prevTime = appropriateTimestamp(
-        _timeline[_idxTimeline_cameraPtrPrev].t3stamps
-    );
-    // getNextTimestamp();
-    const double nextTime = appropriateTimestamp(
-        _timeline[_idxTimeline_cameraPtrNext].t3stamps
-    );
-
-    double t = 0.0;
-    if ((nextTime - prevTime) >= 1e-7) {
-        t = (now - prevTime) / (nextTime - prevTime);
-    }
-
-#ifdef INTERPOLATION_DEBUG_PRINT
-    LINFOC("prev", std::to_string(prevTime));
-    LINFOC("now", std::to_string(prevTime + t));
-    LINFOC("next", std::to_string(nextTime));
-#endif
-
-    // Need to activly update the focusNode position of the camera in relation to
-    // the rendered objects will be unstable and actually incorrect
-    Camera* camera = global::navigationHandler->camera();
-    Scene* scene = camera->parent()->scene();
-
-    const SceneGraphNode* n = scene->sceneGraphNode(_keyframesCamera[prevIdx].focusNode);
-    if (n) {
-        global::navigationHandler->orbitalNavigator().setFocusNode(n->identifier());
-    }
-
-    return interaction::KeyframeNavigator::updateCamera(
-        global::navigationHandler->camera(),
-        prevPose,
-        nextPose,
-        t,
-        _ignoreRecordedScale
-    );
-}
-
-bool SessionRecording::processScriptKeyframe() {
-    if (!_playbackActive_script || _keyframesScript.empty()) {
-        return false;
-    }
-
-    const std::string nextScript = nextKeyframeObj(
-        _idxScript,
-        _keyframesScript,
-        ([this]() { signalPlaybackFinishedForComponent(RecordedType::Script); })
-    );
-    global::scriptEngine->queueScript(
-        nextScript,
-        scripting::ScriptEngine::ShouldBeSynchronized::Yes,
-        scripting::ScriptEngine::ShouldSendToRemote::Yes
-    );
-
-    return true;
-}
-
-double SessionRecording::getNextTimestamp() {
-    if (_timeline.empty()) {
-        return 0.0;
-    }
-    else if (_idxTimeline_nonCamera < _timeline.size()) {
-        return appropriateTimestamp(_timeline[_idxTimeline_nonCamera].t3stamps);
-    }
-    else {
-        return appropriateTimestamp(_timeline.back().t3stamps);
-    }
-}
-
-double SessionRecording::getPrevTimestamp() {
-    if (_timeline.empty()) {
-        return 0.0;
-    }
-    else if (_idxTimeline_nonCamera == 0) {
-        return appropriateTimestamp(_timeline.front().t3stamps);
-    }
-    else if (_idxTimeline_nonCamera < _timeline.size()) {
-        return appropriateTimestamp(_timeline[_idxTimeline_nonCamera - 1].t3stamps);
-    }
-    else {
-        return appropriateTimestamp(_timeline.back().t3stamps);
-    }
-}
-
-SessionRecording::RecordedType SessionRecording::getNextKeyframeType() {
-    if (_timeline.empty()) {
-        return RecordedType::Invalid;
-    }
-    else if (_idxTimeline_nonCamera < _timeline.size()) {
-        return _timeline[_idxTimeline_nonCamera].keyframeType;
-    }
-    else {
-        return _timeline.back().keyframeType;
-    }
-}
-
-SessionRecording::RecordedType SessionRecording::getPrevKeyframeType() {
-    if (_timeline.empty()) {
-        return RecordedType::Invalid;
-    }
-    else if (_idxTimeline_nonCamera < _timeline.size()) {
-        if (_idxTimeline_nonCamera > 0) {
-            return _timeline[_idxTimeline_nonCamera - 1].keyframeType;
-        }
-        else {
-            return _timeline.front().keyframeType;
-        }
-    }
-    else {
-        return _timeline.back().keyframeType;
-    }
-}
-
-void SessionRecording::saveKeyframeToFileBinary(unsigned char* buffer,
-                                                size_t size,
-                                                std::ofstream& file)
-{
-    file.write(reinterpret_cast<char*>(buffer), size);
-}
-
-void SessionRecording::saveKeyframeToFile(const std::string& entry, std::ofstream& file) {
-    file << entry << '\n';
-}
-
-SessionRecording::CallbackHandle SessionRecording::addStateChangeCallback(
-                                                                   StateChangeCallback cb)
-{
-    const CallbackHandle handle = _nextCallbackHandle++;
-    _stateChangeCallbacks.emplace_back(handle, std::move(cb));
-    return handle;
-}
-
-void SessionRecording::removeStateChangeCallback(CallbackHandle handle) {
-    const auto it = std::find_if(
-        _stateChangeCallbacks.begin(),
-        _stateChangeCallbacks.end(),
-        [handle](const std::pair<CallbackHandle, std::function<void()>>& cb) {
-            return cb.first == handle;
-        }
-    );
-
-    ghoul_assert(
-        it != _stateChangeCallbacks.end(),
-        "handle must be a valid callback handle"
-    );
-
-    _stateChangeCallbacks.erase(it);
-}
-
-std::vector<std::string> SessionRecording::playbackList() const {
-    const std::filesystem::path path = absPath("${RECORDINGS}");
-
-    std::vector<std::string> fileList;
-    if (std::filesystem::is_directory(path)) {
-        namespace fs = std::filesystem;
-        for (const fs::directory_entry& e : fs::directory_iterator(path)) {
-            if (!e.is_regular_file()) {
-                continue;
-            }
-
-            // Remove path and keep only the filename
-            const std::string filename = e.path().filename().string();
-#ifdef WIN32
-            DWORD attributes = GetFileAttributes(e.path().string().c_str());
-            bool isHidden = attributes & FILE_ATTRIBUTE_HIDDEN;
-#else
-            const bool isHidden = filename.find('.') == 0;
-#endif // WIN32
-            if (!isHidden) {
-                // Don't add hidden files
-                fileList.push_back(filename);
-            }
-        }
-    }
-    std::sort(fileList.begin(), fileList.end());
-    return fileList;
-}
-
-void SessionRecording::readPlaybackHeader_stream(std::stringstream& conversionInStream,
-                                                 std::string& version, DataMode& mode)
-{
-    // Read header
-    const std::string readBackHeaderString = readHeaderElement(
-        conversionInStream,
-        FileHeaderTitle.length()
-    );
-
-    if (readBackHeaderString != FileHeaderTitle) {
-        throw ConversionError("File to convert does not contain expected header");
-    }
-    version = readHeaderElement(conversionInStream, FileHeaderVersionLength);
-    std::string readDataMode = readHeaderElement(conversionInStream, 1);
-    if (readDataMode[0] == DataFormatAsciiTag) {
-        mode = DataMode::Ascii;
-    }
-    else if (readDataMode[0] == DataFormatBinaryTag) {
-        mode = DataMode::Binary;
-    }
-    else {
-        throw ConversionError("Unknown data type in header (needs Ascii or Binary)");
-    }
-    // Read to throw out newline at end of header
-    readHeaderElement(conversionInStream, 1);
-}
-
-SessionRecording::DataMode SessionRecording::readModeFromHeader(
-                                                              const std::string& filename)
-{
-    DataMode mode = DataMode::Unknown;
-    std::ifstream inputFile;
-    // Open in ASCII first
-    inputFile.open(filename, std::ifstream::in);
-    // Read header
-    const std::string readBackHeaderString = readHeaderElement(
-        inputFile,
-        FileHeaderTitle.length()
-    );
-    if (readBackHeaderString != FileHeaderTitle) {
-        LERROR("Specified playback file does not contain expected header");
-    }
-    readHeaderElement(inputFile, FileHeaderVersionLength);
-    std::string readDataMode = readHeaderElement(inputFile, 1);
-    if (readDataMode[0] == DataFormatAsciiTag) {
-        mode = DataMode::Ascii;
-    }
-    else if (readDataMode[0] == DataFormatBinaryTag) {
-        mode = DataMode::Binary;
-    }
-    else {
-        throw ConversionError("Unknown data type in header (should be Ascii or Binary)");
-    }
-    return mode;
-}
-
-void SessionRecording::readFileIntoStringStream(std::string filename,
-                                                std::ifstream& inputFstream,
-                                                std::stringstream& stream)
-{
-    std::filesystem::path conversionInFilename = absPath(filename);
-    if (!std::filesystem::is_regular_file(conversionInFilename)) {
-        throw ConversionError(std::format(
-            "Cannot find the specified playback file '{}' to convert",
-            conversionInFilename
-        ));
-    }
-
-    const DataMode mode = readModeFromHeader(conversionInFilename.string());
-
-    stream.str("");
-    stream.clear();
-    inputFstream.close();
-    if (mode == DataMode::Binary) {
-        inputFstream.open(conversionInFilename, std::ifstream::in | std::ios::binary);
-    }
-    else {
-        inputFstream.open(conversionInFilename, std::ifstream::in);
-    }
-    stream << inputFstream.rdbuf();
-    if (!inputFstream.is_open() || !inputFstream.good()) {
-        throw ConversionError(std::format(
-            "Unable to open file '{}' for conversion", filename
-        ));
-    }
-    inputFstream.close();
-}
-
-void SessionRecording::convertFileRelativePath(std::string filenameRelative) {
-    const std::filesystem::path path = absPath(std::move(filenameRelative));
-    convertFile(path.string());
-}
-
-std::string SessionRecording::convertFile(std::string filename, int depth) {
-    std::string conversionOutFilename = filename;
-    std::ifstream conversionInFile;
-    std::stringstream conversionInStream;
-    if (depth >= _maximumRecursionDepth) {
-        LERROR("Runaway recursion in session recording conversion of file version");
-        exit(EXIT_FAILURE);
-    }
-    std::string newFilename = filename;
-    try {
-        readFileIntoStringStream(filename, conversionInFile, conversionInStream);
-        DataMode mode = DataMode::Unknown;
-        std::string fileVersion;
-        readPlaybackHeader_stream(
-            conversionInStream,
-            fileVersion,
-            mode
-        );
-        const int conversionLineNum = 1;
-
-        // If this instance of the SessionRecording class isn't the instance with the
-        // correct version of the file to be converted, then call getLegacy() to recurse
-        // to the next level down in the legacy subclasses until we get the right
-        // version, then proceed with conversion from there.
-        if (fileVersion != fileFormatVersion()) {
-            //conversionInStream.seekg(conversionInStream.beg);
-            newFilename = getLegacyConversionResult(filename, depth + 1);
-            removeTrailingPathSlashes(newFilename);
-            if (filename == newFilename) {
-                return filename;
-            }
-            readFileIntoStringStream(newFilename, conversionInFile, conversionInStream);
-            readPlaybackHeader_stream(
-                conversionInStream,
-                fileVersion,
-                mode
-            );
-        }
-        if (depth != 0) {
-            conversionOutFilename = determineConversionOutFilename(filename, mode);
-            LINFO(std::format(
-                "Starting conversion on rec file '{}', version {} in {} mode. "
-                "Writing result to '{}'",
-                newFilename, fileVersion, (mode == DataMode::Ascii) ? "ascii" : "binary",
-                conversionOutFilename
-            ));
-            std::ofstream conversionOutFile;
-            if (mode == DataMode::Binary) {
-                conversionOutFile.open(conversionOutFilename, std::ios::binary);
-            }
-            else {
-                conversionOutFile.open(conversionOutFilename);
-            }
-            if (!conversionOutFile.is_open() || !conversionOutFile.good()) {
-                LERROR(std::format(
-                    "Unable to open file '{}' for conversion result",
-                    conversionOutFilename
-                ));
-                return "";
-            }
-            conversionOutFile << FileHeaderTitle;
-            conversionOutFile.write(
-                targetFileFormatVersion().c_str(),
-                FileHeaderVersionLength
-            );
-            if (mode == DataMode::Binary) {
-                conversionOutFile << DataFormatBinaryTag;
-            }
-            else {
-                conversionOutFile << DataFormatAsciiTag;
-            }
-            conversionOutFile << '\n';
-            convertEntries(
-                newFilename,
-                conversionInStream,
-                mode,
-                conversionLineNum,
-                conversionOutFile
-            );
-            conversionOutFile.close();
-        }
-        conversionInFile.close();
-    }
-    catch (ConversionError& c) {
-        LERROR(c.message);
-    }
-
-    if (depth == 0) {
-        return newFilename;
-    }
-    else {
-        return conversionOutFilename;
-    }
-}
-
-bool SessionRecording::convertEntries(std::string& inFilename,
-                                      std::stringstream& inStream, DataMode mode,
-                                      int lineNum, std::ofstream& outFile)
-{
-    bool conversionStatusOk = true;
-    std::string lineParsing;
-
-    if (mode == DataMode::Binary) {
-        while (conversionStatusOk) {
-            unsigned char frameType = readFromPlayback<unsigned char>(inStream);
-            // Check if have reached EOF
-            if (!inStream) {
-                LINFO(std::format(
-                    "Finished converting {} entries from playback file '{}'",
-                    lineNum - 1, inFilename
-                ));
-                break;
-            }
-            if (frameType == HeaderCameraBinary) {
-                conversionStatusOk = convertCamera(
-                    inStream,
-                    mode,
-                    lineNum,
-                    lineParsing,
-                    outFile,
-                    _keyframeBuffer
-                );
-            }
-            else if (frameType == HeaderTimeBinary) {
-                conversionStatusOk = convertTimeChange(
-                    inStream,
-                    mode,
-                    lineNum,
-                    lineParsing,
-                    outFile,
-                    _keyframeBuffer
-                );
-            }
-            else if (frameType == HeaderScriptBinary) {
-                try {
-                    conversionStatusOk = convertScript(
-                        inStream,
-                        mode,
-                        lineNum,
-                        lineParsing,
-                        outFile,
-                        _keyframeBuffer
-                    );
-                }
-                catch (ConversionError& c) {
-                    LERROR(c.message);
-                    conversionStatusOk = false;
-                }
-            }
-            else {
-                LERROR(std::format(
-                    "Unknown frame type {} @ index {} of conversion file '{}'",
-                    frameType, lineNum - 1, inFilename
-                ));
-                conversionStatusOk = false;
-            }
-            lineNum++;
-        }
-    }
-    else {
-        while (conversionStatusOk && ghoul::getline(inStream, lineParsing)) {
-            lineNum++;
-
-            std::istringstream iss(lineParsing);
-            std::string entryType;
-            if (!(iss >> entryType)) {
-                LERROR(std::format(
-                    "Error reading entry type @ line {} of conversion file '{}'",
-                    lineNum, inFilename
-                ));
-                break;
-            }
-
-            if (entryType == HeaderCameraAscii) {
-                conversionStatusOk = convertCamera(
-                    inStream,
-                    mode,
-                    lineNum,
-                    lineParsing,
-                    outFile,
-                    _keyframeBuffer
-                );
-            }
-            else if (entryType == HeaderTimeAscii) {
-                conversionStatusOk = convertTimeChange(
-                    inStream,
-                    mode,
-                    lineNum,
-                    lineParsing,
-                    outFile,
-                    _keyframeBuffer
-                );
-            }
-            else if (entryType == HeaderScriptAscii) {
-                try {
-                    conversionStatusOk = convertScript(
-                        inStream,
-                        mode,
-                        lineNum,
-                        lineParsing,
-                        outFile,
-                        _keyframeBuffer
-                    );
-                }
-                catch (ConversionError& c) {
-                    LERROR(c.message);
-                    conversionStatusOk = false;
-                }
-            }
-            else if (entryType.substr(0, 1) == HeaderCommentAscii) {
-                continue;
-            }
-            else {
-                LERROR(std::format(
-                    "Unknown frame type {} @ line {} of conversion file '{}'",
-                    entryType, lineNum, inFilename
-                ));
-                conversionStatusOk = false;
-            }
-        }
-        LINFO(std::format(
-            "Finished parsing {} entries from conversion file '{}'",
-            lineNum, inFilename
-        ));
-    }
-    return conversionStatusOk;
-}
-
-std::string SessionRecording::getLegacyConversionResult(std::string filename, int depth) {
-    SessionRecording_legacy_0085 legacy;
-    return legacy.convertFile(std::move(filename), depth);
-}
-
-std::string SessionRecording_legacy_0085::getLegacyConversionResult(std::string filename,
-                                                                    int)
-{
-    // This method is overriden in each legacy subclass, but does nothing in this instance
-    // as the oldest supported legacy version.
-    LERROR(std::format(
-        "Version 00.85 is the oldest supported legacy file format; no conversion "
-        "can be made. It is possible that file '{}' has a corrupted header or an invalid "
-        "file format version number",
-        filename
-    ));
-    return filename;
-}
-
-std::string SessionRecording::fileFormatVersion() {
-    return std::string(FileHeaderVersion);
-}
-
-std::string SessionRecording::targetFileFormatVersion() {
-    return std::string(FileHeaderVersion);
-}
-
-std::string SessionRecording::determineConversionOutFilename(const std::string& filename,
-                                                             DataMode mode)
-{
-    std::string filenameSansExtension = filename;
-    const std::string fileExtension = (mode == DataMode::Binary) ?
-        FileExtensionBinary : FileExtensionAscii;
-
-    if (filename.find_last_of('.') != std::string::npos) {
-        filenameSansExtension = filename.substr(0, filename.find_last_of('.'));
-    }
-    filenameSansExtension += "_" + fileFormatVersion() + "-" + targetFileFormatVersion();
-    return filenameSansExtension + fileExtension;
-}
-
-void SessionRecording::binary2ascii(const std::string& filename) {
-    std::string path = absPath("${RECORDINGS}/" + filename).string();
-    std::ifstream infile;
-    std::stringstream instream;
-
-    try {
-        readFileIntoStringStream(path, infile, instream);
-        DataMode mode;
-        std::string fileVersion;
-        readPlaybackHeader_stream(
-            instream,
-            fileVersion,
-            mode
-        );
-
-        if (mode == DataMode::Unknown) {
-            LERROR("Unknown data mode for infile.");
-        }
-        else if (mode == DataMode::Ascii) {
-            LWARNING(std::format("{} is already in ascii format...", filename));
-            return;
-        }
-
-        std::string out = filename.substr(0, filename.find_last_of(".")) + FileExtensionAscii;
-        path = absPath("${RECORDINGS}/" + out).string();
-        std::ofstream outfile(path);
-        if (!outfile.is_open() || !outfile.good()) {
-            LERROR(std::format("Failed to open {} for writing.", path));
-        }
-
-        outfile << FileHeaderTitle << FileHeaderVersion << DataFormatAsciiTag << "\n";
-
-        bool ok = true;
-        while (ok) {
-            unsigned char frame = readFromPlayback<unsigned char>(instream);
-            if (!instream) {
-                break;
-            }
-
-            std::string line;
-            Timestamps ts;
-            if (frame == HeaderCameraBinary) {
-                datamessagestructures::CameraKeyframe ckf;
-                ok = readSingleKeyframeCamera(
-                    ckf,
-                    ts,
-                    DataMode::Binary,
-                    reinterpret_cast<std::ifstream&>(instream),
-                    line,
-                    -1
-                );
-                if (ok) {
-                    saveSingleKeyframeCamera(
-                        ckf,
-                        ts,
-                        DataMode::Ascii,
-                        outfile,
-                        _keyframeBuffer
-                    );
-                }
-            }
-            else if (frame == HeaderTimeBinary) {
-                datamessagestructures::TimeKeyframe tkf;
-                ok = readSingleKeyframeTime(
-                    tkf,
-                    ts,
-                    DataMode::Binary,
-                    reinterpret_cast<std::ifstream&>(instream),
-                    line,
-                    -1
-                );
-                if (ok) {
-                    saveSingleKeyframeTime(
-                        tkf,
-                        ts,
-                        DataMode::Ascii,
-                        outfile,
-                        _keyframeBuffer
-                    );
-                }
-            }
-            else if (frame == HeaderScriptBinary) {
-                datamessagestructures::ScriptMessage skf;
-                ok = readSingleKeyframeScript(
-                    skf,
-                    ts,
-                    DataMode::Binary,
-                    reinterpret_cast<std::ifstream&>(instream),
-                    line,
-                    -1
-                );
-                if (ok) {
-                    saveSingleKeyframeScript(
-                        skf,
-                        ts,
-                        DataMode::Ascii,
-                        outfile,
-                        _keyframeBuffer
-                    );
-                }
-            }
-            else {
-                LERROR(std::format("Unknown frame type {}", frame));
-                ok = false;
-            }
-        }
-
-        LINFO(std::format("{} converted to ascii format and saved to {}", filename, out));
-    }
-    catch (std::exception& ex) {
-        LERROR(ex.what());
-    }
-}
-
-void SessionRecording::setOverrideRecordingStereoDepth(bool value) {
-    _overrideRecordingStereoDepth = value;
-}
-
-const bool SessionRecording::shouldOverrideRecordingStereoDepth() const {
-    return _overrideRecordingStereoDepth;
-}
-
-bool SessionRecording_legacy_0085::convertScript(std::stringstream& inStream,
-                                                 DataMode mode, int lineNum,
-                                                 std::string& inputLine,
-                                                 std::ofstream& outFile,
-                                                 unsigned char* buffer)
-{
-    Timestamps times;
-    ScriptMessage_legacy_0085 kf;
-
-    const bool success = readSingleKeyframeScript(
-        kf,
-        times,
-        mode,
-        reinterpret_cast<std::ifstream&>(inStream),
-        inputLine,
-        lineNum
-    );
-    if (success) {
-        saveSingleKeyframeScript(kf, times, mode, outFile, buffer);
-    }
-    return success;
-}
-
-scripting::LuaLibrary SessionRecording::luaLibrary() {
-    return {
-        "sessionRecording",
-        {
-            codegen::lua::StartRecording,
-            codegen::lua::StartRecordingAscii,
-            codegen::lua::StopRecording,
-            codegen::lua::StartPlaybackDefault,
-            codegen::lua::StartPlaybackApplicationTime,
-            codegen::lua::StartPlaybackRecordedTime,
-            codegen::lua::StartPlaybackSimulationTime,
-            codegen::lua::StopPlayback,
-            codegen::lua::EnableTakeScreenShotDuringPlayback,
-            codegen::lua::DisableTakeScreenShotDuringPlayback,
-            codegen::lua::FileFormatConversion,
-            codegen::lua::SetPlaybackPause,
-            codegen::lua::TogglePlaybackPause,
-            codegen::lua::IsPlayingBack,
-            codegen::lua::IsRecording,
-            codegen::lua::Binary2ascii,
-            codegen::lua::SetOverrideRecordingStereoDepth
-        }
-    };
-}
-
-=======
->>>>>>> 97135002
 } // namespace openspace::interaction