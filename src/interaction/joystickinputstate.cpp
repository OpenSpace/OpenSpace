/*****************************************************************************************
 *                                                                                       *
 * OpenSpace                                                                             *
 *                                                                                       *
 * Copyright (c) 2014-2021                                                               *
 *                                                                                       *
 * Permission is hereby granted, free of charge, to any person obtaining a copy of this  *
 * software and associated documentation files (the "Software"), to deal in the Software *
 * without restriction, including without limitation the rights to use, copy, modify,    *
 * merge, publish, distribute, sublicense, and/or sell copies of the Software, and to    *
 * permit persons to whom the Software is furnished to do so, subject to the following   *
 * conditions:                                                                           *
 *                                                                                       *
 * The above copyright notice and this permission notice shall be included in all copies *
 * or substantial portions of the Software.                                              *
 *                                                                                       *
 * THE SOFTWARE IS PROVIDED "AS IS", WITHOUT WARRANTY OF ANY KIND, EXPRESS OR IMPLIED,   *
 * INCLUDING BUT NOT LIMITED TO THE WARRANTIES OF MERCHANTABILITY, FITNESS FOR A         *
 * PARTICULAR PURPOSE AND NONINFRINGEMENT. IN NO EVENT SHALL THE AUTHORS OR COPYRIGHT    *
 * HOLDERS BE LIABLE FOR ANY CLAIM, DAMAGES OR OTHER LIABILITY, WHETHER IN AN ACTION OF  *
 * CONTRACT, TORT OR OTHERWISE, ARISING FROM, OUT OF OR IN CONNECTION WITH THE SOFTWARE  *
 * OR THE USE OR OTHER DEALINGS IN THE SOFTWARE.                                         *
 ****************************************************************************************/

#include <openspace/interaction/joystickinputstate.h>

#include <ghoul/glm.h>
#include <ghoul/misc/invariants.h>
#include <ghoul/misc/stringconversion.h>
#include <algorithm>
#include <map>
#include <numeric>

namespace openspace::interaction {

float JoystickInputStates::axis(const std::string& joystickName, int axis) const {
    ghoul_precondition(axis >= 0, "axis must be 0 or positive");

<<<<<<< HEAD
    if(joystickName.empty()) {
=======
    if (joystickName.empty()) {
>>>>>>> cfd8b145
        float res = std::accumulate(
            begin(),
            end(),
            0.f,
            [axis](float value, const JoystickInputState& state) {
                if (state.isConnected) {
                    value += state.axes[axis];
                }
                return value;
            }
        );

        // If multiple joysticks are connected, we might get values outside the -1,1 range by
        // summing them up
        glm::clamp(res, -1.f, 1.f);
        return res;
    }

    const JoystickInputState* state = nullptr;
    for (auto it = begin(); it < end(); ++it) {
        if (it->name == joystickName) {
            state = &(*it);
        }
    }

    if (!state) {
<<<<<<< HEAD
        return 0.0f;
=======
        return 0.f;
>>>>>>> cfd8b145
    }

    return state->axes[axis];
}

bool JoystickInputStates::button(const std::string& joystickName, int button, JoystickAction action) const {
    ghoul_precondition(button >= 0, "button must be 0 or positive");

<<<<<<< HEAD
    if(joystickName.empty()) {
=======
    if (joystickName.empty()) {
>>>>>>> cfd8b145
        bool res = std::any_of(
            begin(),
            end(),
            [button, action](const JoystickInputState& state) {
                return state.isConnected ? (state.buttons[button] == action) : false;
            }
        );
        return res;
    }

    const JoystickInputState* state = nullptr;
    for (auto it = begin(); it < end(); ++it) {
        if (it->name == joystickName) {
            state = &(*it);
        }
    }

    if (!state) {
        return false;
    }

    return state->isConnected ? (state->buttons[button] == action) : false;
}

} // namespace openspace::interaction<|MERGE_RESOLUTION|>--- conflicted
+++ resolved
@@ -36,11 +36,7 @@
 float JoystickInputStates::axis(const std::string& joystickName, int axis) const {
     ghoul_precondition(axis >= 0, "axis must be 0 or positive");
 
-<<<<<<< HEAD
-    if(joystickName.empty()) {
-=======
     if (joystickName.empty()) {
->>>>>>> cfd8b145
         float res = std::accumulate(
             begin(),
             end(),
@@ -67,11 +63,7 @@
     }
 
     if (!state) {
-<<<<<<< HEAD
-        return 0.0f;
-=======
         return 0.f;
->>>>>>> cfd8b145
     }
 
     return state->axes[axis];
@@ -80,11 +72,7 @@
 bool JoystickInputStates::button(const std::string& joystickName, int button, JoystickAction action) const {
     ghoul_precondition(button >= 0, "button must be 0 or positive");
 
-<<<<<<< HEAD
-    if(joystickName.empty()) {
-=======
     if (joystickName.empty()) {
->>>>>>> cfd8b145
         bool res = std::any_of(
             begin(),
             end(),
