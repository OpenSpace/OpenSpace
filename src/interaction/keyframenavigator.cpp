/*****************************************************************************************
 *                                                                                       *
 * OpenSpace                                                                             *
 *                                                                                       *
 * Copyright (c) 2014-2018                                                               *
 *                                                                                       *
 * Permission is hereby granted, free of charge, to any person obtaining a copy of this  *
 * software and associated documentation files (the "Software"), to deal in the Software *
 * without restriction, including without limitation the rights to use, copy, modify,    *
 * merge, publish, distribute, sublicense, and/or sell copies of the Software, and to    *
 * permit persons to whom the Software is furnished to do so, subject to the following   *
 * conditions:                                                                           *
 *                                                                                       *
 * The above copyright notice and this permission notice shall be included in all copies *
 * or substantial portions of the Software.                                              *
 *                                                                                       *
 * THE SOFTWARE IS PROVIDED "AS IS", WITHOUT WARRANTY OF ANY KIND, EXPRESS OR IMPLIED,   *
 * INCLUDING BUT NOT LIMITED TO THE WARRANTIES OF MERCHANTABILITY, FITNESS FOR A         *
 * PARTICULAR PURPOSE AND NONINFRINGEMENT. IN NO EVENT SHALL THE AUTHORS OR COPYRIGHT    *
 * HOLDERS BE LIABLE FOR ANY CLAIM, DAMAGES OR OTHER LIABILITY, WHETHER IN AN ACTION OF  *
 * CONTRACT, TORT OR OTHERWISE, ARISING FROM, OUT OF OR IN CONNECTION WITH THE SOFTWARE  *
 * OR THE USE OR OTHER DEALINGS IN THE SOFTWARE.                                         *
 ****************************************************************************************/

#include <openspace/interaction/keyframenavigator.h>

#include <openspace/engine/globals.h>
#include <openspace/engine/windowdelegate.h>
#include <openspace/scene/scenegraphnode.h>
#include <openspace/scene/scene.h>
#include <openspace/util/camera.h>
#include <openspace/util/time.h>
#include <ghoul/logging/logmanager.h>

<<<<<<< HEAD
#include <glm/gtx/quaternion.hpp>

namespace {
    const char* _loggerCat = "keyframenavigator";
}

namespace openspace::interaction {

bool KeyframeNavigator::updateCamera(Camera& camera, bool ignoreFutureKeyframes) {
    double now = currentTime();
    bool foundPrevKeyframe = false;
=======
namespace openspace::interaction {

void KeyframeNavigator::updateCamera(Camera& camera) {
    double now = global::windowDelegate.applicationTime();
>>>>>>> 43e115d6

    if (_cameraPoseTimeline.nKeyframes() == 0) {
        return false;
    }

    const Keyframe<CameraPose>* nextKeyframe =
                                              _cameraPoseTimeline.firstKeyframeAfter(now);
    const Keyframe<CameraPose>* prevKeyframe =
                                              _cameraPoseTimeline.lastKeyframeBefore(now);

    double nextTime = 0.0;
    if (nextKeyframe) {
        nextTime = nextKeyframe->timestamp;
    } else {
        if (ignoreFutureKeyframes) {
            _cameraPoseTimeline.removeKeyframesBefore(now);
        }
        return false;
    }

    double prevTime = 0.0;
    double t = 0.0;
    if (prevKeyframe) {
        prevTime = prevKeyframe->timestamp;
        t = (now - prevTime) / (nextTime - prevTime);
        foundPrevKeyframe = true;
    } else {
        // If there is no keyframe before: Only use the next keyframe.
        prevTime = nextTime;
        prevKeyframe = nextKeyframe;
        t = 1;
    }

    const CameraPose prevPose = prevKeyframe->data;
    const CameraPose nextPose = nextKeyframe->data;
    _cameraPoseTimeline.removeKeyframesBefore(prevTime);

    if (!foundPrevKeyframe && ignoreFutureKeyframes) {
        return false;
    }

    Scene* scene = camera.parent()->scene();
    SceneGraphNode* prevFocusNode = scene->sceneGraphNode(prevPose.focusNode);
    SceneGraphNode* nextFocusNode = scene->sceneGraphNode(nextPose.focusNode);

    if (!prevFocusNode || !nextFocusNode) {
        return false;
    }

    glm::dvec3 prevKeyframeCameraPosition = prevPose.position;
    glm::dvec3 nextKeyframeCameraPosition = nextPose.position;
    glm::dquat prevKeyframeCameraRotation = prevPose.rotation;
    glm::dquat nextKeyframeCameraRotation = nextPose.rotation;

    // Transform position and rotation based on focus node rotation
    // (if following rotation)
    if (prevPose.followFocusNodeRotation) {
        prevKeyframeCameraRotation = glm::dquat(
            prevFocusNode->worldRotationMatrix() *
            glm::dmat3(glm::dquat(prevPose.rotation))
        );
        prevKeyframeCameraPosition = prevFocusNode->worldRotationMatrix() *
                                     prevPose.position;
    }
    if (nextPose.followFocusNodeRotation) {
        nextKeyframeCameraRotation = glm::dquat(
            nextFocusNode->worldRotationMatrix() *
            glm::dmat3(glm::dquat(nextPose.rotation))
        );
        nextKeyframeCameraPosition = nextFocusNode->worldRotationMatrix() *
                                     nextPose.position;
    }

    // Transform position based on focus node position
    prevKeyframeCameraPosition += prevFocusNode->worldPosition();
    nextKeyframeCameraPosition += nextFocusNode->worldPosition();

    // Linear interpolation
    camera.setPositionVec3(
        prevKeyframeCameraPosition * (1 - t) + nextKeyframeCameraPosition * t
    );
    camera.setRotation(
        glm::slerp(prevKeyframeCameraRotation, nextKeyframeCameraRotation, t)
    );
<<<<<<< HEAD
    return true;
}

double KeyframeNavigator::currentTime() const {
    if( _timeframeMode == KeyframeTimeRef::relative_recordedStart )
        return (OsEng.windowWrapper().applicationTime() - _referenceTimestamp);
    else if( _timeframeMode == KeyframeTimeRef::absolute_simTimeJ2000 )
        return OsEng.timeManager().time().j2000Seconds();
    else
        return OsEng.windowWrapper().applicationTime();
}

void KeyframeNavigator::setTimeReferenceMode(KeyframeTimeRef refType, double referenceTimestamp) {
    _timeframeMode = refType;
    _referenceTimestamp = referenceTimestamp;
=======

    // We want to affect view scaling, such that we achieve
    // logarithmic interpolation of distance to an imagined focus node.
    // To do this, we interpolate the scale reciprocal logarithmically.
    const float prevInvScaleExp = glm::log(1.f / prevPose.scale);
    const float nextInvScaleExp = glm::log(1.f / nextPose.scale);
    const float interpolatedInvScaleExp = static_cast<float>(
        prevInvScaleExp * (1 - t) + nextInvScaleExp * t
    );
    camera.setScaling(1.f / glm::exp(interpolatedInvScaleExp));
>>>>>>> 43e115d6
}

Timeline<KeyframeNavigator::CameraPose>& KeyframeNavigator::timeline() {
    return _cameraPoseTimeline;
}

void KeyframeNavigator::addKeyframe(double timestamp, KeyframeNavigator::CameraPose pose)
{
    timeline().addKeyframe(timestamp, std::move(pose));
}

void KeyframeNavigator::removeKeyframesAfter(double timestamp, Inclusive inclusive) {
    timeline().removeKeyframesAfter(timestamp, inclusive);
}

void KeyframeNavigator::clearKeyframes() {
    timeline().clearKeyframes();
}

size_t KeyframeNavigator::nKeyframes() const {
    return _cameraPoseTimeline.nKeyframes();
}

} // namespace openspace::interaction<|MERGE_RESOLUTION|>--- conflicted
+++ resolved
@@ -32,24 +32,14 @@
 #include <openspace/util/time.h>
 #include <ghoul/logging/logmanager.h>
 
-<<<<<<< HEAD
 #include <glm/gtx/quaternion.hpp>
-
-namespace {
-    const char* _loggerCat = "keyframenavigator";
-}
 
 namespace openspace::interaction {
 
 bool KeyframeNavigator::updateCamera(Camera& camera, bool ignoreFutureKeyframes) {
     double now = currentTime();
     bool foundPrevKeyframe = false;
-=======
-namespace openspace::interaction {
 
-void KeyframeNavigator::updateCamera(Camera& camera) {
-    double now = global::windowDelegate.applicationTime();
->>>>>>> 43e115d6
 
     if (_cameraPoseTimeline.nKeyframes() == 0) {
         return false;
@@ -134,23 +124,6 @@
     camera.setRotation(
         glm::slerp(prevKeyframeCameraRotation, nextKeyframeCameraRotation, t)
     );
-<<<<<<< HEAD
-    return true;
-}
-
-double KeyframeNavigator::currentTime() const {
-    if( _timeframeMode == KeyframeTimeRef::relative_recordedStart )
-        return (OsEng.windowWrapper().applicationTime() - _referenceTimestamp);
-    else if( _timeframeMode == KeyframeTimeRef::absolute_simTimeJ2000 )
-        return OsEng.timeManager().time().j2000Seconds();
-    else
-        return OsEng.windowWrapper().applicationTime();
-}
-
-void KeyframeNavigator::setTimeReferenceMode(KeyframeTimeRef refType, double referenceTimestamp) {
-    _timeframeMode = refType;
-    _referenceTimestamp = referenceTimestamp;
-=======
 
     // We want to affect view scaling, such that we achieve
     // logarithmic interpolation of distance to an imagined focus node.
@@ -161,7 +134,22 @@
         prevInvScaleExp * (1 - t) + nextInvScaleExp * t
     );
     camera.setScaling(1.f / glm::exp(interpolatedInvScaleExp));
->>>>>>> 43e115d6
+
+    return true;
+}
+
+double KeyframeNavigator::currentTime() const {
+    if( _timeframeMode == KeyframeTimeRef::relative_recordedStart )
+        return (global::windowDelegate.applicationTime() - _referenceTimestamp);
+    else if( _timeframeMode == KeyframeTimeRef::absolute_simTimeJ2000 )
+        return OsEng.timeManager().time().j2000Seconds();
+    else
+        return global::windowDelegate.applicationTime();
+}
+
+void KeyframeNavigator::setTimeReferenceMode(KeyframeTimeRef refType, double referenceTimestamp) {
+    _timeframeMode = refType;
+    _referenceTimestamp = referenceTimestamp;
 }
 
 Timeline<KeyframeNavigator::CameraPose>& KeyframeNavigator::timeline() {
