--- conflicted
+++ resolved
@@ -148,35 +148,10 @@
         "This property makes the camera move to the specified distance 'FlightDestinationDistance' while facing the anchor"
     };
 
-<<<<<<< HEAD
     constexpr openspace::properties::Property::PropertyInfo FlightDestinationDistanceInfo = {
         "FlightDestinationDistance",
         "Flight Destination Distance",
         "The final distance we want to fly to, with regards to the anchor node."
-=======
-    constexpr openspace::properties::Property::PropertyInfo OverviewInfo = {
-        "Overview",
-        "Overview",
-        "Determines whether to zoom out to an overview or not."
-    };
-
-    constexpr openspace::properties::Property::PropertyInfo ApplyOverviewInfo = {
-        "ApplyOverview",
-        "Apply overview ",
-        "Triggering this property makes the camera move to an overview."
-    };
-
-    constexpr openspace::properties::Property::PropertyInfo ApplyFlyToInfo = {
-        "ApplyFlyTo",
-        "Apply fly to node",
-        "Triggering this property makes the camera move to the focus node."
-    };
-
-    constexpr openspace::properties::Property::PropertyInfo OverviewLimitInfo = {
-        "OverviewLimit",
-        "Overview distance limit",
-        "Overview zoomed-out distance limit."
->>>>>>> a4e1ce8d
     };
 
     constexpr openspace::properties::Property::PropertyInfo
@@ -254,16 +229,8 @@
     , _followAnchorNodeRotationDistance(FollowAnchorNodeInfo, 5.0f, 0.0f, 20.f)
     , _minimumAllowedDistance(MinimumDistanceInfo, 10.0f, 0.0f, 10000.f)
     , _velocitySensitivity(VelocityZoomControlInfo, 0.02f, 0.01f, 0.15f)
-<<<<<<< HEAD
     , _applyLinearFlight(ApplyLinearFlightInfo, false)
     , _flightDestinationDistance(FlightDestinationDistanceInfo, 2e8f, 0.0f, 1e10f)
-=======
-    , _isFlyingTo(FlyToNodeInfo, false)
-    , _isInOverview(OverviewInfo, false)
-    , _applyOverview(ApplyOverviewInfo)
-    , _applyFlyTo(ApplyFlyToInfo)
-    , _overviewLimit(OverviewLimitInfo, 1e27, 0.0f, 1e27)
->>>>>>> a4e1ce8d
     , _mouseSensitivity(MouseSensitivityInfo, 15.0f, 1.0f, 50.f)
     , _joystickSensitivity(JoystickSensitivityInfo, 10.0f, 1.0f, 50.f)
     , _websocketSensitivity(WebsocketSensitivityInfo, 10.0f, 1.0f, 50.f)
@@ -325,12 +292,6 @@
         const double res = 3.0 * t*t - 2.0 * t*t*t;
         return glm::clamp(res, 0.0, 1.0);
     });
-
-<<<<<<< HEAD
-=======
-    _applyOverview.onChange([this]() { _isInOverview = true; });
-    _applyFlyTo.onChange([this]() { _isFlyingTo = true; });
->>>>>>> a4e1ce8d
 
     // The transfer function is used here to get a different interpolation than the one
     // obtained from newValue = lerp(0, currentValue, dt). That one will result in an
@@ -398,16 +359,8 @@
     addProperty(_followAnchorNodeRotationDistance);
     addProperty(_minimumAllowedDistance);
     addProperty(_velocitySensitivity);
-<<<<<<< HEAD
     addProperty(_flightDestinationDistance);
     addProperty(_applyLinearFlight);
-=======
-    addProperty(_isFlyingTo);
-    addProperty(_isInOverview);
-    addProperty(_applyOverview);
-    addProperty(_applyFlyTo);
-    addProperty(_overviewLimit);
->>>>>>> a4e1ce8d
 
     addProperty(_useAdaptiveStereoscopicDepth);
     addProperty(_staticViewScaleExponent);
@@ -477,7 +430,6 @@
         _camera->rotationQuaternion()
     };
 
-<<<<<<< HEAD
     if (_applyLinearFlight) {
         // Calculate a position handle based on the camera position in world space
         glm::dvec3 camPosToAnchorPosDiff = prevCameraPosition - anchorPos;
@@ -490,76 +442,12 @@
 
         // Fly towards the flight destination distance. When getting closer than approximation_delta terminate the flight
         if (abs(distFromCameraToFocus - _flightDestinationDistance.value()) > approximation_delta) {
-=======
-    if (_isFlyingTo || _isInOverview) {
-        // Calculate a position handle based on the camera position in world space
-
-        // Even though this function is called SurfacePosition handle, it will treat non-
-        // planetary objects the same. The surface position will be the point on the
-        // bounding sphere of the object
-        posHandle = calculateSurfacePositionHandle(*_anchorNode, pose.position);
-        glm::dvec3 camPosToAnchorPosDiff = prevCameraPosition - anchorPos;
-        double distFromCameraToFocus = glm::distance(prevCameraPosition, anchorPos);
-        double limitOfFlightPath = 0.0;
-        bool performIncrementalFlightStep = false;
-
-        // Zoom in on the focusNode and move towards it, but when the camera arrives to
-        // the focus node make it possible for the user to manually zoom in even closer
-        // or to zoom further out
-        if (_isFlyingTo) {
-            _isInOverview = false;
-            // Get the radius of a focusNode, to be used in the case of zooming
-            glm::dvec3 centerToActualSurfaceModelSpace =
-                posHandle.centerToReferenceSurface +
-                posHandle.referenceSurfaceOutDirection * posHandle.heightToSurface;
-            glm::dvec3 centerToActualSurface = glm::dmat3(_anchorNode->modelTransform())
-                * centerToActualSurfaceModelSpace;
-            double planetRadius = glm::length(centerToActualSurface);
-
-            // This factor is used to enlarge the planet radius to achieve a more
-            // pleasant framing
-            constexpr const double RadiusScaleFactor = 4.0;
-            // The distance from the focus node's center to the camera when zoomed in,
-            // i.e. the distance limit when focus is set optimally
-            limitOfFlightPath = planetRadius * RadiusScaleFactor;
-
-            if (distFromCameraToFocus > limitOfFlightPath) {
-                performIncrementalFlightStep = true;
-            }
-            else {
-                _isFlyingTo = false;
-            }
-        }
-        // Zoom away from the focus node until the scene overview is in the camera view
-        if (_isInOverview) {
-            _isFlyingTo = false;
-            limitOfFlightPath = _overviewLimit;
-
-            if (_cameraInitializedBeforeFirstStoryOverview) {
-                if (distFromCameraToFocus <= limitOfFlightPath) {
-                    camPosToAnchorPosDiff *= -1.0;
-                    performIncrementalFlightStep = true;
-                }
-                else {
-                    _isInOverview = false;
-                }
-            }
-            else {
-                _cameraInitializedBeforeFirstStoryOverview = true;
-            }
-        }
->>>>>>> a4e1ce8d
 
             pose.position = moveCameraAlongVector(
                 pose.position,
                 distFromCameraToFocus,
                 camPosToAnchorPosDiff,
-<<<<<<< HEAD
                 _flightDestinationDistance
-=======
-                limitOfFlightPath,
-                _isFlyingTo
->>>>>>> a4e1ce8d
             );
         }
         else {
@@ -1344,33 +1232,18 @@
                                                   const glm::dvec3& camPosToAnchorPosDiff,
                                                   double focusLimit) const
 {
-<<<<<<< HEAD
     // This factor adapts the velocity so it slows down when getting closer
     // to our final destination i.e focus limit
-    double velocityFactor = 0.0;
+    double velocity = 0.0;
 
     if (focusLimit < distFromCameraToFocus) { // When flying towards anchor
-        velocityFactor = 1.0 - focusLimit / distFromCameraToFocus;
+        velocity = 1.0 - focusLimit / distFromCameraToFocus;
     } else { // When flying away from anchor
-        velocityFactor = (distFromCameraToFocus / (focusLimit)) - 1.0;
-    }
-    velocityFactor *= _velocitySensitivity;
-=======
-    double velocity = 0;
-    constexpr const double FocusLimitEps = 0.1;
-
-    // Calculate and truncate the factor which determines the velocity of the 
-    // camera movement towards the focus node
-    if (flyTo) {
-        velocity = (1 - ((focusLimit * (1.0 - FocusLimitEps)) / distFromCameraToFocus));
-    }
-    else {
-        velocity = (1 - (distFromCameraToFocus / (focusLimit * (1.0 + FocusLimitEps))));
+        velocity = (distFromCameraToFocus / (focusLimit)) - 1.0;
     }
     velocity *= _velocitySensitivity;
     velocity = floor(velocity * 1000) / 1000;
 
->>>>>>> a4e1ce8d
     // Return the updated camera position
     return camPos - velocity * camPosToAnchorPosDiff;
 }
