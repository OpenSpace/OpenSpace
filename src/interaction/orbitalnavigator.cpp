/*****************************************************************************************
 *                                                                                       *
 * OpenSpace                                                                             *
 *                                                                                       *
 * Copyright (c) 2014-2019                                                               *
 *                                                                                       *
 * Permission is hereby granted, free of charge, to any person obtaining a copy of this  *
 * software and associated documentation files (the "Software"), to deal in the Software *
 * without restriction, including without limitation the rights to use, copy, modify,    *
 * merge, publish, distribute, sublicense, and/or sell copies of the Software, and to    *
 * permit persons to whom the Software is furnished to do so, subject to the following   *
 * conditions:                                                                           *
 *                                                                                       *
 * The above copyright notice and this permission notice shall be included in all copies *
 * or substantial portions of the Software.                                              *
 *                                                                                       *
 * THE SOFTWARE IS PROVIDED "AS IS", WITHOUT WARRANTY OF ANY KIND, EXPRESS OR IMPLIED,   *
 * INCLUDING BUT NOT LIMITED TO THE WARRANTIES OF MERCHANTABILITY, FITNESS FOR A         *
 * PARTICULAR PURPOSE AND NONINFRINGEMENT. IN NO EVENT SHALL THE AUTHORS OR COPYRIGHT    *
 * HOLDERS BE LIABLE FOR ANY CLAIM, DAMAGES OR OTHER LIABILITY, WHETHER IN AN ACTION OF  *
 * CONTRACT, TORT OR OTHERWISE, ARISING FROM, OUT OF OR IN CONNECTION WITH THE SOFTWARE  *
 * OR THE USE OR OTHER DEALINGS IN THE SOFTWARE.                                         *
 ****************************************************************************************/

#include <openspace/interaction/orbitalnavigator.h>

#include <openspace/scene/scenegraphnode.h>
#include <openspace/util/updatestructures.h>
#include <openspace/query/query.h>
#include <ghoul/logging/logmanager.h>
#include <glm/gtx/vector_angle.hpp>

namespace {
    constexpr const char* _loggerCat = "OrbitalNavigator";

    constexpr const double AngleEpsilon = 1E-7;
    constexpr const double DistanceRatioAimThreshold = 1E-4;

    constexpr const openspace::properties::Property::PropertyInfo AnchorInfo = {
        "Anchor",
        "Anchor",
        "The name of the scene graph node that is the origin of the camera interaction. "
        "The camera follows, orbits and dollies towards this node. "
        "Any scene graph node can be the anchor node."
    };

    constexpr const openspace::properties::Property::PropertyInfo AimInfo = {
        "Aim",
        "Aim",
        "The name of the scene graph node that is the aim of the camera. "
        "The camera direction is relative to the vector from the camera position "
        "to this node."
    };

    constexpr const openspace::properties::Property::PropertyInfo
        RetargetAnchorInfo =
    {
        "RetargetAnchor",
        "Retarget Anchor",
        "When triggered, this property starts an interpolation to reset the "
        "camera direction to the anchor node."
    };

    constexpr const openspace::properties::Property::PropertyInfo
        RetargetAimInfo =
    {
        "RetargetAim",
        "Retarget Aim",
        "When triggered, this property starts an interpolation to reset the "
        "camera direction to the aim node."
    };

    constexpr openspace::properties::Property::PropertyInfo RollFrictionInfo = {
        "RollFriction",
        "Roll Friction",
        "If this is enabled, a small friction is applied to the rolling part of the "
        "camera motion, thus slowing it down within a small time period. If this value "
        "is disabled, the camera will roll forever."
    };

    constexpr openspace::properties::Property::PropertyInfo RotationalFrictionInfo =
    {
        "RotationalFriction",
        "Rotational Friction",
        "If this is enabled, a small friction is applied to the rotational part of the "
        "camera motion, thus slowing it down within a small time period. If this value "
        "is disabled, the camera will rotate forever."
    };

    constexpr openspace::properties::Property::PropertyInfo ZoomFrictionInfo = {
        "ZoomFriction",
        "Zoom Friction",
        "If this is enabled, a small friction is applied to the zoom part of the camera "
        "motion, thus slowing it down within a small time period. If this value is "
        "disabled, the camera will zoom in or out forever."
    };

    constexpr openspace::properties::Property::PropertyInfo MouseSensitivityInfo = {
        "MouseSensitivity",
        "Mouse Sensitivity",
        "Determines the sensitivity of the camera motion thorugh the mouse. The lower "
        "the sensitivity is the less impact a mouse motion will have."
    };

    constexpr openspace::properties::Property::PropertyInfo JoystickSensitivityInfo = {
        "JoystickSensitivity",
        "Joystick Sensitivity",
        "Determines the sensitivity of the camera motion thorugh a joystick. The lower "
        "the sensitivity is the less impact a joystick motion will have."
    };

    constexpr openspace::properties::Property::PropertyInfo WebsocketSensitivityInfo = {
        "WebsocketSensitivity",
        "Websocket Sensitivity",
        "Determines the sensitivity of the camera motion thorugh a websocket. The lower "
        "the sensitivity is the less impact a webstick motion will have."
    };

    constexpr openspace::properties::Property::PropertyInfo FrictionInfo = {
        "Friction",
        "Friction Factor",
        "Determines the factor that is applied if the 'Roll Friction', 'Rotational "
        "Friction', and 'Zoom Friction' values are enabled. The lower this value is, the "
        "faster the camera movements will stop."
    };

    constexpr openspace::properties::Property::PropertyInfo FollowAnchorNodeInfo = {
        "FollowAnchorNodeRotationDistance",
        "Follow anchor node rotation distance",
        "" // @TODO Missing documentation
    };

    constexpr openspace::properties::Property::PropertyInfo MinimumDistanceInfo = {
        "MinimumAllowedDistance",
        "Minimum allowed distance",
        "" // @TODO Missing documentation
    };

    constexpr openspace::properties::Property::PropertyInfo StereoInterpolationTimeInfo =
    {
        "StereoInterpolationTime",
        "Stereo interpolation time",
        "The time to interpolate to a new stereoscopic depth "
        "when the anchor node is changed."
    };

    constexpr openspace::properties::Property::PropertyInfo
        RetargetInterpolationTimeInfo = {
            "RetargetAnchorInterpolationTime",
            "Retarget interpolation time",
            "The time to interpolate the camera rotation "
            "when the anchor or aim node is changed."
    };

    constexpr openspace::properties::Property::PropertyInfo
        FollowRotationInterpTimeInfo = {
            "FollowRotationInterpolationTime",
            "Follow rotation interpolation time",
            "The interpolation time when toggling following focus node rotation."
    };

    constexpr openspace::properties::Property::PropertyInfo
        UseAdaptiveStereoscopicDepthInfo = {
            "UseAdaptiveStereoscopicDepth",
            "Adaptive Steroscopic Depth",
            "Dynamically adjust the view scaling based on the distance to the surface of "
            "the anchor and aim nodes. If enabled, view scale will be set to "
            "StereoscopicDepthOfFocusSurface / min(anchorDistance, aimDistance). "
            "If disabled, view scale will be set to 10^StaticViewScaleExponent."
        };

    constexpr openspace::properties::Property::PropertyInfo
        StaticViewScaleExponentInfo = {
            "StaticViewScaleExponent",
            "Static View Scale Exponent",
            "Statically scale the world by 10^StaticViewScaleExponent. "
            "Only used if UseAdaptiveStereoscopicDepthInfo is set to false."
        };

    constexpr openspace::properties::Property::PropertyInfo
        StereoscopicDepthOfFocusSurfaceInfo = {
            "StereoscopicDepthOfFocusSurface",
            "Stereoscopic depth of the surface in focus",
            "Set the stereoscopically perceived distance (in meters) to the closest "
            "point out of the surface of the anchor and the center of the aim node. "
            "Only used if UseAdaptiveStereoscopicDepthInfo is set to true."
        };
} // namespace

namespace openspace::interaction {

OrbitalNavigator::Friction::Friction()
    : properties::PropertyOwner({ "Friction" })
    , roll(RollFrictionInfo, true)
    , rotational(RotationalFrictionInfo, true)
    , zoom(ZoomFrictionInfo, true)
    , friction(FrictionInfo, 0.5f, 0.f, 1.f)
{
    addProperty(roll);
    addProperty(rotational);
    addProperty(zoom);
    addProperty(friction);
}

OrbitalNavigator::OrbitalNavigator()
    : properties::PropertyOwner({ "OrbitalNavigator" })
    , _anchor(AnchorInfo)
    , _aim(AimInfo)
    , _retargetAnchor(RetargetAnchorInfo)
    , _retargetAim(RetargetAimInfo)
    , _followAnchorNodeRotationDistance(FollowAnchorNodeInfo, 5.0f, 0.0f, 20.f)
    , _minimumAllowedDistance(MinimumDistanceInfo, 10.0f, 0.0f, 10000.f)
    , _mouseSensitivity(MouseSensitivityInfo, 15.0f, 1.0f, 50.f)
    , _joystickSensitivity(JoystickSensitivityInfo, 10.0f, 1.0f, 50.f)
    , _websocketSensitivity(WebsocketSensitivityInfo, 10.0f, 1.0f, 50.f)
    , _useAdaptiveStereoscopicDepth(UseAdaptiveStereoscopicDepthInfo, true)
    , _stereoscopicDepthOfFocusSurface(StereoscopicDepthOfFocusSurfaceInfo, 8, 0.25, 100)
    , _staticViewScaleExponent(StaticViewScaleExponentInfo, 0.f, -30, 10)
    , _retargetInterpolationTime(RetargetInterpolationTimeInfo, 2.0, 0.0, 10.0)
    , _stereoInterpolationTime(StereoInterpolationTimeInfo, 8.0, 0.0, 10.0)
    , _followRotationInterpolationTime(FollowRotationInterpTimeInfo, 1.0, 0.0, 10.0)
    , _mouseStates(_mouseSensitivity * 0.0001, 1 / (_friction.friction + 0.0000001))
    , _joystickStates(_joystickSensitivity * 0.1, 1 / (_friction.friction + 0.0000001))
    , _websocketStates(_websocketSensitivity, 1 / (_friction.friction + 0.0000001))
{

    _anchor.onChange([this]() {
        if (_anchor.value().empty()) {
            return;
        }
        SceneGraphNode* node = sceneGraphNode(_anchor.value());
        if (node) {
            setAnchorNode(node);
        }
        else {
            LERROR(fmt::format(
                "No scenegraph node with identifier {} exists.", _anchor.value()
            ));
        }
    });

    _aim.onChange([this]() {
        if (_aim.value().empty()) {
            setAimNode(nullptr);
            return;
        }
        SceneGraphNode* node = sceneGraphNode(_aim.value());
        if (node) {
            setAimNode(node);
        }
        else {
            LERROR(fmt::format(
                "No scenegraph node with identifier {} exists.", _aim.value()
            ));
        }
    });

    _retargetAnchor.onChange([this]() {
        startRetargetAnchor();
    });

    _retargetAim.onChange([this]() {
        if (_aimNode && _aimNode != _anchorNode) {
            startRetargetAim();
        } else {
            startRetargetAnchor();
        }
    });

    _followRotationInterpolator.setTransferFunction([](double t) {
        const double res = 3.0 * t*t - 2.0 * t*t*t;
        return glm::clamp(res, 0.0, 1.0);
    });

    // The transfer function is used here to get a different interpolation than the one
    // obtained from newValue = lerp(0, currentValue, dt). That one will result in an
    // exponentially decreasing value but we want to be able to control it. Either as
    // a linear interpolation or a smooth step interpolation. Therefore we use
    // newValue = lerp(0, currentValue * f(t) * dt) where f(t) is the transfer function
    // and lerp is a linear iterpolation
    // lerp(endValue, startValue, interpolationParameter).
    //
    // The transfer functions are derived from:
    // f(t) = d/dt ( ln(1 / f_orig(t)) ) where f_orig is the transfer function that would
    // be used if the interpolation was sinply linear between a start value and an end
    // value instead of current value and end value (0) as we use it when inerpoláting.
    // As an example f_orig(t) = 1 - t yields f(t) = 1 / (1 - t) which results in a linear
    // interpolation from 1 to 0.
    auto smoothStepDerivedTranferFunction = [](double t) {
        return (6 * (t + t*t) / (1 - 3 * t*t + 2 * t*t*t));
    };
    _retargetAnchorInterpolator.setTransferFunction(smoothStepDerivedTranferFunction);
    _retargetAimInterpolator.setTransferFunction(smoothStepDerivedTranferFunction);
    _cameraToSurfaceDistanceInterpolator.setTransferFunction(
        smoothStepDerivedTranferFunction
    );

    // Define callback functions for changed properties
    _friction.roll.onChange([&]() {
        _mouseStates.setRotationalFriction(_friction.roll);
        _joystickStates.setRotationalFriction(_friction.roll);
        _websocketStates.setRotationalFriction(_friction.roll);
    });
    _friction.rotational.onChange([&]() {
        _mouseStates.setHorizontalFriction(_friction.rotational);
        _joystickStates.setHorizontalFriction(_friction.rotational);
        _websocketStates.setHorizontalFriction(_friction.rotational);
    });
    _friction.zoom.onChange([&]() {
        _mouseStates.setVerticalFriction(_friction.zoom);
        _joystickStates.setVerticalFriction(_friction.zoom);
        _websocketStates.setVerticalFriction(_friction.zoom);
    });
    _friction.friction.onChange([&]() {
        _mouseStates.setVelocityScaleFactor(1 / (_friction.friction + 0.0000001));
        _joystickStates.setVelocityScaleFactor(1 / (_friction.friction + 0.0000001));
        _websocketStates.setVelocityScaleFactor(1 / (_friction.friction + 0.0000001));
    });

    _mouseSensitivity.onChange([&]() {
        _mouseStates.setSensitivity(_mouseSensitivity * pow(10.0, -4));
    });
    _joystickSensitivity.onChange([&]() {
        _joystickStates.setSensitivity(_joystickSensitivity * 0.1);
    });
    _websocketSensitivity.onChange([&]() {
        _websocketStates.setSensitivity(_websocketSensitivity);
    });


    addPropertySubOwner(_friction);


    addProperty(_anchor);
    addProperty(_aim);
    addProperty(_retargetAnchor);
    addProperty(_retargetAim);
    addProperty(_followAnchorNodeRotationDistance);
    addProperty(_minimumAllowedDistance);

    addProperty(_useAdaptiveStereoscopicDepth);
    addProperty(_staticViewScaleExponent);
    addProperty(_stereoscopicDepthOfFocusSurface);

    addProperty(_retargetInterpolationTime);
    addProperty(_stereoInterpolationTime);
    addProperty(_followRotationInterpolationTime);

    addProperty(_mouseSensitivity);
    addProperty(_joystickSensitivity);
    addProperty(_websocketSensitivity);
}

glm::dvec3 OrbitalNavigator::anchorNodeToCameraVector() const {
    return _camera->positionVec3() - anchorNode()->worldPosition();
}

glm::quat OrbitalNavigator::anchorNodeToCameraRotation() const {
    glm::dmat4 invWorldRotation = glm::dmat4(
        glm::inverse(anchorNode()->worldRotationMatrix())
    );
    return glm::quat(invWorldRotation) * glm::quat(_camera->rotationQuaternion());
}


void OrbitalNavigator::resetVelocities() {
    _mouseStates.resetVelocities();
    _joystickStates.resetVelocities();
    _scriptStates.resetVelocities();
}

void OrbitalNavigator::updateStatesFromInput(const InputState& inputState,
                                             double deltaTime)
{
    _mouseStates.updateStateFromInput(inputState, deltaTime);
    _joystickStates.updateStateFromInput(inputState, deltaTime);
<<<<<<< HEAD
    _websocketStates.updateStateFromInput(inputState, deltaTime);
=======
    _scriptStates.updateStateFromInput(inputState, deltaTime);
>>>>>>> 0e1bc995
}

void OrbitalNavigator::updateCameraStateFromStates(double deltaTime) {
    if (!(_anchorNode)) {
        // Bail out if the anchor node is not set.
        return;
    }

    const glm::dvec3 anchorPos = _anchorNode->worldPosition();
    const glm::dvec3 prevCameraPosition = _camera->positionVec3();
    const glm::dvec3 anchorDisplacement = _previousAnchorNodePosition.has_value() ?
        (anchorPos - _previousAnchorNodePosition.value()) :
        glm::dvec3(0.0);

    CameraPose pose = {
        _camera->positionVec3() + anchorDisplacement,
        _camera->rotationQuaternion()
    };

    const bool hasPreviousPositions =
        _previousAnchorNodePosition.has_value() &&
        _previousAimNodePosition.has_value();

    if (_aimNode && _aimNode != _anchorNode && hasPreviousPositions) {
        const glm::dvec3 aimPos = _aimNode->worldPosition();
        const glm::dvec3 cameraToAnchor =
            _previousAnchorNodePosition.value() - prevCameraPosition;

        Displacement anchorToAim = {
            _previousAimNodePosition.value() - _previousAnchorNodePosition.value(),
            aimPos - anchorPos
        };

        anchorToAim = interpolateRetargetAim(
            deltaTime,
            pose,
            cameraToAnchor,
            anchorToAim
        );

        pose = followAim(pose, cameraToAnchor, anchorToAim);

        _previousAimNodePosition = _aimNode->worldPosition();
        _previousAnchorNodeRotation = _anchorNode->worldRotationMatrix();
    }

    _previousAnchorNodePosition = _anchorNode->worldPosition();

    // Calculate a position handle based on the camera position in world space
    SurfacePositionHandle posHandle =
        calculateSurfacePositionHandle(*_anchorNode, pose.position);

    // Decompose camera rotation so that we can handle global and local rotation
    // individually. Then we combine them again when finished.
    // Compensate for relative movement of aim node,
    // in order to maintain the old global/local rotation.
    CameraRotationDecomposition camRot =
        decomposeCameraRotationSurface(pose, *_anchorNode);

    // Rotate with the object by finding a differential rotation from the previous
    // to the current rotation.
    glm::dquat anchorRotation =
        glm::quat_cast(_anchorNode->worldRotationMatrix());

    glm::dquat anchorNodeRotationDiff = _previousAnchorNodeRotation.has_value() ?
        _previousAnchorNodeRotation.value() * glm::inverse(anchorRotation) :
        glm::dquat();

    _previousAnchorNodeRotation = anchorRotation;

    // Interpolate rotation differential so that the camera rotates with the object
    // only if close enough
    anchorNodeRotationDiff = interpolateRotationDifferential(
        deltaTime,
        _followRotationInterpolationTime,
        anchorNodeRotationDiff,
        anchorPos,
        pose.position,
        posHandle
    );

    // Update local rotation based on user input
    camRot.localRotation = roll(deltaTime, camRot.localRotation);
    camRot.localRotation = interpolateLocalRotation(deltaTime, camRot.localRotation);
    camRot.localRotation = rotateLocally(deltaTime, camRot.localRotation);

    // Horizontal translation based on user input
    pose.position = translateHorizontally(
        deltaTime,
        pose.position,
        anchorPos,
        camRot.globalRotation,
        posHandle
    );

    // Horizontal translation by focus node rotation
    pose.position = followAnchorNodeRotation(
        pose.position,
        anchorPos,
        anchorNodeRotationDiff
    );

    // Recalculate posHandle since horizontal position changed
    posHandle = calculateSurfacePositionHandle(*_anchorNode, pose.position);


    // Rotate globally to keep camera rotation fixed
    // in the rotating reference frame of the anchor object.
    camRot.globalRotation = rotateGlobally(
        camRot.globalRotation,
        anchorNodeRotationDiff,
        posHandle
    );


    // Rotate around the surface out direction based on user input
    camRot.globalRotation = rotateHorizontally(
        deltaTime,
        camRot.globalRotation,
        posHandle
    );

    // Perform the vertical movements based on user input
    pose.position = translateVertically(deltaTime, pose.position, anchorPos, posHandle);
    pose.position = pushToSurface(
        _minimumAllowedDistance,
        pose.position,
        anchorPos,
        posHandle
    );

    // Update the camera state
    _camera->setPositionVec3(pose.position);
    _camera->setRotation(composeCameraRotation(camRot));

    if (_useAdaptiveStereoscopicDepth) {
        double targetCameraToSurfaceDistance = glm::length(
            cameraToSurfaceVector(pose.position, anchorPos, posHandle)
        );

        if (_aimNode) {
            targetCameraToSurfaceDistance = std::min(
                targetCameraToSurfaceDistance,
                glm::distance(pose.position, _aimNode->worldPosition())
            );
        }

        if (_directlySetStereoDistance) {
            _currentCameraToSurfaceDistance = targetCameraToSurfaceDistance;
            _directlySetStereoDistance = false;
        } else {
            _currentCameraToSurfaceDistance = interpolateCameraToSurfaceDistance(
                deltaTime,
                _currentCameraToSurfaceDistance,
                targetCameraToSurfaceDistance);
        }

        _camera->setScaling(
            _stereoscopicDepthOfFocusSurface /
            static_cast<float>(_currentCameraToSurfaceDistance)
        );
    } else {
        _camera->setScaling(glm::pow(10.f, _staticViewScaleExponent));
    }
}

glm::dquat OrbitalNavigator::composeCameraRotation(
    const CameraRotationDecomposition& decomposition)
{
    return decomposition.globalRotation * decomposition.localRotation;
}

Camera* OrbitalNavigator::camera() const
{
    return _camera;
}

void OrbitalNavigator::setCamera(Camera* camera) {
    _camera = camera;
}

glm::dvec3 OrbitalNavigator::cameraToSurfaceVector(const glm::dvec3& cameraPos,
                                                   const glm::dvec3& centerPos,
                                                   const SurfacePositionHandle& posHandle)
{
    glm::dmat4 modelTransform = _anchorNode->modelTransform();
    glm::dvec3 posDiff = cameraPos - centerPos;
    glm::dvec3 centerToActualSurfaceModelSpace =
        posHandle.centerToReferenceSurface +
        posHandle.referenceSurfaceOutDirection * posHandle.heightToSurface;

    glm::dvec3 centerToActualSurface =
        glm::dmat3(modelTransform) * centerToActualSurfaceModelSpace;

    return centerToActualSurface - posDiff;
}

void OrbitalNavigator::setFocusNode(const SceneGraphNode* focusNode) {
    setAnchorNode(focusNode);
    setAimNode(nullptr);
}

void OrbitalNavigator::setFocusNode(const std::string& focusNode) {
    _anchor.set(focusNode);
    _aim.set(std::string(""));
}

void OrbitalNavigator::setAnchorNode(const SceneGraphNode* anchorNode) {
    if (!_anchorNode) {
        _directlySetStereoDistance = true;
    }

    _anchorNode = anchorNode;

    if (_anchorNode) {
        _previousAnchorNodePosition.reset();
        _previousAnchorNodeRotation.reset();
    }
}

void OrbitalNavigator::clearPreviousState() {
    _previousAnchorNodePosition.reset();
    _previousAnchorNodeRotation.reset();
    _previousAimNodePosition.reset();
}

void OrbitalNavigator::setAimNode(const SceneGraphNode* aimNode) {
    _retargetAimInterpolator.end();
    _aimNode = aimNode;

    if (_aimNode) {
        _previousAimNodePosition = _aimNode->worldPosition();
    }
}

void OrbitalNavigator::setAnchorNode(const std::string& anchorNode) {
    _anchor.set(anchorNode);
}

void OrbitalNavigator::setAimNode(const std::string& aimNode) {
    _aim.set(aimNode);
}

void OrbitalNavigator::resetNodeMovements() {
    if (_anchorNode) {
        _previousAnchorNodePosition = _anchorNode->worldPosition();
        _previousAnchorNodeRotation = glm::quat_cast(_anchorNode->worldRotationMatrix());
    }
    else {
        _previousAnchorNodePosition = glm::dvec3(0.0);
        _previousAnchorNodeRotation = glm::dquat();
    }

    _previousAimNodePosition = _aimNode ? _aimNode->worldPosition() : glm::dvec3(0.0);
}

void OrbitalNavigator::startRetargetAnchor() {
    if (!_anchorNode) {
        return;
    }
    const glm::dvec3 camPos = _camera->positionVec3();
    const glm::dvec3 camDir = _camera->viewDirectionWorldSpace();

    const glm::dvec3 centerPos = _anchorNode->worldPosition();
    const glm::dvec3 directionToCenter = glm::normalize(centerPos - camPos);

    const double angle = glm::angle(camDir, directionToCenter);

    // Minimum is _rotateInterpolationTime seconds. Otherwise proportional to angle.
    _retargetAnchorInterpolator.setInterpolationTime(static_cast<float>(
        glm::max(angle, 1.0) * _retargetInterpolationTime
    ));
    _retargetAnchorInterpolator.start();

    _cameraToSurfaceDistanceInterpolator.setInterpolationTime(_stereoInterpolationTime);
    _cameraToSurfaceDistanceInterpolator.start();
}

void OrbitalNavigator::startRetargetAim() {
    if (!_aimNode) {
        return;
    }

    const glm::dvec3 camPos = _camera->positionVec3();
    const glm::dvec3 camDir = _camera->viewDirectionWorldSpace();
    const glm::dvec3 centerPos = _aimNode->worldPosition();
    const glm::dvec3 directionToCenter = glm::normalize(centerPos - camPos);

    const double angle = glm::angle(camDir, directionToCenter);

    // Minimum is _rotateInterpolationTime seconds. Otherwise proportional to angle.
    _retargetAimInterpolator.setInterpolationTime(static_cast<float>(
        glm::max(angle, 1.0) * _retargetInterpolationTime
        ));
    _retargetAimInterpolator.start();

    _cameraToSurfaceDistanceInterpolator.setInterpolationTime(_stereoInterpolationTime);
    _cameraToSurfaceDistanceInterpolator.start();
}


float OrbitalNavigator::retargetInterpolationTime() const {
    return _retargetInterpolationTime;
}

void OrbitalNavigator::setRetargetInterpolationTime(float durationInSeconds) {
    _retargetInterpolationTime = durationInSeconds;
}

bool OrbitalNavigator::followingNodeRotation() const {
    if (_aimNode != nullptr && _aimNode != _anchorNode) {
        return false;
    }
    return _followRotationInterpolator.value() >= 1.0;
}

const SceneGraphNode* OrbitalNavigator::anchorNode() const {
    return _anchorNode;
}

const SceneGraphNode* OrbitalNavigator::aimNode() const {
    return _aimNode;
}

bool OrbitalNavigator::hasRotationalFriction() const {
    return _friction.rotational;
}

bool OrbitalNavigator::hasZoomFriction() const {
    return _friction.zoom;
}

bool OrbitalNavigator::hasRollFriction() const {
    return _friction.roll;
}

OrbitalNavigator::CameraRotationDecomposition
    OrbitalNavigator::decomposeCameraRotationSurface(CameraPose cameraPose,
                                                     const SceneGraphNode& reference)
{
    const glm::dvec3 cameraUp = cameraPose.rotation * Camera::UpDirectionCameraSpace;

    const glm::dvec3 cameraViewDirection =
        cameraPose.rotation * glm::dvec3(0.0, 0.0, -1.0);

    const glm::dmat4 inverseModelTransform = reference.inverseModelTransform();
    const glm::dmat4 modelTransform = reference.modelTransform();
    const glm::dvec3 cameraPositionModelSpace = glm::dvec3(inverseModelTransform *
                                                glm::dvec4(cameraPose.position, 1));

    const SurfacePositionHandle posHandle =
        reference.calculateSurfacePositionHandle(cameraPositionModelSpace);

    const glm::dvec3 directionFromSurfaceToCameraModelSpace =
        posHandle.referenceSurfaceOutDirection;
    const glm::dvec3 directionFromSurfaceToCamera = glm::normalize(
        glm::dmat3(modelTransform) * directionFromSurfaceToCameraModelSpace
    );

    // To avoid problem with lookup in up direction we adjust is with the view direction
    const glm::dmat4 lookAtMat = glm::lookAt(
        glm::dvec3(0.0, 0.0, 0.0),
        -directionFromSurfaceToCamera,
        normalize(cameraViewDirection + cameraUp)
    );
    const glm::dquat globalCameraRotation = glm::normalize(
        glm::inverse(glm::quat_cast(lookAtMat))
    );
    const glm::dquat localCameraRotation = glm::inverse(globalCameraRotation) *
        cameraPose.rotation;

    return { localCameraRotation, globalCameraRotation };
}

OrbitalNavigator::CameraRotationDecomposition
    OrbitalNavigator::decomposeCameraRotation(CameraPose cameraPose,
                                              glm::dvec3 reference)
{
    const glm::dvec3 cameraUp = cameraPose.rotation * glm::dvec3(0.0, 1.0, 0.0);

    const glm::dvec3 cameraViewDirection = cameraPose.rotation *
        glm::dvec3(0.0, 0.0, -1.0);

    // To avoid problem with lookup in up direction we adjust is with the view direction
    const glm::dmat4 lookAtMat = glm::lookAt(
        glm::dvec3(0.0, 0.0, 0.0),
        reference - cameraPose.position,
        normalize(cameraViewDirection + cameraUp)
    );
    const glm::dquat globalCameraRotation = glm::normalize(
        glm::inverse(glm::quat_cast(lookAtMat))
    );
    const glm::dquat localCameraRotation = glm::inverse(globalCameraRotation) *
        cameraPose.rotation;

    return { localCameraRotation, globalCameraRotation };
}

OrbitalNavigator::CameraPose OrbitalNavigator::followAim(CameraPose pose,
                                                         glm::dvec3 cameraToAnchor,
                                                         Displacement anchorToAim)
{
    CameraRotationDecomposition anchorDecomp =
        decomposeCameraRotation(pose, pose.position + cameraToAnchor);

    const glm::dvec3 prevCameraToAim = cameraToAnchor + anchorToAim.first;
    const double distanceRatio =
        glm::length(anchorToAim.second) / glm::length(prevCameraToAim);

    // Make sure that the anchor and aim nodes are numerically distinguishable,
    // otherwise, don't follow the aim.
    if (distanceRatio > DistanceRatioAimThreshold) {
        // Divide the action of following the aim into two actions:
        // 1. Rotating camera around anchor, based on the aim's projection onto a sphere
        //    around the anchor, with radius = distance(camera, anchor).
        // 2. Adjustment of the camera to account for radial displacement of the aim


        // Step 1 (Rotation around anchor based on aim's projection)
        glm::dvec3 newAnchorToProjectedAim =
            glm::length(anchorToAim.first) * glm::normalize(anchorToAim.second);
        const double spinRotationAngle = glm::angle(
            glm::normalize(anchorToAim.first), glm::normalize(newAnchorToProjectedAim)
        );

        if (spinRotationAngle > AngleEpsilon) {
            const glm::dvec3 spinRotationAxis =
                glm::cross(anchorToAim.first, newAnchorToProjectedAim);

            const glm::dquat spinRotation =
                glm::angleAxis(spinRotationAngle, glm::normalize(spinRotationAxis));

            pose.position =
                _anchorNode->worldPosition() - spinRotation * cameraToAnchor;

            anchorDecomp.globalRotation = spinRotation * anchorDecomp.globalRotation;
        }

        // Step 2 (Adjustment for radial displacement)
        const glm::dvec3 projectedAim =
            _anchorNode->worldPosition() + newAnchorToProjectedAim;

        const glm::dvec3 intermediateCameraToAnchor =
            _anchorNode->worldPosition() - pose.position;

        const glm::dvec3 intermediateCameraToProjectedAim =
            projectedAim - pose.position;

        const double anchorAimAngle = glm::angle(
            glm::normalize(intermediateCameraToAnchor),
            glm::normalize(intermediateCameraToProjectedAim)
        );
        double ratio =
            glm::sin(anchorAimAngle) * glm::length(intermediateCameraToAnchor) /
            glm::length(anchorToAim.second);

        // Equation has no solution if ratio > 1.
        // To avoid a discontinuity in the camera behavior,
        // fade out the distance correction influence when ratio approaches 1.
        // CorrectionFactorExponent = 50.0 is picked arbitrarily,
        // and gives a smooth result.
        ratio = glm::clamp(ratio, -1.0, 1.0);
        double CorrectionFactorExponent = 50.0;
        double correctionFactor =
            glm::clamp(1.0 - glm::pow(ratio, CorrectionFactorExponent), 0.0, 1.0);


        // newCameraAnchorAngle has two solutions, depending on whether the camera is
        // in the half-space closest to the anchor or aim.
        double newCameraAnchorAngle = glm::asin(ratio);
        if (glm::dot(intermediateCameraToAnchor, anchorToAim.second) <= 0 &&
            glm::dot(intermediateCameraToProjectedAim, anchorToAim.second) <= 0)
        {
            newCameraAnchorAngle = -glm::asin(ratio) + glm::pi<double>();
        }

        const double prevCameraAimAngle = glm::angle(
            glm::normalize(-intermediateCameraToAnchor),
            glm::normalize(newAnchorToProjectedAim)
        );

        const double newCameraAimAngle =
            glm::pi<double>() - anchorAimAngle - newCameraAnchorAngle;

        double distanceRotationAngle = correctionFactor *
                                       (newCameraAimAngle - prevCameraAimAngle);

        if (glm::abs(distanceRotationAngle) > AngleEpsilon) {
            glm::dvec3 distanceRotationAxis = glm::normalize(
                glm::cross(intermediateCameraToAnchor, newAnchorToProjectedAim)
            );
            const glm::dquat orbitRotation =
                glm::angleAxis(distanceRotationAngle, distanceRotationAxis);

            pose.position =
                _anchorNode->worldPosition() -
                orbitRotation * intermediateCameraToAnchor;

            const glm::dquat aimAdjustRotation =
                glm::angleAxis(distanceRotationAngle, distanceRotationAxis);

            anchorDecomp.globalRotation = aimAdjustRotation * anchorDecomp.globalRotation;
        }
        // End of step 2.

        pose.rotation = composeCameraRotation(anchorDecomp);
    }

    return pose;
}

glm::dquat OrbitalNavigator::roll(double deltaTime,
                                  const glm::dquat& localCameraRotation) const
{
    const glm::dquat mouseRollQuat = glm::angleAxis(
        _mouseStates.localRollVelocity().x * deltaTime +
        _joystickStates.localRollVelocity().x * deltaTime +
<<<<<<< HEAD
        _websocketStates.localRollVelocity().x * deltaTime,
=======
        _scriptStates.localRollVelocity().x * deltaTime,
>>>>>>> 0e1bc995
        glm::dvec3(0.0, 0.0, 1.0)
    );
    return localCameraRotation * mouseRollQuat;
}

glm::dquat OrbitalNavigator::rotateLocally(double deltaTime,
                                           const glm::dquat& localCameraRotation) const
{
    const glm::dquat mouseRotationDiff = glm::dquat(glm::dvec3(
        _mouseStates.localRotationVelocity().y,
        _mouseStates.localRotationVelocity().x,
        0.0
    ) * deltaTime);

    const glm::dquat joystickRotationDiff = glm::dquat(glm::dvec3(
        _joystickStates.localRotationVelocity().y,
        _joystickStates.localRotationVelocity().x,
        0.0
    ) * deltaTime);

<<<<<<< HEAD
    const glm::dquat websocketRotationDiff = glm::dquat(glm::dvec3(
        _websocketStates.localRotationVelocity().y,
        _websocketStates.localRotationVelocity().x,
=======
    const glm::dquat scriptRotationDiff = glm::dquat(glm::dvec3(
        _scriptStates.localRotationVelocity().y,
        _scriptStates.localRotationVelocity().x,
>>>>>>> 0e1bc995
        0.0
    ) * deltaTime);


<<<<<<< HEAD
    return localCameraRotation
        * joystickRotationDiff
        * mouseRotationDiff
        * websocketRotationDiff;
=======
    return localCameraRotation * joystickRotationDiff * mouseRotationDiff *
           scriptRotationDiff;
>>>>>>> 0e1bc995
}
glm::dquat OrbitalNavigator::interpolateLocalRotation(double deltaTime,
    const glm::dquat& localCameraRotation)
{
    if (_retargetAnchorInterpolator.isInterpolating()) {
        const double t = _retargetAnchorInterpolator.value();
        _retargetAnchorInterpolator.setDeltaTime(static_cast<float>(deltaTime));
        _retargetAnchorInterpolator.step();

        const glm::dvec3 localUp =
            localCameraRotation * Camera::UpDirectionCameraSpace;

        const glm::dmat4 lookAtMat = glm::lookAt(
            glm::dvec3(0.0, 0.0, 0.0),
            Camera::ViewDirectionCameraSpace,
            normalize(localUp)
        );

        const glm::dquat targetRotation = glm::normalize(
            glm::inverse(glm::quat_cast(lookAtMat))
        );

        const glm::dquat result = glm::slerp(
            localCameraRotation,
            targetRotation,
            glm::min(t * _retargetAnchorInterpolator.deltaTimeScaled(), 1.0));

        // Retrieving the angle of a quaternion uses acos on the w component, which can
        // have numerical instability for values close to 1.0
        constexpr double Epsilon = 1.0e-13;
        if (abs((abs(result.w) - 1.0)) < Epsilon || angle(result) < 0.01) {
            _retargetAnchorInterpolator.end();
        }
        return result;
    }
    else {
        return localCameraRotation;
    }
}

OrbitalNavigator::Displacement OrbitalNavigator::interpolateRetargetAim(
    double deltaTime,
    CameraPose pose,
    glm::dvec3 prevCameraToAnchor,
    Displacement anchorToAim)
{

    if (_retargetAimInterpolator.isInterpolating()) {
        double t = _retargetAimInterpolator.value();
        _retargetAimInterpolator.setDeltaTime(static_cast<float>(deltaTime));
        _retargetAimInterpolator.step();

        const glm::dvec3 prevCameraToAim = prevCameraToAnchor + anchorToAim.first;
        const double aimDistance = glm::length(prevCameraToAim);
        const glm::dquat prevRotation = pose.rotation;

        // Introduce a virtual aim - a position straight ahead of the camera,
        // that should be rotated around the camera, until it reaches the aim node.

        const glm::dvec3 prevCameraToVirtualAim =
            aimDistance * (prevRotation * Camera::ViewDirectionCameraSpace);

        // Max angle: the maximum possible angle between anchor and aim, given that
        // the camera orbits the anchor on a fixed distance.
        const double maxAngle =
            glm::atan(glm::length(anchorToAim.first), glm::length(prevCameraToAnchor));

        // Requested angle: The angle between the vector straight ahead from the
        // camera and the vector from camera to anchor should remain constant, in
        // order for the anchor not to move in screen space.
        const double requestedAngle = glm::angle(
            glm::normalize(prevCameraToVirtualAim),
            glm::normalize(prevCameraToAnchor)
        );

        if (requestedAngle <= maxAngle) {
            glm::dvec3 aimPos = pose.position + prevCameraToAnchor + anchorToAim.second;
            CameraRotationDecomposition aimDecomp = decomposeCameraRotation(pose, aimPos);

            const glm::dquat interpolatedRotation = glm::slerp(
                prevRotation,
                aimDecomp.globalRotation,
                glm::min(t * _retargetAimInterpolator.deltaTimeScaled(), 1.0)
            );

            const glm::dvec3 recomputedCameraToVirtualAim =
                aimDistance * (interpolatedRotation * Camera::ViewDirectionCameraSpace);

            return {
                prevCameraToVirtualAim - prevCameraToAnchor,
                recomputedCameraToVirtualAim - prevCameraToAnchor
            };
        }
        else {
            // Bail out.
            // Cannot put aim node in center without moving anchor in screen space.
            // Future work: Rotate as much as possible,
            // or possibly use some other DOF to find solution, like moving the camera.
            _retargetAimInterpolator.end();
        }
    }
    return anchorToAim;
}


double OrbitalNavigator::interpolateCameraToSurfaceDistance(double deltaTime,
                                                            double currentDistance,
                                                            double targetDistance
) {
    if (!_cameraToSurfaceDistanceInterpolator.isInterpolating()) {
        return targetDistance;
    }

    double t = _cameraToSurfaceDistanceInterpolator.value();
    _cameraToSurfaceDistanceInterpolator.setDeltaTime(static_cast<float>(deltaTime));
    _cameraToSurfaceDistanceInterpolator.step();

    // Interpolate distance logarithmically.
    double result = glm::exp(glm::mix(
        glm::log(currentDistance),
        glm::log(targetDistance),
        glm::min(t * _cameraToSurfaceDistanceInterpolator.deltaTimeScaled(), 1.0))
    );

    double ratio = currentDistance / targetDistance;
    if (glm::abs(ratio - 1.0) < 0.000001) {
        _cameraToSurfaceDistanceInterpolator.end();
    }

    return result;
}

glm::dvec3 OrbitalNavigator::translateHorizontally(double deltaTime,
                                                   const glm::dvec3& cameraPosition,
                                                   const glm::dvec3& objectPosition,
                                                   const glm::dquat& globalCameraRotation,
                                        const SurfacePositionHandle& positionHandle) const
{
    const glm::dmat4 modelTransform = _anchorNode->modelTransform();

    const glm::dvec3 outDirection = glm::normalize(glm::dmat3(modelTransform) *
                                    positionHandle.referenceSurfaceOutDirection);

    // Vector logic
    const glm::dvec3 posDiff = cameraPosition - objectPosition;
    const glm::dvec3 centerToActualSurfaceModelSpace =
        positionHandle.centerToReferenceSurface +
        positionHandle.referenceSurfaceOutDirection * positionHandle.heightToSurface;

    const glm::dvec3 centerToActualSurface = glm::dmat3(modelTransform) *
                                             centerToActualSurfaceModelSpace;
    const glm::dvec3 actualSurfaceToCamera = posDiff - centerToActualSurface;
    const double distFromSurfaceToCamera = glm::length(actualSurfaceToCamera);

    // Final values to be used
    const double distFromCenterToSurface = glm::length(centerToActualSurface);
    const double distFromCenterToCamera = glm::length(posDiff);

    const double speedScale =
        distFromCenterToSurface > 0.0 ?
        glm::clamp(distFromSurfaceToCamera / distFromCenterToSurface, 0.0, 1.0) :
        1.0;

    // Get rotation in camera space
    const glm::dquat mouseRotationDiffCamSpace = glm::dquat(glm::dvec3(
        -_mouseStates.globalRotationVelocity().y * deltaTime,
        -_mouseStates.globalRotationVelocity().x * deltaTime,
        0.0) * speedScale);

    const glm::dquat joystickRotationDiffCamSpace = glm::dquat(glm::dvec3(
        -_joystickStates.globalRotationVelocity().y * deltaTime,
        -_joystickStates.globalRotationVelocity().x * deltaTime,
        0.0) * speedScale
    );

    const glm::dquat scriptRotationDiffCamSpace = glm::dquat(glm::dvec3(
        -_scriptStates.globalRotationVelocity().y * deltaTime,
        -_scriptStates.globalRotationVelocity().x * deltaTime,
        0.0) * speedScale
    );

    const glm::dquat websocketRotationDiffCamSpace = glm::dquat(glm::dvec3(
        -_websocketStates.globalRotationVelocity().y * deltaTime,
        -_websocketStates.globalRotationVelocity().x * deltaTime,
        0) * speedScale
    );

    // Transform to world space
    const glm::dquat rotationDiffWorldSpace = globalCameraRotation *
<<<<<<< HEAD
                                        joystickRotationDiffCamSpace *
                                        mouseRotationDiffCamSpace *
                                        websocketRotationDiffCamSpace *
                                        glm::inverse(globalCameraRotation);
=======
        joystickRotationDiffCamSpace * scriptRotationDiffCamSpace *
        mouseRotationDiffCamSpace * glm::inverse(globalCameraRotation);
>>>>>>> 0e1bc995

    // Rotate and find the difference vector
    const glm::dvec3 rotationDiffVec3 =
        (distFromCenterToCamera * outDirection) * rotationDiffWorldSpace -
        (distFromCenterToCamera * outDirection);

    // Add difference to position
    return cameraPosition + rotationDiffVec3;
}

glm::dvec3 OrbitalNavigator::followAnchorNodeRotation(const glm::dvec3& cameraPosition,
                                                     const glm::dvec3& objectPosition,
                                            const glm::dquat& focusNodeRotationDiff) const
{
    const glm::dvec3 posDiff = cameraPosition - objectPosition;

    const glm::dvec3 rotationDiffVec3AroundCenter =
        posDiff * focusNodeRotationDiff - posDiff;

    return cameraPosition + rotationDiffVec3AroundCenter;
}

glm::dquat OrbitalNavigator::rotateGlobally(const glm::dquat& globalCameraRotation,
                                            const glm::dquat& focusNodeRotationDiff,
                                        const SurfacePositionHandle& positionHandle) const
{
    const glm::dmat4 modelTransform = _anchorNode->modelTransform();

    const glm::dvec3 directionFromSurfaceToCamera =
        glm::dmat3(modelTransform) * positionHandle.referenceSurfaceOutDirection;

    const glm::dvec3 lookUpWhenFacingSurface = glm::inverse(focusNodeRotationDiff) *
        globalCameraRotation * Camera::UpDirectionCameraSpace;

    const glm::dmat4 lookAtMat = glm::lookAt(
        glm::dvec3(0.0),
        -directionFromSurfaceToCamera,
        lookUpWhenFacingSurface
    );
    return glm::normalize(glm::inverse(glm::quat_cast(lookAtMat)));
}

glm::dvec3 OrbitalNavigator::translateVertically(double deltaTime,
                                                 const glm::dvec3& cameraPosition,
                                                 const glm::dvec3& objectPosition,
                                        const SurfacePositionHandle& positionHandle) const
{
    const glm::dmat4 modelTransform = _anchorNode->modelTransform();

    const glm::dvec3 posDiff = cameraPosition - objectPosition;

    const glm::dvec3 centerToActualSurfaceModelSpace =
        positionHandle.centerToReferenceSurface +
        positionHandle.referenceSurfaceOutDirection * positionHandle.heightToSurface;

    const glm::dvec3 centerToActualSurface = glm::dmat3(modelTransform) *
                                             centerToActualSurfaceModelSpace;
    const glm::dvec3 actualSurfaceToCamera = posDiff - centerToActualSurface;

    const double totalVelocity = _joystickStates.truckMovementVelocity().y +
                                 _mouseStates.truckMovementVelocity().y +
<<<<<<< HEAD
                                 _websocketStates.truckMovementVelocity().y;
=======
                                 _scriptStates.truckMovementVelocity().y;
>>>>>>> 0e1bc995

    return cameraPosition - actualSurfaceToCamera * totalVelocity * deltaTime;
}

glm::dquat OrbitalNavigator::rotateHorizontally(double deltaTime,
                                                const glm::dquat& globalCameraRotation,
                                        const SurfacePositionHandle& positionHandle) const
{
    const glm::dmat4 modelTransform = _anchorNode->modelTransform();

    const glm::dvec3 directionFromSurfaceToCameraModelSpace =
        positionHandle.referenceSurfaceOutDirection;
    const glm::dvec3 directionFromSurfaceToCamera = glm::normalize(
        glm::dmat3(modelTransform) * directionFromSurfaceToCameraModelSpace
    );

    const glm::dquat mouseCameraRollRotation = glm::angleAxis(
        _mouseStates.globalRollVelocity().x * deltaTime +
        _joystickStates.globalRollVelocity().x * deltaTime +
<<<<<<< HEAD
        _websocketStates.globalRollVelocity().x * deltaTime,
=======
        _scriptStates.globalRollVelocity().x * deltaTime,
>>>>>>> 0e1bc995
        directionFromSurfaceToCamera
    );
    return mouseCameraRollRotation * globalCameraRotation;
}

glm::dvec3 OrbitalNavigator::pushToSurface(double minHeightAboveGround,
                                           const glm::dvec3& cameraPosition,
                                           const glm::dvec3& objectPosition,
                                        const SurfacePositionHandle& positionHandle) const
{
    const glm::dmat4 modelTransform = _anchorNode->modelTransform();

    const glm::dvec3 posDiff = cameraPosition - objectPosition;
    const glm::dvec3 referenceSurfaceOutDirection = glm::dmat3(modelTransform) *
                                              positionHandle.referenceSurfaceOutDirection;

    const glm::dvec3 centerToActualSurfaceModelSpace =
        positionHandle.centerToReferenceSurface +
        positionHandle.referenceSurfaceOutDirection * positionHandle.heightToSurface;

    const glm::dvec3 centerToActualSurface = glm::dmat3(modelTransform) *
                                             centerToActualSurfaceModelSpace;
    const glm::dvec3 actualSurfaceToCamera = posDiff - centerToActualSurface;
    const double surfaceToCameraSigned = glm::length(actualSurfaceToCamera) *
        glm::sign(dot(actualSurfaceToCamera, referenceSurfaceOutDirection));

    return cameraPosition + referenceSurfaceOutDirection *
        glm::max(minHeightAboveGround - surfaceToCameraSigned, 0.0);
}

glm::dquat OrbitalNavigator::interpolateRotationDifferential(double deltaTime,
                                                                 double interpolationTime,
                                                           const glm::dquat& rotationDiff,
                                                         const glm::dvec3& objectPosition,
                                                         const glm::dvec3& cameraPosition,
                                              const SurfacePositionHandle& positionHandle)
{
    const glm::dmat4 modelTransform = _anchorNode->modelTransform();

    const double maximumDistanceForRotation = glm::length(
        glm::dmat3(modelTransform) * positionHandle.centerToReferenceSurface
    ) * _followAnchorNodeRotationDistance;
    const double distanceToCamera = glm::distance(cameraPosition, objectPosition);

    // Interpolate with a negative delta time if distance is too large to follow
    const double interpolationSign = glm::sign(
        maximumDistanceForRotation - distanceToCamera
    );

    _followRotationInterpolator.setInterpolationTime(static_cast<float>(
        interpolationTime
    ));
    _followRotationInterpolator.setDeltaTime(static_cast<float>(
        interpolationSign * deltaTime
    ));
    _followRotationInterpolator.step();

    return glm::slerp(
        glm::dquat(glm::dvec3(0.0)),
        rotationDiff,
        _followRotationInterpolator.value()
    );
}

SurfacePositionHandle OrbitalNavigator::calculateSurfacePositionHandle(
                                                const SceneGraphNode& node,
                                                const glm::dvec3 cameraPositionWorldSpace)
{
    const glm::dmat4 inverseModelTransform = node.inverseModelTransform();
    const glm::dvec3 cameraPositionModelSpace =
        glm::dvec3(inverseModelTransform * glm::dvec4(cameraPositionWorldSpace, 1));
    const SurfacePositionHandle posHandle =
        node.calculateSurfacePositionHandle(cameraPositionModelSpace);

    return posHandle;
}

JoystickCameraStates& OrbitalNavigator::joystickStates() {
    return _joystickStates;
}

const JoystickCameraStates& OrbitalNavigator::joystickStates() const {
    return _joystickStates;
}

<<<<<<< HEAD
WebsocketCameraStates& OrbitalNavigator::websocketStates() {
    return _websocketStates;
}

const WebsocketCameraStates& OrbitalNavigator::websocketStates() const {
        return _websocketStates;
=======
ScriptCameraStates& OrbitalNavigator::scriptStates() {
    return _scriptStates;
}

const ScriptCameraStates& OrbitalNavigator::scriptStates() const {
    return _scriptStates;
>>>>>>> 0e1bc995
}

} // namespace openspace::interaction<|MERGE_RESOLUTION|>--- conflicted
+++ resolved
@@ -374,11 +374,8 @@
 {
     _mouseStates.updateStateFromInput(inputState, deltaTime);
     _joystickStates.updateStateFromInput(inputState, deltaTime);
-<<<<<<< HEAD
     _websocketStates.updateStateFromInput(inputState, deltaTime);
-=======
     _scriptStates.updateStateFromInput(inputState, deltaTime);
->>>>>>> 0e1bc995
 }
 
 void OrbitalNavigator::updateCameraStateFromStates(double deltaTime) {
@@ -896,11 +893,8 @@
     const glm::dquat mouseRollQuat = glm::angleAxis(
         _mouseStates.localRollVelocity().x * deltaTime +
         _joystickStates.localRollVelocity().x * deltaTime +
-<<<<<<< HEAD
-        _websocketStates.localRollVelocity().x * deltaTime,
-=======
+        _websocketStates.localRollVelocity().x * deltaTime +
         _scriptStates.localRollVelocity().x * deltaTime,
->>>>>>> 0e1bc995
         glm::dvec3(0.0, 0.0, 1.0)
     );
     return localCameraRotation * mouseRollQuat;
@@ -921,28 +915,20 @@
         0.0
     ) * deltaTime);
 
-<<<<<<< HEAD
     const glm::dquat websocketRotationDiff = glm::dquat(glm::dvec3(
         _websocketStates.localRotationVelocity().y,
         _websocketStates.localRotationVelocity().x,
-=======
+        0.0
+    ) * deltaTime);
+
     const glm::dquat scriptRotationDiff = glm::dquat(glm::dvec3(
         _scriptStates.localRotationVelocity().y,
         _scriptStates.localRotationVelocity().x,
->>>>>>> 0e1bc995
         0.0
     ) * deltaTime);
 
-
-<<<<<<< HEAD
-    return localCameraRotation
-        * joystickRotationDiff
-        * mouseRotationDiff
-        * websocketRotationDiff;
-=======
     return localCameraRotation * joystickRotationDiff * mouseRotationDiff *
-           scriptRotationDiff;
->>>>>>> 0e1bc995
+           websocketRotationDiff * scriptRotationDiff;
 }
 glm::dquat OrbitalNavigator::interpolateLocalRotation(double deltaTime,
     const glm::dquat& localCameraRotation)
@@ -1132,15 +1118,9 @@
 
     // Transform to world space
     const glm::dquat rotationDiffWorldSpace = globalCameraRotation *
-<<<<<<< HEAD
-                                        joystickRotationDiffCamSpace *
-                                        mouseRotationDiffCamSpace *
-                                        websocketRotationDiffCamSpace *
-                                        glm::inverse(globalCameraRotation);
-=======
-        joystickRotationDiffCamSpace * scriptRotationDiffCamSpace *
-        mouseRotationDiffCamSpace * glm::inverse(globalCameraRotation);
->>>>>>> 0e1bc995
+        joystickRotationDiffCamSpace * mouseRotationDiffCamSpace *
+        websocketRotationDiffCamSpace * scriptRotationDiffCamSpace *
+        glm::inverse(globalCameraRotation);
 
     // Rotate and find the difference vector
     const glm::dvec3 rotationDiffVec3 =
@@ -1202,11 +1182,8 @@
 
     const double totalVelocity = _joystickStates.truckMovementVelocity().y +
                                  _mouseStates.truckMovementVelocity().y +
-<<<<<<< HEAD
-                                 _websocketStates.truckMovementVelocity().y;
-=======
+                                 _websocketStates.truckMovementVelocity().y +
                                  _scriptStates.truckMovementVelocity().y;
->>>>>>> 0e1bc995
 
     return cameraPosition - actualSurfaceToCamera * totalVelocity * deltaTime;
 }
@@ -1226,11 +1203,8 @@
     const glm::dquat mouseCameraRollRotation = glm::angleAxis(
         _mouseStates.globalRollVelocity().x * deltaTime +
         _joystickStates.globalRollVelocity().x * deltaTime +
-<<<<<<< HEAD
-        _websocketStates.globalRollVelocity().x * deltaTime,
-=======
+        _websocketStates.globalRollVelocity().x * deltaTime +
         _scriptStates.globalRollVelocity().x * deltaTime,
->>>>>>> 0e1bc995
         directionFromSurfaceToCamera
     );
     return mouseCameraRollRotation * globalCameraRotation;
@@ -1316,21 +1290,20 @@
     return _joystickStates;
 }
 
-<<<<<<< HEAD
 WebsocketCameraStates& OrbitalNavigator::websocketStates() {
     return _websocketStates;
 }
 
 const WebsocketCameraStates& OrbitalNavigator::websocketStates() const {
-        return _websocketStates;
-=======
+    return _websocketStates;
+}
+
 ScriptCameraStates& OrbitalNavigator::scriptStates() {
     return _scriptStates;
 }
 
 const ScriptCameraStates& OrbitalNavigator::scriptStates() const {
     return _scriptStates;
->>>>>>> 0e1bc995
 }
 
 } // namespace openspace::interaction