--- conflicted
+++ resolved
@@ -257,32 +257,12 @@
     _isValueDirty = false;
 }
 
-<<<<<<< HEAD
-nlohmann::json Property::generateJsonDescription() const {
-=======
 void Property::updateUriCache() {
     const std::string& ownerUri = _owner ? _owner->uri() : "";
     _uriCache = !ownerUri.empty() ? std::format("{}.{}", ownerUri, _identifier) : "";
 }
 
-std::string Property::generateJsonDescription() const {
-    const std::string cName = escapedJson(std::string(className()));
-    const std::string_view identifier = uri();
-    const std::string identifierSan = escapedJson(std::string(identifier));
-    const std::string& gName = guiName();
-    const std::string gNameSan = escapedJson(gName);
-    const std::string metaData = generateMetaDataJsonDescription();
-    const std::string description = generateAdditionalJsonDescription();
-
-    return std::format(
-        R"(
-{{"Type":"{}","Identifier":"{}","Name":"{}","MetaData":{},"AdditionalData":{}}}
-        )", cName, identifierSan, gNameSan, metaData, description
-    );
-}
-
-std::string Property::generateMetaDataJsonDescription() const {
->>>>>>> 10574694
+nlohmann::json Property::generateJsonDescription() const {
     static const std::unordered_map<Visibility, std::string> VisibilityConverter = {
        { Visibility::Always, "Always" },
        { Visibility::NoviceUser, "NoviceUser" },
