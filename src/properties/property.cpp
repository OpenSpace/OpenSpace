--- conflicted
+++ resolved
@@ -191,11 +191,7 @@
 
 std::string Property::toJson() const {
     std::string result = "{";
-<<<<<<< HEAD
-    result += "\"" + std::string(DescriptionKey) + "\": " + generateBaseDescription() + ", ";
-=======
     result += "\"" + std::string(DescriptionKey) + "\": " + generateBaseJsonDescription() + ", ";
->>>>>>> b8d05b33
     result += "\"" + std::string(JsonValueKey) + "\": " + jsonValue();
     result += "}";
     return result;
@@ -277,21 +273,10 @@
     }
 }
 
-<<<<<<< HEAD
-std::string Property::generateBaseDescription() const {
-    return 
-        "{ \"" + std::string(TypeKey) + "\": \"" + className() + "\", " +
-        "\"" + std::string(IdentifierKey) + "\": \"" + fullyQualifiedIdentifier() + "\", " +
-        "\"" + std::string(NameKey) + "\": \"" + guiName() + "\", " +
-        "\"" + std::string(MetaDataKey) + "\": " + generateMetaDataDescription() + ", " +
-        "\"" + std::string(AdditionalDataKey) + "\": " + generateAdditionalDescription() +
-        " }";
-=======
 void Property::notifyDeleteListeners() {
     for (const std::pair<OnDeleteHandle, std::function<void()>>& p : _onDeleteCallbacks) {
         p.second();
     }
->>>>>>> b8d05b33
 }
 
 std::string Property::generateBaseJsonDescription() const {
@@ -328,11 +313,7 @@
     return result;
 }
 
-<<<<<<< HEAD
-std::string Property::generateAdditionalDescription() const {
-=======
 std::string Property::generateAdditionalJsonDescription() const {
->>>>>>> b8d05b33
     return "{}";
 }
 
