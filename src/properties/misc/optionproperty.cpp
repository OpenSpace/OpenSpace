/*****************************************************************************************
 *                                                                                       *
 * OpenSpace                                                                             *
 *                                                                                       *
 * Copyright (c) 2014-2025                                                               *
 *                                                                                       *
 * Permission is hereby granted, free of charge, to any person obtaining a copy of this  *
 * software and associated documentation files (the "Software"), to deal in the Software *
 * without restriction, including without limitation the rights to use, copy, modify,    *
 * merge, publish, distribute, sublicense, and/or sell copies of the Software, and to    *
 * permit persons to whom the Software is furnished to do so, subject to the following   *
 * conditions:                                                                           *
 *                                                                                       *
 * The above copyright notice and this permission notice shall be included in all copies *
 * or substantial portions of the Software.                                              *
 *                                                                                       *
 * THE SOFTWARE IS PROVIDED "AS IS", WITHOUT WARRANTY OF ANY KIND, EXPRESS OR IMPLIED,   *
 * INCLUDING BUT NOT LIMITED TO THE WARRANTIES OF MERCHANTABILITY, FITNESS FOR A         *
 * PARTICULAR PURPOSE AND NONINFRINGEMENT. IN NO EVENT SHALL THE AUTHORS OR COPYRIGHT    *
 * HOLDERS BE LIABLE FOR ANY CLAIM, DAMAGES OR OTHER LIABILITY, WHETHER IN AN ACTION OF  *
 * CONTRACT, TORT OR OTHERWISE, ARISING FROM, OUT OF OR IN CONNECTION WITH THE SOFTWARE  *
 * OR THE USE OR OTHER DEALINGS IN THE SOFTWARE.                                         *
 ****************************************************************************************/

#include <openspace/properties/misc/optionproperty.h>

#include <openspace/util/json_helper.h>
#include <ghoul/logging/logmanager.h>
#include <ghoul/lua/lua_helper.h>
#include <limits>

namespace {
    constexpr std::string_view _loggerCat = "OptionProperty";

    using Option = openspace::properties::OptionProperty::Option;

    bool addOptionInternal(int value, std::string desc, std::vector<Option>& options) {
        Option option = { .value = value, .description = std::move(desc) };

        for (const Option& o : options) {
            if (o.value == option.value) {
                LWARNING(std::format(
                    "The value of option {{ {} -> {} }} was already registered when "
                    "trying to add option {{ {} -> {} }}",
                    o.value, o.description, option.value, option.description

                ));
                return false;
            }
        }
        options.push_back(std::move(option));
        return true;
    }
} // namespace

namespace openspace::properties {

const std::string OptionProperty::OptionsKey = "Options";

OptionProperty::OptionProperty(PropertyInfo info)
    : NumericalProperty<int>(
        std::move(info),
        0,
        std::numeric_limits<int>::lowest(),
        std::numeric_limits<int>::max(),
        1
    )
{}

std::string_view OptionProperty::className() const {
    return "OptionProperty";
}

ghoul::lua::LuaTypes OptionProperty::typeLua() const {
    return ghoul::lua::LuaTypes(
        ghoul::lua::LuaTypes::Number | ghoul::lua::LuaTypes::String
    );
}

const std::vector<OptionProperty::Option>& OptionProperty::options() const {
    return _options;
}

void OptionProperty::addOption(int value, std::string description) {
    bool success = addOptionInternal(value, description, _options);
    if (success) {
        // Set default value to option added first
        NumericalProperty::setValue(_options[0].value);
<<<<<<< HEAD
        notifyChangeListeners();
=======
>>>>>>> 0e2a365e
    }
}

void OptionProperty::addOptions(std::vector<std::pair<int, std::string>> options) {
    for (std::pair<int, std::string>& p : options) {
        addOptionInternal(p.first, std::move(p.second), _options);
    }
    // Set default value to option added first
    NumericalProperty::setValue(_options[0].value);
<<<<<<< HEAD
    notifyChangeListeners();
=======
>>>>>>> 0e2a365e
}

void OptionProperty::addOptions(std::vector<std::string> options) {
    for (int i = 0; i < static_cast<int>(options.size()); i++) {
        addOptionInternal(i, std::move(options[i]), _options);
    }
    // Set default value to option added first
    NumericalProperty::setValue(_options[0].value);
<<<<<<< HEAD
    notifyChangeListeners();
=======
>>>>>>> 0e2a365e
}

void OptionProperty::clearOptions() {
    NumericalProperty::setValue(0);
    _options.clear();
<<<<<<< HEAD
    notifyChangeListeners();
    _value = 0;
=======
>>>>>>> 0e2a365e
}

void OptionProperty::setValue(int value) {
    // Check if the passed value belongs to any option
    for (const Option& option : _options) {
        if (option.value == value) {
            // If it does, set it by calling the superclasses setValue method
            // @TODO(abock): This should be setValue(value) instead or otherwise the
            //               stored indices and option values start to drift if the
            //               operator T of the OptionProperty is used
            NumericalProperty::setValue(static_cast<int>(value));
            return;
        }
    }

    // Otherwise, log an error
    LERROR(std::format("Could not find an option for value '{}'", value));
}

bool OptionProperty::hasOption() const {
    auto it = std::find_if(
        _options.begin(),
        _options.end(),
        [setValue = value()](const Option& option) {
            return option.value == setValue;
        }
    );
    return it !=_options.end();
}


const OptionProperty::Option& OptionProperty::option() const {
    auto it = std::find_if(
        _options.begin(),
        _options.end(),
        [setValue = value()](const Option& option) {
            return option.value == setValue;
        }
    );
    return *it;
}

std::string OptionProperty::getDescriptionByValue(int value) {
    auto it = std::find_if(
        _options.begin(),
        _options.end(),
        [value](const Option& option) {
            return option.value == value;
        }
    );

    if (it != _options.end()) {
        return it->description;
    }
    else {
        return "";
    }
}

void OptionProperty::getLuaValue(lua_State* state) const {
    ghoul::lua::push(state, _value);
}

void OptionProperty::setLuaValue(lua_State* state) {
    int thisValue = 0;

    if (ghoul::lua::hasValue<double>(state)) {
        thisValue = static_cast<int>(ghoul::lua::value<double>(state));
    }
    else if (ghoul::lua::hasValue<int>(state)) {
        thisValue = ghoul::lua::value<int>(state);
    }
    else if (ghoul::lua::hasValue<std::string>(state)) {
        std::string value = ghoul::lua::value<std::string>(state);
        const auto it = std::find_if(
            _options.cbegin(),
            _options.cend(),
            [&value](const Option& option) { return option.description == value; }
        );
        if (it == _options.cend()) {
            throw ghoul::RuntimeError(
                std::format("Could not find option '{}'", value),
                std::string(uri())
            );
        }
        thisValue = it->value;
    }
    else {
        throw ghoul::RuntimeError("Error extracting value in OptionProperty");
    }

    setValue(thisValue);
}

std::string OptionProperty::stringValue() const {
    return formatJson(_value);
}

std::string OptionProperty::generateAdditionalJsonDescription() const {
    // @REFACTOR from selectionproperty.cpp, possible refactoring? ---abock
    std::string result = "{ \"" + OptionsKey + "\": [";
    for (size_t i = 0; i < _options.size(); i++) {
        const Option& o = _options[i];
        const std::string v = std::to_string(o.value);
        const std::string vSan = escapedJson(v);
        const std::string d = o.description;
        const std::string dSan = escapedJson(d);

        result += '{';
        result += std::format(R"("{}": "{}")", vSan, dSan);
        result += '}';

        if (i != _options.size() - 1) {
            result += ",";
        }
    }

    result += "] }";
    return result;
}

int OptionProperty::toValue(lua_State* state) const {
    if (ghoul::lua::hasValue<double>(state)) {
        return static_cast<int>(ghoul::lua::value<double>(state));
    }
    else if (ghoul::lua::hasValue<int>(state)) {
        return ghoul::lua::value<int>(state);
    }
    else {
        throw ghoul::RuntimeError("Error extracting value in IntProperty");
    }
}

} // namespace openspace::properties<|MERGE_RESOLUTION|>--- conflicted
+++ resolved
@@ -86,10 +86,6 @@
     if (success) {
         // Set default value to option added first
         NumericalProperty::setValue(_options[0].value);
-<<<<<<< HEAD
-        notifyChangeListeners();
-=======
->>>>>>> 0e2a365e
     }
 }
 
@@ -99,10 +95,6 @@
     }
     // Set default value to option added first
     NumericalProperty::setValue(_options[0].value);
-<<<<<<< HEAD
-    notifyChangeListeners();
-=======
->>>>>>> 0e2a365e
 }
 
 void OptionProperty::addOptions(std::vector<std::string> options) {
@@ -111,20 +103,11 @@
     }
     // Set default value to option added first
     NumericalProperty::setValue(_options[0].value);
-<<<<<<< HEAD
-    notifyChangeListeners();
-=======
->>>>>>> 0e2a365e
 }
 
 void OptionProperty::clearOptions() {
     NumericalProperty::setValue(0);
     _options.clear();
-<<<<<<< HEAD
-    notifyChangeListeners();
-    _value = 0;
-=======
->>>>>>> 0e2a365e
 }
 
 void OptionProperty::setValue(int value) {
