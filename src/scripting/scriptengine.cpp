--- conflicted
+++ resolved
@@ -475,13 +475,8 @@
             // Not really a received script but the master also needs to run the script...
             _masterScriptQueue.push(item);
 
-<<<<<<< HEAD
             if (global::sessionRecordingHandler->isRecording()) {
-                global::sessionRecordingHandler->saveScriptKeyframeToTimeline(item.script);
-=======
-            if (global::sessionRecording->isRecording()) {
-                global::sessionRecording->saveScriptKeyframeToTimeline(item.code);
->>>>>>> b6819fc2
+                global::sessionRecordingHandler->saveScriptKeyframeToTimeline(item.code);
             }
 
             // Sync out to other nodes (cluster)
