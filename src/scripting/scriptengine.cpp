--- conflicted
+++ resolved
@@ -27,12 +27,9 @@
 #include <openspace/documentation/documentation.h>
 #include <openspace/engine/configuration.h>
 #include <openspace/engine/globals.h>
-<<<<<<< HEAD
-#include <openspace/interaction/sessionrecordinghandler.h>
-=======
 #include <openspace/engine/windowdelegate.h>
 #include <openspace/interaction/sessionrecording.h>
->>>>>>> 304cbb20
+#include <openspace/interaction/sessionrecordinghandler.h>
 #include <openspace/network/parallelpeer.h>
 #include <openspace/util/syncbuffer.h>
 #include <openspace/documentation/documentation.h>
@@ -566,8 +563,8 @@
     }
 
     double now =
-        global::sessionRecording->isSavingFramesDuringPlayback() ?
-        global::sessionRecording->currentApplicationInterpolationTime() :
+        global::sessionRecordingHandler->isSavingFramesDuringPlayback() ?
+        global::sessionRecordingHandler->currentApplicationInterpolationTime() :
         global::windowDelegate->applicationTime();
     for (RepeatedScriptInfo& info : _repeatedScripts) {
         if (now - info.lastRun >= info.timeout) {
