/*****************************************************************************************
 *                                                                                       *
 * OpenSpace                                                                             *
 *                                                                                       *
 * Copyright (c) 2014-2021                                                               *
 *                                                                                       *
 * Permission is hereby granted, free of charge, to any person obtaining a copy of this  *
 * software and associated documentation files (the "Software"), to deal in the Software *
 * without restriction, including without limitation the rights to use, copy, modify,    *
 * merge, publish, distribute, sublicense, and/or sell copies of the Software, and to    *
 * permit persons to whom the Software is furnished to do so, subject to the following   *
 * conditions:                                                                           *
 *                                                                                       *
 * The above copyright notice and this permission notice shall be included in all copies *
 * or substantial portions of the Software.                                              *
 *                                                                                       *
 * THE SOFTWARE IS PROVIDED "AS IS", WITHOUT WARRANTY OF ANY KIND, EXPRESS OR IMPLIED,   *
 * INCLUDING BUT NOT LIMITED TO THE WARRANTIES OF MERCHANTABILITY, FITNESS FOR A         *
 * PARTICULAR PURPOSE AND NONINFRINGEMENT. IN NO EVENT SHALL THE AUTHORS OR COPYRIGHT    *
 * HOLDERS BE LIABLE FOR ANY CLAIM, DAMAGES OR OTHER LIABILITY, WHETHER IN AN ACTION OF  *
 * CONTRACT, TORT OR OTHERWISE, ARISING FROM, OUT OF OR IN CONNECTION WITH THE SOFTWARE  *
 * OR THE USE OR OTHER DEALINGS IN THE SOFTWARE.                                         *
 ****************************************************************************************/

#include <openspace/scripting/scriptscheduler.h>

#include <openspace/documentation/documentation.h>
#include <openspace/documentation/verifier.h>
#include <openspace/scripting/scriptengine.h>
#include <openspace/util/time.h>
#include <ghoul/logging/logmanager.h>

#include "scriptscheduler_lua.inl"

namespace {
    constexpr openspace::properties::Property::PropertyInfo EnabledInfo = {
        "EnabledInfo",
        "Enabled",
        "This enables or disables the ScriptScheduler. If disabled, no scheduled scripts "
        "will be executed. If enabled, scheduled scripts will be executed at their given "
        "time as normal."
    };

    constexpr openspace::properties::Property::PropertyInfo ShouldRunAllTimeJumpInfo = {
        "ShouldRunAllTimeJumpInfo",
        "Should Run All Time Jump",
        "If 'true': In a time jump, all scheduled scripts between the old time and the "
        "new time is executed. If 'false': In a time jump, no scripts scheduled between "
        "the new time and the old time is executed."
    };

    struct [[codegen::Dictionary(ScheduledScript)]] Parameters {
        // The time at which, when the in game time passes it, the two scripts will
        // be executed. If the traversal is forwards (towards + infinity), the
        // ForwardScript will be executed, otherwise the BackwardScript will be
        // executed instead
        std::string time;

        // The Lua script that will be executed when the specified time is passed
        // independent of its direction. This script will be executed before the
        // specific scripts if both versions are specified
        std::optional<std::string> script;

        // The Lua script that is executed when OpenSpace passes the time in a
        // forward direction
        std::optional<std::string> forwardScript;

        // The Lua script that is executed when OpenSpace passes the time in a
        // backward direction
        std::optional<std::string> backwardScript;

        // The group that this script belongs to, default group is 0
        std::optional<int> group;
    };
#include "scriptscheduler_codegen.cpp"
} // namespace

namespace openspace::scripting {

documentation::Documentation ScriptScheduler::Documentation() {
    // @TODO (abock, 2021-03-25)  This is not really correct. This function currently
    // returns the documentation for the ScheduledScript, not for the ScriptScheduler
    // itself. This should be cleaned up a bit
    return codegen::doc<Parameters>("core_scheduledscript");
}

ScriptScheduler::ScriptScheduler()
    : properties::PropertyOwner({ "ScriptScheduler" })
    , _enabled(EnabledInfo, true)
    , _shouldRunAllTimeJump(ShouldRunAllTimeJumpInfo, true)
{
    addProperty(_enabled);
    addProperty(_shouldRunAllTimeJump);
}

ScriptScheduler::ScheduledScript::ScheduledScript(const ghoul::Dictionary& dict) {
    const Parameters p = codegen::bake<Parameters>(dict);

    time = Time::convertTime(p.time);
    forwardScript = p.forwardScript.value_or(forwardScript);
    backwardScript = p.backwardScript.value_or(backwardScript);
    universalScript = p.script.value_or(universalScript);
    group = p.group.value_or(group);
}

void ScriptScheduler::loadScripts(std::vector<ScheduledScript> scheduledScripts) {
    // Sort scripts by time; use a stable_sort as the user might have had an intention
    // specifying multiple scripts for the same time in a specific order
    std::stable_sort(
        scheduledScripts.begin(),
        scheduledScripts.end(),
        [](const ScheduledScript& lhs, const ScheduledScript& rhs) {
            return lhs.time < rhs.time;
        }
    );

    for (ScheduledScript& script : scheduledScripts) {
        _scripts.push_back(script);
    }

    // Re-sort so it is always in sorted order in regards to time
    std::stable_sort(
        _scripts.begin(),
        _scripts.end(),
        [](const ScheduledScript& lhs, const ScheduledScript& rhs) {
            return lhs.time < rhs.time;
        }
    );

    // Ensure _currentIndex and _currentTime is accurate after new scripts was added
    const double lastTime = _currentTime;
    rewind();
    progressTo(lastTime);
}

void ScriptScheduler::rewind() {
    _currentIndex = 0;
    _currentTime = -std::numeric_limits<double>::max();
}

void ScriptScheduler::clearSchedule(std::optional<int> group) {
    if (group.has_value()) {
        for (auto it = _scripts.begin(); it < _scripts.end(); ) {
            if (it->group == *group) {
                it = _scripts.erase(it);
            }
            else {
                ++it;
            }
        }

        // Ensure _currentIndex and _currentTime is accurate after scripts was removed
        const double lastTime = _currentTime;
        rewind();
        progressTo(lastTime);
    }
    else {
        rewind();
        _scripts.clear();
    }
}

std::vector<std::string> ScriptScheduler::progressTo(double newTime) {
    std::vector<std::string> result;
<<<<<<< HEAD
    if (!_enabled || newTime == _currentTime) {
=======
    if (!_enabled || newTime == _currentTime || _scripts.empty()) {
>>>>>>> 31b90895
        // Update the new time
        _currentTime = newTime;
        return result;
    }

    if (newTime > _currentTime) {
        // Moving forward in time; we need to find the highest entry in the timings
        // vector that is still smaller than the newTime
        size_t prevIndex = _currentIndex;
        const auto it = std::upper_bound(
            _scripts.begin() + prevIndex, // We only need to start at the previous time
            _scripts.end(),
            newTime,
            [](const double value, const ScheduledScript& item) {
                return value < item.time;
            }
         );

        // How many values did we pass over?
        const ptrdiff_t n = std::distance(_scripts.begin() + prevIndex, it);
        _currentIndex = static_cast<int>(prevIndex + n);

        // Update the new time
        _currentTime = newTime;

        // Construct result
        for (auto iter = _scripts.begin() + prevIndex;
            iter < (_scripts.begin() + _currentIndex);
            ++iter)
        {
            std::string script = iter->universalScript.empty() ?
                iter->forwardScript :
                iter->universalScript + "; " + iter->forwardScript;
            result.push_back(script);
        }

        return result;
    }
    else {
        // Moving backward in time; the need to find the lowest entry that is still bigger
        // than the newTime
        const size_t prevIndex = _currentIndex;
        const auto it = std::lower_bound(
            _scripts.begin(),
            _scripts.begin() + prevIndex, // We can stop at the previous time
            newTime,
            [](const ScheduledScript& item, const double value) {
                return item.time < value;
            }
        );

        // How many values did we pass over?
        const ptrdiff_t n = std::distance(it, _scripts.begin() + prevIndex);
        _currentIndex = static_cast<int>(prevIndex - n);

        // Update the new time
        _currentTime = newTime;

        // Construct result
        auto start = _scripts.begin() + prevIndex - 1;
        auto end = it;
        for (auto iter = start; iter != _scripts.end() && iter >= end; --iter) {
            std::string script = iter->universalScript.empty() ?
                iter->backwardScript :
                iter->universalScript + "; " + iter->backwardScript;
            result.push_back(script);
        }

        return result;
    }
}

void ScriptScheduler::setTimeReferenceMode(interaction::KeyframeTimeRef refType) {
    _timeframeMode = refType;
}

void ScriptScheduler::triggerPlaybackStart() {
    _playbackModeEnabled = true;
}

void ScriptScheduler::stopPlayback() {
    _playbackModeEnabled = false;
}

double ScriptScheduler::currentTime() const {
    return _currentTime;
}

void ScriptScheduler::setCurrentTime(double time) {
    // Ensure _currentIndex and _currentTime is accurate after time jump
    std::vector<std::string> scheduledScripts = progressTo(time);

    if (_shouldRunAllTimeJump) {
        // Queue all scripts for the time jump
        for (const std::string& script : scheduledScripts) {
            global::scriptEngine->queueScript(
                script,
                scripting::ScriptEngine::RemoteScripting::Yes
            );
        }
    }
}

std::vector<ScriptScheduler::ScheduledScript> ScriptScheduler::allScripts(
                                                           std::optional<int> group) const
{
    std::vector<ScheduledScript> result;
    for (const ScheduledScript& script : _scripts) {
        if (!group.has_value() || script.group == *group) {
            result.push_back(script);
        }
    }
    return result;
}

void ScriptScheduler::setModeApplicationTime() {
    _timeframeMode = interaction::KeyframeTimeRef::Relative_applicationStart;
}

void ScriptScheduler::setModeRecordedTime() {
    _timeframeMode = interaction::KeyframeTimeRef::Relative_recordedStart;
}

void ScriptScheduler::setModeSimulationTime() {
    _timeframeMode = interaction::KeyframeTimeRef::Absolute_simTimeJ2000;
}

LuaLibrary ScriptScheduler::luaLibrary() {
    return {
        "scriptScheduler",
        {
            {
                "loadFile",
                &luascriptfunctions::loadFile,
                {},
                "string",
                "Load timed scripts from a Lua script file that returns a list of "
                "scheduled scripts."
            },
            {
                "loadScheduledScript",
                &luascriptfunctions::loadScheduledScript,
                {},
                "string, string, (string, string)",
                "Load a single scheduled script. The first argument is the time at which "
                "the scheduled script is triggered, the second argument is the script "
                "that is executed in the forward direction, the optional third argument "
                "is the script executed in the backwards direction, and the optional "
                "last argument is the universal script, executed in either direction."

            },
            {
                "setModeApplicationTime",
                &luascriptfunctions::setModeApplicationTime,
                {},
                "",
                "Sets the time reference for scheduled scripts to application time "
                "(seconds since OpenSpace application started)."
            },
            {
                "setModeRecordedTime",
                &luascriptfunctions::setModeRecordedTime,
                {},
                "",
                "Sets the time reference for scheduled scripts to the time since the "
                "recording was started (the same relative time applies to playback)."
            },
            {
                "setModeSimulationTime",
                &luascriptfunctions::setModeSimulationTime,
                {},
                "",
                "Sets the time reference for scheduled scripts to the simulated "
                "date & time (J2000 epoch seconds)."
            },
            {
                "clear",
                &luascriptfunctions::clear,
                {},
                "",
                "Clears all scheduled scripts."
            },
        }
    };
}

} // namespace openspace::scripting<|MERGE_RESOLUTION|>--- conflicted
+++ resolved
@@ -162,11 +162,7 @@
 
 std::vector<std::string> ScriptScheduler::progressTo(double newTime) {
     std::vector<std::string> result;
-<<<<<<< HEAD
-    if (!_enabled || newTime == _currentTime) {
-=======
     if (!_enabled || newTime == _currentTime || _scripts.empty()) {
->>>>>>> 31b90895
         // Update the new time
         _currentTime = newTime;
         return result;
