/*****************************************************************************************
 *                                                                                       *
 * OpenSpace                                                                             *
 *                                                                                       *
 * Copyright (c) 2014-2024                                                               *
 *                                                                                       *
 * Permission is hereby granted, free of charge, to any person obtaining a copy of this  *
 * software and associated documentation files (the "Software"), to deal in the Software *
 * without restriction, including without limitation the rights to use, copy, modify,    *
 * merge, publish, distribute, sublicense, and/or sell copies of the Software, and to    *
 * permit persons to whom the Software is furnished to do so, subject to the following   *
 * conditions:                                                                           *
 *                                                                                       *
 * The above copyright notice and this permission notice shall be included in all copies *
 * or substantial portions of the Software.                                              *
 *                                                                                       *
 * THE SOFTWARE IS PROVIDED "AS IS", WITHOUT WARRANTY OF ANY KIND, EXPRESS OR IMPLIED,   *
 * INCLUDING BUT NOT LIMITED TO THE WARRANTIES OF MERCHANTABILITY, FITNESS FOR A         *
 * PARTICULAR PURPOSE AND NONINFRINGEMENT. IN NO EVENT SHALL THE AUTHORS OR COPYRIGHT    *
 * HOLDERS BE LIABLE FOR ANY CLAIM, DAMAGES OR OTHER LIABILITY, WHETHER IN AN ACTION OF  *
 * CONTRACT, TORT OR OTHERWISE, ARISING FROM, OUT OF OR IN CONNECTION WITH THE SOFTWARE  *
 * OR THE USE OR OTHER DEALINGS IN THE SOFTWARE.                                         *
 ****************************************************************************************/

#include <openspace/rendering/loadingscreen.h>

#include <openspace/engine/globals.h>
#include <openspace/engine/windowdelegate.h>
#include <openspace/rendering/helper.h>
#include <openspace/scene/asset.h>
#include <openspace/scene/assetmanager.h>
#include <openspace/scene/scene.h>
#include <openspace/util/resourcesynchronization.h>
#include <ghoul/filesystem/filesystem.h>
#include <ghoul/font/font.h>
#include <ghoul/font/fontmanager.h>
#include <ghoul/font/fontrenderer.h>
#include <ghoul/format.h>
#include <ghoul/io/texture/texturereader.h>
#include <ghoul/logging/logmanager.h>
#include <ghoul/misc/profiling.h>
#include <ghoul/misc/stringconversion.h>
#include <ghoul/opengl/ghoul_gl.h>
#include <ghoul/opengl/programobject.h>
#include <ghoul/opengl/texture.h>
#include <ghoul/opengl/textureunit.h>
#include <random>
#include <sstream>
#include <thread>
#include <unordered_set>


namespace {
    constexpr float LoadingFontSize = 25.f;
    constexpr float MessageFontSize = 22.f;
    constexpr float ItemFontSize = 10.f;
    constexpr float LogFontSize = 10.f;

    constexpr glm::vec2 LogoCenter = glm::vec2(0.f, 0.525f);  // in NDC
    constexpr glm::vec2 LogoSize = glm::vec2(0.275f, 0.275);  // in NDC

    constexpr glm::vec4 ItemStatusColorStarted = glm::vec4(0.5f, 0.5f, 0.5f, 1.f);
    constexpr glm::vec4 ItemStatusColorInitializing = glm::vec4(0.7f, 0.7f, 0.f, 1.f);
    constexpr glm::vec4 ItemStatusColorFinished = glm::vec4(0.1f, 0.75f, 0.1f, 1.f);
    constexpr glm::vec4 ItemStatusColorFailed = glm::vec4(0.8f, 0.1f, 0.1f, 1.f);

    constexpr float ItemStandoffDistance = 5.f; // in pixels

    constexpr float LoadingTextPosition = 0.275f;  // in NDC
    constexpr float StatusMessageOffset = 0.225f;  // in NDC
    constexpr float LogBackgroundPosition = 0.125f; // in NDC

    constexpr int MaxNumberLocationSamples = 1000;

    constexpr std::chrono::milliseconds TTL(5000);

    constexpr std::chrono::milliseconds RefreshRate(16);

    bool rectOverlaps(glm::vec2 lhsLl, glm::vec2 lhsUr, glm::vec2 rhsLl, glm::vec2 rhsUr)
    {
        lhsLl -= glm::vec2(ItemStandoffDistance / 2.f);
        lhsUr += glm::vec2(ItemStandoffDistance / 2.f);

        rhsLl -= glm::vec2(ItemStandoffDistance / 2.f);
        rhsUr += glm::vec2(ItemStandoffDistance / 2.f);

        return lhsUr.x >= rhsLl.x && lhsLl.x <= rhsUr.x &&
               lhsUr.y >= rhsLl.y && lhsLl.y <= rhsUr.y;
    }

    glm::vec2 ndcToScreen(glm::vec2 ndc, const glm::ivec2& res) {
        ndc.x = (ndc.x + 1.f) / 2.f * res.x;
        ndc.y = (ndc.y + 1.f) / 2.f * res.y;
        return ndc;
    }
} // namespace

namespace openspace {

LoadingScreen::LoadingScreen(ShowMessage showMessage, ShowNodeNames showNodeNames,
                             ShowLogMessages showLogMessages)
    : _showMessage(showMessage)
    , _showNodeNames(showNodeNames)
    , _showLog(showLogMessages)
    , _randomEngine(_randomDevice())
{
    constexpr std::chrono::seconds ScreenLogTimeToLive(20);
    std::unique_ptr<ScreenLog> log = std::make_unique<ScreenLog>(
        ScreenLogTimeToLive,
        ScreenLog::LogLevel::Warning
    );
    _log = log.get();
    ghoul::logging::LogManager::ref().addLog(std::move(log));

    const float fontScaling = global::windowDelegate->osDpiScaling();

    _loadingFont = global::fontManager->font(
        "Loading",
        LoadingFontSize * fontScaling,
        ghoul::fontrendering::FontManager::Outline::No,
        ghoul::fontrendering::FontManager::LoadGlyphs::No
    );

    if (_showMessage) {
        _messageFont = global::fontManager->font(
            "Loading",
            MessageFontSize * fontScaling,
            ghoul::fontrendering::FontManager::Outline::No,
            ghoul::fontrendering::FontManager::LoadGlyphs::No
        );
    }

    if (_showNodeNames) {
        _itemFont = global::fontManager->font(
            "Loading",
            ItemFontSize * fontScaling,
            ghoul::fontrendering::FontManager::Outline::No,
            ghoul::fontrendering::FontManager::LoadGlyphs::No
        );
    }

    if (_showLog) {
        _logFont = global::fontManager->font(
            "Loading",
            LogFontSize * fontScaling,
            ghoul::fontrendering::FontManager::Outline::No,
            ghoul::fontrendering::FontManager::LoadGlyphs::No
        );
    }

    {
        // Logo stuff
        _logoTexture = ghoul::io::TextureReader::ref().loadTexture(
            absPath("${DATA}/openspace-logo.png").string(),
            2
        );
        _logoTexture->uploadTexture();
    }
}

LoadingScreen::~LoadingScreen() {
    _logoTexture = nullptr;

    _loadingFont = nullptr;
    _messageFont = nullptr;
    _itemFont = nullptr;
    ghoul::logging::LogManager::ref().removeLog(_log);
    _log = nullptr;
}

void LoadingScreen::abort() {
    _shouldAbortLoading = true;
}

void LoadingScreen::exec(AssetManager& manager, Scene& scene) {
    setPhase(LoadingScreen::Phase::Construction);
    postMessage("Loading assets");

    std::unordered_set<const ResourceSynchronization*> finishedSynchronizations;
    while (true) {
        render();
        manager.update();

        std::vector<const Asset*> allAssets = manager.allAssets();

        std::vector<const ResourceSynchronization*> allSyncs =
            manager.allSynchronizations();

        // Filter already synchronized assets so we don't check them anymore
        auto syncIt = std::remove_if(
            allSyncs.begin(),
            allSyncs.end(),
            [&finishedSynchronizations](const ResourceSynchronization* sync) {
                return finishedSynchronizations.contains(sync);
            }
        );
        allSyncs.erase(syncIt, allSyncs.end());

        auto it = allSyncs.begin();
        while (it != allSyncs.end()) {
            ZoneScopedN("Update resource synchronization");

            if ((*it)->isSyncing()) {
                LoadingScreen::ProgressInfo progressInfo;

                progressInfo.progress = [](const ResourceSynchronization* sync) {
                    if (!sync->nTotalBytesIsKnown()) {
                        return 0.f;
                    }
                    if (sync->nTotalBytes() == 0) {
                        return 1.f;
                    }
                    return
                        static_cast<float>(sync->nSynchronizedBytes()) /
                        static_cast<float>(sync->nTotalBytes());
                    }(*it);

                    progressInfo.currentSize = (*it)->nSynchronizedBytes();
                    if ((*it)->nTotalBytesIsKnown()) {
                        progressInfo.totalSize = (*it)->nTotalBytes();
                    }

                    updateItem(
                        (*it)->identifier(),
                        (*it)->name(),
                        LoadingScreen::ItemStatus::Started,
                        progressInfo
                    );
                    it++;
            }
            else if ((*it)->isRejected()) {
                updateItem(
                    (*it)->identifier(),
                    (*it)->name(),
                    LoadingScreen::ItemStatus::Failed,
                    LoadingScreen::ProgressInfo()
                );
                it++;
            }
            else {
                LoadingScreen::ProgressInfo progressInfo;
                progressInfo.progress = 1.f;

                updateItem(
                    (*it)->identifier(),
                    (*it)->name(),
                    LoadingScreen::ItemStatus::Finished,
                    progressInfo
                );
                finishedSynchronizations.insert(*it);
                it = allSyncs.erase(it);
            }
        }

        if (_shouldAbortLoading) {
            global::windowDelegate->terminate();
            return;
        }

        const bool finishedLoading = std::all_of(
            allAssets.begin(),
            allAssets.end(),
            [](const Asset* asset) { return asset->isInitialized() || asset->isFailed(); }
        );

        if (finishedLoading) {
            break;
        }
    } // while(true)

    setPhase(LoadingScreen::Phase::Initialization);

    postMessage("Initializing scene");
    while (scene.isInitializing()) {
        render();
    }

    postMessage("Initializing OpenGL");
    finalize();
}

void LoadingScreen::render() {
    ZoneScoped;
    FrameMarkStart("Loading");

    if (_phase == Phase::PreStart) {
        return;
    }

    // We have to recalculate the positions here because we will not be informed about a
    // window size change

    const glm::vec2 dpiScaling = global::windowDelegate->dpiScaling();
    const glm::ivec2 res =
        glm::vec2(global::windowDelegate->firstWindowResolution()) * dpiScaling;

    const float screenAspectRatio = static_cast<float>(res.x) / static_cast<float>(res.y);

    const float textureAspectRatio = static_cast<float>(_logoTexture->dimensions().x) /
        static_cast<float>(_logoTexture->dimensions().y);

    ghoul::fontrendering::FontRenderer::defaultRenderer().setFramebufferSize(res);

    const glm::vec2 size = glm::vec2(
        LogoSize.x,
        LogoSize.y * textureAspectRatio * screenAspectRatio
    );

    //
    // Clear background
    //
    glClearColor(0.f, 0.f, 0.f, 1.f);
    glClear(ClearBufferMask::GL_COLOR_BUFFER_BIT);
    glViewport(0, 0, res.x, res.y);
    glDisable(GL_CULL_FACE);
    glEnable(GL_BLEND);
    glBlendFunc(GL_SRC_ALPHA, GL_ONE_MINUS_SRC_ALPHA);
    glDisable(GL_DEPTH_TEST);

    //
    // Render logo
    //
    rendering::helper::renderBox(
        glm::vec2(1.f) - ((LogoCenter + glm::vec2(1.f)) / 2.f),
        size,
        glm::vec4(1.f),
        *_logoTexture,
        rendering::helper::Anchor::Center
    );

    //
    // "Loading" text
    //
    using FR = ghoul::fontrendering::FontRenderer;
    const FR& renderer = FR::defaultRenderer();

    const std::string headline =
        _hasCatastrophicErrorOccurred ?
        "Failure":
        "Loading...";
    // We use "Loading" to center the text, but render "Loading..." to make it look more
    // pleasing
    const glm::vec2 bbox = _loadingFont->boundingBox(
        headline.substr(0, headline.size() - 2)
    );

    const glm::vec2 loadingLl = glm::vec2(
        res.x / 2.f - bbox.x / 2.f,
        res.y * LoadingTextPosition
    );
    const glm::vec2 loadingUr = loadingLl + bbox;

    renderer.render(*_loadingFont, loadingLl, headline);

    glm::vec2 messageLl = glm::vec2(0.f);
    glm::vec2 messageUr = glm::vec2(0.f);
    if (_showMessage) {
        const std::lock_guard guard(_messageMutex);

        const glm::vec2 bboxMessage = _messageFont->boundingBox(_message);

        messageLl = glm::vec2(
            res.x / 2.f - bboxMessage.x / 2.f,
            res.y * StatusMessageOffset
        );
        messageUr = messageLl + bboxMessage;


        renderer.render(*_messageFont, messageLl, _message);
    }

    const glm::vec2 logLl = glm::vec2(0.f, 0.f);
    const glm::vec2 logUr = glm::vec2(res.x, res.y * (LogBackgroundPosition + 0.015));

    // Font rendering enables depth testing so we disable again to render the log box
    glDisable(GL_DEPTH_TEST);
    if (_showLog) {
        constexpr glm::vec4 DarkGray = glm::vec4(glm::vec3(0.04f), 1.f);
        rendering::helper::renderBox(
            glm::vec2(0.f, 1.f),
            glm::vec2(1.f, LogBackgroundPosition),
            DarkGray,
            rendering::helper::Anchor::SW
        );
    }

    if (_showNodeNames) {
        const std::lock_guard guard(_itemsMutex);

        const auto now = std::chrono::system_clock::now();

        const glm::vec2 logoLl = glm::vec2(LogoCenter.x - size.x,  LogoCenter.y - size.y);
        const glm::vec2 logoUr = glm::vec2(LogoCenter.x + size.x,  LogoCenter.y + size.y);

        for (Item& item : _items) {
            if (!item.hasLocation) {
                // Compute a new location

                const glm::vec2 b = _itemFont->boundingBox(
                    (item.name + " 100%\n99999999/99999999")
                );

                glm::vec2 ll = glm::vec2(0.f);
                glm::vec2 ur = glm::vec2(0.f);
                int i = 0;
                for (; i < MaxNumberLocationSamples; i++) {
                    std::uniform_int_distribution<int> distX(
                        15,
                        static_cast<int>(res.x - b.x - 15)
                    );
                    std::uniform_int_distribution<int> distY(
                        15,
                        static_cast<int>(res.y - b.y - 15)
                    );

                    ll = glm::vec2(distX(_randomEngine), distY(_randomEngine));
                    ur = ll + b;

                    // Test against logo and text
                    const bool logoOverlap = rectOverlaps(
                        ndcToScreen(logoLl, res), ndcToScreen(logoUr, res),
                        ll, ur
                    );

                    const bool loadingOverlap = rectOverlaps(
                        loadingLl, loadingUr,
                        ll, ur
                    );

                    const bool messageOverlap = _showMessage ?
                        rectOverlaps(messageLl, messageUr, ll, ur) :
                        false;

                    const bool logOverlap = _showLog ?
                        rectOverlaps(logLl, logUr,ll, ur) :
                        false;

                    if (logoOverlap || loadingOverlap || messageOverlap || logOverlap) {
                        // We never want to have an overlap with these, so this try didn't
                        // count against the maximum, thus ensuring that (if there has to
                        // be an overlap, it's over other text that might disappear before
                        // this one)
                        --i;
                        continue;
                    }

                    // Test against all other boxes
                    bool overlap = false;
                    for (const Item& j : _items) {
                        overlap |= rectOverlaps(j.ll, j.ur, ll, ur);

                        if (overlap) {
                            break;
                        }
                    }

                    if (!overlap) {
                        break;
                    }
                }

                item.ll = ll;
                item.ur = ur;

                item.hasLocation = true;

#ifdef LOADINGSCREEN_DEBUGGING
                item.exhaustedSearch = (i == MaxNumberLocationSamples);
#endif // LOADINGSCREEN_DEBUGGING

            }

            glm::vec4 color = [status = item.status]() {
                switch (status) {
                    case ItemStatus::Started:
                        return ItemStatusColorStarted;
                    case ItemStatus::Initializing:
                        return ItemStatusColorInitializing;
                    case ItemStatus::Finished:
                        return ItemStatusColorFinished;
                    case ItemStatus::Failed:
                        return ItemStatusColorFailed;
                    default:
                        return glm::vec4(1.f);
                }
            }();

            if (item.status == ItemStatus::Finished) {
                const auto t = std::chrono::duration_cast<std::chrono::milliseconds>(
                    now - item.finishedTime
                );

                color.a = 1.f - static_cast<float>(t.count()) /
                                static_cast<float>(TTL.count());
            }

#ifdef LOADINGSCREEN_DEBUGGING
            if (item.exhaustedSearch) {
                color = glm::vec4(0.f, 1.f, 1.f, 1.f);
            }
#endif // LOADINGSCREEN_DEBUGGING

            std::string text = item.name;
            if (item.status == ItemStatus::Started && item.progress.currentSize > 0) {
                ProgressInfo& info = item.progress;
                const bool isTotalSizeKnown = info.totalSize != -1;

                int p = static_cast<int>(std::round(info.progress * 100));
                if (isTotalSizeKnown) {
                    if (info.totalSize < 1024 * 1024) { // 1MB
                        text = std::format(
                            "{} ({}%)\n{}/{} {}",
                            text, p, info.currentSize, info.totalSize, "bytes"
                        );
                    }
                    else {
                        float curr = info.currentSize / (1024.f * 1024.f);
                        float total = info.totalSize / (1024.f * 1024.f);

                        text = std::format(
                            "{} ({}%)\n{:.3f}/{:.3f} {}",
                            text, p, curr, total, "MB"
                        );
                    }
                }
                else {
                    // We don't know the total size but we have started downloading data
                    if (info.currentSize < 1024 * 1024) {
                        text = std::format("{}\n{} {}", text, info.currentSize, "bytes");
                    }
                    else {
                        float curr = info.currentSize / (1024.f * 1024.f);
                        text = std::format("{}\n{:.3f} {}", text, curr, "MB");
                    }
                }
            }

            renderer.render(*_itemFont, item.ll, text, color);
        }

        _items.erase(
            std::remove_if(
                _items.begin(),
                _items.end(),
                [now](const Item& i) {
                    if (i.status == ItemStatus::Finished) {
                        return (i.finishedTime + TTL) < now;
                    }
                    else {
                        return false;
                    }
                }
            ),
            _items.end()
        );

    }

    // Render log messages last to make them slightly more visible if a download item
    // is slightly overlapping
    if (_showLog) {
        renderLogMessages();
    }
    glEnable(GL_CULL_FACE);
    glEnable(GL_DEPTH_TEST);

    std::this_thread::sleep_for(RefreshRate);
    global::windowDelegate->swapBuffer();
    FrameMarkEnd("Loading");
}

void LoadingScreen::renderLogMessages() const {
    ZoneScoped;

    constexpr size_t MaxNumberMessages = 6;
    constexpr int MessageLength = 209;

    using FR = ghoul::fontrendering::FontRenderer;
    const FR& renderer = FR::defaultRenderer();

    const std::vector<ScreenLog::LogEntry>& entries = _log->entries();

    size_t nRows = 0;
    const size_t j = std::min(MaxNumberMessages, entries.size());
    for (size_t i = 1; i <= j; i++) {
        ZoneScopedN("Entry");

        // Show only the j:th first log entries
        const ScreenLog::LogEntry& it = entries[j - i];

        std::ostringstream result;
        // Split really long messages into multiple lines for better readability
        if (it.message.size() > MessageLength) {
            std::istringstream is(it.message);

            int charactersSinceNewLine = 0;
            std::string word;
            while (is >> word) {
                charactersSinceNewLine += static_cast<int>(word.size());
                // Insert a new line when we exceede messageLength
                if (charactersSinceNewLine > MessageLength) {
                    result << '\n';
                    charactersSinceNewLine = static_cast<int>(word.size());
                    ++nRows;
                }
                result << word << ' ';
                ++charactersSinceNewLine;
            }
        }

        renderer.render(
            *_logFont,
            glm::vec2(
                10,
                10 + _logFont->pointSize() * nRows * 2
            ),
            it.message.size() < MessageLength ? it.message : result.str(),
            ghoul::toColor(it.level)
        );
        ++nRows;
    }

    const glm::vec2 dpiScaling = global::windowDelegate->dpiScaling();
    const glm::ivec2 res =
        glm::vec2(global::windowDelegate->firstWindowResolution()) * dpiScaling;

    // Render # of warnings and error messages
    std::map<ghoul::logging::LogLevel, size_t> numberOfErrorsPerLevel;
    for (const auto& entry : _log->entries()) {
        numberOfErrorsPerLevel[entry.level]++;
    }
    size_t row = 0;
    for (auto& [level, amount] : numberOfErrorsPerLevel) {
<<<<<<< HEAD
        const std::string text = fmt::format("{}: {}", ghoul::to_string(level), amount);
        glm::vec2 bbox = _logFont->boundingBox(text);
=======
        const std::string text = std::format("{}: {}", ghoul::to_string(level), amount);
        const glm::vec2 bbox = _logFont->boundingBox(text);
>>>>>>> 76b99a2e
        renderer.render(
            *_logFont,
            glm::vec2(
                res.x - bbox.x - 10,
                10 + _logFont->pointSize() * row * 2
            ),
            text,
            ghoul::toColor(level)
        );
        ++row;
    }
}

void LoadingScreen::postMessage(std::string message) {
    const std::lock_guard guard(_messageMutex);
    _message = std::move(message);
}

void LoadingScreen::setCatastrophicError(CatastrophicError catastrophicError) {
    _hasCatastrophicErrorOccurred = catastrophicError;
}

void LoadingScreen::finalize() {
    _items.erase(
        std::remove_if(
            _items.begin(),
            _items.end(),
            [](const Item& i) {
                return i.status != ItemStatus::Failed;
            }
        ),
        _items.end()
    );
    _log->removeExpiredEntries();
    _showLog = _showLog && !_log->entries().empty();
    render();
}

void LoadingScreen::setPhase(Phase phase) {
    _phase = phase;
}

void LoadingScreen::updateItem(const std::string& itemIdentifier,
                               const std::string& itemName, ItemStatus newStatus,
                               ProgressInfo progressInfo)
{
    if (!_showNodeNames) {
        // If we don't want to show the node names, we can disable the updating which
        // also would create any of the text information
        return;
    }
    const std::lock_guard guard(_itemsMutex);

    auto it = std::find_if(
        _items.begin(),
        _items.end(),
        [&itemIdentifier](const Item& i) {
            return i.identifier == itemIdentifier;
        }
    );
    if (it != _items.end()) {
        it->status = newStatus;
        it->progress = std::move(progressInfo);
        if (newStatus == ItemStatus::Finished) {
            it->finishedTime = std::chrono::system_clock::now();
        }
    }
    else {
        // We are not computing the location in here since doing it this way might stall
        // the main thread while trying to find a position for the new item
        Item item = {
            .identifier = itemIdentifier,
            .name = itemName,
            .status = newStatus,
            .progress = std::move(progressInfo),
            .hasLocation = false,
            .finishedTime = std::chrono::system_clock::from_time_t(0)
        };

        if (newStatus == ItemStatus::Finished) {
            // This is only going to be triggered if an item finishes so quickly that
            // there was not even time to create the item between starting and finishing
            item.finishedTime = std::chrono::system_clock::now();
        }

        _items.push_back(std::move(item));
    }
}

} // namespace openspace<|MERGE_RESOLUTION|>--- conflicted
+++ resolved
@@ -631,13 +631,8 @@
     }
     size_t row = 0;
     for (auto& [level, amount] : numberOfErrorsPerLevel) {
-<<<<<<< HEAD
-        const std::string text = fmt::format("{}: {}", ghoul::to_string(level), amount);
-        glm::vec2 bbox = _logFont->boundingBox(text);
-=======
         const std::string text = std::format("{}: {}", ghoul::to_string(level), amount);
         const glm::vec2 bbox = _logFont->boundingBox(text);
->>>>>>> 76b99a2e
         renderer.render(
             *_logFont,
             glm::vec2(
