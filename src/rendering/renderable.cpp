/*****************************************************************************************
 *                                                                                       *
 * OpenSpace                                                                             *
 *                                                                                       *
 * Copyright (c) 2014-2024                                                               *
 *                                                                                       *
 * Permission is hereby granted, free of charge, to any person obtaining a copy of this  *
 * software and associated documentation files (the "Software"), to deal in the Software *
 * without restriction, including without limitation the rights to use, copy, modify,    *
 * merge, publish, distribute, sublicense, and/or sell copies of the Software, and to    *
 * permit persons to whom the Software is furnished to do so, subject to the following   *
 * conditions:                                                                           *
 *                                                                                       *
 * The above copyright notice and this permission notice shall be included in all copies *
 * or substantial portions of the Software.                                              *
 *                                                                                       *
 * THE SOFTWARE IS PROVIDED "AS IS", WITHOUT WARRANTY OF ANY KIND, EXPRESS OR IMPLIED,   *
 * INCLUDING BUT NOT LIMITED TO THE WARRANTIES OF MERCHANTABILITY, FITNESS FOR A         *
 * PARTICULAR PURPOSE AND NONINFRINGEMENT. IN NO EVENT SHALL THE AUTHORS OR COPYRIGHT    *
 * HOLDERS BE LIABLE FOR ANY CLAIM, DAMAGES OR OTHER LIABILITY, WHETHER IN AN ACTION OF  *
 * CONTRACT, TORT OR OTHERWISE, ARISING FROM, OUT OF OR IN CONNECTION WITH THE SOFTWARE  *
 * OR THE USE OR OTHER DEALINGS IN THE SOFTWARE.                                         *
 ****************************************************************************************/

#include <openspace/rendering/renderable.h>

#include <openspace/camera/camera.h>
#include <openspace/documentation/documentation.h>
#include <openspace/documentation/verifier.h>
#include <openspace/engine/globals.h>
#include <openspace/events/event.h>
#include <openspace/events/eventengine.h>
#include <openspace/navigation/navigationhandler.h>
#include <openspace/scene/scenegraphnode.h>
#include <openspace/util/factorymanager.h>
#include <openspace/util/memorymanager.h>
#include <openspace/util/updatestructures.h>
#include <ghoul/misc/profiling.h>
#include <ghoul/opengl/programobject.h>
#include <optional>

namespace {
    constexpr std::string_view KeyType = "Type";

    enum class RenderBinOption : int {
        Background,
        Opaque,
        PreDeferredTransparent,
        PostDeferredTransparent,
        Overlay,
        OpacityBased
    };

    constexpr openspace::properties::Property::PropertyInfo EnabledInfo = {
        "Enabled",
        "Enabled",
        "Determines whether this object will be visible or not.",
        openspace::properties::Property::Visibility::AdvancedUser
    };

    constexpr openspace::properties::Property::PropertyInfo RenderableTypeInfo = {
        "Type",
        "Renderable Type",
        "The type of the renderable.",
        openspace::properties::Property::Visibility::AdvancedUser
    };

    constexpr openspace::properties::Property::PropertyInfo RenderableRenderBinModeInfo =
    {
        "RenderBinMode",
        "Render Bin Mode",
<<<<<<< HEAD
        "This value specifies if the renderable should be rendered in the Background,"
        "Opaque, Pre/PostDeferredTransparency, or Overlay rendering step. If "
        "'OpacityBased' is selected, the engine will automatically set the render bin "
        "based on the current opacity of the renderable.",
        // @VISIBILITY(3.2)
=======
        "A value that specifies if the renderable should be rendered in the Background, "
        "Opaque, Pre-/PostDeferredTransparency, Overlay, or Sticker rendering step.",
>>>>>>> c0f85857
        openspace::properties::Property::Visibility::AdvancedUser
    };

    constexpr openspace::properties::Property::PropertyInfo DimInAtmosphereInfo = {
        "DimInAtmosphere",
        "Dim In Atmosphere",
        "Decides if the object should be dimmed (i.e. faded out) when the camera is in "
        "the sunny part of an atmosphere.",
        openspace::properties::Property::Visibility::AdvancedUser
    };

    struct [[codegen::Dictionary(Renderable)]] Parameters {
        // [[codegen::verbatim(EnabledInfo.description)]]
        std::optional<bool> enabled;

        // This value determines the opacity of this renderable. A value of 0 means
        // completely transparent
        std::optional<float> opacity [[codegen::inrange(0.0, 1.0)]];

        // A single tag or a list of tags that this renderable will respond to when
        // setting properties
        std::optional<std::variant<std::vector<std::string>, std::string>> tag;

        // [[codegen::verbatim(RenderableTypeInfo.description)]]
        std::optional<std::string> type;

        // Fragile! Keep in sync with documentation
        enum class [[codegen::map(openspace::Renderable::RenderBin)]] RenderBinMode {
            Background,
            Opaque,
            PreDeferredTransparent,
            PostDeferredTransparent,
            Overlay
        };

        // [[codegen::verbatim(RenderableRenderBinModeInfo.description)]]
        std::optional<RenderBinMode> renderBinMode;

        // [[codegen::verbatim(DimInAtmosphereInfo.description)]]
        std::optional<bool> dimInAtmosphere;
    };
#include "renderable_codegen.cpp"
} // namespace

namespace openspace {

documentation::Documentation Renderable::Documentation() {
    return codegen::doc<Parameters>("renderable");
}

ghoul::mm_unique_ptr<Renderable> Renderable::createFromDictionary(
                                                      const ghoul::Dictionary& dictionary)
{
    ZoneScoped;

    if (!dictionary.hasKey(KeyType)) {
        throw ghoul::RuntimeError("Tried to create Renderable but no 'Type' was found");
    }

    // This should be done in the constructor instead with noexhaustive
    documentation::testSpecificationAndThrow(Documentation(), dictionary, "Renderable");

    const std::string renderableType = dictionary.value<std::string>(KeyType);
    ghoul::TemplateFactory<Renderable>* factory =
        FactoryManager::ref().factory<Renderable>();
    ghoul_assert(factory, "Renderable factory did not exist");
    Renderable* result = factory->create(
        renderableType,
        dictionary,
        &global::memoryManager->PersistentMemory
    );
    result->_type = renderableType;
    return ghoul::mm_unique_ptr<Renderable>(result);
}



Renderable::Renderable(const ghoul::Dictionary& dictionary, RenderableSettings settings)
    : properties::PropertyOwner({ "Renderable" })
    , _enabled(EnabledInfo, true)
    , _renderableType(RenderableTypeInfo, "Renderable")
    , _dimInAtmosphere(DimInAtmosphereInfo, false)
    , _shouldUpdateIfDisabled(settings.shouldUpdateIfDisabled)
    , _automaticallyUpdateRenderBin(settings.automaticallyUpdateRenderBin)
{
    ZoneScoped;

    const Parameters p = codegen::bake<Parameters>(dictionary);

    if (p.renderBinMode.has_value()) {
        _automaticallyUpdateRenderBin = false;
        _hasOverrideRenderBin = true;
        setRenderBin(codegen::map<Renderable::RenderBin>(*p.renderBinMode));
    }

    if (_automaticallyUpdateRenderBin) {
        ghoul_assert(!p.renderBinMode.has_value(), "Something misfired in constructor");
        registerUpdateRenderBinFromOpacity();
    }

    if (p.tag.has_value()) {
        if (std::holds_alternative<std::string>(*p.tag)) {
            if (!std::get<std::string>(*p.tag).empty()) {
                addTag(std::get<std::string>(*p.tag));
            }
        }
        else {
            ghoul_assert(std::holds_alternative<std::vector<std::string>>(*p.tag), "");
            for (std::string tag : std::get<std::vector<std::string>>(*p.tag)) {
                addTag(std::move(tag));
            }
        }
    }

    _enabled = p.enabled.value_or(_enabled);
    addProperty(_enabled);
    _enabled.onChange([this]() {
        if (isEnabled()) {
            global::eventEngine->publishEvent<events::EventRenderableEnabled>(_parent);
        }
        else {
            global::eventEngine->publishEvent<events::EventRenderableDisabled>(_parent);
        }
    });

    _opacity = p.opacity.value_or(_opacity);
    // We don't add the property here as subclasses should decide on their own whether
    // they to expose the opacity or not

    addProperty(Fadeable::_fade);

    // set type for UI
    _renderableType = p.type.value_or(_renderableType);
    _renderableType.setReadOnly(true);
    addProperty(_renderableType);

    _dimInAtmosphere = p.dimInAtmosphere.value_or(_dimInAtmosphere);
    addProperty(_dimInAtmosphere);
}

void Renderable::initialize() {}

void Renderable::initializeGL() {}

void Renderable::deinitialize() {}

void Renderable::deinitializeGL() {}

void Renderable::update(const UpdateData&) {}

void Renderable::render(const RenderData&, RendererTasks&) {}

void Renderable::renderSecondary(const RenderData&, RendererTasks&) {}

void Renderable::setBoundingSphere(double boundingSphere) {
    _boundingSphere = boundingSphere;
}

double Renderable::boundingSphere() const noexcept {
    return _boundingSphere;
}

void Renderable::setInteractionSphere(double interactionSphere) {
    _interactionSphere = interactionSphere;
}

double Renderable::interactionSphere() const noexcept {
    return _interactionSphere;
}

std::string_view Renderable::typeAsString() const noexcept {
    return _renderableType;
}

SurfacePositionHandle Renderable::calculateSurfacePositionHandle(
                                                 const glm::dvec3& targetModelSpace) const
{
    const glm::dvec3 directionFromCenterToTarget = glm::normalize(targetModelSpace);
    return {
        directionFromCenterToTarget * _parent->interactionSphere(),
        directionFromCenterToTarget,
        0.0
    };
}

bool Renderable::renderedWithDesiredData() const {
    return true;
}

Renderable::RenderBin Renderable::renderBin() const {
    return _renderBin;
}

void Renderable::setRenderBin(RenderBin bin) {
    _renderBin = bin;
}

bool Renderable::matchesRenderBinMask(int binMask) const noexcept {
    return binMask & static_cast<int>(_renderBin);
}

bool Renderable::matchesSecondaryRenderBin(int binMask) const noexcept {
    if (!_secondaryRenderBin.has_value()) {
        return false;
    }
    return binMask & static_cast<int>(*_secondaryRenderBin);
}

bool Renderable::isVisible() const {
    return _enabled && Fadeable::isVisible();
}

bool Renderable::isReady() const {
    return true;
}

bool Renderable::isEnabled() const {
    return _enabled;
}

bool Renderable::shouldUpdateIfDisabled() const noexcept {
    return _shouldUpdateIfDisabled;
}

void Renderable::onEnabledChange(std::function<void(bool)> callback) {
    _enabled.onChange([this, c = std::move(callback)]() {
        c(isEnabled());
    });
}

void Renderable::setRenderBinFromOpacity() {
    if ((_renderBin != Renderable::RenderBin::PostDeferredTransparent) &&
        (_renderBin != Renderable::RenderBin::Overlay))
    {
        const float v = opacity();
        if (v >= 0.f && v < 1.f) {
            setRenderBin(Renderable::RenderBin::PreDeferredTransparent);
        }
        else {
            setRenderBin(Renderable::RenderBin::Opaque);
        }
    }
}

void Renderable::registerUpdateRenderBinFromOpacity() {
    _opacity.onChange([this]() { setRenderBinFromOpacity(); });
    _fade.onChange([this]() { setRenderBinFromOpacity(); });

    _automaticallyUpdateRenderBin = true;
}

float Renderable::opacity() const noexcept {
    // Rendering should depend on if camera is in the atmosphere and if camera is at the
    // dark part of the globe
    const float dimming = _dimInAtmosphere ?
        global::navigationHandler->camera()->atmosphereDimmingFactor() :
        1.f;
    return dimming * Fadeable::opacity();
}

SceneGraphNode* Renderable::parent() const noexcept {
    ghoul_assert(dynamic_cast<SceneGraphNode*>(owner()), "Owner is not a SceneGraphNode");
    return static_cast<SceneGraphNode*>(owner());
}

bool Renderable::automaticallyUpdatesRenderBin() const noexcept {
    return _automaticallyUpdateRenderBin;
}

bool Renderable::hasOverrideRenderBin() const noexcept {
    return _hasOverrideRenderBin;
}

glm::dmat4 Renderable::calcModelTransform(const RenderData& data,
                                          const AlternativeTransform& altTransform) const
{
    const glm::dvec3 translation =
        altTransform.translation.value_or(data.modelTransform.translation);
    const glm::dmat3 rot = altTransform.rotation.value_or(data.modelTransform.rotation);
    const glm::dvec3 scale = altTransform.scale.value_or(data.modelTransform.scale);

    return glm::translate(glm::dmat4(1.0), translation) *
        glm::dmat4(rot) *
        glm::scale(glm::dmat4(1.0), scale);
}

glm::dmat4 Renderable::calcModelViewTransform(const RenderData& data,
                                    const std::optional<glm::dmat4>& modelTransform) const
{
    const glm::dmat4 modelMatrix = modelTransform.value_or(calcModelTransform(data));
    return data.camera.combinedViewMatrix() * modelMatrix;
}

glm::dmat4 Renderable::calcModelViewProjectionTransform(const RenderData& data,
                                    const std::optional<glm::dmat4>& modelTransform) const
{
    const glm::dmat4& modelMatrix = modelTransform.value_or(calcModelTransform(data));
    const glm::dmat4 viewMatrix = data.camera.combinedViewMatrix();
    const glm::dmat4 projectionMatrix = data.camera.projectionMatrix();
    return glm::dmat4(projectionMatrix * viewMatrix * modelMatrix);
}

std::tuple<glm::dmat4, glm::dmat4, glm::dmat4> Renderable::calcAllTransforms(
                                                                   const RenderData& data,
                                      const AlternativeTransform& altModelTransform) const
{
    const glm::dmat4 modelTransform = calcModelTransform(data, altModelTransform);
    const glm::dmat4 modelViewTransform = calcModelViewTransform(data, modelTransform);
    const glm::dmat4 modelViewProjectionTransform = calcModelViewProjectionTransform(
        data,
        modelTransform
    );

    return {
        modelTransform,
        modelViewTransform,
        modelViewProjectionTransform
    };
}

}  // namespace openspace<|MERGE_RESOLUTION|>--- conflicted
+++ resolved
@@ -69,16 +69,8 @@
     {
         "RenderBinMode",
         "Render Bin Mode",
-<<<<<<< HEAD
-        "This value specifies if the renderable should be rendered in the Background,"
-        "Opaque, Pre/PostDeferredTransparency, or Overlay rendering step. If "
-        "'OpacityBased' is selected, the engine will automatically set the render bin "
-        "based on the current opacity of the renderable.",
-        // @VISIBILITY(3.2)
-=======
         "A value that specifies if the renderable should be rendered in the Background, "
         "Opaque, Pre-/PostDeferredTransparency, Overlay, or Sticker rendering step.",
->>>>>>> c0f85857
         openspace::properties::Property::Visibility::AdvancedUser
     };
 
