/*****************************************************************************************
 *                                                                                       *
 * OpenSpace                                                                             *
 *                                                                                       *
 * Copyright (c) 2014-2019                                                               *
 *                                                                                       *
 * Permission is hereby granted, free of charge, to any person obtaining a copy of this  *
 * software and associated documentation files (the "Software"), to deal in the Software *
 * without restriction, including without limitation the rights to use, copy, modify,    *
 * merge, publish, distribute, sublicense, and/or sell copies of the Software, and to    *
 * permit persons to whom the Software is furnished to do so, subject to the following   *
 * conditions:                                                                           *
 *                                                                                       *
 * The above copyright notice and this permission notice shall be included in all copies *
 * or substantial portions of the Software.                                              *
 *                                                                                       *
 * THE SOFTWARE IS PROVIDED "AS IS", WITHOUT WARRANTY OF ANY KIND, EXPRESS OR IMPLIED,   *
 * INCLUDING BUT NOT LIMITED TO THE WARRANTIES OF MERCHANTABILITY, FITNESS FOR A         *
 * PARTICULAR PURPOSE AND NONINFRINGEMENT. IN NO EVENT SHALL THE AUTHORS OR COPYRIGHT    *
 * HOLDERS BE LIABLE FOR ANY CLAIM, DAMAGES OR OTHER LIABILITY, WHETHER IN AN ACTION OF  *
 * CONTRACT, TORT OR OTHERWISE, ARISING FROM, OUT OF OR IN CONNECTION WITH THE SOFTWARE  *
 * OR THE USE OR OTHER DEALINGS IN THE SOFTWARE.                                         *
 ****************************************************************************************/

#include <openspace/rendering/renderable.h>

#include <openspace/documentation/documentation.h>
#include <openspace/documentation/verifier.h>
#include <openspace/scene/scenegraphnode.h>
#include <openspace/util/factorymanager.h>
#include <openspace/util/updatestructures.h>
#include <ghoul/opengl/programobject.h>

namespace {
    constexpr const char* KeyType = "Type";
    constexpr const char* KeyTag = "Tag";

    constexpr openspace::properties::Property::PropertyInfo EnabledInfo = {
        "Enabled",
        "Is Enabled",
        "This setting determines whether this object will be visible or not."
    };

    constexpr openspace::properties::Property::PropertyInfo OpacityInfo = {
        "Opacity",
        "Transparency",
        "This value determines the transparency of this object."
    };

    constexpr openspace::properties::Property::PropertyInfo RenderableTypeInfo = {
        "Type",
        "Renderable Type",
        "This tells the type of the renderable.",
        openspace::properties::Property::Visibility::Hidden
    };

} // namespace

namespace openspace {

documentation::Documentation Renderable::Documentation() {
    using namespace openspace::documentation;

    return {
        "Renderable",
        "renderable",
        {
            {
                KeyType,
                new StringAnnotationVerifier("A valid Renderable created by a factory"),
                Optional::No,
                "This key specifies the type of Renderable that gets created. It has to "
                "be one of the valid Renderables that are available for creation (see "
                "the FactoryDocumentation for a list of possible Renderables), which "
                "depends on the configration of the application"
            },
            {
                EnabledInfo.identifier,
                new BoolVerifier,
                Optional::Yes,
                EnabledInfo.description
            },
            {
                OpacityInfo.identifier,
                new DoubleInRangeVerifier(0.0, 1.0),
                Optional::Yes,
                OpacityInfo.description
            }
        }
    };
}

std::unique_ptr<Renderable> Renderable::createFromDictionary(
                                                      const ghoul::Dictionary& dictionary)
{
    documentation::testSpecificationAndThrow(Documentation(), dictionary, "Renderable");

    std::string renderableType = dictionary.value<std::string>(KeyType);

    auto factory = FactoryManager::ref().factory<Renderable>();
    ghoul_assert(factory, "Renderable factory did not exist");
    std::unique_ptr<Renderable> result = factory->create(renderableType, dictionary);
    return result;
}


Renderable::Renderable(const ghoul::Dictionary& dictionary)
    : properties::PropertyOwner({ "Renderable" })
    , _enabled(EnabledInfo, true)
    , _opacity(OpacityInfo, 1.f, 0.f, 1.f)
    , _renderableType(RenderableTypeInfo, "Renderable")
{
    // I can't come up with a good reason not to do this for all renderables
    registerUpdateRenderBinFromOpacity();

    if (dictionary.hasKeyAndValue<std::string>(KeyTag)) {
        std::string tagName = dictionary.value<std::string>(KeyTag);
        if (!tagName.empty()) {
            addTag(std::move(tagName));
        }
    } else if (dictionary.hasKeyAndValue<ghoul::Dictionary>(KeyTag)) {
        const ghoul::Dictionary& tagNames = dictionary.value<ghoul::Dictionary>(KeyTag);
        const std::vector<std::string>& keys = tagNames.keys();
        for (const std::string& key : keys) {
            std::string tagName = tagNames.value<std::string>(key);
            if (!tagName.empty()) {
                addTag(std::move(tagName));
            }
        }
    }

    if (dictionary.hasKey(EnabledInfo.identifier)) {
        _enabled = dictionary.value<bool>(EnabledInfo.identifier);
    }

    if (dictionary.hasKey(OpacityInfo.identifier)) {
        _opacity = static_cast<float>(dictionary.value<double>(OpacityInfo.identifier));
    }

    addProperty(_enabled);

    //set type for UI
    if (dictionary.hasKey(RenderableTypeInfo.identifier)) {
        _renderableType = dictionary.value<std::string>(RenderableTypeInfo.identifier);
    }
    addProperty(_renderableType);
}

void Renderable::initialize() {}

void Renderable::initializeGL() {}

void Renderable::deinitialize() {}

void Renderable::deinitializeGL() {}

void Renderable::update(const UpdateData&) {}

void Renderable::render(const RenderData&, RendererTasks&) {}

void Renderable::setBoundingSphere(float boundingSphere) {
    _boundingSphere = boundingSphere;
}

float Renderable::boundingSphere() const {
    return _boundingSphere;
}

SurfacePositionHandle Renderable::calculateSurfacePositionHandle(
                                                 const glm::dvec3& targetModelSpace) const
{
    const glm::dvec3 directionFromCenterToTarget = glm::normalize(targetModelSpace);
    return {
        directionFromCenterToTarget * static_cast<double>(boundingSphere()),
        directionFromCenterToTarget,
        0.0
    };
}

<<<<<<< HEAD
bool Renderable::renderedWithDesiredData() const {
    return true;
}

void Renderable::setPscUniforms(ghoul::opengl::ProgramObject& program,
                                const Camera& camera,
                                const PowerScaledCoordinate& position)
{
    program.setUniform("campos", camera.position().vec4());
    program.setUniform("objpos", position.vec4());
    program.setUniform("camrot", glm::mat4(camera.viewRotationMatrix()));
    program.setUniform("scaling", glm::vec2(1.f, 0.f));
}

=======
>>>>>>> 515e6e71
Renderable::RenderBin Renderable::renderBin() const {
    return _renderBin;
}

void Renderable::setRenderBin(RenderBin bin) {
    _renderBin = bin;
}

bool Renderable::matchesRenderBinMask(int binMask) {
    return binMask & static_cast<int>(renderBin());
}

bool Renderable::isVisible() const {
    return _enabled;
}

bool Renderable::isReady() const {
    return true;
}

bool Renderable::isEnabled() const {
    return _enabled;
}

void Renderable::onEnabledChange(std::function<void(bool)> callback) {
    _enabled.onChange([this, c = std::move(callback)]() {
        c(isEnabled());
    });
}

void Renderable::registerUpdateRenderBinFromOpacity() {
    _opacity.onChange([this](){
        if (_opacity > 0.f && _opacity < 1.f) {
            setRenderBin(Renderable::RenderBin::Transparent);
        }
        else {
            setRenderBin(Renderable::RenderBin::Opaque);
        }
    });
}

}  // namespace openspace<|MERGE_RESOLUTION|>--- conflicted
+++ resolved
@@ -177,23 +177,10 @@
     };
 }
 
-<<<<<<< HEAD
 bool Renderable::renderedWithDesiredData() const {
     return true;
 }
 
-void Renderable::setPscUniforms(ghoul::opengl::ProgramObject& program,
-                                const Camera& camera,
-                                const PowerScaledCoordinate& position)
-{
-    program.setUniform("campos", camera.position().vec4());
-    program.setUniform("objpos", position.vec4());
-    program.setUniform("camrot", glm::mat4(camera.viewRotationMatrix()));
-    program.setUniform("scaling", glm::vec2(1.f, 0.f));
-}
-
-=======
->>>>>>> 515e6e71
 Renderable::RenderBin Renderable::renderBin() const {
     return _renderBin;
 }
