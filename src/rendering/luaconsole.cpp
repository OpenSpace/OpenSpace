/*****************************************************************************************
 *                                                                                       *
 * OpenSpace                                                                             *
 *                                                                                       *
 * Copyright (c) 2014-2025                                                               *
 *                                                                                       *
 * Permission is hereby granted, free of charge, to any person obtaining a copy of this  *
 * software and associated documentation files (the "Software"), to deal in the Software *
 * without restriction, including without limitation the rights to use, copy, modify,    *
 * merge, publish, distribute, sublicense, and/or sell copies of the Software, and to    *
 * permit persons to whom the Software is furnished to do so, subject to the following   *
 * conditions:                                                                           *
 *                                                                                       *
 * The above copyright notice and this permission notice shall be included in all copies *
 * or substantial portions of the Software.                                              *
 *                                                                                       *
 * THE SOFTWARE IS PROVIDED "AS IS", WITHOUT WARRANTY OF ANY KIND, EXPRESS OR IMPLIED,   *
 * INCLUDING BUT NOT LIMITED TO THE WARRANTIES OF MERCHANTABILITY, FITNESS FOR A         *
 * PARTICULAR PURPOSE AND NONINFRINGEMENT. IN NO EVENT SHALL THE AUTHORS OR COPYRIGHT    *
 * HOLDERS BE LIABLE FOR ANY CLAIM, DAMAGES OR OTHER LIABILITY, WHETHER IN AN ACTION OF  *
 * CONTRACT, TORT OR OTHERWISE, ARISING FROM, OUT OF OR IN CONNECTION WITH THE SOFTWARE  *
 * OR THE USE OR OTHER DEALINGS IN THE SOFTWARE.                                         *
 ****************************************************************************************/

#include <openspace/rendering/luaconsole.h>

#include <openspace/engine/globals.h>
#include <openspace/engine/windowdelegate.h>
#include <openspace/network/parallelpeer.h>
#include <openspace/rendering/helper.h>
#include <openspace/scripting/scriptengine.h>
#include <ghoul/filesystem/cachemanager.h>
#include <ghoul/filesystem/filesystem.h>
#include <ghoul/font/font.h>
#include <ghoul/font/fontmanager.h>
#include <ghoul/font/fontrenderer.h>
#include <ghoul/misc/clipboard.h>
#include <ghoul/misc/profiling.h>
#include <ghoul/misc/stringhelper.h>
#include <ghoul/logging/logmanager.h>
#include <ghoul/opengl/ghoul_gl.h>
#include <ghoul/opengl/programobject.h>
#include <filesystem>
#include <fstream>

namespace {
    constexpr std::string_view HistoryFile = "ConsoleHistory";
    constexpr std::string_view JumpCharacters = ".,'/()\\";
    constexpr std::string_view PathStartIdentifier = "\"'[";
    constexpr std::string_view PathEndIdentifier = "\"']";

    constexpr int NoAutoComplete = -1;

    constexpr int MaximumHistoryLength = 1000;

    // A high number is chosen since we didn't have a version number before
    // any small number might also be equal to the console history length

    constexpr uint64_t CurrentVersion = 0xFEEE'FEEE'0000'0001;

    constexpr std::string_view FontName = "Console";
    constexpr float EntryFontSize = 14.f;
    constexpr float HistoryFontSize = 11.f;

    // Additional space between the entry text and the history (in pixels)
    constexpr float SeparatorSpace = 30.f;

    // Determines at which speed the console opens.
    constexpr float ConsoleOpenSpeed = 2.5;

    constexpr openspace::properties::Property::PropertyInfo VisibleInfo = {
        "IsVisible",
        "Is Visible",
        "Determines whether the Lua console is shown on the screen or not. Toggling it "
        "will fade the console in and out.",
        openspace::properties::Property::Visibility::AdvancedUser
    };

    constexpr openspace::properties::Property::PropertyInfo ShouldBeSynchronizedInfo = {
       "ShouldBeSynchronized",
       "Should Be Synchronized",
       "Determines whether the entered commands will only be executed locally (if this "
       "is disabled), or whether they will be send to other connected nodes, for "
       "example in a cluster environment.",
       openspace::properties::Property::Visibility::AdvancedUser
    };

    constexpr openspace::properties::Property::PropertyInfo ShouldSendToRemoteInfo = {
        "ShouldSendToRemote",
        "Should Send To Remote",
        "Determines whether the entered commands will only be executed locally (if this "
        "is disabled), or whether they will be send to connected remote instances (other "
        "peers through a parallel connection).",
        openspace::properties::Property::Visibility::AdvancedUser
    };

    constexpr openspace::properties::Property::PropertyInfo BackgroundColorInfo = {
        "BackgroundColor",
        "Background Color",
        "Sets the background color of the console.",
        openspace::properties::Property::Visibility::AdvancedUser
    };

    constexpr openspace::properties::Property::PropertyInfo EntryTextColorInfo = {
        "EntryTextColor",
        "Entry Text Color",
        "Sets the text color of the entry area of the console.",
        openspace::properties::Property::Visibility::AdvancedUser
    };

    constexpr openspace::properties::Property::PropertyInfo HistoryTextColorInfo = {
        "HistoryTextColor",
        "History Text Color",
        "Sets the text color of the history area of the console.",
        openspace::properties::Property::Visibility::AdvancedUser
    };

    constexpr openspace::properties::Property::PropertyInfo HistoryLengthInfo = {
        "HistoryLength",
        "History Length",
        "Determines the length of the history in number of lines.",
        openspace::properties::Property::Visibility::AdvancedUser
    };

    std::string sanitizeInput(std::string str) {
        // Remove carriage returns
        str.erase(std::remove(str.begin(), str.end(), '\r'), str.end());

        std::transform(
            str.begin(),
            str.end(),
            str.begin(),
            [](char c) {
                // Replace newlines with spaces
                if (c == '\n') {
                    return ' ';
                }

                // The documentation contains “ and ” which we convert to " to make them
                // copy-and-pastable
                if (c == -109 || c == -108) {
                    return '"';
                }

                // Convert \ into / to make paths pastable
                if (c == '\\') {
                    return '/';
                }

                return c;
            }
        );

        return str;
    }
} // namespace

namespace openspace {


LuaConsole::AutoCompleteState::AutoCompleteState()
    : context{ Context::None }
    , isDataDirty{ true }
    , input{ "" }
    , suggestions{ }
    , currentIndex{ NoAutoComplete }
    , suggestion{ "" }
    , cycleReverse{ false }
    , insertPosition{ 0 }
{}

LuaConsole::LuaConsole()
    : properties::PropertyOwner({ "LuaConsole", "Lua Console" })
    , _isVisible(VisibleInfo, false)
    , _shouldBeSynchronized(ShouldBeSynchronizedInfo, true)
    , _shouldSendToRemote(ShouldSendToRemoteInfo, false)
    , _backgroundColor(
        BackgroundColorInfo,
        glm::vec4(21.f / 255.f, 23.f / 255.f, 28.f / 255.f, 0.8f),
        glm::vec4(0.f),
        glm::vec4(1.f)
    )
    , _entryTextColor(
        EntryTextColorInfo,
        glm::vec4(1.f, 1.f, 1.f, 1.f),
        glm::vec4(0.f),
        glm::vec4(1.f)
    )
    , _historyTextColor(
        HistoryTextColorInfo,
        glm::vec4(1.f, 1.f, 1.f, 0.65f),
        glm::vec4(0.f),
        glm::vec4(1.f)
    )
    , _historyLength(HistoryLengthInfo, 13, 0, 100)
    , _autoCompleteState{}
{
    addProperty(_isVisible);
    addProperty(_shouldBeSynchronized);
    addProperty(_shouldSendToRemote);
    addProperty(_historyLength);

    _backgroundColor.setViewOption(properties::Property::ViewOptions::Color);
    addProperty(_backgroundColor);

    _entryTextColor.setViewOption(properties::Property::ViewOptions::Color);
    addProperty(_entryTextColor);

    _historyTextColor.setViewOption(properties::Property::ViewOptions::Color);
    addProperty(_historyTextColor);
}

void LuaConsole::initialize() {
    ZoneScoped;

    const std::filesystem::path filename = FileSys.cacheManager()->cachedFilename(
        HistoryFile,
        ""
    );
    if (std::filesystem::is_regular_file(filename)) {
        std::ifstream file(filename, std::ios::binary | std::ios::in);

        if (file.good()) {
            // Read the number of commands from the history
            uint64_t version = 0;
            file.read(reinterpret_cast<char*>(&version), sizeof(uint64_t));

            if (version != CurrentVersion) {
                LWARNINGC(
                    "LuaConsole",
                    std::format("Outdated console history version: {}", version)
                );
            }
            else {
                int64_t nCommands = 0;
                file.read(reinterpret_cast<char*>(&nCommands), sizeof(int64_t));

                for (int64_t i = 0; i < nCommands; i++) {
                    int64_t length = 0;
                    file.read(reinterpret_cast<char*>(&length), sizeof(int64_t));

                    std::vector<char> tmp(length);
                    file.read(tmp.data(), length);
                    _commandsHistory.emplace_back(tmp.begin(), tmp.end());
                }
            }
        }
    }

    _commands = _commandsHistory;
    _commands.emplace_back("");
    _activeCommand = _commands.size() - 1;

    const float dpi = global::windowDelegate->osDpiScaling();

    _font = global::fontManager->font(
        FontName,
        EntryFontSize * dpi,
        ghoul::fontrendering::FontManager::Outline::No
    );

    _historyFont = global::fontManager->font(
        FontName,
        HistoryFontSize * dpi,
        ghoul::fontrendering::FontManager::Outline::No
    );

    global::parallelPeer->connectionEvent().subscribe(
        "luaConsole",
        "statusChanged",
        [this]() {
            const ParallelConnection::Status status = global::parallelPeer->status();
            parallelConnectionChanged(status);
        }
    );

    registerKeyHandlers();
}

void LuaConsole::deinitialize() {
    ZoneScoped;

    if (!FileSys.cacheManager()) {
        return;
    }

    const std::filesystem::path filename = FileSys.cacheManager()->cachedFilename(
        HistoryFile,
        ""
    );

    // We want to limit the command history to a realistic value, so that it doesn't
    // grow without bounds
    if (_commandsHistory.size() > MaximumHistoryLength) {
        _commandsHistory = std::vector<std::string>(
            _commandsHistory.end() - MaximumHistoryLength,
            _commandsHistory.end()
        );
    }

    std::ofstream file(filename, std::ios::binary);
    if (file.good()) {
        const uint64_t version = CurrentVersion;
        file.write(reinterpret_cast<const char*>(&version), sizeof(uint64_t));

        const int64_t nCommands = _commandsHistory.size();
        file.write(reinterpret_cast<const char*>(&nCommands), sizeof(int64_t));

        for (const std::string& s : _commandsHistory) {
            const int64_t length = s.length();
            file.write(reinterpret_cast<const char*>(&length), sizeof(int64_t));
            // We don't write the \0 at the end on purpose
            file.write(s.c_str(), length);
        }
    }

    global::parallelPeer->connectionEvent().unsubscribe("luaConsole");
}

bool LuaConsole::keyboardCallback(Key key, KeyModifier modifier, KeyAction action) {
    if ((action != KeyAction::Press) && (action != KeyAction::Repeat)) {
        return false;
    }

    const bool modifierShift = (modifier == KeyModifier::Shift);
    const bool modifierControl = (modifier == KeyModifier::Control);

    // Button left of 1 and above TAB (default)
    // Can be changed to any other key with the setCommandInputButton funciton
    if (key == _commandInputButton) {
        if (_isVisible) {
            if (modifierShift) {
                // Toggle ShouldBeSynchronized property for all scripts
                _shouldBeSynchronized = !_shouldBeSynchronized;
            }
            else if (modifierControl) {
                // Only allow this toggle if a ParallelConnection exists
                if (_shouldSendToRemote) {
                    _shouldSendToRemote = false;
                }
                else if (global::parallelPeer->status() ==
                         ParallelConnection::Status::Host)
                {
                    _shouldSendToRemote = true;
                }
            }
            else {
                _isVisible = false;
                _commands.back() = "";
                _inputPosition = 0;
                _autoCompleteState = AutoCompleteState();
            }
        }
        else {
            _isVisible = true;
        }

        return true;
    }

    if (!_isVisible) {
        return false;
    }

    KeyWithModifier keyCombination = KeyWithModifier(key, modifier);

    // Call the registered function for the key combination pressed
    auto it = _keyHandlers.find(keyCombination);
    if (it != _keyHandlers.end()) {
        it->second();
    }

    // If any other key is pressed, we want to remove our previous findings
    // The special case for Shift is necessary as we want to allow Shift+TAB
    const bool isShiftModifierOnly = (key == Key::LeftShift || key == Key::RightShift);
    if (key != Key::Tab && !isShiftModifierOnly) {
        _autoCompleteState = AutoCompleteState();
    }

    // Do not consume modifier keys
    switch (key) {
        case Key::LeftShift:
        case Key::RightShift:
        case Key::LeftAlt:
        case Key::RightAlt:
        case Key::LeftControl:
        case Key::RightControl:
            return false;
        default:
            return true;
    }
}

void LuaConsole::charCallback(unsigned int codepoint,
                              [[maybe_unused]] KeyModifier modifier)
{
    if (!_isVisible) {
        return;
    }

    if (codepoint == static_cast<unsigned int>(_commandInputButton)) {
        return;
    }

#ifndef WIN32
    const bool modifierControl = (modifier == KeyModifier::Control);

    const int codepoint_C = 99;
    const int codepoint_V = 118;
    if (modifierControl && (codepoint == codepoint_C || codepoint == codepoint_V)) {
        return;
    }
#endif

    // Disallow all non ASCII characters for now
    if (codepoint > 0x7f) {
        return;
    }

    addToCommand(std::string(1, static_cast<char>(codepoint)));
}

void LuaConsole::update() {
    ZoneScoped;

    // Compute the height by simulating _historyFont number of lines and checking
    // what the bounding box for that text would be.
    using namespace ghoul::fontrendering;

    const float height =
        _historyFont->height() *
        (std::min(static_cast<int>(_commandsHistory.size()), _historyLength.value()) + 1);

    // Update the full height and the target height.
    // Add the height of the entry line and space for a separator.
    const float dpi = global::windowDelegate->osDpiScaling();
    _fullHeight = (height + EntryFontSize * dpi + SeparatorSpace);
    _targetHeight = _isVisible ? _fullHeight : 0;

    // The first frame is going to be finished in approx 10 us, which causes a floating
    // point overflow when computing dHeight
    constexpr double Epsilon = 1e-4;
    const double frametime = std::max(global::windowDelegate->deltaTime(), Epsilon);

    // Update the current height.
    // The current height is the offset that is used to slide
    // the console in from the top.
    const glm::ivec2 res = global::windowDelegate->currentSubwindowSize();
    const glm::vec2 dpiScaling = global::windowDelegate->dpiScaling();
    const double dHeight = (_targetHeight - _currentHeight) *
        std::pow(0.98, 1.0 / (ConsoleOpenSpeed / dpiScaling.y * frametime));

    _currentHeight += static_cast<float>(dHeight);

    _currentHeight = std::max(0.f, _currentHeight);
    _currentHeight = std::min(static_cast<float>(res.y), _currentHeight);
}

void LuaConsole::render() {
    ZoneScoped;

    using namespace ghoul::fontrendering;

    const ghoul::GLDebugGroup group("LuaConsole");

    // Don't render the console if it's collapsed.
    if (_currentHeight < 1.f) {
        return;
    }

    const glm::vec2 dpiScaling = global::windowDelegate->dpiScaling();
    const glm::ivec2 res =
        glm::vec2(global::windowDelegate->currentSubwindowSize()) / dpiScaling;


    // Render background
    glDisable(GL_CULL_FACE);
    glEnable(GL_BLEND);
    glBlendFunc(GL_SRC_ALPHA, GL_ONE_MINUS_SRC_ALPHA);
    glDisable(GL_DEPTH_TEST);

    rendering::helper::renderBox(
        glm::vec2(0.f),
        glm::vec2(1.f, _currentHeight / res.y),
        _backgroundColor
    );

    glEnable(GL_CULL_FACE);
    glEnable(GL_DEPTH_TEST);

    // Render text on top of the background
    const float dpi = global::windowDelegate->osDpiScaling();
    glm::vec2 inputLocation = glm::vec2(
        EntryFontSize * dpi / 2.f,
        res.y - _currentHeight + EntryFontSize * dpi
    );

    // Render the current command
    std::string currentCommand = _commands[_activeCommand];

    // Render the command and suggestions with line breaks where required, + 2 accounts
    // for the '> ' characters in the beginning of the command
    const size_t totalCommandSize = 2 + currentCommand.size() +
        _autoCompleteState.suggestion.size();
    // Scalefactor 0.925f chosen arbitraily to fit characters on screen with some margin
    const size_t nCharactersPerRow = std::max(
        static_cast < size_t>(1),
        static_cast<size_t>(res.x * 0.925f / static_cast<float>(_font->glyph('m')->width))
    );
    size_t nCommandRows = static_cast<size_t>(
        std::ceil(static_cast<double>(totalCommandSize) / nCharactersPerRow)
    );
    // We're intrested in the zero based index when computing the input position
    // If the characters fit on one line we should not add any extra rows
    nCommandRows = nCommandRows > 1 ? nCommandRows - 1 : 0;

    // The command is split in 3 parts to render the suggestion in a different color
    std::string firstPart = _autoCompleteState.insertPosition != 0 ?
        currentCommand.substr(0, _autoCompleteState.insertPosition) : currentCommand;
    std::string secondPart = _autoCompleteState.insertPosition != 0 ?
        currentCommand.substr(_autoCompleteState.insertPosition) : "";

    // We pad the strings with empty spaces so that each part is rendered in their correct
    // positions, even if linebreaks are added
    // Pad suggestion before and after with ' '
    const std::string suggestion = std::string(firstPart.size() + 2, ' ') +
        _autoCompleteState.suggestion + std::string(secondPart.size(), ' ');
    // Pad first part at the end with ' '
    firstPart.insert(firstPart.end(), totalCommandSize - firstPart.size(), ' ');
    // Pad second part in the beginning with ' '
    secondPart.insert(secondPart.begin(), totalCommandSize - secondPart.size(), ' ');

    auto linebreakCommand = [nCharactersPerRow](const std::string& s) {
        const bool requiresSplitting = s.size() > nCharactersPerRow;

        if (!requiresSplitting) {
            return s;
        }

        std::string result;
        result.reserve(s.size() + s.size() / nCharactersPerRow);

        size_t count = 0;
        for (char c : s) {
            result += c;
            count++;

            if (c == '\n') {
                count = 0;
                continue;
            }

<<<<<<< HEAD
            if (count >= nCharactersPerRow) {
                result += '\n';
                count = 0;
            }
=======
        // Compute the overflow in pixels
        const float overflow = currentWidth - res.x * 0.995f;
        if (res.x == 1 || overflow <= 0.f) {
            // The resolution might be equal 1 pixel if the windows was minimized
            break;
>>>>>>> 3168ef1f
        }

        return result;
    };

    // Offset the command depending on how many rows we require for a nicer look
    inputLocation.y += nCommandRows * EntryFontSize * 1.25f * dpiScaling.y;

    RenderFont(
        *_font,
        inputLocation,
        linebreakCommand("> " + firstPart),
        _entryTextColor
    );

    // Render suggestion
    RenderFont(
        *_font,
        inputLocation,
        linebreakCommand(suggestion),
        glm::vec4(0.7f, 0.7f, 0.7f, 1.f)
    );

    RenderFont(
        *_font,
        inputLocation,
        linebreakCommand(secondPart),
        _entryTextColor,
        ghoul::fontrendering::CrDirection::Down
    );

    // Move the marker to the correct row if there are multiple
    const size_t markerStartRow = nCommandRows - (_inputPosition + 2) / nCharactersPerRow;
    inputLocation.y += markerStartRow * EntryFontSize * 1.25f * dpiScaling.y;
    // Just offset the ^ marker slightly for a nicer look
    inputLocation.y += 3 * dpiScaling.y;

    // Render the ^ marker below the text to show where the current entry point is
    RenderFont(
        *_font,
        inputLocation,
        (std::string((_inputPosition + 2) % nCharactersPerRow, ' ') + "^"),
        _entryTextColor
    );

    glm::vec2 historyInputLocation = glm::vec2(
        HistoryFontSize * dpi / 2.f,
        res.y - HistoryFontSize * dpi * 1.5f + _fullHeight - _currentHeight
    );

    // @CPP: Replace with array_view
    std::vector<std::string> commandSubset;
    if ((_commandsHistory.size() + nCommandRows) < static_cast<size_t>(_historyLength)) {
        commandSubset = _commandsHistory;
    }
    else {
        // Historic lines are reduced by the number of rows the command is occupying
        const size_t historyOffset = std::min(
            nCommandRows, static_cast<size_t>(_historyLength)
        );
        commandSubset = std::vector<std::string>(
            _commandsHistory.end() - _historyLength + historyOffset,
            _commandsHistory.end()
        );
    }

    for (const std::string& cmd : commandSubset) {
        RenderFont(
            *_historyFont,
            historyInputLocation,
            cmd,
            _historyTextColor,
            ghoul::fontrendering::CrDirection::Down
        );
    }

    // Computes the location for right justified text on the same y height as the entry
    auto locationForRightJustifiedText = [this, res, dpi](const std::string& text) {
        using namespace ghoul::fontrendering;

        const glm::vec2 loc = glm::vec2(
            EntryFontSize * dpi / 2.f,
            res.y - EntryFontSize * dpi
        );

        const glm::vec2 bbox = _font->boundingBox(text);
        return glm::vec2(loc.x + res.x - bbox.x - 10.f, loc.y);
    };

    if (!_shouldBeSynchronized) {
        const glm::vec4 Yellow(1.0f, 1.0f, 0.f, 1.f);

        const std::string masterOnlyExecutionText =
            "Master only script execution (Nodes and Peers will not recieve scripts)";
        const glm::vec2 loc = locationForRightJustifiedText(masterOnlyExecutionText);
        RenderFont(*_font, loc, masterOnlyExecutionText, Yellow);
    }
    else if (_shouldSendToRemote) {
        const glm::vec4 Red(1.f, 0.f, 0.f, 1.f);

        const ParallelConnection::Status status = global::parallelPeer->status();
        const int nClients =
            status != ParallelConnection::Status::Disconnected ?
            global::parallelPeer->nConnections() - 1 :
            0;

        const std::string nClientsText =
            nClients == 1 ?
            "Broadcasting script to 1 client" :
            "Broadcasting script to " + std::to_string(nClients) + " clients";

        const glm::vec2 loc = locationForRightJustifiedText(nClientsText);
        RenderFont(*_font, loc, nClientsText, Red);
    }
    else if (global::parallelPeer->isHost()) {
        const glm::vec4 LightBlue(0.4f, 0.4f, 1.f, 1.f);

        const std::string localExecutionText =
            "Local script execution (Peers will not recieve scripts)";
        const glm::vec2 loc = locationForRightJustifiedText(localExecutionText);
        RenderFont(*_font, loc, localExecutionText, LightBlue);
    }
}

float LuaConsole::currentHeight() const {
    return _currentHeight;
}

void LuaConsole::setCommandInputButton(Key key) {
    _commandInputButton = key;
}

void LuaConsole::addToCommand(const std::string& c) {
    const size_t length = c.length();
    _commands[_activeCommand].insert(_inputPosition, c);
    _inputPosition += length;
}

void LuaConsole::parallelConnectionChanged(const ParallelConnection::Status& status) {
    _shouldSendToRemote = (status == ParallelConnection::Status::Host);
}

void LuaConsole::registerKeyHandler(Key key, KeyModifier modifier,
                                    std::function<void()> callback)
{
    _keyHandlers[{ key, modifier }] = std::move(callback);
}

void LuaConsole::registerKeyHandlers() {
    registerKeyHandler(
        Key::Escape,
        KeyModifier::None,
        [this]() { _isVisible = false; }
    );

    // Paste from clipboard
    registerKeyHandler(Key::V, KeyModifier::Control, [this]() {
        addToCommand(sanitizeInput(ghoul::clipboardText()));
    });

    // Paste from clipboard
    registerKeyHandler(Key::Y, KeyModifier::Control, [this]() {
        addToCommand(sanitizeInput(ghoul::clipboardText()));
    });

    // Copy to clipboard
    registerKeyHandler(Key::C, KeyModifier::Control, [this]() {
        ghoul::setClipboardText(_commands[_activeCommand]);
    });

    // Cut to clipboard
    registerKeyHandler(
        Key::X,
        KeyModifier::Control,
        [this]() {
            ghoul::setClipboardText(_commands[_activeCommand]);
            _commands[_activeCommand].clear();
            _inputPosition = 0;
        }
    );

    // Cut part after cursor to clipboard ("Kill")
    registerKeyHandler(
        Key::K,
        KeyModifier::Control,
        [this]() {
            auto here = _commands[_activeCommand].begin() + _inputPosition;
            auto end = _commands[_activeCommand].end();
            ghoul::setClipboardText(std::string(here, end));
            _commands[_activeCommand].erase(here, end);
        }
    );

    // Go to the previous JumpCharacter character
    registerKeyHandler(
        Key::Left,
        KeyModifier::Control,
        [this]() {
            std::string current = _commands[_activeCommand];
            std::reverse(current.begin(), current.end());
            const size_t start = current.size() - (_inputPosition - 1);
            const size_t jumpCharPos = current.find_first_of(JumpCharacters, start);
            if (jumpCharPos != std::string::npos) {
                _inputPosition = current.size() - jumpCharPos;
            }
            else {
                _inputPosition = 0;
            }
        }
    );

    // Go to the next JumpCharacter character
    registerKeyHandler(
        Key::Right,
        KeyModifier::Control,
        [this]() {
            const std::string current = _commands[_activeCommand];
            const size_t jumpCharPos = current.find_first_of(
                JumpCharacters,
                _inputPosition + 1
            );
            if (jumpCharPos != std::string::npos) {
                _inputPosition = jumpCharPos;
            }
            else {
                _inputPosition = current.size();
            }
        }
    );

    // Go to the previous character
    registerKeyHandler(
        Key::Left,
        KeyModifier::None,
        [this]() {
            if (_inputPosition > 0) {
                --_inputPosition;
            }
        }
    );

    // Go to the previous character
    registerKeyHandler(
        Key::B,
        KeyModifier::Control,
            [this]() {
            if (_inputPosition > 0) {
                --_inputPosition;
            }
        }
    );

    // Go to the next character
    registerKeyHandler(
        Key::Right,
        KeyModifier::None,
        [this]() {
            if (!_autoCompleteState.suggestion.empty()) {
                applySuggestion();
                return;
            }

            _inputPosition = std::min(
                _inputPosition + 1,
                _commands[_activeCommand].length()
            );
        }
    );

    // Go to the next character
    registerKeyHandler(
        Key::F,
        KeyModifier::Control,
        [this]() {
            _inputPosition = std::min(
                _inputPosition + 1,
                _commands[_activeCommand].length()
            );
        }
    );

    // Go to previous command
    registerKeyHandler(
        Key::Up,
        KeyModifier::None,
        [this]() {
            if (_activeCommand > 0) {
                --_activeCommand;
            }
            _inputPosition = _commands[_activeCommand].length();
        }
    );

    // Go to next command (the last is empty)
    registerKeyHandler(
        Key::Down,
        KeyModifier::None,
        [this]() {
            if (_activeCommand < _commands.size() - 1) {
                ++_activeCommand;
            }
            _inputPosition = _commands[_activeCommand].length();
        }
    );

    // Remove character before _inputPosition
    registerKeyHandler(
        Key::BackSpace,
        KeyModifier::None,
        [this]() {
            if (_inputPosition > 0) {
                _commands[_activeCommand].erase(_inputPosition - 1, 1);
                --_inputPosition;
            }
        }
    );

    // Remove characters before _inputPosition until the previous JumpCharacter.
    registerKeyHandler(
        Key::BackSpace,
        KeyModifier::Control,
        [this]() {
            if (_inputPosition == 0) {
                return;
            }

            std::string& command = _commands[_activeCommand];

            // If the previous character is a JumpCharacter, remove just that one. This
            // behavior results in abc.de -> abc. -> abc -> 'empty string'
            if (JumpCharacters.find(command[_inputPosition - 1]) != std::string::npos) {
                command.erase(_inputPosition - 1, 1);
                --_inputPosition;
                return;
            }

            // Find the position of the last JumpCharacter before _inputPosition
            size_t start = 0;
            for (size_t i = _inputPosition; i > 0; --i) {
                if (JumpCharacters.find(command[i - 1]) != std::string::npos) {
                    start = i;
                    break;
                }
            }

            size_t count = _inputPosition - start;
            command.erase(start, count);
            _inputPosition -= count;
        }
    );

    // Remove character after _inputPosition
    registerKeyHandler(
        Key::Delete,
        KeyModifier::None,
            [this]() {
            if (_inputPosition <= _commands[_activeCommand].size()) {
                _commands[_activeCommand].erase(_inputPosition, 1);
            }
        }
    );

    // Remove characters after _inputPosition until the ne JumpCharacter
    registerKeyHandler(
        Key::Delete,
        KeyModifier::Control,
        [this]() {
            std::string& command = _commands[_activeCommand];
            if (_inputPosition >= command.size()) {
                return;
            }

            // If the next character after _inputPosition is a JumpCharacter, delete just that
            if (JumpCharacters.find(command[_inputPosition]) != std::string::npos) {
                command.erase(_inputPosition, 1);
                return;
            }

            // Find the position of the next Jumpcharacter after _inputPosition
            size_t next = command.find_first_of(JumpCharacters, _inputPosition);
            size_t end = next != std::string::npos ? next : command.size();
            command.erase(_inputPosition, end - _inputPosition);
        }
    );

    // Go to the beginning of command string
    registerKeyHandler(
        Key::Home,
        KeyModifier::None,
        [this]() {
            _inputPosition = 0;
        }
    );

    // Go to the beginning of command string
    registerKeyHandler(
        Key::A,
        KeyModifier::Control,
        [this]() {
            _inputPosition = 0;
        }
    );

    // Go to end of command string
    registerKeyHandler(
        Key::End,
        KeyModifier::None,
        [this]() {
            _inputPosition = _commands[_activeCommand].size();
        }
    );

    // Go to end of command string
    registerKeyHandler(
        Key::E,
        KeyModifier::Control,
        [this]() {
            _inputPosition = _commands[_activeCommand].size();
        }
    );


    auto executeCommand = [this]() {
        if (!_autoCompleteState.suggestion.empty()) {
            applySuggestion();
            return;
        }

        const std::string cmd = _commands[_activeCommand];
        if (!cmd.empty()) {
            using Script = scripting::ScriptEngine::Script;
            global::scriptEngine->queueScript({
                .code = cmd,
                .synchronized = Script::ShouldBeSynchronized(_shouldBeSynchronized),
                .sendToRemote = Script::ShouldSendToRemote(_shouldSendToRemote)
            });

            // Only add the current command to the history if it hasn't been
            // executed before. We don't want two of the same commands in a row
            if (_commandsHistory.empty() || (cmd != _commandsHistory.back())) {
                _commandsHistory.push_back(_commands[_activeCommand]);
            }
        }

        // Some clean up after the execution of the command
        _commands = _commandsHistory;
        _commands.emplace_back("");
        _activeCommand = _commands.size() - 1;
        _inputPosition = 0;
    };

    registerKeyHandler(Key::Enter, KeyModifier::None, executeCommand);
    registerKeyHandler(Key::KeypadEnter, KeyModifier::None, executeCommand);

    registerKeyHandler(Key::Tab, KeyModifier::None, [this]() {
        _autoCompleteState.cycleReverse = false;
        autoCompleteCommand();
    });

    registerKeyHandler(Key::Tab, KeyModifier::Shift, [this]() {
        _autoCompleteState.cycleReverse = true;
        autoCompleteCommand();
    });
}

void LuaConsole::autoCompleteCommand() {
    // We get a list of all the available commands or paths and initially find the
    // first match that starts with how much we typed so far. We store the index so
    // that in subsequent "tab" presses, we will discard previous matches. This
    // implements the 'hop-over' behavior. As soon as another key is pressed,
    // everything is set back to normal

    const std::string currentCommand = _commands[_activeCommand];
    // Determine if we are currently in a function or path context
    if (_autoCompleteState.isDataDirty) {
        const size_t contextStart = detectContext(currentCommand);

        switch (_autoCompleteState.context) {
            case Context::Path: {
                const bool hasSugestions = gatherPathSuggestions(contextStart);
                if (!hasSugestions) {
                    return;
                }
                break;
            }
            case Context::Function:
                gatherFunctionSuggestions(contextStart);
                break;
            default:
                throw ghoul::RuntimeError("Unhandled context");
        }

        filterSuggestions();
        _autoCompleteState.isDataDirty = false;
    }
    cycleSuggestion();
}

size_t LuaConsole::detectContext(std::string_view command) {
    // Find the path starting point which can start with either " ' or [
    size_t pathStartIndex = 0;
    for (size_t i = _inputPosition; i > 0; --i) {
        if (PathStartIdentifier.find(command[i - 1]) != std::string::npos) {
            pathStartIndex = i;
            break;
        }
    }

    // @TODO (anden88, 2025-08-08): Detect functions in a smarter way that allows nested
    // function calls. The following example currently does not work.
    // If the user typed e.g., "openspace.printInfo(open", we will not be able to
    // autocomplete the last openspace. since the first instance we find is at the
    // beginning, resulting in the fragment being wrongly assumed as "printInfo(open"
    size_t functionStartIndex = command.rfind("openspace.");

    if (functionStartIndex == std::string::npos) {
        functionStartIndex = 0;
    }

    const bool isPathContext = pathStartIndex > functionStartIndex;

    _autoCompleteState.context = isPathContext ? Context::Path : Context::Function;
    return isPathContext ? pathStartIndex : functionStartIndex;
}

bool LuaConsole::gatherPathSuggestions(size_t contextStart) {
    const std::string currentCommand = _commands[_activeCommand];
    // Find the end of the path
    const std::string possiblePath = currentCommand.substr(contextStart);
    // Find the last ' " ] if any exists, which marks the end of the path string.
    // Otherwise the rest of the string is assumed to be part of the path
    const size_t pathEnd = possiblePath.find_last_of(PathEndIdentifier);
    const std::string userTypedPath = currentCommand.substr(contextStart, pathEnd);

    const std::filesystem::path path = std::filesystem::path(userTypedPath);

    std::filesystem::path dirToSearch;

    if (std::filesystem::exists(path) && std::filesystem::is_directory(path)) {
        // User typed a full valid directory - show its contents
        dirToSearch = path;
    }
    else {
        // Not a valid dir - check the parent
        std::filesystem::path parent = path.parent_path();
        if (std::filesystem::exists(parent) && std::filesystem::is_directory(parent)) {
            dirToSearch = parent;
        }
        else {
            // Neither path nor parent is valid, cancel autocomplete
            return false;
        }
    }

    // Get the entries in directory
    std::vector<std::filesystem::path> suggestions =
        ghoul::filesystem::walkDirectory(
            dirToSearch,
            ghoul::filesystem::Recursive::No,
            ghoul::filesystem::Sorted::Yes
        );

    auto containsNonAscii = [](const std::filesystem::path& p) {
        const std::u8string s = p.generic_u8string();
        for (auto it = s.rbegin(); it != s.rend(); it++) {
            if (static_cast<unsigned char>(*it) > 0x7F) {
                return true;
            }
        }
        return false;
    };

    std::vector<std::string> entries;
    for (const std::filesystem::path& entry : suggestions) {
        // Filter paths that contain non-ASCII characters
        if (containsNonAscii(entry)) {
            continue;
        }

        entries.push_back(entry.string());
    }

    _autoCompleteState.suggestions = std::move(entries);
    _autoCompleteState.input = userTypedPath;

    if (pathEnd != std::string::npos) {
        // There is something after the path so we want to insert inbetween
        _autoCompleteState.insertPosition = contextStart + pathEnd;
    }
    else {
        // There is nothing after the path so we render normally at the end
        _autoCompleteState.insertPosition = currentCommand.size();
    }

    return true;
}

void LuaConsole::gatherFunctionSuggestions(size_t contextStart) {
    const std::string currentCommand = _commands[_activeCommand];
    // Get a list of all the available commands
    std::vector<std::string> allCommands = global::scriptEngine->allLuaFunctions();
    std::sort(allCommands.begin(), allCommands.end());

    _autoCompleteState.suggestions = std::move(allCommands);

    std::string possibleFunction = currentCommand.substr(contextStart);
    // Find the nearest parenthesis if any exists, which marks the end of the
    // function. Otherwise the rest of the string is assumed to be part of
    // the function
    size_t functionEnd = possibleFunction.find_first_of("()");
    _autoCompleteState.input = possibleFunction.substr(0, functionEnd);

    if (functionEnd != std::string::npos) {
        // There is something after the function so we want to insert inbetween
        _autoCompleteState.insertPosition = contextStart + functionEnd;
    }
    else {
        // There is nothing after the path so we render normally at the end
        _autoCompleteState.insertPosition = currentCommand.size();
    }
}

void LuaConsole::filterSuggestions() {
    auto normalize = [this](const std::string& s) {
        std::string out = s;

        if (_autoCompleteState.context == Context::Function) {
            out = ghoul::toLowerCase(out);
        }

#ifdef WIN32
        // On Windows, file paths are generally case-insensitive. For example,
        // "C:/User/Desktop/Foo" refers to the same location as "c:/user/desktop/foo"
        // Normalize paths to lowercase so they are treated equivalently
        if (_autoCompleteState.context == Context::Path) {
            out = ghoul::toLowerCase(sanitizeInput(out));
        }
#endif // WIN32

        return out;
    };

    // We're only interested in unique matches
    std::set<std::string> results;

    std::string input = _autoCompleteState.input;

    input = normalize(input);

    for (const std::string& suggestion : _autoCompleteState.suggestions) {
        std::string suggestionNormalized = normalize(suggestion);
        std::string result = sanitizeInput(suggestion);

        if (_autoCompleteState.context == Context::Function) {
            // We're only interested in autocomplete until the next separator "."
            const size_t offset = input.size();
            const size_t pos = suggestionNormalized.find('.', offset);

            if (pos != std::string::npos) {
                result = result.substr(0, pos + 1); // include the "."
            }
        }

        if (suggestionNormalized.starts_with(input)) {
            results.insert(result);
        }
    }

    _autoCompleteState.suggestions =
        std::vector<std::string>(results.begin(), results.end());
}

void LuaConsole::cycleSuggestion() {
    if (_autoCompleteState.suggestions.empty()) {
        return;
    }

    const int size = static_cast<int>(_autoCompleteState.suggestions.size());
    const int dir = _autoCompleteState.cycleReverse ? -1 : 1;

    // First time cycling: pick start depending on direction
    if (_autoCompleteState.currentIndex == NoAutoComplete) {
        _autoCompleteState.currentIndex = _autoCompleteState.cycleReverse ? size - 1 : 0;
    }
    else {
        // Wrap around on either start or end edges
        _autoCompleteState.currentIndex =
            (_autoCompleteState.currentIndex + dir + size) % size;
    }

    const std::string& suggestion =
        _autoCompleteState.suggestions[_autoCompleteState.currentIndex];
    // Show only the characters not yet written
    _autoCompleteState.suggestion = suggestion.substr(_autoCompleteState.input.size());
}

void LuaConsole::applySuggestion() {
    std::string& currentCommand = _commands[_activeCommand];
    currentCommand.insert(
        _autoCompleteState.insertPosition,
        _autoCompleteState.suggestion
    );
    // Set cursor to the end of the command
    _inputPosition = _autoCompleteState.insertPosition +
        _autoCompleteState.suggestion.size();

    if (_autoCompleteState.context == Context::Function &&
        !_autoCompleteState.suggestion.ends_with('.'))
    {
        // We're in a leaf function add paranthesis
        currentCommand.insert(_inputPosition, "()");
        // Set the cursor position to be between the brackets
        _inputPosition++;
    }

    // Clear suggestion
    _autoCompleteState = AutoCompleteState();
}

} // namespace openspace<|MERGE_RESOLUTION|>--- conflicted
+++ resolved
@@ -504,7 +504,7 @@
         _autoCompleteState.suggestion.size();
     // Scalefactor 0.925f chosen arbitraily to fit characters on screen with some margin
     const size_t nCharactersPerRow = std::max(
-        static_cast < size_t>(1),
+        static_cast<size_t>(1),
         static_cast<size_t>(res.x * 0.925f / static_cast<float>(_font->glyph('m')->width))
     );
     size_t nCommandRows = static_cast<size_t>(
@@ -550,18 +550,10 @@
                 continue;
             }
 
-<<<<<<< HEAD
             if (count >= nCharactersPerRow) {
                 result += '\n';
                 count = 0;
             }
-=======
-        // Compute the overflow in pixels
-        const float overflow = currentWidth - res.x * 0.995f;
-        if (res.x == 1 || overflow <= 0.f) {
-            // The resolution might be equal 1 pixel if the windows was minimized
-            break;
->>>>>>> 3168ef1f
         }
 
         return result;
