--- conflicted
+++ resolved
@@ -508,18 +508,11 @@
             const size_t fullLength = _autoCompleteInfo.initialValue.length();
             const bool correctLength = command.length() >= fullLength;
 
-<<<<<<< HEAD
-            std::string commandLowerCase = ghoul::toLowerCase(command);
-
-            std::string initialValueLowerCase =
-                ghoul::toLowerCase(_autoCompleteInfo.initialValue);
-=======
             const std::string commandLowerCase = ghoul::toLowerCase(command);
 
             const std::string initialValueLowerCase = ghoul::toLowerCase(
                 _autoCompleteInfo.initialValue
             );
->>>>>>> 76b99a2e
 
             const bool correctCommand =
                 commandLowerCase.substr(0, fullLength) == initialValueLowerCase;
