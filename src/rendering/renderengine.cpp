/*****************************************************************************************
 *                                                                                       *
 * OpenSpace                                                                             *
 *                                                                                       *
 * Copyright (c) 2014-2015                                                               *
 *                                                                                       *
 * Permission is hereby granted, free of charge, to any person obtaining a copy of this  *
 * software and associated documentation files (the "Software"), to deal in the Software *
 * without restriction, including without limitation the rights to use, copy, modify,    *
 * merge, publish, distribute, sublicense, and/or sell copies of the Software, and to    *
 * permit persons to whom the Software is furnished to do so, subject to the following   *
 * conditions:                                                                           *
 *                                                                                       *
 * The above copyright notice and this permission notice shall be included in all copies *
 * or substantial portions of the Software.                                              *
 *                                                                                       *
 * THE SOFTWARE IS PROVIDED "AS IS", WITHOUT WARRANTY OF ANY KIND, EXPRESS OR IMPLIED,   *
 * INCLUDING BUT NOT LIMITED TO THE WARRANTIES OF MERCHANTABILITY, FITNESS FOR A         *
 * PARTICULAR PURPOSE AND NONINFRINGEMENT. IN NO EVENT SHALL THE AUTHORS OR COPYRIGHT    *
 * HOLDERS BE LIABLE FOR ANY CLAIM, DAMAGES OR OTHER LIABILITY, WHETHER IN AN ACTION OF  *
 * CONTRACT, TORT OR OTHERWISE, ARISING FROM, OUT OF OR IN CONNECTION WITH THE SOFTWARE  *
 * OR THE USE OR OTHER DEALINGS IN THE SOFTWARE.                                         *
 ****************************************************************************************/

#include <openspace/rendering/renderengine.h> 

#include <openspace/util/imagesequencer2.h>


#include <openspace/abuffer/abuffervisualizer.h>
#include <openspace/abuffer/abuffer.h>
#include <openspace/abuffer/abufferframebuffer.h>
#include <openspace/abuffer/abuffersinglelinked.h>
#include <openspace/abuffer/abufferfixed.h>
#include <openspace/abuffer/abufferdynamic.h>
#include <openspace/engine/openspaceengine.h>
#include <openspace/interaction/interactionhandler.h>
#include <openspace/scene/scene.h>
#include <openspace/util/camera.h>
#include <openspace/util/constants.h>
#include <openspace/util/time.h>
#include <openspace/util/screenlog.h>
#include <openspace/util/spicemanager.h>
#include <openspace/rendering/renderablepath.h>
#include <openspace/util/syncbuffer.h>
#include <ghoul/filesystem/filesystem.h>
#include <ghoul/lua/lua_helper.h>
#include <ghoul/misc/sharedmemory.h>

#include <ghoul/io/texture/texturereader.h>
#ifdef GHOUL_USE_DEVIL
#include <ghoul/io/texture/texturereaderdevil.h>
#endif //GHOUL_USE_DEVIL
#ifdef GHOUL_USE_FREEIMAGE
#include <ghoul/io/texture/texturereaderfreeimage.h>
#endif // GHOUL_USE_FREEIMAGE
#include <ghoul/io/texture/texturereadercmap.h>

#include <array>
#include <fstream>
#include <sgct.h>

// These are temporary ---abock
#include <openspace/scene/spiceephemeris.h>
#include <openspace/scene/staticephemeris.h>

// ABuffer defines
#define ABUFFER_FRAMEBUFFER 0
#define ABUFFER_SINGLE_LINKED 1
#define ABUFFER_FIXED 2
#define ABUFFER_DYNAMIC 3

//#ifdef __APPLE__
//#define ABUFFER_IMPLEMENTATION ABUFFER_FRAMEBUFFER
//#else
//#define ABUFFER_IMPLEMENTATION ABUFFER_SINGLE_LINKED
//#endif

namespace {
	const std::string _loggerCat = "RenderEngine";

    const std::map<std::string, int> RenderingMethods = {
        { "ABufferFrameBuffer", ABUFFER_FRAMEBUFFER},
        { "ABufferSingleLinked", ABUFFER_SINGLE_LINKED },
        { "ABufferFixed", ABUFFER_FIXED },
        { "ABufferDynamic", ABUFFER_DYNAMIC }
    };
}

namespace openspace {

const std::string RenderEngine::PerformanceMeasurementSharedData =
	"OpenSpacePerformanceMeasurementSharedData";

namespace luascriptfunctions {

int changeCoordinateSystem(lua_State* L) {
    int nArguments = lua_gettop(L);
    if (nArguments != 1)
        return luaL_error(L, "Expected %i arguments, got %i", 1, nArguments);

    std::string newCenter = std::string(lua_tostring(L, -1));
    OsEng.renderEngine()->changeViewPoint(newCenter);
    return 1;
}

/**
	* \ingroup LuaScripts
	* takeScreenshot():
	* Save the rendering to an image file
	*/
int takeScreenshot(lua_State* L) {
	int nArguments = lua_gettop(L);
	if (nArguments != 0)
		return luaL_error(L, "Expected %i arguments, got %i", 0, nArguments);
	OsEng.renderEngine()->takeScreenshot();
	return 0;
}

/**
* \ingroup LuaScripts
* visualizeABuffer(bool):
* Toggle the visualization of the ABuffer
*/
int visualizeABuffer(lua_State* L) {
	int nArguments = lua_gettop(L);
	if (nArguments != 1)
		return luaL_error(L, "Expected %i arguments, got %i", 1, nArguments);

	const int type = lua_type(L, -1);
    if (type != LUA_TBOOLEAN)
        return luaL_error(L, "Expected argument of type 'bool'");
	bool b = lua_toboolean(L, -1) != 0;
	OsEng.renderEngine()->toggleVisualizeABuffer(b);
	return 0;
}

/**
* \ingroup LuaScripts
* visualizeABuffer(bool):
* Toggle the visualization of the ABuffer
*/
int showRenderInformation(lua_State* L) {
	int nArguments = lua_gettop(L);
	if (nArguments != 1)
		return luaL_error(L, "Expected %i arguments, got %i", 1, nArguments);

	const int type = lua_type(L, -1);
    if (type != LUA_TBOOLEAN)
        return luaL_error(L, "Expected argument of type 'bool'");
	bool b = lua_toboolean(L, -1) != 0;
	OsEng.renderEngine()->toggleInfoText(b);
	return 0;
}

/**
    * \ingroup LuaScripts
    * showSGCTRenderStatistics(bool):
    * Set the rendering of the SGCTRenderStatistics
    */
int showSGCTRenderStatistics(lua_State* L) {
    int nArguments = lua_gettop(L);
    if (nArguments != 1)
        return luaL_error(L, "Expected %i arguments, got %i", 1, nArguments);

    const int type = lua_type(L, -1);
    if (type != LUA_TBOOLEAN)
        return luaL_error(L, "Expected argument of type 'bool'");
    bool b = lua_toboolean(L, -1) != 0;
    OsEng.renderEngine()->setSGCTRenderStatistics(b);
    return 0;
}

/**
* \ingroup LuaScripts
* visualizeABuffer(bool):
* Toggle the visualization of the ABuffer
*/
int setPerformanceMeasurement(lua_State* L) {
	int nArguments = lua_gettop(L);
	if (nArguments != 1)
		return luaL_error(L, "Expected %i arguments, got %i", 1, nArguments);

	bool b = lua_toboolean(L, -1) != 0;
	OsEng.renderEngine()->setPerformanceMeasurements(b);
	return 0;
}

/**
* \ingroup LuaScripts
* fadeIn(float):
* start a global fadein over (float) seconds
*/
int fadeIn(lua_State* L) {
	int nArguments = lua_gettop(L);
	if (nArguments != 1)
		return luaL_error(L, "Expected %i arguments, got %i", 1, nArguments);

	double t = luaL_checknumber(L, -1);
			
	OsEng.renderEngine()->startFading(1, static_cast<float>(t));
	return 0;
}
/**
* \ingroup LuaScripts
* fadeIn(float):
* start a global fadeout over (float) seconds
*/
int fadeOut(lua_State* L) {
	int nArguments = lua_gettop(L);
	if (nArguments != 1)
		return luaL_error(L, "Expected %i arguments, got %i", 1, nArguments);

	double t = luaL_checknumber(L, -1);

	OsEng.renderEngine()->startFading(-1, static_cast<float>(t));
	return 0;
}

} // namespace luascriptfunctions

RenderEngine::RenderEngine()
	: _mainCamera(nullptr)
	, _sceneGraph(nullptr)
	, _abuffer(nullptr)
    , _abufferImplementation(-1)
	, _log(nullptr)
	, _showInfo(true)
	, _showScreenLog(true)
	, _takeScreenshot(false)
	, _doPerformanceMeasurements(false)
	, _performanceMemory(nullptr)
	, _globalBlackOutFactor(0.f)
	, _fadeDuration(2.f)
	, _currentFadeTime(0.f)
	, _fadeDirection(0)
    , _sgctRenderStatisticsVisible(false)
    , _visualizeABuffer(false)
    , _visualizer(nullptr)
{
    _onScreenInformation = {
        glm::vec2(0.f),
        12,
        -1
    };
}

RenderEngine::~RenderEngine() {
	delete _abuffer;
	_abuffer = nullptr;

	delete _sceneGraph;
	_sceneGraph = nullptr;

	delete _mainCamera;
	delete _visualizer;

	delete _performanceMemory;
	if (ghoul::SharedMemory::exists(PerformanceMeasurementSharedData))
		ghoul::SharedMemory::remove(PerformanceMeasurementSharedData);
}

bool RenderEngine::initialize(const std::string& renderingMethod) {
    auto it = RenderingMethods.find(renderingMethod);
    if (it == RenderingMethods.end()) {
        LFATAL("Rendering method '" << renderingMethod << "' not among the available "
            << "rendering methods");
        return false;
    }
    else {
        _abufferImplementation = it->second;
        switch (_abufferImplementation) {
        case ABUFFER_FRAMEBUFFER:
            LINFO("Creating ABufferFramebuffer implementation");
            _abuffer = new ABufferFramebuffer;
            break;
        case ABUFFER_SINGLE_LINKED:
            LINFO("Creating ABufferSingleLinked implementation");
            _abuffer = new ABufferSingleLinked();
            break;
        case ABUFFER_FIXED:
            LINFO("Creating ABufferFixed implementation");
            _abuffer = new ABufferFixed();
            break;
        case ABUFFER_DYNAMIC:
            LINFO("Creating ABufferDynamic implementation");
            _abuffer = new ABufferDynamic();
            break;
        }
    }

	generateGlslConfig();

	// init camera and set temporary position and scaling
	_mainCamera = new Camera();
	_mainCamera->setScaling(glm::vec2(1.0, -8.0));
	_mainCamera->setPosition(psc(0.f, 0.f, 1.499823f, 11.f));
	OsEng.interactionHandler()->setCamera(_mainCamera);

#ifdef GHOUL_USE_DEVIL
	ghoul::io::TextureReader::ref().addReader(new ghoul::io::impl::TextureReaderDevIL);
#endif // GHOUL_USE_DEVIL
#ifdef GHOUL_USE_FREEIMAGE
	ghoul::io::TextureReader::ref().addReader(new ghoul::io::impl::TextureReaderFreeImage);
#endif // GHOUL_USE_FREEIMAGE

	ghoul::io::TextureReader::ref().addReader(new ghoul::io::impl::TextureReaderCMAP);


	return true;
}

bool RenderEngine::initializeGL() {
	// LDEBUG("RenderEngine::initializeGL()");
	sgct::SGCTWindow* wPtr = sgct::Engine::instance()->getActiveWindowPtr();

	// TODO:    Fix the power scaled coordinates in such a way that these 
	//			values can be set to more realistic values

	// set the close clip plane and the far clip plane to extreme values while in
	// development
	sgct::Engine::instance()->setNearAndFarClippingPlanes(0.001f, 1000.0f);
	// sgct::Engine::instance()->setNearAndFarClippingPlanes(0.1f, 30.0f);

	// calculating the maximum field of view for the camera, used to
	// determine visibility of objects in the scene graph
	if (wPtr->isUsingFisheyeRendering()) {
		// fisheye mode, looking upwards to the "dome"
		glm::vec4 upDirection(0, 1, 0, 0);

		// get the tilt and rotate the view
		const float tilt = wPtr->getFisheyeTilt();
		glm::mat4 tiltMatrix
			= glm::rotate(glm::mat4(1.0f), tilt, glm::vec3(1.0f, 0.0f, 0.0f));
		const glm::vec4 viewdir = tiltMatrix * upDirection;

		// set the tilted view and the FOV
		_mainCamera->setCameraDirection(glm::vec3(viewdir[0], viewdir[1], viewdir[2]));
		_mainCamera->setMaxFov(wPtr->getFisheyeFOV());
		_mainCamera->setLookUpVector(glm::vec3(0.0, 1.0, 0.0));
	}
	else {
		// get corner positions, calculating the forth to easily calculate center
		glm::vec3 corners[4];
		corners[0] = wPtr->getCurrentViewport()->getViewPlaneCoords(
			sgct_core::Viewport::LowerLeft);
		corners[1] = wPtr->getCurrentViewport()->getViewPlaneCoords(
			sgct_core::Viewport::UpperLeft);
		corners[2] = wPtr->getCurrentViewport()->getViewPlaneCoords(
			sgct_core::Viewport::UpperRight);
		corners[3] = glm::vec3(corners[2][0], corners[0][1], corners[2][2]);
		const glm::vec3 center = (corners[0] + corners[1] + corners[2] + corners[3])
			/ 4.0f;

			
//#if 0
//			// @TODO Remove the ifdef when the next SGCT version is released that requests the
//			// getUserPtr to get a name parameter ---abock
//
//			// set the eye position, useful during rendering
//			const glm::vec3 eyePosition
//				= sgct_core::ClusterManager::instance()->getUserPtr("")->getPos();
//#else
//			const glm::vec3 eyePosition
//				= sgct_core::ClusterManager::instance()->getUserPtr()->getPos();
//#endif
		const glm::vec3 eyePosition = sgct_core::ClusterManager::instance()->getDefaultUserPtr()->getPos();
		// get viewdirection, stores the direction in the camera, used for culling
		const glm::vec3 viewdir = glm::normalize(eyePosition - center);
		_mainCamera->setCameraDirection(-viewdir);
		_mainCamera->setLookUpVector(glm::vec3(0.0, 1.0, 0.0));

		// set the initial fov to be 0.0 which means everything will be culled
		float maxFov = 0.0f;

		// for each corner
		for (int i = 0; i < 4; ++i) {
			// calculate radians to corner
			glm::vec3 dir = glm::normalize(eyePosition - corners[i]);
			float radsbetween = acos(glm::dot(viewdir, dir))
				/ (glm::length(viewdir) * glm::length(dir));

			// the angle to a corner is larger than the current maxima
			if (radsbetween > maxFov) {
				maxFov = radsbetween;
			}
		}
		_mainCamera->setMaxFov(maxFov);
	}

	_abuffer->initialize();

	_log = new ScreenLog();
	ghoul::logging::LogManager::ref().addLog(_log);

	_visualizer = new ABufferVisualizer();

	// successful init
	return true;
}

void RenderEngine::preSynchronization() {
	if (_mainCamera)
		_mainCamera->preSynchronization();
}

void RenderEngine::postSynchronizationPreDraw() {
    sgct::Engine::instance()->setStatsGraphVisibility(_sgctRenderStatisticsVisible);
	//temporary fade funtionality
	if (_fadeDirection != 0) {
		if (_currentFadeTime > _fadeDuration){
			_fadeDirection = 0;
			_globalBlackOutFactor = fminf(1.f, fmaxf(0.f, _globalBlackOutFactor));
		} 
		else {
			if (_fadeDirection < 0)
				_globalBlackOutFactor = glm::smoothstep(1.f, 0.f, _currentFadeTime / _fadeDuration);
			else
				_globalBlackOutFactor = glm::smoothstep(0.f, 1.f, _currentFadeTime / _fadeDuration);
			_currentFadeTime += static_cast<float>(sgct::Engine::instance()->getAvgDt());
		}
	}

	if (_mainCamera)
		_mainCamera->postSynchronizationPreDraw();

	sgct_core::SGCTNode* thisNode = sgct_core::ClusterManager::instance()->getThisNodePtr();
	bool updateAbuffer = false;
	for (unsigned int i = 0; i < thisNode->getNumberOfWindows(); i++) {
		if (sgct::Engine::instance()->getWindowPtr(i)->isWindowResized()) {
			updateAbuffer = true;
			break;
		}
	}
	if (updateAbuffer) {
		generateGlslConfig();
		_abuffer->reinitialize();
	}

	// converts the quaternion used to rotation matrices
	_mainCamera->compileViewRotationMatrix();

	// update and evaluate the scene starting from the root node
	_sceneGraph->update({
		Time::ref().currentTime(),
        Time::ref().timeJumped(),
		Time::ref().deltaTime(),
		_doPerformanceMeasurements
	});
	_sceneGraph->evaluate(_mainCamera);

	// clear the abuffer before rendering the scene
	_abuffer->clear();

	//Allow focus node to update camera (enables camera-following)
	//FIX LATER: THIS CAUSES MASTER NODE TO BE ONE FRAME AHEAD OF SLAVES
	//if (const SceneGraphNode* node = OsEng.ref().interactionHandler().focusNode()){
		//node->updateCamera(_mainCamera);
	//}

}

void RenderEngine::render(const glm::mat4 &projectionMatrix, const glm::mat4 &viewMatrix) {
	// We need the window pointer
	sgct::SGCTWindow* w = sgct::Engine::instance()->getActiveWindowPtr();
	if (w->isUsingFisheyeRendering())
		_abuffer->clear();

	// SGCT resets certain settings
#ifndef __APPLE__
	glDisable(GL_DEPTH_TEST);
	glDisable(GL_CULL_FACE);
	glDisable(GL_BLEND);
#else
	glEnable(GL_DEPTH_TEST);
//			glDisable(GL_CULL_FACE);
    glEnable(GL_CULL_FACE);
//			glDisable(GL_BLEND);
    glEnable(GL_BLEND);
    glBlendFunc(GL_SRC_ALPHA, GL_ONE_MINUS_SRC_ALPHA);
#endif
	// setup the camera for the current frame

	_mainCamera->setViewMatrix(
		viewMatrix );
	_mainCamera->setProjectionMatrix(
		projectionMatrix);
	//Is this really necessary to store? @JK
	_mainCamera->setViewProjectionMatrix(projectionMatrix * viewMatrix);

    // We only want to skip the rendering if we are the master and we want to
    // disable the rendering for the master
    if (!(OsEng.isMaster() && _disableMasterRendering)) {
        if (!_visualizeABuffer) {
            _abuffer->preRender();
            _sceneGraph->render({
                *_mainCamera,
                psc(),
                _doPerformanceMeasurements
            });
            _abuffer->postRender();

            glEnable(GL_BLEND);
            glBlendFunc(GL_SRC_ALPHA, GL_ONE_MINUS_SRC_ALPHA);
            _abuffer->resolve();
            glDisable(GL_BLEND);
        }
        else {
            _visualizer->render();
        }
    }

#if 1
#define PrintText(__i__, __format__, ...) Freetype::print(font, 10.f, static_cast<float>(startY - font_size_mono * __i__ * 2), __format__, __VA_ARGS__);
#define PrintColorTextArg(__i__, __format__, __size__, __color__, ...) Freetype::print(font, __size__, static_cast<float>(startY - font_size_mono * __i__ * 2), __color__, __format__, __VA_ARGS__);
#define PrintColorText(__i__, __format__, __size__, __color__) Freetype::print(font, __size__, static_cast<float>(startY - font_size_mono * __i__ * 2), __color__, __format__);

    if (_onScreenInformation._node != -1) {
        int thisId = sgct_core::ClusterManager::instance()->getThisNodeId();

        if (thisId == _onScreenInformation._node) {
            const unsigned int font_size_mono = _onScreenInformation._size;
            int x1, xSize, y1, ySize;
            const sgct_text::Font* font = sgct_text::FontManager::instance()->getFont(constants::fonts::keyMono, font_size_mono);
            sgct::Engine::instance()->getActiveWindowPtr()->getCurrentViewportPixelCoords(x1, y1, xSize, ySize);
            int startY = ySize - 2 * font_size_mono;

        }
    }

	// Print some useful information on the master viewport
	if (OsEng.ref().isMaster() && !w->isUsingFisheyeRendering()) {

		// TODO: Adjust font_size properly when using retina screen
		const int font_size_mono = 10;
		const int font_size_light = 8;
		const int font_with_light = static_cast<int>(font_size_light*0.7);
		const sgct_text::Font* fontLight = sgct_text::FontManager::instance()->getFont(constants::fonts::keyLight, font_size_light);
		const sgct_text::Font* fontMono = sgct_text::FontManager::instance()->getFont(constants::fonts::keyMono, font_size_mono);

		if (_showInfo) {
			const sgct_text::Font* font = fontMono;
			int x1, xSize, y1, ySize;
			sgct::Engine::instance()->getActiveWindowPtr()->getCurrentViewportPixelCoords(x1, y1, xSize, ySize);
			int startY = ySize - 2 * font_size_mono;
			const glm::vec2& scaling = _mainCamera->scaling();
			const glm::vec3& viewdirection = _mainCamera->viewDirection();
			const psc& position = _mainCamera->position();
			const psc& origin = OsEng.interactionHandler()->focusNode()->worldPosition();
			const PowerScaledScalar& pssl = (position - origin).length();
					
			// Next 2 lines neccesary for instrument switching to work. 
			double currentTime = Time::ref().currentTime();
			// GUI PRINT 
			// Using a macro to shorten line length and increase readability

            int line = 0;
			
			//PrintText(line++, "Date: %s", Time::ref().currentTimeUTC().c_str());
			PrintColorTextArg(line++, "Date: %s", 10, glm::vec4(1), Time::ref().currentTimeUTC().c_str());
			glm::vec4 targetColor(0.00, 0.75, 1.00, 1);
			double dt = Time::ref().deltaTime();
			PrintColorTextArg(line++, "Simulation increment (s): %.0f", 10, glm::vec4(1), dt);
			PrintText(line++, "Avg. Frametime: %.5f", sgct::Engine::instance()->getAvgDt());
		
			//PrintText(line++, "Drawtime:       %.5f", sgct::Engine::instance()->getDrawTime());
			//PrintText(line++, "Frametime:      %.5f", sgct::Engine::instance()->getDt());
			//PrintText(i++, "Origin:         (% .5f, % .5f, % .5f, % .5f)", origin[0], origin[1], origin[2], origin[3]);
			//PrintText(i++, "Cam pos:        (% .5f, % .5f, % .5f, % .5f)", position[0], position[1], position[2], position[3]);
			//PrintText(i++, "View dir:       (% .5f, % .5f, % .5f)", viewdirection[0], viewdirection[1], viewdirection[2]);
			//PrintText(i++, "Cam->origin:    (% .15f, % .4f)", pssl[0], pssl[1]);
			//PrintText(i++, "Scaling:        (% .5f, % .5f)", scaling[0], scaling[1]);
					
<<<<<<< HEAD
					if (openspace::ImageSequencer2::ref().isReady()) {
						double remaining = openspace::ImageSequencer2::ref().getNextCaptureTime() - currentTime;
						double t = 1.0 - remaining / openspace::ImageSequencer2::ref().getIntervalLength();
						std::string progress = "|";
						int g = static_cast<int>((t* 24) + 1);
						g = std::max(g, 0);
						for (int i = 0; i < g; i++)
                            progress.append("-");
                        progress.append(">");
						for (int i = 0; i < 25 - g; i++)
                            progress.append(" ");

						std::string str = "";
						openspace::SpiceManager::ref().getDateFromET(openspace::ImageSequencer2::ref().getNextCaptureTime(), str, "YYYY MON DD HR:MN:SC");

						glm::vec4 active(0.6, 1, 0.00, 1);
						glm::vec4 brigther_active(0.9, 1, 0.75, 1);

						progress.append("|");
						if (remaining > 0){
							brigther_active *= (1 - t);
							PrintColorText(line++, "Next instrument activity:", 10, active*t + brigther_active);
							PrintColorTextArg(line++, "%.0f s %s %.1f %%", 10, active*t + brigther_active, remaining, progress.c_str(), t * 100);
							PrintColorTextArg(line++, "Data acquisition time: %s", 10, active, str.c_str());
=======
			if (openspace::ImageSequencer2::ref().isReady()) {
				double remaining = openspace::ImageSequencer2::ref().getNextCaptureTime() - currentTime;
				double t = 1.0 - remaining / openspace::ImageSequencer2::ref().getIntervalLength();
				std::string progress = "|";
				int g = static_cast<int>((t* 24) + 1);

				for (int i = 0; i < g; i++)
                    progress.append("-");
                progress.append(">");
				for (int i = 0; i < 25 - g; i++)
                    progress.append(" ");

				std::string str = "";
				openspace::SpiceManager::ref().getDateFromET(openspace::ImageSequencer2::ref().getNextCaptureTime(), str, "YYYY MON DD HR:MN:SC");

				glm::vec4 active(0.6, 1, 0.00, 1);
				glm::vec4 brigther_active(0.9, 1, 0.75, 1);

				progress.append("|");
				if (remaining > 0){
					brigther_active *= (1 - t);
					PrintColorText(line++, "Next instrument activity:", 10, active*t + brigther_active);
					PrintColorTextArg(line++, "%.0f s %s %.1f %%", 10, active*t + brigther_active, remaining, progress.c_str(), t * 100);
					PrintColorTextArg(line++, "Data acquisition time: %s", 10, active, str.c_str());
>>>>>>> 683ce144

				}
				std::pair<double, std::string> nextTarget = ImageSequencer2::ref().getNextTarget();
   				std::pair<double, std::string> currentTarget = ImageSequencer2::ref().getCurrentTarget();

                if (currentTarget.first > 0.0) {
					int timeleft = static_cast<int>(nextTarget.first - currentTime);

					int hour   = timeleft / 3600;
					int second = timeleft % 3600;
					int minute = second / 60;
					    second = second % 60;

					std::string hh, mm, ss, coundtown;

					if (hour   < 10) hh.append("0");
					if (minute < 10) mm.append("0");
					if (second < 10) ss.append("0");

					hh.append(std::to_string(hour));
					mm.append(std::to_string(minute));
					ss.append(std::to_string(second));

					PrintColorTextArg(line++, "Data acquisition adjacency: [%s:%s:%s]", 10, targetColor, hh.c_str(), mm.c_str(), ss.c_str());
						
					std::pair<double, std::vector<std::string>> incidentTargets = ImageSequencer2::ref().getIncidentTargetList(2);
					std::string space;
					glm::vec4 color;
					size_t isize = incidentTargets.second.size(); 
                    for (size_t p = 0; p < isize; p++){
                        double t = static_cast<double>(p + 1) / static_cast<double>(isize + 1);
                        t = (p > isize / 2) ? 1 - t : t;
                        t += 0.3;
						color = (p == isize / 2) ? targetColor : glm::vec4(t, t, t, 1);
                        PrintColorTextArg(line, "%s%s", 10, color, space.c_str(), incidentTargets.second[p].c_str());
						for (int k = 0; k < incidentTargets.second[p].size() + 2; k++)
                            space += " ";
					}
					line++;
					
					std::map<std::string, bool> activeMap = ImageSequencer2::ref().getActiveInstruments();
					glm::vec4 firing(0.58-t, 1-t, 1-t, 1);
					glm::vec4 notFiring(0.5, 0.5, 0.5, 1);
					PrintColorText(line++, "Active Instruments: ", 10, active);
					for (auto t : activeMap){
						if (t.second == false){
							PrintColorText(line, "| |", 10, glm::vec4(0.3, 0.3, 0.3, 1));
							PrintColorTextArg(line++, "    %5s", 10, glm::vec4(0.3, 0.3, 0.3, 1), t.first.c_str());
						}
						else{
							PrintColorText(line, "|", 10, glm::vec4(0.3, 0.3, 0.3, 1));
							if (t.first == "NH_LORRI"){
								PrintColorText(line, " + ", 10, firing);
							}
							PrintColorText(line, "  |", 10, glm::vec4(0.3, 0.3, 0.3, 1));
							PrintColorTextArg(line++, "    %5s", 10, active, t.first.c_str());
						}
					}
                }
			}
					
#undef PrintText
		}

		if (_showScreenLog)
		{
			const sgct_text::Font* font = fontLight;
			const int max = 10;
			const int category_length = 20;
			const int msg_length = 140;
			const float ttl = 15.f;
			const float fade = 5.f;
			auto entries = _log->last(max);

			const glm::vec4 white(0.9, 0.9, 0.9, 1);
			const glm::vec4 red(1, 0, 0, 1);
			const glm::vec4 yellow(1, 1, 0, 1);
			const glm::vec4 green(0, 1, 0, 1);
			const glm::vec4 blue(0, 0, 1, 1);

			size_t nr = 1;
			for (auto& it = entries.first; it != entries.second; ++it) {
				const ScreenLog::LogEntry* e = &(*it);

				const double t = sgct::Engine::instance()->getTime();
				float diff = static_cast<float>(t - e->timeStamp);

				// Since all log entries are ordered, once one is exceeding TTL, all have
				if (diff > ttl)
					break;

				float alpha = 1;
				float ttf = ttl - fade;
				if (diff > ttf) {
					diff = diff - ttf;
					float p = 0.8f - diff / fade;
					alpha = (p <= 0.f) ? 0.f : pow(p, 0.3f);
				}

				// Since all log entries are ordered, once one exceeds alpha, all have
				if (alpha <= 0.0)
					break;

				const std::string lvl = "(" + ghoul::logging::LogManager::stringFromLevel(e->level) + ")";
				const std::string& message = e->message.substr(0, msg_length);
				nr += std::count(message.begin(), message.end(), '\n');

				Freetype::print(font, 10.f, static_cast<float>(font_size_light * nr * 2), white*alpha,
					"%-14s %s%s",									// Format
					e->timeString.c_str(),							// Time string
					e->category.substr(0, category_length).c_str(), // Category string (up to category_length)
					e->category.length() > 20 ? "..." : "");		// Pad category with "..." if exceeds category_length

				glm::vec4 color = white;
				if (e->level == ghoul::logging::LogManager::LogLevel::Debug)
					color = green;
				if (e->level == ghoul::logging::LogManager::LogLevel::Warning)
					color = yellow;
				if (e->level == ghoul::logging::LogManager::LogLevel::Error)
					color = red;
				if (e->level == ghoul::logging::LogManager::LogLevel::Fatal)
					color = blue;

				Freetype::print(font, static_cast<float>(10 + 39 * font_with_light), static_cast<float>(font_size_light * nr * 2), color*alpha, "%s", lvl.c_str());


				Freetype::print(font, static_cast<float>(10 + 53 * font_with_light), static_cast<float>(font_size_light * nr * 2), white*alpha, "%s", message.c_str());
				++nr;
			}
		}
	}
#endif
}

void RenderEngine::postDraw() {
    if (Time::ref().timeJumped())
        Time::ref().setTimeJumped(false);
	if (_takeScreenshot) {
		sgct::Engine::instance()->takeScreenshot();
		_takeScreenshot = false;
	}

	if (_doPerformanceMeasurements)
		storePerformanceMeasurements();
}

void RenderEngine::takeScreenshot() {
	_takeScreenshot = true;
}

void RenderEngine::toggleVisualizeABuffer(bool b) {
	_visualizeABuffer = b;
	if (!_visualizeABuffer)
		return;

	std::vector<ABuffer::fragmentData> _d = _abuffer->pixelData();
	_visualizer->updateData(_d);
}


void RenderEngine::toggleInfoText(bool b) {
	_showInfo = b;
}

Scene* RenderEngine::scene() {
	// TODO custom assert (ticket #5)
	assert(_sceneGraph);
	return _sceneGraph;
}

void RenderEngine::setSceneGraph(Scene* sceneGraph) {
	_sceneGraph = sceneGraph;
}

void RenderEngine::serialize(SyncBuffer* syncBuffer) {
	if (_mainCamera){
		_mainCamera->serialize(syncBuffer);
	}


    syncBuffer->encode(_onScreenInformation._node);
    syncBuffer->encode(_onScreenInformation._position.x);
    syncBuffer->encode(_onScreenInformation._position.y);
    syncBuffer->encode(_onScreenInformation._size);
}

void RenderEngine::deserialize(SyncBuffer* syncBuffer) {
	if (_mainCamera){
		_mainCamera->deserialize(syncBuffer);
	}
    syncBuffer->decode(_onScreenInformation._node);
    syncBuffer->decode(_onScreenInformation._position.x);
    syncBuffer->decode(_onScreenInformation._position.y);
    syncBuffer->decode(_onScreenInformation._size);

}

Camera* RenderEngine::camera() const {
	return _mainCamera;
}

ABuffer* RenderEngine::abuffer() const {
	return _abuffer;
}

float RenderEngine::globalBlackOutFactor() {
	return _globalBlackOutFactor;
}

void RenderEngine::setGlobalBlackOutFactor(float opacity) {
	_globalBlackOutFactor = opacity;
}

void RenderEngine::startFading(int direction, float fadeDuration) {
	_fadeDirection = direction;
	_fadeDuration = fadeDuration;
	_currentFadeTime = 0.f;
}

void RenderEngine::generateGlslConfig() {
    ghoul_assert(_abuffer != nullptr, "ABuffer not initialized");
	LDEBUG("Generating GLSLS config, expect shader recompilation");
	int xSize = sgct::Engine::instance()->getActiveWindowPtr()->getXFramebufferResolution();;
	int ySize = sgct::Engine::instance()->getActiveWindowPtr()->getYFramebufferResolution();;

	// TODO: Make this file creation dynamic and better in every way
	// TODO: If the screen size changes it is enough if this file is regenerated to
	// recompile all necessary files
	std::ofstream os(absPath("${SHADERS_GENERATED}/constants.hglsl"));
	os << "#ifndef CONSTANTS_HGLSL\n"
		<< "#define CONSTANTS_HGLSL\n"
		<< "#define SCREEN_WIDTH  " << xSize << "\n"
		<< "#define SCREEN_HEIGHT " << ySize << "\n"
		<< "#define MAX_LAYERS " << ABuffer::MAX_LAYERS << "\n"
		<< "#define ABUFFER_FRAMEBUFFER       " << ABUFFER_FRAMEBUFFER << "\n"
		<< "#define ABUFFER_SINGLE_LINKED     " << ABUFFER_SINGLE_LINKED << "\n"
		<< "#define ABUFFER_FIXED             " << ABUFFER_FIXED << "\n"
		<< "#define ABUFFER_DYNAMIC           " << ABUFFER_DYNAMIC << "\n"
		<< "#define ABUFFER_IMPLEMENTATION    " << _abufferImplementation << "\n";
	// System specific
#ifdef WIN32
	os << "#define WIN32\n";
#endif
#ifdef __APPLE__
	os << "#define APPLE\n";
#endif
#ifdef __linux__
	os << "#define linux\n";
#endif
	os << "#endif\n";

	os.close();
}

scripting::ScriptEngine::LuaLibrary RenderEngine::luaLibrary() {
	return {
		"",
		{
			{
				"takeScreenshot",
				&luascriptfunctions::takeScreenshot,
				"",
				"Renders the current image to a file on disk"
			},
			{
				"visualizeABuffer",
				&luascriptfunctions::visualizeABuffer,
				"bool",
				"Toggles the visualization of the ABuffer"
			},
			{
				"showRenderInformation",
				&luascriptfunctions::showRenderInformation,
				"bool",
				"Toggles the showing of render information on-screen text"
			},
            {
                "showSGCTRenderStatistics",
                &luascriptfunctions::showSGCTRenderStatistics,
                "bool",
                "Toggles the visibility of the SGCT rendering information"
            },
			{
				"setPerformanceMeasurement",
				&luascriptfunctions::setPerformanceMeasurement,
				"bool",
				"Sets the performance measurements"
			},
            // These are temporary ---abock
            {
                "changeCoordinateSystem",
                &luascriptfunctions::changeCoordinateSystem,
                "string",
                "Changes the origin of the coordinate system to the passed node"
            },
		{
			"fadeIn",
			&luascriptfunctions::fadeIn,
			"number",
			""
		},
		//also temporary @JK
		{
			"fadeOut",
			&luascriptfunctions::fadeOut,
			"number",
			""
		},
		},
	};
}

void RenderEngine::setPerformanceMeasurements(bool performanceMeasurements) {
	_doPerformanceMeasurements = performanceMeasurements;
}

bool RenderEngine::doesPerformanceMeasurements() const {
	return _doPerformanceMeasurements;
}

void RenderEngine::storePerformanceMeasurements() {
	const int8_t Version = 0;
	const int nValues = 250;
	const int lengthName = 256;
	const int maxValues = 256;

	struct PerformanceLayout {
		int8_t version;
		int32_t nValuesPerEntry;
		int32_t nEntries;
		int32_t maxNameLength;
		int32_t maxEntries;

		struct PerformanceLayoutEntry {
			char name[lengthName];
			float renderTime[nValues];
			float updateRenderable[nValues];
			float updateEphemeris[nValues];

			int32_t currentRenderTime;
			int32_t currentUpdateRenderable;
			int32_t currentUpdateEphemeris;
		};

		PerformanceLayoutEntry entries[maxValues];
	};

	const int nNodes = static_cast<int>(scene()->allSceneGraphNodes().size());
	if (!_performanceMemory) {

		// Compute the total size
		const int totalSize = sizeof(int8_t) + 4 * sizeof(int32_t) +
			maxValues * sizeof(PerformanceLayout::PerformanceLayoutEntry);
		LINFO("Create shared memory of " << totalSize << " bytes");

		ghoul::SharedMemory::create(PerformanceMeasurementSharedData, totalSize);
		_performanceMemory = new ghoul::SharedMemory(PerformanceMeasurementSharedData);

		PerformanceLayout* layout = reinterpret_cast<PerformanceLayout*>(_performanceMemory->pointer());
		layout->version = Version;
		layout->nValuesPerEntry = nValues;
		layout->nEntries = nNodes;
		layout->maxNameLength = lengthName;
		layout->maxEntries = maxValues;

		memset(layout->entries, 0, maxValues * sizeof(PerformanceLayout::PerformanceLayoutEntry));

		for (int i = 0; i < nNodes; ++i) {
			SceneGraphNode* node = scene()->allSceneGraphNodes()[i];

			memset(layout->entries[i].name, 0, lengthName);
			strcpy(layout->entries[i].name, node->name().c_str());

			layout->entries[i].currentRenderTime = 0;
			layout->entries[i].currentUpdateRenderable = 0;
			layout->entries[i].currentUpdateEphemeris = 0;
		}
	}

	PerformanceLayout* layout = reinterpret_cast<PerformanceLayout*>(_performanceMemory->pointer());
	_performanceMemory->acquireLock();
	for (int i = 0; i < nNodes; ++i) {
		SceneGraphNode* node = scene()->allSceneGraphNodes()[i];
		SceneGraphNode::PerformanceRecord r = node->performanceRecord();
		PerformanceLayout::PerformanceLayoutEntry& entry = layout->entries[i];

		entry.renderTime[entry.currentRenderTime] = r.renderTime / 1000.f;
		entry.updateEphemeris[entry.currentUpdateEphemeris] = r.updateTimeEphemeris / 1000.f;
		entry.updateRenderable[entry.currentUpdateRenderable] = r.updateTimeRenderable / 1000.f;

		entry.currentRenderTime = (entry.currentRenderTime + 1) % nValues;
		entry.currentUpdateEphemeris = (entry.currentUpdateEphemeris + 1) % nValues;
		entry.currentUpdateRenderable = (entry.currentUpdateRenderable + 1) % nValues;
	}
	_performanceMemory->releaseLock();
}

// This method is temporary and will be removed once the scalegraph is in effect ---abock
void RenderEngine::changeViewPoint(std::string origin) {
    SceneGraphNode* solarSystemBarycenterNode = scene()->sceneGraphNode("SolarSystemBarycenter");
    SceneGraphNode* plutoBarycenterNode = scene()->sceneGraphNode("PlutoBarycenter");
    SceneGraphNode* newHorizonsNode = scene()->sceneGraphNode("NewHorizons");
	SceneGraphNode* newHorizonsPathNodeJ = scene()->sceneGraphNode("NewHorizonsPathJupiter");
	SceneGraphNode* newHorizonsPathNodeP = scene()->sceneGraphNode("NewHorizonsPathPluto");
	RenderablePath* nhPath;

    SceneGraphNode* jupiterBarycenterNode = scene()->sceneGraphNode("JupiterBarycenter");

	//SceneGraphNode* newHorizonsGhostNode = scene()->sceneGraphNode("NewHorizonsGhost");
	//SceneGraphNode* dawnNode = scene()->sceneGraphNode("Dawn");
	//SceneGraphNode* vestaNode = scene()->sceneGraphNode("Vesta");

    if (solarSystemBarycenterNode == nullptr || plutoBarycenterNode == nullptr || 
		newHorizonsNode == nullptr || jupiterBarycenterNode == nullptr 
		//||	dawnNode == nullptr 
		//||  vestaNode == nullptr
		) {
	    LERROR("Necessary nodes does not exist");
		return;
    }

    if (origin == "Pluto") {
		if (newHorizonsPathNodeP) {
			Renderable* R = newHorizonsPathNodeP->renderable();
			nhPath = static_cast<RenderablePath*>(R);
			nhPath->calculatePath("PLUTO BARYCENTER");
			newHorizonsPathNodeP->setParent(plutoBarycenterNode);
		}

		plutoBarycenterNode->setParent(scene()->sceneGraphNode("SolarSystem"));
		plutoBarycenterNode->setEphemeris(new StaticEphemeris);
		
		solarSystemBarycenterNode->setParent(plutoBarycenterNode);
		newHorizonsNode->setParent(plutoBarycenterNode);
		//newHorizonsGhostNode->setParent(plutoBarycenterNode);

		//dawnNode->setParent(plutoBarycenterNode);
		//vestaNode->setParent(plutoBarycenterNode);

		//newHorizonsTrailNode->setParent(plutoBarycenterNode);
		ghoul::Dictionary solarDictionary =
		{
			{ std::string("Type"), std::string("Spice") },
			{ std::string("Body"), std::string("SUN") },
			{ std::string("Reference"), std::string("GALACTIC") },
			{ std::string("Observer"), std::string("PLUTO BARYCENTER") },
			{ std::string("Kernels"), ghoul::Dictionary() }
		};
        
        ghoul::Dictionary jupiterDictionary =
        {
            { std::string("Type"), std::string("Spice") },
            { std::string("Body"), std::string("JUPITER BARYCENTER") },
            { std::string("Reference"), std::string("GALACTIC") },
            { std::string("Observer"), std::string("PLUTO BARYCENTER") },
            { std::string("Kernels"), ghoul::Dictionary() }
        };

        ghoul::Dictionary newHorizonsDictionary =
        {
            { std::string("Type"), std::string("Spice") },
            { std::string("Body"), std::string("NEW HORIZONS") },
            { std::string("Reference"), std::string("GALACTIC") },
            { std::string("Observer"), std::string("PLUTO BARYCENTER") },
            { std::string("Kernels"), ghoul::Dictionary() }
        };

		solarSystemBarycenterNode->setEphemeris(new SpiceEphemeris(solarDictionary));
		jupiterBarycenterNode->setEphemeris(new SpiceEphemeris(jupiterDictionary));
        newHorizonsNode->setEphemeris(new SpiceEphemeris(newHorizonsDictionary));
		//newHorizonsTrailNode->setEphemeris(new SpiceEphemeris(newHorizonsDictionary));


		//ghoul::Dictionary dawnDictionary =
        //{
        //    { std::string("Type"), std::string("Spice") },
        //    { std::string("Body"), std::string("DAWN") },
        //    { std::string("Reference"), std::string("GALACTIC") },
        //    { std::string("Observer"), std::string("PLUTO BARYCENTER") },
        //    { std::string("Kernels"), ghoul::Dictionary() }
        //};
        //dawnNode->setEphemeris(new SpiceEphemeris(dawnDictionary));
		//
		//ghoul::Dictionary vestaDictionary =
		//{
		//	  { std::string("Type"), std::string("Spice") },
		//	  { std::string("Body"), std::string("VESTA") },
		//	  { std::string("Reference"), std::string("GALACTIC") },
		//	  { std::string("Observer"), std::string("PLUTO BARYCENTER") },
		//	  { std::string("Kernels"), ghoul::Dictionary() }
		//};
		//vestaNode->setEphemeris(new SpiceEphemeris(vestaDictionary));

		
		//ghoul::Dictionary newHorizonsGhostDictionary =
		//{
		//	{ std::string("Type"), std::string("Spice") },
		//	{ std::string("Body"), std::string("NEW HORIZONS") },
		//	{ std::string("EphmerisGhosting"), std::string("TRUE") },
		//	{ std::string("Reference"), std::string("GALACTIC") },
		//	{ std::string("Observer"), std::string("PLUTO BARYCENTER") },
		//	{ std::string("Kernels"), ghoul::Dictionary() }
		//};
		//newHorizonsGhostNode->setEphemeris(new SpiceEphemeris(newHorizonsGhostDictionary));
		
        return;
    }
    if (origin == "Sun") {
		solarSystemBarycenterNode->setParent(scene()->sceneGraphNode("SolarSystem"));

		plutoBarycenterNode->setParent(solarSystemBarycenterNode);
		jupiterBarycenterNode->setParent(solarSystemBarycenterNode);
		newHorizonsNode->setParent(solarSystemBarycenterNode);
		//newHorizonsGhostNode->setParent(solarSystemBarycenterNode);

		//newHorizonsTrailNode->setParent(solarSystemBarycenterNode);
		//dawnNode->setParent(solarSystemBarycenterNode);
		//vestaNode->setParent(solarSystemBarycenterNode);

        ghoul::Dictionary plutoDictionary =
        {
            { std::string("Type"), std::string("Spice") },
            { std::string("Body"), std::string("PLUTO BARYCENTER") },
            { std::string("Reference"), std::string("GALACTIC") },
            { std::string("Observer"), std::string("SUN") },
            { std::string("Kernels"), ghoul::Dictionary() }
        };
        ghoul::Dictionary jupiterDictionary =
        {
            { std::string("Type"), std::string("Spice") },
            { std::string("Body"), std::string("JUPITER BARYCENTER") },
            { std::string("Reference"), std::string("GALACTIC") },
            { std::string("Observer"), std::string("SUN") },
            { std::string("Kernels"), ghoul::Dictionary() }
        };
        
        solarSystemBarycenterNode->setEphemeris(new StaticEphemeris);
        jupiterBarycenterNode->setEphemeris(new SpiceEphemeris(jupiterDictionary));
        plutoBarycenterNode->setEphemeris(new SpiceEphemeris(plutoDictionary));

        ghoul::Dictionary newHorizonsDictionary =
        {
            { std::string("Type"), std::string("Spice") },
            { std::string("Body"), std::string("NEW HORIZONS") },
            { std::string("Reference"), std::string("GALACTIC") },
            { std::string("Observer"), std::string("SUN") },
            { std::string("Kernels"), ghoul::Dictionary() }
        };
        newHorizonsNode->setEphemeris(new SpiceEphemeris(newHorizonsDictionary));
		//newHorizonsTrailNode->setEphemeris(new SpiceEphemeris(newHorizonsDictionary));

        
		//ghoul::Dictionary dawnDictionary =
		//{
		//	{ std::string("Type"), std::string("Spice") },
		//	{ std::string("Body"), std::string("DAWN") },
		//	{ std::string("Reference"), std::string("GALACTIC") },
		//	{ std::string("Observer"), std::string("SUN") },
		//	{ std::string("Kernels"), ghoul::Dictionary() }
		//};
		//dawnNode->setEphemeris(new SpiceEphemeris(dawnDictionary));
		//
		//ghoul::Dictionary vestaDictionary =
		//{
		//	{ std::string("Type"), std::string("Spice") },
		//	{ std::string("Body"), std::string("VESTA") },
		//	{ std::string("Reference"), std::string("GALACTIC") },
		//	{ std::string("Observer"), std::string("SUN") },
		//	{ std::string("Kernels"), ghoul::Dictionary() }
		//};
		//vestaNode->setEphemeris(new SpiceEphemeris(vestaDictionary));
		
		
		//ghoul::Dictionary newHorizonsGhostDictionary =
		//{
		//	{ std::string("Type"), std::string("Spice") },
		//	{ std::string("Body"), std::string("NEW HORIZONS") },
		//	{ std::string("EphmerisGhosting"), std::string("TRUE") },
		//	{ std::string("Reference"), std::string("GALACTIC") },
		//	{ std::string("Observer"), std::string("JUPITER BARYCENTER") },
		//	{ std::string("Kernels"), ghoul::Dictionary() }
		//};
		//newHorizonsGhostNode->setEphemeris(new SpiceEphemeris(newHorizonsGhostDictionary));
		
        return;
    }
    if (origin == "Jupiter") {
		if (newHorizonsPathNodeJ) {
			Renderable* R = newHorizonsPathNodeJ->renderable();
			nhPath = static_cast<RenderablePath*>(R);
			nhPath->calculatePath("JUPITER BARYCENTER");
			newHorizonsPathNodeJ->setParent(jupiterBarycenterNode);
		}

		jupiterBarycenterNode->setParent(scene()->sceneGraphNode("SolarSystem"));
		jupiterBarycenterNode->setEphemeris(new StaticEphemeris);

		solarSystemBarycenterNode->setParent(jupiterBarycenterNode);
		newHorizonsNode->setParent(jupiterBarycenterNode);
		//newHorizonsTrailNode->setParent(jupiterBarycenterNode);

		//dawnNode->setParent(jupiterBarycenterNode);
		//vestaNode->setParent(jupiterBarycenterNode);


		ghoul::Dictionary solarDictionary =
		{
			{ std::string("Type"), std::string("Spice") },
			{ std::string("Body"), std::string("SUN") },
			{ std::string("Reference"), std::string("GALACTIC") },
			{ std::string("Observer"), std::string("JUPITER BARYCENTER") },
			{ std::string("Kernels"), ghoul::Dictionary() }
		};

		ghoul::Dictionary plutoDictionary =
		{
			{ std::string("Type"), std::string("Spice") },
			{ std::string("Body"), std::string("PlUTO BARYCENTER") },
			{ std::string("Reference"), std::string("GALACTIC") },
			{ std::string("Observer"), std::string("JUPITER BARYCENTER") },
			{ std::string("Kernels"), ghoul::Dictionary() }
		};

		ghoul::Dictionary newHorizonsDictionary =
		{
			{ std::string("Type"), std::string("Spice") },
			{ std::string("Body"), std::string("NEW HORIZONS") },
			{ std::string("Reference"), std::string("GALACTIC") },
			{ std::string("Observer"), std::string("JUPITER BARYCENTER") },
			{ std::string("Kernels"), ghoul::Dictionary() }
		};
		solarSystemBarycenterNode->setEphemeris(new SpiceEphemeris(solarDictionary));
		plutoBarycenterNode->setEphemeris(new SpiceEphemeris(plutoDictionary));
		newHorizonsNode->setEphemeris(new SpiceEphemeris(newHorizonsDictionary));
		//newHorizonsGhostNode->setParent(jupiterBarycenterNode);
		//newHorizonsTrailNode->setEphemeris(new SpiceEphemeris(newHorizonsDictionary));


		//ghoul::Dictionary dawnDictionary =
		//{
		//	{ std::string("Type"), std::string("Spice") },
		//	{ std::string("Body"), std::string("DAWN") },
		//	{ std::string("Reference"), std::string("GALACTIC") },
		//	{ std::string("Observer"), std::string("JUPITER BARYCENTER") },
		//	{ std::string("Kernels"), ghoul::Dictionary() }
		//};
		//dawnNode->setEphemeris(new SpiceEphemeris(dawnDictionary));
		//
		//ghoul::Dictionary vestaDictionary =
		//{
		//	{ std::string("Type"), std::string("Spice") },
		//	{ std::string("Body"), std::string("VESTA") },
		//	{ std::string("Reference"), std::string("GALACTIC") },
		//	{ std::string("Observer"), std::string("JUPITER BARYCENTER") },
		//	{ std::string("Kernels"), ghoul::Dictionary() }
		//};
		//vestaNode->setEphemeris(new SpiceEphemeris(vestaDictionary));


		
		//ghoul::Dictionary newHorizonsGhostDictionary =
		//{
		//	{ std::string("Type"), std::string("Spice") },
		//	{ std::string("Body"), std::string("NEW HORIZONS") },
		//	{ std::string("EphmerisGhosting"), std::string("TRUE") },
		//	{ std::string("Reference"), std::string("GALACTIC") },
		//	{ std::string("Observer"), std::string("JUPITER BARYCENTER") },
		//	{ std::string("Kernels"), ghoul::Dictionary() }
		//};
		//newHorizonsGhostNode->setEphemeris(new SpiceEphemeris(newHorizonsGhostDictionary));
		//newHorizonsGhostNode->setParent(jupiterBarycenterNode);

	
        return;
    }
	//if (origin == "Vesta") {
	//	
	//	vestaNode->setParent(scene()->sceneGraphNode("SolarSystem"));
	//	vestaNode->setEphemeris(new StaticEphemeris);
	//
	//	solarSystemBarycenterNode->setParent(vestaNode);
	//	newHorizonsNode->setParent(vestaNode);
	//
	//	dawnNode->setParent(vestaNode);
	//	plutoBarycenterNode->setParent(vestaNode);
	//
	//
	//	ghoul::Dictionary plutoDictionary =
	//	{
	//		{ std::string("Type"), std::string("Spice") },
	//		{ std::string("Body"), std::string("PLUTO BARYCENTER") },
	//		{ std::string("Reference"), std::string("GALACTIC") },
	//		{ std::string("Observer"), std::string("VESTA") },
	//		{ std::string("Kernels"), ghoul::Dictionary() }
	//	};
	//	ghoul::Dictionary solarDictionary =
	//	{
	//		{ std::string("Type"), std::string("Spice") },
	//		{ std::string("Body"), std::string("SUN") },
	//		{ std::string("Reference"), std::string("GALACTIC") },
	//		{ std::string("Observer"), std::string("VESTA") },
	//		{ std::string("Kernels"), ghoul::Dictionary() }
	//	};
	//
	//	ghoul::Dictionary jupiterDictionary =
	//	{
	//		{ std::string("Type"), std::string("Spice") },
	//		{ std::string("Body"), std::string("JUPITER BARYCENTER") },
	//		{ std::string("Reference"), std::string("GALACTIC") },
	//		{ std::string("Observer"), std::string("VESTA") },
	//		{ std::string("Kernels"), ghoul::Dictionary() }
	//	};
	//
	//	solarSystemBarycenterNode->setEphemeris(new SpiceEphemeris(solarDictionary));
	//	plutoBarycenterNode->setEphemeris(new SpiceEphemeris(plutoDictionary));
	//	jupiterBarycenterNode->setEphemeris(new SpiceEphemeris(jupiterDictionary));
	//
	//	ghoul::Dictionary newHorizonsDictionary =
	//	{
	//		{ std::string("Type"), std::string("Spice") },
	//		{ std::string("Body"), std::string("NEW HORIZONS") },
	//		{ std::string("Reference"), std::string("GALACTIC") },
	//		{ std::string("Observer"), std::string("VESTA") },
	//		{ std::string("Kernels"), ghoul::Dictionary() }
	//	};
	//	newHorizonsNode->setEphemeris(new SpiceEphemeris(newHorizonsDictionary));
	//
	//	ghoul::Dictionary dawnDictionary =
	//	{
	//		{ std::string("Type"), std::string("Spice") },
	//		{ std::string("Body"), std::string("DAWN") },
	//		{ std::string("Reference"), std::string("GALACTIC") },
	//		{ std::string("Observer"), std::string("VESTA") },
	//		{ std::string("Kernels"), ghoul::Dictionary() }
	//	};
	//	dawnNode->setEphemeris(new SpiceEphemeris(dawnDictionary));
	//	vestaNode->setEphemeris(new StaticEphemeris);
	//
	//	return;
	//}

    ghoul_assert(false, "This function is being misused");
}

void RenderEngine::setSGCTRenderStatistics(bool visible) {
    _sgctRenderStatisticsVisible = visible;
}

void RenderEngine::setDisableRenderingOnMaster(bool enabled) {
    _disableMasterRendering = enabled;
}

}// namespace openspace<|MERGE_RESOLUTION|>--- conflicted
+++ resolved
@@ -570,44 +570,18 @@
 			//PrintText(i++, "View dir:       (% .5f, % .5f, % .5f)", viewdirection[0], viewdirection[1], viewdirection[2]);
 			//PrintText(i++, "Cam->origin:    (% .15f, % .4f)", pssl[0], pssl[1]);
 			//PrintText(i++, "Scaling:        (% .5f, % .5f)", scaling[0], scaling[1]);
-					
-<<<<<<< HEAD
-					if (openspace::ImageSequencer2::ref().isReady()) {
-						double remaining = openspace::ImageSequencer2::ref().getNextCaptureTime() - currentTime;
-						double t = 1.0 - remaining / openspace::ImageSequencer2::ref().getIntervalLength();
-						std::string progress = "|";
-						int g = static_cast<int>((t* 24) + 1);
-						g = std::max(g, 0);
-						for (int i = 0; i < g; i++)
-                            progress.append("-");
-                        progress.append(">");
-						for (int i = 0; i < 25 - g; i++)
-                            progress.append(" ");
-
-						std::string str = "";
-						openspace::SpiceManager::ref().getDateFromET(openspace::ImageSequencer2::ref().getNextCaptureTime(), str, "YYYY MON DD HR:MN:SC");
-
-						glm::vec4 active(0.6, 1, 0.00, 1);
-						glm::vec4 brigther_active(0.9, 1, 0.75, 1);
-
-						progress.append("|");
-						if (remaining > 0){
-							brigther_active *= (1 - t);
-							PrintColorText(line++, "Next instrument activity:", 10, active*t + brigther_active);
-							PrintColorTextArg(line++, "%.0f s %s %.1f %%", 10, active*t + brigther_active, remaining, progress.c_str(), t * 100);
-							PrintColorTextArg(line++, "Data acquisition time: %s", 10, active, str.c_str());
-=======
+
 			if (openspace::ImageSequencer2::ref().isReady()) {
 				double remaining = openspace::ImageSequencer2::ref().getNextCaptureTime() - currentTime;
 				double t = 1.0 - remaining / openspace::ImageSequencer2::ref().getIntervalLength();
 				std::string progress = "|";
 				int g = static_cast<int>((t* 24) + 1);
-
+				g = std::max(g, 0);
 				for (int i = 0; i < g; i++)
-                    progress.append("-");
-                progress.append(">");
+                          progress.append("-");
+                      progress.append(">");
 				for (int i = 0; i < 25 - g; i++)
-                    progress.append(" ");
+                          progress.append(" ");
 
 				std::string str = "";
 				openspace::SpiceManager::ref().getDateFromET(openspace::ImageSequencer2::ref().getNextCaptureTime(), str, "YYYY MON DD HR:MN:SC");
@@ -616,13 +590,11 @@
 				glm::vec4 brigther_active(0.9, 1, 0.75, 1);
 
 				progress.append("|");
-				if (remaining > 0){
+				if (remaining > 0) {
 					brigther_active *= (1 - t);
 					PrintColorText(line++, "Next instrument activity:", 10, active*t + brigther_active);
 					PrintColorTextArg(line++, "%.0f s %s %.1f %%", 10, active*t + brigther_active, remaining, progress.c_str(), t * 100);
 					PrintColorTextArg(line++, "Data acquisition time: %s", 10, active, str.c_str());
->>>>>>> 683ce144
-
 				}
 				std::pair<double, std::string> nextTarget = ImageSequencer2::ref().getNextTarget();
    				std::pair<double, std::string> currentTarget = ImageSequencer2::ref().getCurrentTarget();
