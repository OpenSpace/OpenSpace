--- conflicted
+++ resolved
@@ -1,26 +1,26 @@
 /*****************************************************************************************
-*                                                                                       *
-* OpenSpace                                                                             *
-*                                                                                       *
-* Copyright (c) 2014-2018                                                               *
-*                                                                                       *
-* Permission is hereby granted, free of charge, to any person obtaining a copy of this  *
-* software and associated documentation files (the "Software"), to deal in the Software *
-* without restriction, including without limitation the rights to use, copy, modify,    *
-* merge, publish, distribute, sublicense, and/or sell copies of the Software, and to    *
-* permit persons to whom the Software is furnished to do so, subject to the following   *
-* conditions:                                                                           *
-*                                                                                       *
-* The above copyright notice and this permission notice shall be included in all copies *
-* or substantial portions of the Software.                                              *
-*                                                                                       *
-* THE SOFTWARE IS PROVIDED "AS IS", WITHOUT WARRANTY OF ANY KIND, EXPRESS OR IMPLIED,   *
-* INCLUDING BUT NOT LIMITED TO THE WARRANTIES OF MERCHANTABILITY, FITNESS FOR A         *
-* PARTICULAR PURPOSE AND NONINFRINGEMENT. IN NO EVENT SHALL THE AUTHORS OR COPYRIGHT    *
-* HOLDERS BE LIABLE FOR ANY CLAIM, DAMAGES OR OTHER LIABILITY, WHETHER IN AN ACTION OF  *
-* CONTRACT, TORT OR OTHERWISE, ARISING FROM, OUT OF OR IN CONNECTION WITH THE SOFTWARE  *
-* OR THE USE OR OTHER DEALINGS IN THE SOFTWARE.                                         *
-****************************************************************************************/
+ *                                                                                       *
+ * OpenSpace                                                                             *
+ *                                                                                       *
+ * Copyright (c) 2014-2018                                                               *
+ *                                                                                       *
+ * Permission is hereby granted, free of charge, to any person obtaining a copy of this  *
+ * software and associated documentation files (the "Software"), to deal in the Software *
+ * without restriction, including without limitation the rights to use, copy, modify,    *
+ * merge, publish, distribute, sublicense, and/or sell copies of the Software, and to    *
+ * permit persons to whom the Software is furnished to do so, subject to the following   *
+ * conditions:                                                                           *
+ *                                                                                       *
+ * The above copyright notice and this permission notice shall be included in all copies *
+ * or substantial portions of the Software.                                              *
+ *                                                                                       *
+ * THE SOFTWARE IS PROVIDED "AS IS", WITHOUT WARRANTY OF ANY KIND, EXPRESS OR IMPLIED,   *
+ * INCLUDING BUT NOT LIMITED TO THE WARRANTIES OF MERCHANTABILITY, FITNESS FOR A         *
+ * PARTICULAR PURPOSE AND NONINFRINGEMENT. IN NO EVENT SHALL THE AUTHORS OR COPYRIGHT    *
+ * HOLDERS BE LIABLE FOR ANY CLAIM, DAMAGES OR OTHER LIABILITY, WHETHER IN AN ACTION OF  *
+ * CONTRACT, TORT OR OTHERWISE, ARISING FROM, OUT OF OR IN CONNECTION WITH THE SOFTWARE  *
+ * OR THE USE OR OTHER DEALINGS IN THE SOFTWARE.                                         *
+ ****************************************************************************************/
 
 #include <openspace/rendering/framebufferrenderer.h>
 
@@ -58,7 +58,6 @@
     constexpr const char* RenderFragmentShaderPath =
         "${SHADERS}/framebuffer/renderframebuffer.frag";
 
-<<<<<<< HEAD
     void saveTextureToMemory(GLenum attachment, int width, int height,
         std::vector<double>& memory)
     {
@@ -83,14 +82,6 @@
                 tempMemory.data()
             );
         }
-=======
-namespace openspace {
-void saveTextureToPPMFile(GLenum color_buffer_attachment,
-    const std::string & fileName, int width, int height);
-
-void saveTextureToMemory(GLenum color_buffer_attachment,
-    int width, int height, std::vector<double> & memory);
->>>>>>> a5f476ed
 
         for (int i = 0; i < width * height * 3; ++i) {
             memory[i] = static_cast<double>(tempMemory[i]);
@@ -270,13 +261,8 @@
     _dirtyRaycastData = true;
 }
 
-<<<<<<< HEAD
 void FramebufferRenderer::deferredcastersChanged(Deferredcaster&,
                                                  DeferredcasterListener::IsAttached)
-=======
-void FramebufferRenderer::deferredcastersChanged(Deferredcaster& /*deferredcaster*/,
-    isAttached /*isAttached*/)
->>>>>>> a5f476ed
 {
     _dirtyDeferredcastData = true;
 }
@@ -315,13 +301,9 @@
         _uniformCache.nAaSamples = _resolveProgram->uniformLocation("nAaSamples");
     }
 
-<<<<<<< HEAD
     using K = VolumeRaycaster*;
     using V = std::unique_ptr<ghoul::opengl::ProgramObject>;
     for (const std::pair<const K, V>& program : _exitPrograms) {
-=======
-    for (RaycasterProgObjMap::value_type & program : _exitPrograms) {
->>>>>>> a5f476ed
         if (program.second->isDirty()) {
             try {
                 program.second->rebuildFromFile();
@@ -332,11 +314,7 @@
         }
     }
 
-<<<<<<< HEAD
     for (const std::pair<const K, V>& program : _raycastPrograms) {
-=======
-    for (RaycasterProgObjMap::value_type & program : _raycastPrograms) {
->>>>>>> a5f476ed
         if (program.second->isDirty()) {
             try {
                 program.second->rebuildFromFile();
@@ -347,30 +325,22 @@
         }
     }
 
-<<<<<<< HEAD
     for (const std::pair<const K, V>& program : _insideRaycastPrograms) {
-=======
-    for (RaycasterProgObjMap::value_type & program : _insideRaycastPrograms) {
->>>>>>> a5f476ed
         if (program.second->isDirty()) {
             try {
                 program.second->rebuildFromFile();
-            } 
+            }
             catch (const ghoul::RuntimeError& e) {
                 LERRORC(e.component, e.message);
             }
         }
     }
 
-<<<<<<< HEAD
     for (const std::pair<
             Deferredcaster* const,
             std::unique_ptr<ghoul::opengl::ProgramObject>
         >& program : _deferredcastPrograms)
     {
-=======
-    for (DeferredcasterProgObjMap::value_type &program : _deferredcastPrograms) {
->>>>>>> a5f476ed
         if (program.second && program.second->isDirty()) {
             try {
                 program.second->rebuildFromFile();
@@ -490,13 +460,7 @@
         OsEng.renderEngine().raycasterManager().raycasters();
     int nextId = 0;
     for (VolumeRaycaster* raycaster : raycasters) {
-<<<<<<< HEAD
         RaycastData data = { nextId++, "Helper" };
-=======
-        RaycastData data;
-        data.id = nextId++;
-        data.namespaceName = "HELPER";
->>>>>>> a5f476ed
 
         const std::string& vsPath = raycaster->boundsVertexShaderPath();
         std::string fsPath = raycaster->boundsFragmentShaderPath();
@@ -523,12 +487,7 @@
                 absPath(ExitFragmentShaderPath),
                 dict
             );
-<<<<<<< HEAD
         } catch (const ghoul::RuntimeError& e) {
-=======
-        } 
-        catch (ghoul::RuntimeError e) {
->>>>>>> a5f476ed
             LERROR(e.message);
         }
 
@@ -541,12 +500,7 @@
                 absPath(RaycastFragmentShaderPath),
                 outsideDict
             );
-<<<<<<< HEAD
         } catch (const ghoul::RuntimeError& e) {
-=======
-        } 
-        catch (ghoul::RuntimeError e) {
->>>>>>> a5f476ed
             LERROR(e.message);
         }
 
@@ -574,15 +528,8 @@
     const std::vector<Deferredcaster*>& deferredcasters =
         OsEng.renderEngine().deferredcasterManager().deferredcasters();
     int nextId = 0;
-<<<<<<< HEAD
     for (Deferredcaster* caster : deferredcasters) {
         DeferredcastData data = { nextId++, "HELPER" };
-=======
-    for (Deferredcaster * caster : deferredcasters) {
-        DeferredcastData data;
-        data.id = nextId++;
-        data.namespaceName = "HELPER";
->>>>>>> a5f476ed
 
         std::string vsPath = caster->deferredcastVSPath();
         std::string fsPath = caster->deferredcastFSPath();
@@ -602,23 +549,13 @@
         _deferredcastData[caster] = data;
 
         try {
-<<<<<<< HEAD
-=======
-            ghoul::Dictionary deferredDict = dict;
-            //deferredDict.setValue("getEntryPath", GetEntryOutsidePath);
->>>>>>> a5f476ed
             _deferredcastPrograms[caster] = ghoul::opengl::ProgramObject::Build(
                 "Deferred " + std::to_string(data.id) + " raycast",
                 absPath(vsPath),
                 absPath(deferredShaderPath),
-<<<<<<< HEAD
                 dict
             );
 
-=======
-                deferredDict);
-            using IgnoreError = ghoul::opengl::ProgramObject::IgnoreError;
->>>>>>> a5f476ed
             _deferredcastPrograms[caster]->setIgnoreSubroutineUniformLocationError(
                 ghoul::opengl::ProgramObject::IgnoreError::Yes
             );
@@ -968,30 +905,22 @@
 }
 
 void FramebufferRenderer::render(Scene* scene, Camera* camera, float blackoutFactor,
-    bool doPerformanceMeasurements)
+                                 bool doPerformanceMeasurements)
 {
     std::unique_ptr<performance::PerformanceMeasurement> perf;
     if (doPerformanceMeasurements) {
         perf = std::make_unique<performance::PerformanceMeasurement>(
             "FramebufferRenderer::render",
             OsEng.renderEngine().performanceManager()
-            );
+        );
     }
 
     if (!scene || !camera) {
         return;
     }
 
-<<<<<<< HEAD
     glEnable(GL_DEPTH_TEST);
 
-    const Time& time = OsEng.timeManager().time();
-
-    RenderData data = { *camera, psc(), time, doPerformanceMeasurements, 0, {} };
-    RendererTasks tasks;
-
-=======
->>>>>>> a5f476ed
     // Capture standard fbo
     GLint defaultFbo;
     glGetIntegerv(GL_FRAMEBUFFER_BINDING, &defaultFbo);
@@ -1015,7 +944,7 @@
 
     Time time = OsEng.timeManager().time();
 
-    RenderData data = { *camera, psc(), time, doPerformanceMeasurements, 0,{} };
+    RenderData data = { *camera, psc(), std::move(time), doPerformanceMeasurements, 0, {} };
     RendererTasks tasks;
 
     data.renderBinMask = static_cast<int>(Renderable::RenderBin::Background);
@@ -1033,7 +962,7 @@
             perfInternal = std::make_unique<performance::PerformanceMeasurement>(
                 "FramebufferRenderer::render::raycasterTasks",
                 OsEng.renderEngine().performanceManager()
-                );
+            );
         }
         performRaycasterTasks(tasks.raycasterTasks);
     }
@@ -1048,7 +977,7 @@
             perfInternal = std::make_unique<performance::PerformanceMeasurement>(
                 "FramebufferRenderer::render::deferredTasks",
                 OsEng.renderEngine().performanceManager()
-                );
+            );
         }
         performDeferredTasks(tasks.deferredcasterTasks);
     }
@@ -1086,41 +1015,19 @@
             exitProgram->deactivate();
         }
 
-<<<<<<< HEAD
-            glBindFramebuffer(GL_FRAMEBUFFER, _mainFramebuffer);
-            glm::vec3 cameraPosition;
-            bool isCameraInside = raycaster->isCameraInside(
-                raycasterTask.renderData,
-                cameraPosition
-            );
-            ghoul::opengl::ProgramObject* raycastProgram = nullptr;
-
-            if (isCameraInside) {
-                raycastProgram = _insideRaycastPrograms[raycaster].get();
-                if (raycastProgram) {
-                    raycastProgram->activate();
-                    raycastProgram->setUniform("cameraPosInRaycaster", cameraPosition);
-                }
-                else {
-                    raycastProgram = _insideRaycastPrograms[raycaster].get();
-                    raycastProgram->activate();
-                    raycastProgram->setUniform("cameraPosInRaycaster", cameraPosition);
-                }
-=======
         glBindFramebuffer(GL_FRAMEBUFFER, _mainFramebuffer);
         glm::vec3 cameraPosition;
-        bool cameraIsInside = raycaster->cameraIsInside(
+        bool isCameraInside = raycaster->isCameraInside(
             raycasterTask.renderData,
             cameraPosition
         );
         ghoul::opengl::ProgramObject* raycastProgram = nullptr;
 
-        if (cameraIsInside) {
+        if (isCameraInside) {
             raycastProgram = _insideRaycastPrograms[raycaster].get();
             if (raycastProgram) {
                 raycastProgram->activate();
                 raycastProgram->setUniform("cameraPosInRaycaster", cameraPosition);
->>>>>>> a5f476ed
             }
             else {
                 raycastProgram = _insideRaycastPrograms[raycaster].get();
@@ -1131,48 +1038,7 @@
         else {
             raycastProgram = _raycastPrograms[raycaster].get();
             if (raycastProgram) {
-<<<<<<< HEAD
-                raycaster->preRaycast(_raycastData[raycaster], *raycastProgram);
-
-                ghoul::opengl::TextureUnit exitColorTextureUnit;
-                exitColorTextureUnit.activate();
-                glBindTexture(GL_TEXTURE_2D, _exitColorTexture);
-                raycastProgram->setUniform("exitColorTexture", exitColorTextureUnit);
-
-                ghoul::opengl::TextureUnit exitDepthTextureUnit;
-                exitDepthTextureUnit.activate();
-                glBindTexture(GL_TEXTURE_2D, _exitDepthTexture);
-                raycastProgram->setUniform("exitDepthTexture", exitDepthTextureUnit);
-
-                ghoul::opengl::TextureUnit mainDepthTextureUnit;
-                mainDepthTextureUnit.activate();
-                glBindTexture(GL_TEXTURE_2D_MULTISAMPLE, _mainDepthTexture);
-                raycastProgram->setUniform("mainDepthTexture", mainDepthTextureUnit);
-
-                raycastProgram->setUniform("nAaSamples", _nAaSamples);
-                raycastProgram->setUniform("windowSize", _resolution);
-
-                glDisable(GL_DEPTH_TEST);
-                glDepthMask(false);
-                if (isCameraInside) {
-                    glBindVertexArray(_screenQuad);
-                    glDrawArrays(GL_TRIANGLES, 0, 6);
-                    glBindVertexArray(0);
-                }
-                else {
-                    raycaster->renderEntryPoints(
-                        raycasterTask.renderData,
-                        *raycastProgram
-                    );
-                }
-                glDepthMask(true);
-                glEnable(GL_DEPTH_TEST);
-
-                raycaster->postRaycast(_raycastData[raycaster], *raycastProgram);
-                raycastProgram->deactivate();
-=======
                 raycastProgram->activate();
->>>>>>> a5f476ed
             }
             else {
                 raycastProgram = _raycastPrograms[raycaster].get();
@@ -1198,22 +1064,12 @@
             glBindTexture(GL_TEXTURE_2D_MULTISAMPLE, _mainDepthTexture);
             raycastProgram->setUniform("mainDepthTexture", mainDepthTextureUnit);
 
-<<<<<<< HEAD
-            ghoul::opengl::ProgramObject* deferredcastProgram =
-                _deferredcastPrograms[deferredcaster].get();;
-
-            //if (deferredcastProgram != _deferredcastPrograms[deferredcaster].get()
-            //    || deferredcastProgram == nullptr)
-            //{
-            //    deferredcastProgram = _deferredcastPrograms[deferredcaster].get();
-            //}
-=======
             raycastProgram->setUniform("nAaSamples", _nAaSamples);
             raycastProgram->setUniform("windowSize", _resolution);
 
             glDisable(GL_DEPTH_TEST);
             glDepthMask(false);
-            if (cameraIsInside) {
+            if (isCameraInside) {
                 glBindVertexArray(_screenQuad);
                 glDrawArrays(GL_TRIANGLES, 0, 6);
                 glBindVertexArray(0);
@@ -1223,7 +1079,6 @@
             }
             glDepthMask(true);
             glEnable(GL_DEPTH_TEST);
->>>>>>> a5f476ed
 
             raycaster->postRaycast(_raycastData[raycaster], *raycastProgram);
             raycastProgram->deactivate();
@@ -1331,9 +1186,6 @@
         "Number of AA samples has to be between 1 and 8"
     );
     _nAaSamples = nAaSamples;
-<<<<<<< HEAD
-    _dirtyResolution = true;
-=======
     if (_nAaSamples == 0) {
         _nAaSamples = 1;
     }
@@ -1342,7 +1194,6 @@
         _nAaSamples = 8;
     }
     _dirtyMsaaSamplingPattern = true;
->>>>>>> a5f476ed
 }
 
 void FramebufferRenderer::setHDRExposure(float hdrExposure) {
@@ -1379,78 +1230,4 @@
     OsEng.renderEngine().setRendererData(dict);
 }
 
-<<<<<<< HEAD
-=======
-void saveTextureToPPMFile(GLenum color_buffer_attachment,
-    const std::string & fileName, int width, int height)
-{
-    std::fstream ppmFile;
-
-    ppmFile.open(fileName.c_str(), std::fstream::out);
-    if (ppmFile.is_open()) {
-        unsigned char* pixels = new unsigned char[width*height * 3];
-        for (int t = 0; t < width*height * 3; ++t) {
-            pixels[t] = 255;
-        }
-
-        if (color_buffer_attachment != GL_DEPTH_ATTACHMENT) {
-            glReadBuffer(color_buffer_attachment);
-            glReadPixels(0, 0, width, height, GL_RGB, GL_UNSIGNED_BYTE, pixels);
-
-        }
-        else {
-            glReadPixels(
-                0,
-                0,
-                width,
-                height,
-                GL_DEPTH_COMPONENT,
-                GL_UNSIGNED_BYTE,
-                pixels
-            );
-        }
-
-        ppmFile << "P3" << std::endl;
-        ppmFile << width << " " << height << std::endl;
-        ppmFile << "255" << std::endl;
-
-        int k = 0;
-        for (int i = 0; i < width; i++) {
-            for (int j = 0; j < height; j++) {
-                ppmFile << static_cast<unsigned int>(pixels[k]) << " "
-                    << static_cast<unsigned int>(pixels[k + 1]) << " "
-                    << static_cast<unsigned int>(pixels[k + 2]) << " ";
-                k += 3;
-            }
-            ppmFile << std::endl;
-        }
-        delete[] pixels;
-
-        ppmFile.close();
-    }
-}
-
-void saveTextureToMemory(GLenum color_buffer_attachment,
-    int width, int height, std::vector<double> & memory) {
-
-    memory.clear();
-    memory.resize(width * height * 3);
-
-    std::vector<float> tempMemory(width*height * 3, 0.f);
-
-    if (color_buffer_attachment != GL_DEPTH_ATTACHMENT) {
-        glReadBuffer(color_buffer_attachment);
-        glReadPixels(0, 0, width, height, GL_RGB, GL_FLOAT, &tempMemory[0]);
-
-    }
-    else {
-        glReadPixels(0, 0, width, height, GL_DEPTH_COMPONENT, GL_FLOAT, &tempMemory[0]);
-    }
-
-    for (auto i = 0; i < width*height * 3; ++i) {
-        memory[i] = static_cast<double>(tempMemory[i]);
-    }
-}
-
->>>>>>> a5f476ed
 } // namespace openspace