--- conflicted
+++ resolved
@@ -1180,18 +1180,22 @@
         glDisable(GL_BLEND);
 
     }
-<<<<<<< HEAD
+    else {
+        // When applying the TMO, the result is saved to the default FBO to be displayed
+        // by the Operating System. Also, the resolve procedure is executed in this step.
+        glBindFramebuffer(GL_FRAMEBUFFER, _defaultFBO);
+    }
 
     #ifdef OPENSPACE_MODULE_POSTPROCESSING_ENABLED
     if (PostprocessingModule::renderer().isEnabled()){
         PostprocessingModule::renderer().bindFramebuffer();
     }else{
-        glBindFramebuffer(GL_FRAMEBUFFER, defaultFbo);
+        glBindFramebuffer(GL_FRAMEBUFFER, _defaultFbo);
         GLenum dBuffer[1] = { GL_COLOR_ATTACHMENT0 };
         glDrawBuffers(1, dBuffer);
     }
     #else
-        glBindFramebuffer(GL_FRAMEBUFFER, defaultFbo);
+        glBindFramebuffer(GL_FRAMEBUFFER, _defaultFbo);
         GLenum dBuffer[1] = { GL_COLOR_ATTACHMENT0 };
         glDrawBuffers(1, dBuffer);
     #endif
@@ -1204,12 +1208,6 @@
             );
         }
         performDeferredTasks(tasks.deferredcasterTasks);
-=======
-    else {
-        // When applying the TMO, the result is saved to the default FBO to be displayed
-        // by the Operating System. Also, the resolve procedure is executed in this step.
-        glBindFramebuffer(GL_FRAMEBUFFER, _defaultFBO);
->>>>>>> 9f98259a
     }
 
     {
