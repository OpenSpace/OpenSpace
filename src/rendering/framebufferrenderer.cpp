/*****************************************************************************************
 *                                                                                       *
 * OpenSpace                                                                             *
 *                                                                                       *
 * Copyright (c) 2014-2023                                                               *
 *                                                                                       *
 * Permission is hereby granted, free of charge, to any person obtaining a copy of this  *
 * software and associated documentation files (the "Software"), to deal in the Software *
 * without restriction, including without limitation the rights to use, copy, modify,    *
 * merge, publish, distribute, sublicense, and/or sell copies of the Software, and to    *
 * permit persons to whom the Software is furnished to do so, subject to the following   *
 * conditions:                                                                           *
 *                                                                                       *
 * The above copyright notice and this permission notice shall be included in all copies *
 * or substantial portions of the Software.                                              *
 *                                                                                       *
 * THE SOFTWARE IS PROVIDED "AS IS", WITHOUT WARRANTY OF ANY KIND, EXPRESS OR IMPLIED,   *
 * INCLUDING BUT NOT LIMITED TO THE WARRANTIES OF MERCHANTABILITY, FITNESS FOR A         *
 * PARTICULAR PURPOSE AND NONINFRINGEMENT. IN NO EVENT SHALL THE AUTHORS OR COPYRIGHT    *
 * HOLDERS BE LIABLE FOR ANY CLAIM, DAMAGES OR OTHER LIABILITY, WHETHER IN AN ACTION OF  *
 * CONTRACT, TORT OR OTHERWISE, ARISING FROM, OUT OF OR IN CONNECTION WITH THE SOFTWARE  *
 * OR THE USE OR OTHER DEALINGS IN THE SOFTWARE.                                         *
 ****************************************************************************************/

#include <openspace/rendering/framebufferrenderer.h>

#include <openspace/camera/camera.h>
#include <openspace/engine/globals.h>
#include <openspace/engine/windowdelegate.h>
#include <openspace/rendering/deferredcaster.h>
#include <openspace/rendering/deferredcastermanager.h>
#include <openspace/rendering/raycastermanager.h>
#include <openspace/rendering/renderable.h>
#include <openspace/rendering/renderengine.h>
#include <openspace/rendering/volumeraycaster.h>
#include <openspace/scene/scene.h>
#include <openspace/util/timemanager.h>
#include <openspace/util/updatestructures.h>
#include <ghoul/filesystem/filesystem.h>
#include <ghoul/logging/logmanager.h>
#include <ghoul/misc/profiling.h>
#include <ghoul/opengl/ghoul_gl.h>
#include <ghoul/opengl/programobject.h>
#include <ghoul/opengl/openglstatecache.h>
#include <ghoul/opengl/textureunit.h>
#include <glm/gtc/type_ptr.hpp>
#include <fstream>
#include <string>
#include <vector>

namespace {
    constexpr std::string_view _loggerCat = "FramebufferRenderer";

    constexpr glm::vec4 PosBufferClearVal = glm::vec4(1e32, 1e32, 1e32, 1.f);

    constexpr std::array<const char*, 9> HDRUniformNames = {
        "hdrFeedingTexture", "blackoutFactor", "hdrExposure", "gamma",
        "Hue", "Saturation", "Value", "Viewport", "Resolution"
    };

    constexpr std::array<const char*, 4> FXAAUniformNames = {
        "renderedTexture", "inverseScreenSize", "Viewport", "Resolution"
    };

    constexpr std::array<const char*, 4> DownscaledVolumeUniformNames = {
        "downscaledRenderedVolume", "downscaledRenderedVolumeDepth", "viewport",
        "resolution"
    };

    constexpr std::string_view ExitFragmentShaderPath =
        "${SHADERS}/framebuffer/exitframebuffer.frag";
    constexpr std::string_view RaycastFragmentShaderPath =
        "${SHADERS}/framebuffer/raycastframebuffer.frag";
    constexpr std::string_view GetEntryInsidePath = "${SHADERS}/framebuffer/inside.glsl";
    constexpr std::string_view GetEntryOutsidePath =
        "${SHADERS}/framebuffer/outside.glsl";
    constexpr std::string_view RenderFragmentShaderPath =
        "${SHADERS}/framebuffer/renderframebuffer.frag";

    const GLenum ColorAttachmentArray[4] = {
       GL_COLOR_ATTACHMENT0,
       GL_COLOR_ATTACHMENT1,
       GL_COLOR_ATTACHMENT2,
       GL_COLOR_ATTACHMENT3
    };
} // namespace

namespace openspace {

//============================//
//=====  Reuse textures  =====//
//============================//
// Gives access to the currently NOT used pingPongTexture
GLuint FramebufferRenderer::additionalColorTexture1() {
    int unusedPingPongIndex = _pingPongIndex == 0 ? 1 : 0;
    return _pingPongBuffers.colorTexture[unusedPingPongIndex];
}

// Gives access to the exitColorTexture
GLuint FramebufferRenderer::additionalColorTexture2() {
    return _exitColorTexture;
}

// Gives access to the fxaaTexture
GLuint FramebufferRenderer::additionalColorTexture3() {
    return _fxaaBuffers.fxaaTexture;
}

// Gives access to the exitDepthTexture
GLuint FramebufferRenderer::additionalDepthTexture() {
    return _exitDepthTexture;
}

//=============================//
//=====  Access G-buffer  =====//
//=============================//
// / Gives access to the color texture of the G-buffer
GLuint FramebufferRenderer::gBufferColorTexture() {
    return _gBuffers.colorTexture;
}

//  Gives access to the position texture of the G-buffer
GLuint FramebufferRenderer::gBufferPositionTexture() {
    return _gBuffers.positionTexture;
}

//  Gives access to the normal texture of the G-buffer
GLuint FramebufferRenderer::gBufferNormalTexture() {
    return _gBuffers.normalTexture;
}

//  Gives access to the depth texture of the G-buffer
GLuint FramebufferRenderer::gBufferDepthTexture() {
    return _gBuffers.depthTexture;
}

void FramebufferRenderer::initialize() {
    ZoneScoped;
    TracyGpuZone("Rendering initialize");

    LDEBUG("Initializing FramebufferRenderer");

    const GLfloat vertexData[] = {
        // x     y
        -1.f, -1.f,
         1.f,  1.f,
        -1.f,  1.f,
        -1.f, -1.f,
         1.f, -1.f,
         1.f,  1.f,
    };

    glGenVertexArrays(1, &_screenQuad);
    glBindVertexArray(_screenQuad);

    glGenBuffers(1, &_vertexPositionBuffer);
    glBindBuffer(GL_ARRAY_BUFFER, _vertexPositionBuffer);

    glBufferData(GL_ARRAY_BUFFER, sizeof(vertexData), vertexData, GL_STATIC_DRAW);
    glVertexAttribPointer(0, 2, GL_FLOAT, GL_FALSE, sizeof(GLfloat) * 2, nullptr);
    glEnableVertexAttribArray(0);

    glGetIntegerv(GL_FRAMEBUFFER_BINDING, &_defaultFBO);

    // GBuffers
    glGenTextures(1, &_gBuffers.colorTexture);
    glGenTextures(1, &_gBuffers.depthTexture);
    glGenTextures(1, &_gBuffers.positionTexture);
    glGenTextures(1, &_gBuffers.normalTexture);
    glGenFramebuffers(1, &_gBuffers.framebuffer);


    // PingPong Buffers
    // The first pingpong buffer shares the color texture with the renderbuffer:
    _pingPongBuffers.colorTexture[0] = _gBuffers.colorTexture;
    glGenTextures(1, &_pingPongBuffers.colorTexture[1]);
    glGenFramebuffers(1, &_pingPongBuffers.framebuffer);

    // Exit framebuffer
    glGenTextures(1, &_exitColorTexture);
    glGenTextures(1, &_exitDepthTexture);
    glGenFramebuffers(1, &_exitFramebuffer);

    // FXAA Buffers
    glGenFramebuffers(1, &_fxaaBuffers.fxaaFramebuffer);
    glGenTextures(1, &_fxaaBuffers.fxaaTexture);

    // DownscaleVolumeRendering
    glGenFramebuffers(1, &_downscaleVolumeRendering.framebuffer);
    glGenTextures(1, &_downscaleVolumeRendering.colorTexture);
    glGenTextures(1, &_downscaleVolumeRendering.depthbuffer);

    // Allocate Textures/Buffers Memory
    updateResolution();

    updateRendererData();
    updateRaycastData();

    //==============================//
    //=====  GBuffers Buffers  =====//
    //==============================//
    glBindFramebuffer(GL_FRAMEBUFFER, _gBuffers.framebuffer);
    glFramebufferTexture(
        GL_FRAMEBUFFER,
        GL_COLOR_ATTACHMENT0,
        _gBuffers.colorTexture,
        0
    );
    glFramebufferTexture(
        GL_FRAMEBUFFER,
        GL_COLOR_ATTACHMENT1,
        _gBuffers.positionTexture,
        0
    );
    glFramebufferTexture(
        GL_FRAMEBUFFER,
        GL_COLOR_ATTACHMENT2,
        _gBuffers.normalTexture,
        0
    );
    glFramebufferTexture(
        GL_FRAMEBUFFER,
        GL_DEPTH_ATTACHMENT,
        _gBuffers.depthTexture,
        0
    );
    if (glbinding::Binding::ObjectLabel.isResolved()) {
        glObjectLabel(GL_FRAMEBUFFER, _gBuffers.framebuffer, -1, "G-Buffer Main");
    }

    GLenum status = glCheckFramebufferStatus(GL_FRAMEBUFFER);
    if (status != GL_FRAMEBUFFER_COMPLETE) {
        LERROR("Main framebuffer is not complete");
    }

    //==============================//
    //=====  PingPong Buffers  =====//
    //==============================//
    glBindFramebuffer(GL_FRAMEBUFFER, _pingPongBuffers.framebuffer);
    glFramebufferTexture(
        GL_FRAMEBUFFER,
        GL_COLOR_ATTACHMENT0,
        _pingPongBuffers.colorTexture[0],
        0
    );
    glFramebufferTexture(
        GL_FRAMEBUFFER,
        GL_COLOR_ATTACHMENT1,
        _pingPongBuffers.colorTexture[1],
        0
    );
    glFramebufferTexture(
        GL_FRAMEBUFFER,
        GL_DEPTH_ATTACHMENT,
        _gBuffers.depthTexture,
        0
    );
    if (glbinding::Binding::ObjectLabel.isResolved()) {
        glObjectLabel(
            GL_FRAMEBUFFER,
            _pingPongBuffers.framebuffer,
            -1,
            "G-Buffer Ping-Pong"
        );
    }

    status = glCheckFramebufferStatus(GL_FRAMEBUFFER);
    if (status != GL_FRAMEBUFFER_COMPLETE) {
        LERROR("Ping pong buffer is not complete");
    }

    //======================================//
    //=====  Volume Rendering Buffers  =====//
    //======================================//
    // Builds Exit Framebuffer
    glBindFramebuffer(GL_FRAMEBUFFER, _exitFramebuffer);
    glFramebufferTexture(
        GL_FRAMEBUFFER,
        GL_COLOR_ATTACHMENT0,
        _exitColorTexture,
        0
    );
    glFramebufferTexture(
        GL_FRAMEBUFFER,
        GL_DEPTH_ATTACHMENT,
        _exitDepthTexture,
        0
    );
    if (glbinding::Binding::ObjectLabel.isResolved()) {
        glObjectLabel(GL_FRAMEBUFFER, _exitFramebuffer, -1, "Exit");
    }

    status = glCheckFramebufferStatus(GL_FRAMEBUFFER);
    if (status != GL_FRAMEBUFFER_COMPLETE) {
        LERROR("Exit framebuffer is not complete");
    }

    //===================================//
    //==========  FXAA Buffers  =========//
    //===================================//
    glBindFramebuffer(GL_FRAMEBUFFER, _fxaaBuffers.fxaaFramebuffer);
    glFramebufferTexture(
        GL_FRAMEBUFFER,
        GL_COLOR_ATTACHMENT0,
        _fxaaBuffers.fxaaTexture,
        0
    );
    if (glbinding::Binding::ObjectLabel.isResolved()) {
        glObjectLabel(GL_FRAMEBUFFER, _fxaaBuffers.fxaaFramebuffer, -1, "FXAA");
    }

    status = glCheckFramebufferStatus(GL_FRAMEBUFFER);
    if (status != GL_FRAMEBUFFER_COMPLETE) {
        LERROR("FXAA framebuffer is not complete");
    }

    //================================================//
    //=====  Downscale Volume Rendering Buffers  =====//
    //================================================//
    glBindFramebuffer(GL_FRAMEBUFFER, _downscaleVolumeRendering.framebuffer);
    glFramebufferTexture(
        GL_FRAMEBUFFER,
        GL_COLOR_ATTACHMENT0,
        _downscaleVolumeRendering.colorTexture,
        0
    );
    glFramebufferTexture(
        GL_FRAMEBUFFER,
        GL_DEPTH_ATTACHMENT,
        _downscaleVolumeRendering.depthbuffer,
        0
    );
    if (glbinding::Binding::ObjectLabel.isResolved()) {
        glObjectLabel(
            GL_FRAMEBUFFER,
            _downscaleVolumeRendering.framebuffer,
            -1,
            "Downscaled Volume"
        );
    }

    status = glCheckFramebufferStatus(GL_FRAMEBUFFER);
    if (status != GL_FRAMEBUFFER_COMPLETE) {
        LERROR("Downscale Volume Rendering framebuffer is not complete");
    }


    // JCC: Moved to here to avoid NVidia: "Program/shader state performance warning"
    // Building programs
    updateHDRAndFiltering();
    updateFXAA();
    updateDeferredcastData();
    updateDownscaledVolume();

    // Sets back to default FBO
    glBindFramebuffer(GL_FRAMEBUFFER, _defaultFBO);

    ghoul::opengl::updateUniformLocations(
        *_hdrFilteringProgram,
        _hdrUniformCache,
        HDRUniformNames
    );
    ghoul::opengl::updateUniformLocations(
        *_fxaaProgram,
        _fxaaUniformCache,
        FXAAUniformNames
    );
    ghoul::opengl::updateUniformLocations(
        *_downscaledVolumeProgram,
        _writeDownscaledVolumeUniformCache,
        DownscaledVolumeUniformNames
    );

    global::raycasterManager->addListener(*this);
    global::deferredcasterManager->addListener(*this);

    // Set Default Rendering OpenGL State
    glGetIntegerv(GL_FRAMEBUFFER_BINDING, &_defaultFBO);
    glEnablei(GL_BLEND, 0);
    glDisablei(GL_BLEND, 1);
    glDisablei(GL_BLEND, 2);

    // glClampColor is weird as it requires a GLenum in the function definition, but
    // the OpenGL standard says that it only accepts GL_FALSE and GL_TRUE, which are
    // of type GLboolean *eye rolling*
    // GLenum(0) == GLboolen(0) == GL_FALSE
    glClampColor(GL_CLAMP_READ_COLOR, GLenum(0));

    glEnable(GL_DEPTH_TEST);

    // Default GL State for Blending
    glBlendFunc(GL_SRC_ALPHA, GL_ONE_MINUS_SRC_ALPHA);

    // Save State in Cache
    global::renderEngine->openglStateCache().loadCurrentGLState();
}

void FramebufferRenderer::deinitialize() {
    ZoneScoped;
    TracyGpuZone("Renderer deinitialize");

    LINFO("Deinitializing FramebufferRenderer");

    glDeleteFramebuffers(1, &_gBuffers.framebuffer);
    glDeleteFramebuffers(1, &_exitFramebuffer);
    glDeleteFramebuffers(1, &_fxaaBuffers.fxaaFramebuffer);
    glDeleteFramebuffers(1, &_pingPongBuffers.framebuffer);
    glDeleteFramebuffers(1, &_downscaleVolumeRendering.framebuffer);

    glDeleteTextures(1, &_gBuffers.colorTexture);
    glDeleteTextures(1, &_gBuffers.depthTexture);

    glDeleteTextures(1, &_fxaaBuffers.fxaaTexture);
    glDeleteTextures(1, &_gBuffers.positionTexture);
    glDeleteTextures(1, &_gBuffers.normalTexture);
    glDeleteTextures(1, &_downscaleVolumeRendering.colorTexture);
    glDeleteTextures(1, &_downscaleVolumeRendering.depthbuffer);

    glDeleteTextures(1, &_pingPongBuffers.colorTexture[1]);

    glDeleteTextures(1, &_exitColorTexture);
    glDeleteTextures(1, &_exitDepthTexture);

    glDeleteBuffers(1, &_vertexPositionBuffer);
    glDeleteVertexArrays(1, &_screenQuad);

    global::raycasterManager->removeListener(*this);
    global::deferredcasterManager->removeListener(*this);
}

void FramebufferRenderer::raycastersChanged(VolumeRaycaster&,
                                            RaycasterListener::IsAttached)
{
    _dirtyRaycastData = true;
}

void FramebufferRenderer::deferredcastersChanged(Deferredcaster&,
                                                 DeferredcasterListener::IsAttached)
{
    _dirtyDeferredcastData = true;
}

void FramebufferRenderer::applyTMO(float blackoutFactor, const glm::ivec4& viewport) {
    ZoneScoped;
    TracyGpuZone("applyTMO");

    _hdrFilteringProgram->activate();

    ghoul::opengl::TextureUnit hdrFeedingTextureUnit;
    hdrFeedingTextureUnit.activate();
    glBindTexture(GL_TEXTURE_2D, _pingPongBuffers.colorTexture[_pingPongIndex]);

    _hdrFilteringProgram->setUniform(
        _hdrUniformCache.hdrFeedingTexture,
        hdrFeedingTextureUnit
    );

    _hdrFilteringProgram->setUniform(_hdrUniformCache.blackoutFactor, blackoutFactor);
    _hdrFilteringProgram->setUniform(_hdrUniformCache.hdrExposure, _hdrExposure);
    _hdrFilteringProgram->setUniform(_hdrUniformCache.gamma, _gamma);
    _hdrFilteringProgram->setUniform(_hdrUniformCache.Hue, _hue);
    _hdrFilteringProgram->setUniform(_hdrUniformCache.Saturation, _saturation);
    _hdrFilteringProgram->setUniform(_hdrUniformCache.Value, _value);
    _hdrFilteringProgram->setUniform(_hdrUniformCache.Viewport, glm::vec4(viewport));
    _hdrFilteringProgram->setUniform(_hdrUniformCache.Resolution, glm::vec2(_resolution));

    glDepthMask(false);
    glDisable(GL_DEPTH_TEST);

    glBindVertexArray(_screenQuad);
    glDrawArrays(GL_TRIANGLES, 0, 6);
    glBindVertexArray(0);

    glDepthMask(true);
    glEnable(GL_DEPTH_TEST);

    _hdrFilteringProgram->deactivate();
}

void FramebufferRenderer::applyFXAA(const glm::ivec4& viewport) {
    _fxaaProgram->activate();

    ghoul::opengl::TextureUnit renderedTextureUnit;
    renderedTextureUnit.activate();
    glBindTexture(
        GL_TEXTURE_2D,
        _fxaaBuffers.fxaaTexture
    );

    _fxaaProgram->setUniform(
        _fxaaUniformCache.renderedTexture,
        renderedTextureUnit
    );

    glm::vec2 inverseScreenSize = glm::vec2(1.f / _resolution.x, 1.f / _resolution.y);
    _fxaaProgram->setUniform(_fxaaUniformCache.inverseScreenSize, inverseScreenSize);
    _fxaaProgram->setUniform(_fxaaUniformCache.Viewport, glm::vec4(viewport));
    _fxaaProgram->setUniform(_fxaaUniformCache.Resolution, glm::vec2(_resolution));

    glDepthMask(false);
    glDisable(GL_DEPTH_TEST);

    glBindVertexArray(_screenQuad);
    glDrawArrays(GL_TRIANGLES, 0, 6);
    glBindVertexArray(0);

    glDepthMask(true);
    glEnable(GL_DEPTH_TEST);

    _fxaaProgram->deactivate();
}

void FramebufferRenderer::updateDownscaleTextures() {
    glBindTexture(GL_TEXTURE_2D, _downscaleVolumeRendering.colorTexture);
    glTexImage2D(
        GL_TEXTURE_2D,
        0,
        GL_RGBA32F,
        static_cast<GLsizei>(
            _resolution.x * _downscaleVolumeRendering.currentDownscaleFactor
        ),
        static_cast<GLsizei>(
            _resolution.y * _downscaleVolumeRendering.currentDownscaleFactor
        ),
        0,
        GL_RGBA,
        GL_FLOAT,
        nullptr
    );
    glTexParameteri(GL_TEXTURE_2D, GL_TEXTURE_MAG_FILTER, GL_LINEAR);
    glTexParameteri(GL_TEXTURE_2D, GL_TEXTURE_MIN_FILTER, GL_LINEAR);
    constexpr float VolumeBorderColor[] = { 0.f, 0.f, 0.f, 1.f };
    glTexParameterfv(GL_TEXTURE_2D, GL_TEXTURE_BORDER_COLOR, VolumeBorderColor);

    glBindTexture(GL_TEXTURE_2D, _downscaleVolumeRendering.depthbuffer);
    glTexImage2D(
        GL_TEXTURE_2D,
        0,
        GL_DEPTH_COMPONENT32F,
        static_cast<GLsizei>(
            _resolution.x * _downscaleVolumeRendering.currentDownscaleFactor
        ),
        static_cast<GLsizei>(
            _resolution.y * _downscaleVolumeRendering.currentDownscaleFactor
        ),
        0,
        GL_DEPTH_COMPONENT,
        GL_FLOAT,
        nullptr
    );
    glTexParameteri(GL_TEXTURE_2D, GL_TEXTURE_MAG_FILTER, GL_LINEAR);
    glTexParameteri(GL_TEXTURE_2D, GL_TEXTURE_MIN_FILTER, GL_LINEAR);
}

void FramebufferRenderer::writeDownscaledVolume(const glm::ivec4& viewport) {
    _downscaledVolumeProgram->activate();

    ghoul::opengl::TextureUnit downscaledTextureUnit;
    downscaledTextureUnit.activate();
    glBindTexture(
        GL_TEXTURE_2D,
        _downscaleVolumeRendering.colorTexture
    );

    _downscaledVolumeProgram->setUniform(
        _writeDownscaledVolumeUniformCache.downscaledRenderedVolume,
        downscaledTextureUnit
    );

    ghoul::opengl::TextureUnit downscaledDepthUnit;
    downscaledDepthUnit.activate();
    glBindTexture(
        GL_TEXTURE_2D,
        _downscaleVolumeRendering.depthbuffer
    );

    _downscaledVolumeProgram->setUniform(
        _writeDownscaledVolumeUniformCache.downscaledRenderedVolumeDepth,
        downscaledDepthUnit
    );

    _downscaledVolumeProgram->setUniform(
        _writeDownscaledVolumeUniformCache.viewport,
        static_cast<float>(viewport[0]),
        static_cast<float>(viewport[1]),
        static_cast<float>(viewport[2]),
        static_cast<float>(viewport[3])
    );
    _downscaledVolumeProgram->setUniform(
        _writeDownscaledVolumeUniformCache.resolution,
        glm::vec2(_resolution)
    );


    glEnablei(GL_BLEND, 0);

    // (abock, 2021-04-30) I changed the blend function as the front-to-back blending
    // didn't work for the milkyway volume and was causing the edges of the milkyway to
    // disappear
    //glBlendFunc(GL_SRC_ALPHA, GL_ONE_MINUS_SRC_ALPHA);
    glBlendFunc(GL_ONE, GL_ONE);

    glDisable(GL_DEPTH_TEST);

    glBindVertexArray(_screenQuad);
    glDrawArrays(GL_TRIANGLES, 0, 6);
    glBindVertexArray(0);

    glEnable(GL_DEPTH_TEST);

    _downscaledVolumeProgram->deactivate();

    // Restores OpenGL Rendering State
    global::renderEngine->openglStateCache().resetBlendState();
    global::renderEngine->openglStateCache().resetDepthState();
}

void FramebufferRenderer::update() {
    if (_dirtyResolution) {
        updateResolution();
    }

    if (_dirtyRaycastData) {
        updateRaycastData();
    }

    if (_dirtyDeferredcastData) {
        updateDeferredcastData();
    }

    if (_hdrFilteringProgram->isDirty()) {
        _hdrFilteringProgram->rebuildFromFile();

        ghoul::opengl::updateUniformLocations(
            *_hdrFilteringProgram,
            _hdrUniformCache,
            HDRUniformNames
        );
    }

    if (_fxaaProgram->isDirty()) {
        _fxaaProgram->rebuildFromFile();

        ghoul::opengl::updateUniformLocations(
            *_fxaaProgram,
            _fxaaUniformCache,
            FXAAUniformNames
        );
    }

    if (_downscaledVolumeProgram->isDirty()) {
        _downscaledVolumeProgram->rebuildFromFile();

        ghoul::opengl::updateUniformLocations(
            *_downscaledVolumeProgram,
            _writeDownscaledVolumeUniformCache,
            DownscaledVolumeUniformNames
        );
    }

    using K = VolumeRaycaster*;
    using V = std::unique_ptr<ghoul::opengl::ProgramObject>;
    for (const std::pair<const K, V>& program : _exitPrograms) {
        if (program.second->isDirty()) {
            try {
                program.second->rebuildFromFile();
            }
            catch (const ghoul::RuntimeError& e) {
                LERRORC(e.component, e.message);
            }
        }
    }

    for (const std::pair<const K, V>& program : _raycastPrograms) {
        if (program.second->isDirty()) {
            try {
                program.second->rebuildFromFile();
            }
            catch (const ghoul::RuntimeError& e) {
                LERRORC(e.component, e.message);
            }
        }
    }

    for (const std::pair<const K, V>& program : _insideRaycastPrograms) {
        if (program.second->isDirty()) {
            try {
                program.second->rebuildFromFile();
            }
            catch (const ghoul::RuntimeError& e) {
                LERRORC(e.component, e.message);
            }
        }
    }

    for (const std::pair<
            Deferredcaster* const,
            std::unique_ptr<ghoul::opengl::ProgramObject>
        >& program : _deferredcastPrograms)
    {
        if (program.second && program.second->isDirty()) {
            try {
                program.second->rebuildFromFile();
            }
            catch (const ghoul::RuntimeError& e) {
                LERRORC(e.component, e.message);
            }
        }
    }
}

void FramebufferRenderer::updateResolution() {
    ZoneScoped;
    TracyGpuZone("Renderer updateResolution");

    glBindTexture(GL_TEXTURE_2D, _gBuffers.colorTexture);
    glTexImage2D(
        GL_TEXTURE_2D,
        0,
        GL_RGBA32F,
        _resolution.x,
        _resolution.y,
        0,
        GL_RGBA,
        GL_FLOAT,
        nullptr
    );
    glTexParameteri(GL_TEXTURE_2D, GL_TEXTURE_WRAP_S, GL_CLAMP_TO_EDGE);
    glTexParameteri(GL_TEXTURE_2D, GL_TEXTURE_WRAP_T, GL_CLAMP_TO_EDGE);
    glTexParameteri(GL_TEXTURE_2D, GL_TEXTURE_MAG_FILTER, GL_LINEAR);
    glTexParameteri(GL_TEXTURE_2D, GL_TEXTURE_MIN_FILTER, GL_LINEAR);
    if (glbinding::Binding::ObjectLabel.isResolved()) {
        glObjectLabel(GL_TEXTURE, _gBuffers.colorTexture, -1, "G-Buffer Color");
    }

    glBindTexture(GL_TEXTURE_2D, _gBuffers.positionTexture);
    glTexImage2D(
        GL_TEXTURE_2D,
        0,
        GL_RGBA32F,
        _resolution.x,
        _resolution.y,
        0,
        GL_RGBA,
        GL_FLOAT,
        nullptr
    );
    glTexParameteri(GL_TEXTURE_2D, GL_TEXTURE_WRAP_S, GL_CLAMP_TO_EDGE);
    glTexParameteri(GL_TEXTURE_2D, GL_TEXTURE_WRAP_T, GL_CLAMP_TO_EDGE);
    glTexParameteri(GL_TEXTURE_2D, GL_TEXTURE_MAG_FILTER, GL_LINEAR);
    glTexParameteri(GL_TEXTURE_2D, GL_TEXTURE_MIN_FILTER, GL_LINEAR);
    if (glbinding::Binding::ObjectLabel.isResolved()) {
        glObjectLabel(GL_TEXTURE, _gBuffers.positionTexture, -1, "G-Buffer Position");
    }

    glBindTexture(GL_TEXTURE_2D, _gBuffers.normalTexture);
    glTexImage2D(
        GL_TEXTURE_2D,
        0,
        GL_RGBA32F,
        _resolution.x,
        _resolution.y,
        0,
        GL_RGBA,
        GL_FLOAT,
        nullptr
    );
    glTexParameteri(GL_TEXTURE_2D, GL_TEXTURE_WRAP_S, GL_CLAMP_TO_EDGE);
    glTexParameteri(GL_TEXTURE_2D, GL_TEXTURE_WRAP_T, GL_CLAMP_TO_EDGE);
    glTexParameteri(GL_TEXTURE_2D, GL_TEXTURE_MAG_FILTER, GL_LINEAR);
    glTexParameteri(GL_TEXTURE_2D, GL_TEXTURE_MIN_FILTER, GL_LINEAR);
    if (glbinding::Binding::ObjectLabel.isResolved()) {
        glObjectLabel(GL_TEXTURE, _gBuffers.normalTexture, -1, "G-Buffer Normal");
    }

    glBindTexture(GL_TEXTURE_2D, _gBuffers.depthTexture);
    glTexImage2D(
        GL_TEXTURE_2D,
        0,
        GL_DEPTH_COMPONENT32F,
        _resolution.x,
        _resolution.y,
        0,
        GL_DEPTH_COMPONENT,
        GL_FLOAT,
        nullptr
    );
    glTexParameteri(GL_TEXTURE_2D, GL_TEXTURE_WRAP_S, GL_CLAMP_TO_EDGE);
    glTexParameteri(GL_TEXTURE_2D, GL_TEXTURE_WRAP_T, GL_CLAMP_TO_EDGE);
    glTexParameteri(GL_TEXTURE_2D, GL_TEXTURE_MAG_FILTER, GL_LINEAR);
    glTexParameteri(GL_TEXTURE_2D, GL_TEXTURE_MIN_FILTER, GL_LINEAR);
    if (glbinding::Binding::ObjectLabel.isResolved()) {
        glObjectLabel(GL_TEXTURE, _gBuffers.depthTexture, -1, "G-Buffer Depth");
    }

    glBindTexture(GL_TEXTURE_2D, _pingPongBuffers.colorTexture[1]);
    glTexImage2D(
        GL_TEXTURE_2D,
        0,
        GL_RGBA32F,
        _resolution.x,
        _resolution.y,
        0,
        GL_RGBA,
        GL_FLOAT,
        nullptr
    );
    glTexParameteri(GL_TEXTURE_2D, GL_TEXTURE_WRAP_S, GL_CLAMP_TO_EDGE);
    glTexParameteri(GL_TEXTURE_2D, GL_TEXTURE_WRAP_T, GL_CLAMP_TO_EDGE);
    glTexParameteri(GL_TEXTURE_2D, GL_TEXTURE_MAG_FILTER, GL_LINEAR);
    glTexParameteri(GL_TEXTURE_2D, GL_TEXTURE_MIN_FILTER, GL_LINEAR);
    if (glbinding::Binding::ObjectLabel.isResolved()) {
        glObjectLabel(
            GL_TEXTURE,
            _pingPongBuffers.colorTexture[1],
            -1,
            "G-Buffer Color Ping-Pong"
        );
    }

    // FXAA
    glBindTexture(GL_TEXTURE_2D, _fxaaBuffers.fxaaTexture);
    glTexImage2D(
        GL_TEXTURE_2D,
        0,
        GL_RGBA,
        _resolution.x,
        _resolution.y,
        0,
        GL_RGBA,
        GL_UNSIGNED_BYTE,
        nullptr
    );
    glTexParameteri(GL_TEXTURE_2D, GL_TEXTURE_WRAP_S, GL_CLAMP_TO_EDGE);
    glTexParameteri(GL_TEXTURE_2D, GL_TEXTURE_WRAP_T, GL_CLAMP_TO_EDGE);
    glTexParameteri(GL_TEXTURE_2D, GL_TEXTURE_MAG_FILTER, GL_LINEAR);
    glTexParameteri(GL_TEXTURE_2D, GL_TEXTURE_MIN_FILTER, GL_LINEAR);
    if (glbinding::Binding::ObjectLabel.isResolved()) {
        glObjectLabel(GL_TEXTURE, _fxaaBuffers.fxaaTexture, -1, "FXAA");
    }

    // Downscale Volume Rendering
    glBindTexture(GL_TEXTURE_2D, _downscaleVolumeRendering.colorTexture);
    glTexImage2D(
        GL_TEXTURE_2D,
        0,
        GL_RGBA32F,
        static_cast<GLsizei>(
            _resolution.x * _downscaleVolumeRendering.currentDownscaleFactor
        ),
        static_cast<GLsizei>(
            _resolution.y * _downscaleVolumeRendering.currentDownscaleFactor
        ),
        0,
        GL_RGBA,
        GL_FLOAT,
        nullptr
    );
    glTexParameteri(GL_TEXTURE_2D, GL_TEXTURE_WRAP_S, GL_CLAMP_TO_EDGE);
    glTexParameteri(GL_TEXTURE_2D, GL_TEXTURE_WRAP_T, GL_CLAMP_TO_EDGE);
    glTexParameteri(GL_TEXTURE_2D, GL_TEXTURE_MAG_FILTER, GL_LINEAR);
    glTexParameteri(GL_TEXTURE_2D, GL_TEXTURE_MIN_FILTER, GL_LINEAR);

    float volumeBorderColor[] = { 0.f, 0.f, 0.f, 1.f };
    glTexParameterfv(GL_TEXTURE_2D, GL_TEXTURE_BORDER_COLOR, volumeBorderColor);
    if (glbinding::Binding::ObjectLabel.isResolved()) {
        glObjectLabel(
            GL_TEXTURE,
            _downscaleVolumeRendering.colorTexture,
            -1,
            "Downscaled Volume Color"
        );
    }

    glBindTexture(GL_TEXTURE_2D, _downscaleVolumeRendering.depthbuffer);
    glTexImage2D(
        GL_TEXTURE_2D,
        0,
        GL_DEPTH_COMPONENT32F,
        static_cast<GLsizei>(
            _resolution.x * _downscaleVolumeRendering.currentDownscaleFactor
        ),
        static_cast<GLsizei>(
            _resolution.y * _downscaleVolumeRendering.currentDownscaleFactor
        ),
        0,
        GL_DEPTH_COMPONENT,
        GL_FLOAT,
        nullptr
    );
    glTexParameteri(GL_TEXTURE_2D, GL_TEXTURE_WRAP_S, GL_CLAMP_TO_EDGE);
    glTexParameteri(GL_TEXTURE_2D, GL_TEXTURE_WRAP_T, GL_CLAMP_TO_EDGE);
    glTexParameteri(GL_TEXTURE_2D, GL_TEXTURE_MAG_FILTER, GL_LINEAR);
    glTexParameteri(GL_TEXTURE_2D, GL_TEXTURE_MIN_FILTER, GL_LINEAR);
    if (glbinding::Binding::ObjectLabel.isResolved()) {
        glObjectLabel(
            GL_TEXTURE,
            _downscaleVolumeRendering.depthbuffer,
            -1,
            "Downscaled Volume Depth"
        );
    }

    // Volume Rendering Textures
    glBindTexture(GL_TEXTURE_2D, _exitColorTexture);
    glTexImage2D(
        GL_TEXTURE_2D,
        0,
        GL_RGBA16F,
        _resolution.x,
        _resolution.y,
        0,
        GL_RGBA,
        GL_UNSIGNED_SHORT,
        nullptr
    );
    glTexParameteri(GL_TEXTURE_2D, GL_TEXTURE_WRAP_S, GL_CLAMP_TO_EDGE);
    glTexParameteri(GL_TEXTURE_2D, GL_TEXTURE_WRAP_T, GL_CLAMP_TO_EDGE);
    glTexParameteri(GL_TEXTURE_2D, GL_TEXTURE_MAG_FILTER, GL_LINEAR);
    glTexParameteri(GL_TEXTURE_2D, GL_TEXTURE_MIN_FILTER, GL_LINEAR);
    if (glbinding::Binding::ObjectLabel.isResolved()) {
        glObjectLabel(GL_TEXTURE, _exitColorTexture, -1, "Exit color");
    }

    glBindTexture(GL_TEXTURE_2D, _exitDepthTexture);
    glTexImage2D(
        GL_TEXTURE_2D,
        0,
        GL_DEPTH_COMPONENT32F,
        _resolution.x,
        _resolution.y,
        0,
        GL_DEPTH_COMPONENT,
        GL_FLOAT,
        nullptr
    );
    glTexParameteri(GL_TEXTURE_2D, GL_TEXTURE_WRAP_S, GL_CLAMP_TO_EDGE);
    glTexParameteri(GL_TEXTURE_2D, GL_TEXTURE_WRAP_T, GL_CLAMP_TO_EDGE);
    glTexParameteri(GL_TEXTURE_2D, GL_TEXTURE_MAG_FILTER, GL_LINEAR);
    glTexParameteri(GL_TEXTURE_2D, GL_TEXTURE_MIN_FILTER, GL_LINEAR);
    if (glbinding::Binding::ObjectLabel.isResolved()) {
        glObjectLabel(GL_TEXTURE, _exitDepthTexture, -1, "Exit depth");
    }

    _dirtyResolution = false;
}

void FramebufferRenderer::updateRaycastData() {
    ZoneScoped;

    _raycastData.clear();
    _exitPrograms.clear();
    _raycastPrograms.clear();
    _insideRaycastPrograms.clear();

    const std::vector<VolumeRaycaster*>& raycasters =
        global::raycasterManager->raycasters();

    int nextId = 0;
    for (VolumeRaycaster* raycaster : raycasters) {
        ZoneScopedN("raycaster");

        RaycastData data = { .id = nextId++, .namespaceName = "Helper" };

        const std::string& vsPath = raycaster->boundsVertexShaderPath();
        std::string fsPath = raycaster->boundsFragmentShaderPath();

        ghoul::Dictionary dict;
        dict.setValue("rendererData", _rendererData);
        dict.setValue("fragmentPath", std::move(fsPath));
        dict.setValue("id", data.id);

        std::string helperPath = raycaster->helperPath();
        ghoul::Dictionary helpersDict;
        if (!helperPath.empty()) {
            helpersDict.setValue("0", std::move(helperPath));
        }
        dict.setValue("helperPaths", std::move(helpersDict));
        dict.setValue("raycastPath", raycaster->raycasterPath());

        _raycastData[raycaster] = data;

        try {
            _exitPrograms[raycaster] = ghoul::opengl::ProgramObject::Build(
                "Volume " + std::to_string(data.id) + " exit",
                absPath(vsPath),
                absPath(ExitFragmentShaderPath),
                dict
            );
        } catch (const ghoul::RuntimeError& e) {
            LERROR(e.message);
        }

        try {
            ghoul::Dictionary outsideDict = dict;
            outsideDict.setValue("getEntryPath", std::string(GetEntryOutsidePath));
            _raycastPrograms[raycaster] = ghoul::opengl::ProgramObject::Build(
                "Volume " + std::to_string(data.id) + " raycast",
                absPath(vsPath),
                absPath(RaycastFragmentShaderPath),
                outsideDict
            );
        } catch (const ghoul::RuntimeError& e) {
            LERROR(e.message);
        }

        try {
            ghoul::Dictionary insideDict = dict;
            insideDict.setValue("getEntryPath", std::string(GetEntryInsidePath));
            _insideRaycastPrograms[raycaster] = ghoul::opengl::ProgramObject::Build(
                "Volume " + std::to_string(data.id) + " inside raycast",
                absPath("${SHADERS}/framebuffer/resolveframebuffer.vert"),
                absPath(RaycastFragmentShaderPath),
                insideDict
            );
        }
        catch (const ghoul::RuntimeError& e) {
            LERRORC(e.component, e.message);
        }
    }
    _dirtyRaycastData = false;
}

void FramebufferRenderer::updateDeferredcastData() {
    _deferredcastData.clear();
    _deferredcastPrograms.clear();

    const std::vector<Deferredcaster*>& deferredcasters =
        global::deferredcasterManager->deferredcasters();
    int nextId = 0;
    for (Deferredcaster* caster : deferredcasters) {
        DeferredcastData data = { .id = nextId++, .namespaceName = "HELPER" };

        std::filesystem::path vsPath = caster->deferredcastVSPath();
        std::filesystem::path fsPath = caster->deferredcastFSPath();

        ghoul::Dictionary dict;
        dict.setValue("rendererData", _rendererData);
        //dict.setValue("fragmentPath", fsPath);
        dict.setValue("id", data.id);
        std::filesystem::path helperPath = caster->helperPath();
        ghoul::Dictionary helpersDict;
        if (!helperPath.empty()) {
            helpersDict.setValue("0", helperPath.string());
        }
        dict.setValue("helperPaths", helpersDict);

        _deferredcastData[caster] = data;

        try {
            _deferredcastPrograms[caster] = ghoul::opengl::ProgramObject::Build(
                "Deferred " + std::to_string(data.id) + " raycast",
                vsPath,
                fsPath,
                dict
            );

            caster->initializeCachedVariables(*_deferredcastPrograms[caster]);
        }
        catch (ghoul::RuntimeError& e) {
            LERRORC(e.component, e.message);
        }
    }
    _dirtyDeferredcastData = false;
}


void FramebufferRenderer::updateHDRAndFiltering() {
    ZoneScoped;

    _hdrFilteringProgram = ghoul::opengl::ProgramObject::Build(
        "HDR and Filtering Program",
        absPath("${SHADERS}/framebuffer/hdrAndFiltering.vert"),
        absPath("${SHADERS}/framebuffer/hdrAndFiltering.frag")
    );
}

void FramebufferRenderer::updateFXAA() {
    ZoneScoped;

    _fxaaProgram = ghoul::opengl::ProgramObject::Build(
        "FXAA Program",
        absPath("${SHADERS}/framebuffer/fxaa.vert"),
        absPath("${SHADERS}/framebuffer/fxaa.frag")
    );
}

void FramebufferRenderer::updateDownscaledVolume() {
    ZoneScoped;

    _downscaledVolumeProgram = ghoul::opengl::ProgramObject::Build(
        "Write Downscaled Volume Program",
        absPath("${SHADERS}/framebuffer/mergeDownscaledVolume.vert"),
        absPath("${SHADERS}/framebuffer/mergeDownscaledVolume.frag")
    );
}

void FramebufferRenderer::render(Scene* scene, Camera* camera, float blackoutFactor) {
    ZoneScoped;
    TracyGpuZone("FramebufferRenderer");

    glGetIntegerv(GL_FRAMEBUFFER_BINDING, &_defaultFBO);
    global::renderEngine->openglStateCache().setDefaultFramebuffer(_defaultFBO);

    GLint vp[4] = { 0 };
    glGetIntegerv(GL_VIEWPORT, vp);
    global::renderEngine->openglStateCache().setViewportState(vp);
    glm::ivec4 viewport = glm::ivec4(vp[0], vp[1], vp[2], vp[3]);

    // Reset Render Pipeline State
    global::renderEngine->openglStateCache().resetCachedStates();

    _pingPongIndex = 0;

    if (!scene || !camera) {
        return;
    }

    {
        // deferred g-buffer
        ZoneScopedN("Deferred G-Buffer");
        TracyGpuZone("Deferred G-Buffer");

        glBindFramebuffer(GL_FRAMEBUFFER, _gBuffers.framebuffer);
        glDrawBuffers(3, ColorAttachmentArray);
        glClear(GL_COLOR_BUFFER_BIT | GL_DEPTH_BUFFER_BIT);
        glClearBufferfv(GL_COLOR, 1, glm::value_ptr(PosBufferClearVal));
    }
    Time time = global::timeManager->time();

    RenderData data = {
        .camera = *camera,
        .time = std::move(time),
        .renderBinMask = 0
    };
    RendererTasks tasks;

    {
        TracyGpuZone("Background")
        ghoul::GLDebugGroup group("Background");
        data.renderBinMask = static_cast<int>(Renderable::RenderBin::Background);
        scene->render(data, tasks);
    }

    {
        TracyGpuZone("Opaque")
        ghoul::GLDebugGroup group("Opaque");
        data.renderBinMask = static_cast<int>(Renderable::RenderBin::Opaque);
        scene->render(data, tasks);
    }

    {
        TracyGpuZone("PreDeferredTransparent")
        ghoul::GLDebugGroup group("PreDeferredTransparent");
        data.renderBinMask = static_cast<int>(
            Renderable::RenderBin::PreDeferredTransparent
        );
        scene->render(data, tasks);
    }

    // Run Volume Tasks
    {
        TracyGpuZone("Raycaster Tasks")
        ghoul::GLDebugGroup group("Raycaster Tasks");
        performRaycasterTasks(tasks.raycasterTasks, viewport);
    }

    if (!tasks.deferredcasterTasks.empty()) {
        TracyGpuZone("Deferred Caster Tasks")
        ghoul::GLDebugGroup group("Deferred Caster Tasks");

        // We use ping pong rendering in order to be able to render multiple deferred
        // tasks at same time (e.g. more than 1 ATM being seen at once) to the same final
        // buffer
        glBindFramebuffer(GL_FRAMEBUFFER, _pingPongBuffers.framebuffer);
        glDrawBuffers(1, &ColorAttachmentArray[_pingPongIndex]);

        performDeferredTasks(tasks.deferredcasterTasks, viewport);
    }

    glDrawBuffers(1, &ColorAttachmentArray[_pingPongIndex]);
    glEnablei(GL_BLEND, 0);

    {
<<<<<<< HEAD
        TracyGpuZone("Overlay")
        ghoul::GLDebugGroup group("Overlay");
        data.renderBinMask = static_cast<int>(Renderable::RenderBin::Overlay);
        scene->render(data, tasks);
    }

    {
        TracyGpuZone("PostDeferredTransparent")
=======
        TracyGpuZone("PostDeferredTransparent");
>>>>>>> 5fec405b
        ghoul::GLDebugGroup group("PostDeferredTransparent");
        data.renderBinMask = static_cast<int>(
            Renderable::RenderBin::PostDeferredTransparent
        );
        scene->render(data, tasks);
    }

    {
<<<<<<< HEAD
        TracyGpuZone("Sticker")
        ghoul::GLDebugGroup group("Sticker");
        data.renderBinMask = static_cast<int>(
            Renderable::RenderBin::Sticker
        );
=======
        TracyGpuZone("Overlay");
        ghoul::GLDebugGroup group("Overlay");
        data.renderBinMask = static_cast<int>(Renderable::RenderBin::Overlay);
>>>>>>> 5fec405b
        scene->render(data, tasks);
    }

    glDrawBuffer(GL_COLOR_ATTACHMENT0);

    // Disabling depth test for filtering and hdr
    glDisable(GL_DEPTH_TEST);

    if (_enableFXAA) {
        glBindFramebuffer(GL_FRAMEBUFFER, _fxaaBuffers.fxaaFramebuffer);
        glDrawBuffers(1, ColorAttachmentArray);
        glDisable(GL_BLEND);

    }
    else {
        // When applying the TMO, the result is saved to the default FBO to be displayed
        // by the Operating System. Also, the resolve procedure is executed in this step.
        glBindFramebuffer(GL_FRAMEBUFFER, _defaultFBO);
    }

    {
        // Apply the selected TMO on the results and resolve the result to the default FBO
        TracyGpuZone("Apply TMO");
        ghoul::GLDebugGroup group("Apply TMO");

        applyTMO(blackoutFactor, viewport);
    }

    if (_enableFXAA) {
        TracyGpuZone("Apply FXAA")
        ghoul::GLDebugGroup group("Apply FXAA");
        glBindFramebuffer(GL_FRAMEBUFFER, _defaultFBO);
        applyFXAA(viewport);
    }
}

void FramebufferRenderer::performRaycasterTasks(const std::vector<RaycasterTask>& tasks,
                                                const glm::ivec4& viewport)
{
    ZoneScoped;

    for (const RaycasterTask& raycasterTask : tasks) {
        TracyGpuZone("Raycaster");

        VolumeRaycaster* raycaster = raycasterTask.raycaster;

        glBindFramebuffer(GL_FRAMEBUFFER, _exitFramebuffer);
        glClear(GL_COLOR_BUFFER_BIT | GL_DEPTH_BUFFER_BIT);
        //global::renderEngine->openglStateCache().viewport(glm::value_ptr(viewport));

        ghoul::opengl::ProgramObject* exitProgram = _exitPrograms[raycaster].get();
        if (exitProgram) {
            exitProgram->activate();
            raycaster->renderExitPoints(raycasterTask.renderData, *exitProgram);
            exitProgram->deactivate();
        }

        if (raycaster->downscaleRender() < 1.f) {
            glBindFramebuffer(GL_FRAMEBUFFER, _downscaleVolumeRendering.framebuffer);
            const float s = raycaster->downscaleRender();
            GLint newVP[4] = {
                static_cast<GLint>(viewport[0] * s),
                static_cast<GLint>(viewport[1] * s),
                static_cast<GLint>(viewport[2] * s),
                static_cast<GLint>(viewport[3] * s)
            };
            global::renderEngine->openglStateCache().setViewportState(newVP);

            if (_downscaleVolumeRendering.currentDownscaleFactor != s) {
                _downscaleVolumeRendering.currentDownscaleFactor = s;
                updateDownscaleTextures();
            }
            glClear(GL_COLOR_BUFFER_BIT | GL_DEPTH_BUFFER_BIT);
        }
        else {
            glBindFramebuffer(GL_FRAMEBUFFER, _gBuffers.framebuffer);
        }

        glm::vec3 cameraPosition = glm::vec3(0.f);
        bool isCameraInside = raycaster->isCameraInside(
            raycasterTask.renderData,
            cameraPosition
        );
        ghoul::opengl::ProgramObject* raycastProgram = nullptr;

        if (isCameraInside) {
            raycastProgram = _insideRaycastPrograms[raycaster].get();
            if (raycastProgram) {
                raycastProgram->activate();
                raycastProgram->setUniform("cameraPosInRaycaster", cameraPosition);
            }
            else {
                raycastProgram = _insideRaycastPrograms[raycaster].get();
                raycastProgram->activate();
                raycastProgram->setUniform("cameraPosInRaycaster", cameraPosition);
            }
        }
        else {
            raycastProgram = _raycastPrograms[raycaster].get();
            if (raycastProgram) {
                raycastProgram->activate();
            }
            else {
                raycastProgram = _raycastPrograms[raycaster].get();
                raycastProgram->activate();
            }
        }

        if (raycastProgram) {
            raycastProgram->setUniform("rayCastSteps", raycaster->maxSteps());

            raycaster->preRaycast(_raycastData[raycaster], *raycastProgram);

            ghoul::opengl::TextureUnit exitColorTextureUnit;
            exitColorTextureUnit.activate();
            glBindTexture(GL_TEXTURE_2D, _exitColorTexture);
            raycastProgram->setUniform("exitColorTexture", exitColorTextureUnit);

            ghoul::opengl::TextureUnit exitDepthTextureUnit;
            exitDepthTextureUnit.activate();
            glBindTexture(GL_TEXTURE_2D, _exitDepthTexture);
            raycastProgram->setUniform("exitDepthTexture", exitDepthTextureUnit);

            ghoul::opengl::TextureUnit mainDepthTextureUnit;
            mainDepthTextureUnit.activate();
            glBindTexture(GL_TEXTURE_2D, _gBuffers.depthTexture);
            raycastProgram->setUniform("mainDepthTexture", mainDepthTextureUnit);

            if (raycaster->downscaleRender() < 1.f) {
                float scaleDown = raycaster->downscaleRender();
                raycastProgram->setUniform(
                    "windowSize",
                    glm::vec2(_resolution.x * scaleDown, _resolution.y * scaleDown)
                );
            }
            else {
                raycastProgram->setUniform(
                    "windowSize",
                    static_cast<glm::vec2>(_resolution)
                );
            }

            glDisable(GL_DEPTH_TEST);
            glDepthMask(false);
            if (isCameraInside) {
                glBindVertexArray(_screenQuad);
                glDrawArrays(GL_TRIANGLES, 0, 6);
                glBindVertexArray(0);
            }
            else {
                raycaster->renderEntryPoints(raycasterTask.renderData, *raycastProgram);
            }
            glDepthMask(true);
            glEnable(GL_DEPTH_TEST);

            raycaster->postRaycast(_raycastData[raycaster], *raycastProgram);
            raycastProgram->deactivate();
        }
        else {
            LWARNING("Raycaster is not attached when trying to perform raycaster task");
        }

        if (raycaster->downscaleRender() < 1.f) {
            global::renderEngine->openglStateCache().setViewportState(
                glm::value_ptr(viewport)
            );
            glBindFramebuffer(GL_DRAW_FRAMEBUFFER, _gBuffers.framebuffer);
            writeDownscaledVolume(viewport);
        }
    }
}

void FramebufferRenderer::performDeferredTasks(
                                             const std::vector<DeferredcasterTask>& tasks,
                                                               const glm::ivec4& viewport)
{
    ZoneScoped;

    for (const DeferredcasterTask& deferredcasterTask : tasks) {
        TracyGpuZone("Deferredcaster");

        Deferredcaster* deferredcaster = deferredcasterTask.deferredcaster;

        ghoul::opengl::ProgramObject* deferredcastProgram =
            _deferredcastPrograms[deferredcaster].get();

        if (deferredcastProgram) {
            _pingPongIndex = _pingPongIndex == 0 ? 1 : 0;
            int fromIndex = _pingPongIndex == 0 ? 1 : 0;
            glDrawBuffers(1, &ColorAttachmentArray[_pingPongIndex]);
            glDisablei(GL_BLEND, 0);
            glDisablei(GL_BLEND, 1);

            deferredcastProgram->activate();

            // adding G-Buffer
            ghoul::opengl::TextureUnit mainDColorTextureUnit;
            mainDColorTextureUnit.activate();
            glBindTexture(
                GL_TEXTURE_2D,
                _pingPongBuffers.colorTexture[fromIndex]
            );
            deferredcastProgram->setUniform(
                "mainColorTexture",
                mainDColorTextureUnit
            );

            deferredcastProgram->setUniform(
                "viewport",
                static_cast<float>(viewport[0]),
                static_cast<float>(viewport[1]),
                static_cast<float>(viewport[2]),
                static_cast<float>(viewport[3])
            );
            deferredcastProgram->setUniform("resolution", glm::vec2(_resolution));


            ghoul::opengl::TextureUnit mainPositionTextureUnit;
            mainPositionTextureUnit.activate();
            glBindTexture(GL_TEXTURE_2D, _gBuffers.positionTexture);
            deferredcastProgram->setUniform(
                "mainPositionTexture",
                mainPositionTextureUnit
            );

            ghoul::opengl::TextureUnit mainNormalTextureUnit;
            mainNormalTextureUnit.activate();
            glBindTexture(GL_TEXTURE_2D, _gBuffers.normalTexture);
            deferredcastProgram->setUniform(
                "mainNormalTexture",
                mainNormalTextureUnit
            );

            deferredcaster->preRaycast(
                deferredcasterTask.renderData,
                _deferredcastData[deferredcaster],
                *deferredcastProgram
            );

            glDisable(GL_DEPTH_TEST);
            glDepthMask(false);

            glBindVertexArray(_screenQuad);
            glDrawArrays(GL_TRIANGLES, 0, 6);
            glBindVertexArray(0);

            glDepthMask(true);
            glEnable(GL_DEPTH_TEST);

            deferredcaster->postRaycast(
                deferredcasterTask.renderData,
                _deferredcastData[deferredcaster],
                *deferredcastProgram
            );

            deferredcastProgram->deactivate();
        }
        else {
            LWARNING(
                "Deferredcaster is not attached when trying to perform deferred task"
            );
        }
    }
}

void FramebufferRenderer::setResolution(glm::ivec2 res) {
    _resolution = std::move(res);
    _dirtyResolution = true;
}

void FramebufferRenderer::setDisableHDR(bool disable) {
    _disableHDR = std::move(disable);
}

void FramebufferRenderer::setHDRExposure(float hdrExposure) {
    ghoul_assert(hdrExposure > 0.f, "HDR exposure must be greater than zero");
    _hdrExposure = std::move(hdrExposure);
    updateRendererData();
}

void FramebufferRenderer::setGamma(float gamma) {
    ghoul_assert(gamma > 0.f, "Gamma value must be greater than zero");
    _gamma = std::move(gamma);
}

void FramebufferRenderer::setHue(float hue) {
    _hue = std::move(hue);
}

void FramebufferRenderer::setValue(float value) {
    _value = std::move(value);
}

void FramebufferRenderer::setSaturation(float sat) {
    _saturation = std::move(sat);
}

void FramebufferRenderer::enableFXAA(bool enable) {
    _enableFXAA = std::move(enable);
}

void FramebufferRenderer::updateRendererData() {
    ZoneScoped;

    ghoul::Dictionary dict;
    dict.setValue("fragmentRendererPath", std::string(RenderFragmentShaderPath));
    dict.setValue("hdrExposure", std::to_string(_hdrExposure));
    dict.setValue("disableHDR", std::to_string(_disableHDR));
    _rendererData = dict;
    global::renderEngine->setRendererData(dict);
}

} // namespace openspace<|MERGE_RESOLUTION|>--- conflicted
+++ resolved
@@ -1182,7 +1182,6 @@
     glEnablei(GL_BLEND, 0);
 
     {
-<<<<<<< HEAD
         TracyGpuZone("Overlay")
         ghoul::GLDebugGroup group("Overlay");
         data.renderBinMask = static_cast<int>(Renderable::RenderBin::Overlay);
@@ -1191,9 +1190,6 @@
 
     {
         TracyGpuZone("PostDeferredTransparent")
-=======
-        TracyGpuZone("PostDeferredTransparent");
->>>>>>> 5fec405b
         ghoul::GLDebugGroup group("PostDeferredTransparent");
         data.renderBinMask = static_cast<int>(
             Renderable::RenderBin::PostDeferredTransparent
@@ -1202,17 +1198,11 @@
     }
 
     {
-<<<<<<< HEAD
         TracyGpuZone("Sticker")
         ghoul::GLDebugGroup group("Sticker");
         data.renderBinMask = static_cast<int>(
             Renderable::RenderBin::Sticker
         );
-=======
-        TracyGpuZone("Overlay");
-        ghoul::GLDebugGroup group("Overlay");
-        data.renderBinMask = static_cast<int>(Renderable::RenderBin::Overlay);
->>>>>>> 5fec405b
         scene->render(data, tasks);
     }
 
