/*****************************************************************************************
*                                                                                       *
* OpenSpace                                                                             *
*                                                                                       *
* Copyright (c) 2014-2018                                                               *
*                                                                                       *
* Permission is hereby granted, free of charge, to any person obtaining a copy of this  *
* software and associated documentation files (the "Software"), to deal in the Software *
* without restriction, including without limitation the rights to use, copy, modify,    *
* merge, publish, distribute, sublicense, and/or sell copies of the Software, and to    *
* permit persons to whom the Software is furnished to do so, subject to the following   *
* conditions:                                                                           *
*                                                                                       *
* The above copyright notice and this permission notice shall be included in all copies *
* or substantial portions of the Software.                                              *
*                                                                                       *
* THE SOFTWARE IS PROVIDED "AS IS", WITHOUT WARRANTY OF ANY KIND, EXPRESS OR IMPLIED,   *
* INCLUDING BUT NOT LIMITED TO THE WARRANTIES OF MERCHANTABILITY, FITNESS FOR A         *
* PARTICULAR PURPOSE AND NONINFRINGEMENT. IN NO EVENT SHALL THE AUTHORS OR COPYRIGHT    *
* HOLDERS BE LIABLE FOR ANY CLAIM, DAMAGES OR OTHER LIABILITY, WHETHER IN AN ACTION OF  *
* CONTRACT, TORT OR OTHERWISE, ARISING FROM, OUT OF OR IN CONNECTION WITH THE SOFTWARE  *
* OR THE USE OR OTHER DEALINGS IN THE SOFTWARE.                                         *
****************************************************************************************/

#include <openspace/rendering/framebufferrenderer.h>

#include <openspace/engine/openspaceengine.h>
#include <openspace/engine/wrapper/windowwrapper.h>
#include <openspace/performance/performancemeasurement.h>
#include <openspace/rendering/raycastermanager.h>
#include <openspace/rendering/renderable.h>
#include <openspace/rendering/renderengine.h>
#include <openspace/rendering/volumeraycaster.h>
#include <openspace/scene/scene.h>
#include <openspace/util/camera.h>
#include <openspace/util/timemanager.h>
#include <openspace/engine/openspaceengine.h>
#include <openspace/rendering/renderable.h>
#include <openspace/rendering/deferredcaster.h>
#include <openspace/rendering/deferredcastermanager.h>
#include <openspace/rendering/volumeraycaster.h>
#include <openspace/rendering/raycastermanager.h>

#include <openspace/performance/performancemeasurement.h>

#include <ghoul/filesystem/filesystem.h>
#include <ghoul/opengl/ghoul_gl.h>
#include <ghoul/opengl/programobject.h>
#include <ghoul/opengl/textureunit.h>

#include <string>
#include <vector>
#include <sstream>
#include <fstream>

namespace {
    constexpr const char* _loggerCat = "FramebufferRenderer";
    constexpr const char* ExitFragmentShaderPath =
        "${SHADERS}/framebuffer/exitframebuffer.frag";
    constexpr const char* RaycastFragmentShaderPath =
        "${SHADERS}/framebuffer/raycastframebuffer.frag";
    constexpr const char* GetEntryInsidePath = "${SHADERS}/framebuffer/inside.glsl";
    constexpr const char* GetEntryOutsidePath = "${SHADERS}/framebuffer/outside.glsl";
    constexpr const char* RenderFragmentShaderPath =
        "${SHADERS}/framebuffer/renderframebuffer.frag";
} // namespace

namespace openspace {
    void saveTextureToPPMFile(const GLenum color_buffer_attachment,
        const std::string & fileName,
        const int width, const int height);

    void saveTextureToMemory(const GLenum color_buffer_attachment,
        const int width, const int height, std::vector<double> & memory);


    FramebufferRenderer::FramebufferRenderer()
        : _camera(nullptr)
        , _scene(nullptr)
        , _resolution(glm::vec2(0))
        , _hdrExposure(0.4f)
        , _hdrBackground(2.8f)
        , _gamma(2.2f)
    {}

    FramebufferRenderer::~FramebufferRenderer() {}

    void FramebufferRenderer::initialize() {
        LDEBUG("Initializing FramebufferRenderer");

        const GLfloat size = 1.0f;
        const GLfloat vertex_data[] = {
            //      x      y     s     t
            -size, -size, 0.0f, 1.0f,
            size,    size, 0.0f, 1.0f,
            -size,  size, 0.0f, 1.0f,
            -size, -size, 0.0f, 1.0f,
            size, -size, 0.0f, 1.0f,
            size,    size, 0.0f, 1.0f
        };

        glGenVertexArrays(1, &_screenQuad);
        glBindVertexArray(_screenQuad);

        glGenBuffers(1, &_vertexPositionBuffer);
        glBindBuffer(GL_ARRAY_BUFFER, _vertexPositionBuffer);

        glBufferData(GL_ARRAY_BUFFER, sizeof(vertex_data), vertex_data, GL_STATIC_DRAW);
        glVertexAttribPointer(
            0,
            4,
            GL_FLOAT,
            GL_FALSE,
            sizeof(GLfloat) * 4,
            nullptr
        );
        glEnableVertexAttribArray(0);

        GLint defaultFbo;
        glGetIntegerv(GL_FRAMEBUFFER_BINDING, &defaultFbo);

        // Main framebuffer
        glGenTextures(1, &_mainColorTexture);
        glGenTextures(1, &_mainDepthTexture);
        glGenFramebuffers(1, &_mainFramebuffer);

        // Exit framebuffer
        glGenTextures(1, &_exitColorTexture);
        glGenTextures(1, &_exitDepthTexture);
        glGenFramebuffers(1, &_exitFramebuffer);

        // Deferred framebuffer
        glGenTextures(1, &_deferredColorTexture);
        glGenTextures(1, &_mainPositionTexture);
        glGenTextures(1, &_mainNormalTexture);
        glGenFramebuffers(1, &_deferredFramebuffer);

        updateResolution();
        updateRendererData();
        updateRaycastData();

        glBindFramebuffer(GL_FRAMEBUFFER, _mainFramebuffer);
        glFramebufferTexture2D(
            GL_FRAMEBUFFER,
            GL_COLOR_ATTACHMENT0,
            GL_TEXTURE_2D_MULTISAMPLE,
            _mainColorTexture,
            0
        );
        // G-buffer
        glFramebufferTexture2D(
            GL_FRAMEBUFFER,
            GL_COLOR_ATTACHMENT1,
            GL_TEXTURE_2D_MULTISAMPLE,
            _mainPositionTexture,
            0
        );
        glFramebufferTexture2D(
            GL_FRAMEBUFFER,
            GL_COLOR_ATTACHMENT2,
            GL_TEXTURE_2D_MULTISAMPLE,
            _mainNormalTexture,
            0
        );
        glFramebufferTexture2D(
            GL_FRAMEBUFFER,
            GL_DEPTH_ATTACHMENT,
            GL_TEXTURE_2D_MULTISAMPLE,
            _mainDepthTexture,
            0
        );

        GLenum status = glCheckFramebufferStatus(GL_FRAMEBUFFER);
        if (status != GL_FRAMEBUFFER_COMPLETE) {
            LERROR("Main framebuffer is not complete");
        }

        glBindFramebuffer(GL_FRAMEBUFFER, _exitFramebuffer);
        glFramebufferTexture2D(
            GL_FRAMEBUFFER,
            GL_COLOR_ATTACHMENT0,
            GL_TEXTURE_2D,
            _exitColorTexture,
            0
        );
        glFramebufferTexture2D(
            GL_FRAMEBUFFER,
            GL_DEPTH_ATTACHMENT,
            GL_TEXTURE_2D,
            _exitDepthTexture,
            0
        );

        status = glCheckFramebufferStatus(GL_FRAMEBUFFER);
        if (status != GL_FRAMEBUFFER_COMPLETE) {
            LERROR("Exit framebuffer is not complete");
        }

        glBindFramebuffer(GL_FRAMEBUFFER, _deferredFramebuffer);
        glFramebufferTexture2D(
            GL_FRAMEBUFFER,
            GL_COLOR_ATTACHMENT0,
            GL_TEXTURE_2D,
            _deferredColorTexture,
            0
        );

        status = glCheckFramebufferStatus(GL_FRAMEBUFFER);
        if (status != GL_FRAMEBUFFER_COMPLETE) {
            LERROR("Deferred framebuffer is not complete");
        }

        // JCC: Moved to here to avoid NVidia: "Program/shader state performance warning"
        updateHDRData();
        updateDeferredcastData();
        updateMSAASamplingPattern();

        glBindFramebuffer(GL_FRAMEBUFFER, defaultFbo);

        _resolveProgram = ghoul::opengl::ProgramObject::Build(
            "Framebuffer Resolve",
            absPath("${SHADERS}/framebuffer/resolveframebuffer.vert"),
            absPath("${SHADERS}/framebuffer/resolveframebuffer.frag")
        );

        _uniformCache.mainColorTexture = _resolveProgram->uniformLocation("mainColorTexture");
        _uniformCache.blackoutFactor = _resolveProgram->uniformLocation("blackoutFactor");
        _uniformCache.nAaSamples = _resolveProgram->uniformLocation("nAaSamples");

        OsEng.renderEngine().raycasterManager().addListener(*this);
        OsEng.renderEngine().deferredcasterManager().addListener(*this);
    }

    void FramebufferRenderer::deinitialize() {
        LINFO("Deinitializing FramebufferRenderer");

        glDeleteFramebuffers(1, &_mainFramebuffer);
        glDeleteFramebuffers(1, &_exitFramebuffer);
        glDeleteFramebuffers(1, &_deferredFramebuffer);

        glDeleteTextures(1, &_mainColorTexture);
        glDeleteTextures(1, &_mainDepthTexture);

        // DEBUG: deferred g-buffer
        glDeleteTextures(1, &_deferredColorTexture);
        glDeleteTextures(1, &_mainPositionTexture);
        glDeleteTextures(1, &_mainNormalTexture);

        glDeleteTextures(1, &_exitColorTexture);
        glDeleteTextures(1, &_exitDepthTexture);

        glDeleteBuffers(1, &_vertexPositionBuffer);
        glDeleteVertexArrays(1, &_screenQuad);

        OsEng.renderEngine().raycasterManager().removeListener(*this);
        OsEng.renderEngine().deferredcasterManager().removeListener(*this);
    }

    void FramebufferRenderer::raycastersChanged(VolumeRaycaster&, bool) {
        _dirtyRaycastData = true;
    }

    void FramebufferRenderer::deferredcastersChanged(Deferredcaster& deferredcaster,
        ghoul::Boolean isAttached)
    {
        (void)deferredcaster;
        (void)isAttached;
        _dirtyDeferredcastData = true;
    }

    void FramebufferRenderer::update() {
        if (_dirtyResolution) {
            updateResolution();
            updateMSAASamplingPattern();
        }

        if (_dirtyRaycastData) {
            updateRaycastData();
        }

        if (_dirtyDeferredcastData) {
            updateDeferredcastData();
        }

        // If the resolve dictionary changed (or a file changed on disk)
        // then rebuild the resolve program.
        if (_hdrBackGroundProgram && _hdrBackGroundProgram->isDirty()) {
            _hdrBackGroundProgram->rebuildFromFile();
        }

        if (_resolveProgram->isDirty()) {
            _resolveProgram->rebuildFromFile();

            _uniformCache.mainColorTexture = _resolveProgram->uniformLocation(
                "mainColorTexture"
            );
            _uniformCache.blackoutFactor = _resolveProgram->uniformLocation("blackoutFactor");
            _uniformCache.nAaSamples = _resolveProgram->uniformLocation("nAaSamples");
        }

        for (auto& program : _exitPrograms) {
            if (program.second->isDirty()) {
                try {
                    program.second->rebuildFromFile();
                } 
                catch (const ghoul::RuntimeError& e) {
                    LERRORC(e.component, e.message);
                }
            }
        }

        for (auto& program : _raycastPrograms) {
            if (program.second->isDirty()) {
                try {
                    program.second->rebuildFromFile();
                } 
                catch (const ghoul::RuntimeError& e) {
                    LERRORC(e.component, e.message);
                }
            }
        }

        for (auto& program : _insideRaycastPrograms) {
            if (program.second->isDirty()) {
                try {
                    program.second->rebuildFromFile();
                } 
                catch (const ghoul::RuntimeError& e) {
                    LERRORC(e.component, e.message);
                }
            }
        }

        for (auto &program : _deferredcastPrograms) {
            if (program.second && program.second->isDirty()) {
                try {
                    program.second->rebuildFromFile();
                } 
                catch (const ghoul::RuntimeError& e) {
                    LERRORC(e.component, e.message);
                }
            }
        }
    }

    void FramebufferRenderer::updateResolution() {
        glBindTexture(GL_TEXTURE_2D_MULTISAMPLE, _mainColorTexture);

        glTexImage2DMultisample(
            GL_TEXTURE_2D_MULTISAMPLE,
            _nAaSamples,
            GL_RGBA,
            GLsizei(_resolution.x),
            GLsizei(_resolution.y),
            true
        );

        // G-buffer
        glBindTexture(GL_TEXTURE_2D, _deferredColorTexture);

        glTexImage2D(
            GL_TEXTURE_2D,
            0,
            GL_RGBA32F,
            GLsizei(_resolution.x),
            GLsizei(_resolution.y),
            0,
            GL_RGBA,
            GL_FLOAT,
            nullptr);

        glTexParameteri(GL_TEXTURE_2D, GL_TEXTURE_MAG_FILTER, GL_LINEAR);
        glTexParameteri(GL_TEXTURE_2D, GL_TEXTURE_MIN_FILTER, GL_LINEAR);

        glBindTexture(GL_TEXTURE_2D_MULTISAMPLE, _mainPositionTexture);

        glTexImage2DMultisample(
            GL_TEXTURE_2D_MULTISAMPLE,
            _nAaSamples,
            GL_RGBA32F,
            GLsizei(_resolution.x),
            GLsizei(_resolution.y),
            true);

        glBindTexture(GL_TEXTURE_2D_MULTISAMPLE, _mainNormalTexture);

        glTexImage2DMultisample(
            GL_TEXTURE_2D_MULTISAMPLE,
            _nAaSamples,
            GL_RGBA32F,
            GLsizei(_resolution.x),
            GLsizei(_resolution.y),
            true);

        glBindTexture(GL_TEXTURE_2D_MULTISAMPLE, _mainDepthTexture);
        glTexImage2DMultisample(
            GL_TEXTURE_2D_MULTISAMPLE,
            _nAaSamples,
            GL_DEPTH_COMPONENT32F,
            GLsizei(_resolution.x),
            GLsizei(_resolution.y),
            true
        );

        glBindTexture(GL_TEXTURE_2D, _exitColorTexture);
        glTexImage2D(
            GL_TEXTURE_2D,
            0,
            GL_RGBA16,
            GLsizei(_resolution.x),
            GLsizei(_resolution.y),
            0,
            GL_RGBA,
            GL_UNSIGNED_SHORT,
            nullptr
        );

        glTexParameteri(GL_TEXTURE_2D, GL_TEXTURE_MAG_FILTER, GL_LINEAR);
        glTexParameteri(GL_TEXTURE_2D, GL_TEXTURE_MIN_FILTER, GL_LINEAR);

        glBindTexture(GL_TEXTURE_2D, _exitDepthTexture);

        glTexImage2D(
            GL_TEXTURE_2D,
            0,
            GL_DEPTH_COMPONENT32F,
            GLsizei(_resolution.x),
            GLsizei(_resolution.y),
            0,
            GL_DEPTH_COMPONENT,
            GL_FLOAT,
            nullptr
        );

        glTexParameteri(GL_TEXTURE_2D, GL_TEXTURE_MAG_FILTER, GL_LINEAR);
        glTexParameteri(GL_TEXTURE_2D, GL_TEXTURE_MIN_FILTER, GL_LINEAR);

        _dirtyResolution = false;
    }

    void FramebufferRenderer::updateRaycastData() {
        _raycastData.clear();
        _exitPrograms.clear();
        _raycastPrograms.clear();
        _insideRaycastPrograms.clear();

        const std::vector<VolumeRaycaster*>& raycasters =
            OsEng.renderEngine().raycasterManager().raycasters();
        int nextId = 0;
        for (auto& raycaster : raycasters) {
            RaycastData data;
            data.id = nextId++;
            data.namespaceName = "HELPER";

            std::string vsPath = raycaster->getBoundsVsPath();
            std::string fsPath = raycaster->getBoundsFsPath();

            ghoul::Dictionary dict;
            dict.setValue("rendererData", _rendererData);
            dict.setValue("fragmentPath", fsPath);
            dict.setValue("id", data.id);
            std::string helperPath = raycaster->getHelperPath();
            ghoul::Dictionary helpersDict;
            if (!helperPath.empty()) {
                helpersDict.setValue("0", helperPath);
            }
            dict.setValue("helperPaths", helpersDict);
            dict.setValue("raycastPath", raycaster->getRaycastPath());

            _raycastData[raycaster] = data;

            try {
                _exitPrograms[raycaster] = ghoul::opengl::ProgramObject::Build(
                    "Volume " + std::to_string(data.id) + " exit",
                    vsPath,
                    ExitFragmentShaderPath,
                    dict
                );
            } 
            catch (ghoul::RuntimeError e) {
                LERROR(e.message);
            }
            try {
                ghoul::Dictionary outsideDict = dict;
                outsideDict.setValue("getEntryPath", GetEntryOutsidePath);
                _raycastPrograms[raycaster] = ghoul::opengl::ProgramObject::Build(
                    "Volume " + std::to_string(data.id) + " raycast",
                    absPath(vsPath),
                    absPath(RaycastFragmentShaderPath),
                    outsideDict
                );
            } 
            catch (ghoul::RuntimeError e) {
                LERROR(e.message);
            }
            try {
                ghoul::Dictionary insideDict = dict;
                insideDict.setValue("getEntryPath", GetEntryInsidePath);
                _insideRaycastPrograms[raycaster] = ghoul::opengl::ProgramObject::Build(
                    "Volume " + std::to_string(data.id) + " inside raycast",
                    absPath("${SHADERS}/framebuffer/resolveframebuffer.vert"),
                    absPath(RaycastFragmentShaderPath),
                    insideDict
                );
            }
            catch (const ghoul::RuntimeError& e) {
                LERRORC(e.component, e.message);
            }
        }
        _dirtyRaycastData = false;
    }

    void FramebufferRenderer::updateDeferredcastData() {
        _deferredcastData.clear();
        _deferredcastPrograms.clear();

        const std::vector<Deferredcaster*>& deferredcasters =
            OsEng.renderEngine().deferredcasterManager().deferredcasters();
        int nextId = 0;
        for (auto& caster : deferredcasters) {
            DeferredcastData data;
            data.id = nextId++;
            data.namespaceName = "HELPER";

            std::string vsPath = caster->deferredcastVSPath();
            std::string fsPath = caster->deferredcastFSPath();
            std::string deferredShaderPath = caster->deferredcastPath();

            ghoul::Dictionary dict;
            dict.setValue("rendererData", _rendererData);
            //dict.setValue("fragmentPath", fsPath);
            dict.setValue("id", data.id);
            std::string helperPath = caster->helperPath();
            ghoul::Dictionary helpersDict;
            if (helperPath != "") {
                helpersDict.setValue("0", helperPath);
            }
            dict.setValue("helperPaths", helpersDict);
            //dict.setValue("deferredcastPath", caster->getDeferredcastPath());

            _deferredcastData[caster] = data;

            try {
                ghoul::Dictionary deferredDict = dict;
                //deferredDict.setValue("getEntryPath", GetEntryOutsidePath);
                _deferredcastPrograms[caster] = ghoul::opengl::ProgramObject::Build(
                    "Deferred " + std::to_string(data.id) + " raycast",
                    absPath(vsPath),
                    absPath(deferredShaderPath),
                    deferredDict);
                using IgnoreError = ghoul::opengl::ProgramObject::IgnoreError;
                _deferredcastPrograms[caster]->setIgnoreSubroutineUniformLocationError(
                    IgnoreError::Yes
                );
                _deferredcastPrograms[caster]->setIgnoreUniformLocationError(
                    IgnoreError::Yes
                );

                caster->initializeCachedVariables(*_deferredcastPrograms[caster]);
            }
            catch (ghoul::RuntimeError& e) {
                LERRORC(e.component, e.message);
            }

<<<<<<< HEAD
=======
        try {
            _exitPrograms[raycaster] = ghoul::opengl::ProgramObject::Build(
                "Volume " + std::to_string(data.id) + " exit",
                vsPath,
                absPath(ExitFragmentShaderPath),
                dict
            );
        } catch (ghoul::RuntimeError e) {
            LERROR(e.message);
        }
        try {
            ghoul::Dictionary outsideDict = dict;
            outsideDict.setValue("getEntryPath", absPath(GetEntryOutsidePath));
            _raycastPrograms[raycaster] = ghoul::opengl::ProgramObject::Build(
                "Volume " + std::to_string(data.id) + " raycast",
                absPath(vsPath),
                absPath(RaycastFragmentShaderPath),
                outsideDict
            );
        } catch (ghoul::RuntimeError e) {
            LERROR(e.message);
>>>>>>> d64a0df5
        }
        _dirtyDeferredcastData = false;
    }

    void FramebufferRenderer::updateHDRData() {
        try {
<<<<<<< HEAD
            _hdrBackGroundProgram = ghoul::opengl::ProgramObject::Build(
                "HDR Background Control",
                absPath("${SHADERS}/framebuffer/hdrBackground.vert"),
                absPath("${SHADERS}/framebuffer/hdrBackground.frag")
=======
            ghoul::Dictionary insideDict = dict;
            insideDict.setValue("getEntryPath", absPath(GetEntryInsidePath));
            _insideRaycastPrograms[raycaster] = ghoul::opengl::ProgramObject::Build(
                "Volume " + std::to_string(data.id) + " inside raycast",
                absPath("${SHADERS}/framebuffer/resolveframebuffer.vert"),
                absPath(RaycastFragmentShaderPath),
                insideDict
>>>>>>> d64a0df5
            );
            using IgnoreError = ghoul::opengl::ProgramObject::IgnoreError;
            _hdrBackGroundProgram->setIgnoreSubroutineUniformLocationError(IgnoreError::Yes);
            _hdrBackGroundProgram->setIgnoreUniformLocationError(IgnoreError::Yes);
        }
        catch (const ghoul::RuntimeError& e) {
            LERRORC(e.component, e.message);
        }
    }

    void FramebufferRenderer::updateMSAASamplingPattern() {
        LDEBUG("Updating MSAA Sampling Pattern");

        const int GRIDSIZE = 32;
        GLfloat step = 2.0f / static_cast<GLfloat>(GRIDSIZE);
        GLfloat sizeX = -1.0f,
            sizeY = 1.0f;

        const int NVERTEX = 4 * 6;
        // openPixelSizeVertexData
        GLfloat vertexData[GRIDSIZE * GRIDSIZE * NVERTEX];

        for (int y = 0; y < GRIDSIZE; ++y) {
            for (int x = 0; x < GRIDSIZE; ++x) {
                vertexData[y * GRIDSIZE * NVERTEX + x * NVERTEX] = sizeX;
                vertexData[y * GRIDSIZE * NVERTEX + x * NVERTEX + 1] = sizeY - step;
                vertexData[y * GRIDSIZE * NVERTEX + x * NVERTEX + 2] = 0.0f;
                vertexData[y * GRIDSIZE * NVERTEX + x * NVERTEX + 3] = 1.0f;

                vertexData[y * GRIDSIZE * NVERTEX + x * NVERTEX + 4] = sizeX + step;
                vertexData[y * GRIDSIZE * NVERTEX + x * NVERTEX + 5] = sizeY;
                vertexData[y * GRIDSIZE * NVERTEX + x * NVERTEX + 6] = 0.0f;
                vertexData[y * GRIDSIZE * NVERTEX + x * NVERTEX + 7] = 1.0f;

                vertexData[y * GRIDSIZE * NVERTEX + x * NVERTEX + 8] = sizeX;
                vertexData[y * GRIDSIZE * NVERTEX + x * NVERTEX + 9] = sizeY;
                vertexData[y * GRIDSIZE * NVERTEX + x * NVERTEX + 10] = 0.0f;
                vertexData[y * GRIDSIZE * NVERTEX + x * NVERTEX + 11] = 1.0f;

                vertexData[y * GRIDSIZE * NVERTEX + x * NVERTEX + 12] = sizeX;
                vertexData[y * GRIDSIZE * NVERTEX + x * NVERTEX + 13] = sizeY - step;
                vertexData[y * GRIDSIZE * NVERTEX + x * NVERTEX + 14] = 0.0f;
                vertexData[y * GRIDSIZE * NVERTEX + x * NVERTEX + 15] = 1.0f;

                vertexData[y * GRIDSIZE * NVERTEX + x * NVERTEX + 16] = sizeX + step;
                vertexData[y * GRIDSIZE * NVERTEX + x * NVERTEX + 17] = sizeY - step;
                vertexData[y * GRIDSIZE * NVERTEX + x * NVERTEX + 18] = 0.0f;
                vertexData[y * GRIDSIZE * NVERTEX + x * NVERTEX + 19] = 1.0f;

                vertexData[y * GRIDSIZE * NVERTEX + x * NVERTEX + 20] = sizeX + step;
                vertexData[y * GRIDSIZE * NVERTEX + x * NVERTEX + 21] = sizeY;
                vertexData[y * GRIDSIZE * NVERTEX + x * NVERTEX + 22] = 0.0f;
                vertexData[y * GRIDSIZE * NVERTEX + x * NVERTEX + 23] = 1.0f;

                sizeX += step;
            }
            sizeX = -1.0f;
            sizeY -= step;
        }

        GLuint pixelSizeQuadVAO = 0;
        GLuint pixelSizeQuadVBO = 0;

        glGenVertexArrays(1, &pixelSizeQuadVAO);
        glBindVertexArray(pixelSizeQuadVAO);

        glGenBuffers(1, &pixelSizeQuadVBO);
        glBindBuffer(GL_ARRAY_BUFFER, pixelSizeQuadVBO);

        glBufferData(
            GL_ARRAY_BUFFER,
            sizeof(GLfloat) * GRIDSIZE * GRIDSIZE * NVERTEX,
            vertexData,
            GL_STATIC_DRAW
        );

        // Position
        glVertexAttribPointer(
            0,
            4,
            GL_FLOAT,
            GL_FALSE,
            0,
            nullptr
        );
        glEnableVertexAttribArray(0);

        // Saves current state
        GLint defaultFbo;
        glGetIntegerv(GL_FRAMEBUFFER_BINDING, &defaultFbo);
        GLint viewport[4];
        glGetIntegerv(GL_VIEWPORT, viewport);

        // Main framebuffer
        GLuint pixelSizeTexture = 0;
        GLuint pixelSizeFramebuffer = 0;

        glGenTextures(1, &pixelSizeTexture);
        glBindTexture(GL_TEXTURE_2D_MULTISAMPLE, pixelSizeTexture);

        const GLsizei ONEPIXEL = 1;
        glTexImage2DMultisample(
            GL_TEXTURE_2D_MULTISAMPLE,
            _nAaSamples,
            GL_RGBA32F,
            ONEPIXEL,
            ONEPIXEL,
            true
        );

        glViewport(0, 0, ONEPIXEL, ONEPIXEL);

        glGenFramebuffers(1, &pixelSizeFramebuffer);
        glBindFramebuffer(GL_FRAMEBUFFER, pixelSizeFramebuffer);
        glFramebufferTexture2D(
            GL_FRAMEBUFFER,
            GL_COLOR_ATTACHMENT0,
            GL_TEXTURE_2D_MULTISAMPLE,
            pixelSizeTexture,
            0
        );

        GLenum textureBuffers[1] = { GL_COLOR_ATTACHMENT0 };
        glDrawBuffers(1, textureBuffers);

        glClearColor(0.0f, 0.0f, 0.0f, 1.0f);
        glClear(GL_COLOR_BUFFER_BIT);

        GLenum status = glCheckFramebufferStatus(GL_FRAMEBUFFER);
        if (status != GL_FRAMEBUFFER_COMPLETE) {
            LERROR("MSAA Sampling pattern framebuffer is not complete");
            return;
        }

        std::unique_ptr<ghoul::opengl::ProgramObject> pixelSizeProgram = nullptr;
        try {
<<<<<<< HEAD
            pixelSizeProgram = ghoul::opengl::ProgramObject::Build(
                "OnePixel MSAA",
                absPath("${SHADERS}/framebuffer/pixelSizeMSAA.vert"),
                absPath("${SHADERS}/framebuffer/pixelSizeMSAA.frag")
=======
            ghoul::Dictionary deferredDict = dict;
            //deferredDict.setValue("getEntryPath", absPath(GetEntryOutsidePath));
            _deferredcastPrograms[caster] = ghoul::opengl::ProgramObject::Build(
                "Deferred " + std::to_string(data.id) + " raycast",
                absPath(vsPath),
                absPath(deferredShaderPath),
                deferredDict);
            
            using IgnoreError = ghoul::opengl::ProgramObject::IgnoreError;
            _deferredcastPrograms[caster]->setIgnoreSubroutineUniformLocationError(
                IgnoreError::Yes
>>>>>>> d64a0df5
            );
        }
        catch (const ghoul::RuntimeError& e) {
            LERRORC(e.component, e.message);
        }

        pixelSizeProgram->activate();

        // Draw sub-pixel grid
        glEnable(GL_SAMPLE_SHADING);
        glBindVertexArray(pixelSizeQuadVAO);
        glDisable(GL_DEPTH_TEST);
        glDepthMask(false);
        glDrawArrays(GL_TRIANGLES, 0, GRIDSIZE * GRIDSIZE * 6);
        glBindVertexArray(0);
        glDepthMask(true);
        glEnable(GL_DEPTH_TEST);
        glDisable(GL_SAMPLE_SHADING);

        pixelSizeProgram->deactivate();

        // Now we render the Nx1 quad strip
        GLuint nOneStripFramebuffer = 0;
        GLuint nOneStripVAO = 0;
        GLuint nOneStripVBO = 0;
        GLuint nOneStripTexture = 0;

        sizeX = -1.0f;
        step = 2.0f / static_cast<GLfloat>(_nAaSamples);

        GLfloat * nOneStripVertexData = new GLfloat[_nAaSamples * (NVERTEX + 12)];

        for (int x = 0; x < _nAaSamples; ++x) {
            nOneStripVertexData[x * (NVERTEX + 12)] = sizeX;
            nOneStripVertexData[x * (NVERTEX + 12) + 1] = -1.0f;
            nOneStripVertexData[x * (NVERTEX + 12) + 2] = 0.0f;
            nOneStripVertexData[x * (NVERTEX + 12) + 3] = 1.0f;
            nOneStripVertexData[x * (NVERTEX + 12) + 4] = 0.0f;
            nOneStripVertexData[x * (NVERTEX + 12) + 5] = 0.0f;

            nOneStripVertexData[x * (NVERTEX + 12) + 6] = sizeX + step;
            nOneStripVertexData[x * (NVERTEX + 12) + 7] = 1.0f;
            nOneStripVertexData[x * (NVERTEX + 12) + 8] = 0.0f;
            nOneStripVertexData[x * (NVERTEX + 12) + 9] = 1.0f;
            nOneStripVertexData[x * (NVERTEX + 12) + 10] = 1.0f;
            nOneStripVertexData[x * (NVERTEX + 12) + 11] = 1.0f;

            nOneStripVertexData[x * (NVERTEX + 12) + 12] = sizeX;
            nOneStripVertexData[x * (NVERTEX + 12) + 13] = 1.0f;
            nOneStripVertexData[x * (NVERTEX + 12) + 14] = 0.0f;
            nOneStripVertexData[x * (NVERTEX + 12) + 15] = 1.0f;
            nOneStripVertexData[x * (NVERTEX + 12) + 16] = 1.0f;
            nOneStripVertexData[x * (NVERTEX + 12) + 17] = 0.0f;

            nOneStripVertexData[x * (NVERTEX + 12) + 18] = sizeX;
            nOneStripVertexData[x * (NVERTEX + 12) + 19] = -1.0f;
            nOneStripVertexData[x * (NVERTEX + 12) + 20] = 0.0f;
            nOneStripVertexData[x * (NVERTEX + 12) + 21] = 1.0f;
            nOneStripVertexData[x * (NVERTEX + 12) + 22] = 0.0f;
            nOneStripVertexData[x * (NVERTEX + 12) + 23] = 0.0f;

            nOneStripVertexData[x * (NVERTEX + 12) + 24] = sizeX + step;
            nOneStripVertexData[x * (NVERTEX + 12) + 25] = -1.0f;
            nOneStripVertexData[x * (NVERTEX + 12) + 26] = 0.0f;
            nOneStripVertexData[x * (NVERTEX + 12) + 27] = 1.0f;
            nOneStripVertexData[x * (NVERTEX + 12) + 28] = 0.0f;
            nOneStripVertexData[x * (NVERTEX + 12) + 29] = 1.0f;

            nOneStripVertexData[x * (NVERTEX + 12) + 30] = sizeX + step;
            nOneStripVertexData[x * (NVERTEX + 12) + 31] = 1.0f;
            nOneStripVertexData[x * (NVERTEX + 12) + 32] = 0.0f;
            nOneStripVertexData[x * (NVERTEX + 12) + 33] = 1.0f;
            nOneStripVertexData[x * (NVERTEX + 12) + 34] = 1.0f;
            nOneStripVertexData[x * (NVERTEX + 12) + 35] = 1.0f;

            sizeX += step;
        }

        glGenVertexArrays(1, &nOneStripVAO);
        glBindVertexArray(nOneStripVAO);
        glGenBuffers(1, &nOneStripVBO);
        glBindBuffer(GL_ARRAY_BUFFER, nOneStripVBO);
        glBufferData(
            GL_ARRAY_BUFFER,
            sizeof(GLfloat) * _nAaSamples * (NVERTEX + 12),
            nOneStripVertexData,
            GL_STATIC_DRAW
        );

        // position
        glVertexAttribPointer(
            0,
            4,
            GL_FLOAT,
            GL_FALSE,
            sizeof(GLfloat) * 6,
            nullptr
        );
        glEnableVertexAttribArray(0);

        // texture coords
        glVertexAttribPointer(
            1,
            2,
            GL_FLOAT,
            GL_FALSE,
            sizeof(GLfloat) * 6,
            reinterpret_cast<GLvoid*>(sizeof(GLfloat) * 4)
        );
        glEnableVertexAttribArray(1);
        delete[] nOneStripVertexData;

        // fbo texture buffer
        glGenTextures(1, &nOneStripTexture);
        glBindTexture(GL_TEXTURE_2D, nOneStripTexture);
        glTexImage2D(
            GL_TEXTURE_2D,
            0,
            GL_RGBA32F,
            _nAaSamples,
            ONEPIXEL,
            0,
            GL_RGBA,
            GL_FLOAT,
            nullptr
        );

        glTexParameteri(GL_TEXTURE_2D, GL_TEXTURE_MAG_FILTER, GL_LINEAR);
        glTexParameteri(GL_TEXTURE_2D, GL_TEXTURE_MIN_FILTER, GL_LINEAR);

        glGenFramebuffers(1, &nOneStripFramebuffer);
        glBindFramebuffer(GL_FRAMEBUFFER, nOneStripFramebuffer);
        glFramebufferTexture2D(
            GL_FRAMEBUFFER,
            GL_COLOR_ATTACHMENT0,
            GL_TEXTURE_2D,
            nOneStripTexture,
            0
        );

        status = glCheckFramebufferStatus(GL_FRAMEBUFFER);
        if (status != GL_FRAMEBUFFER_COMPLETE) {
            LERROR("nOneStrip framebuffer is not complete");
        }

        glViewport(0, 0, _nAaSamples, ONEPIXEL);

        std::unique_ptr<ghoul::opengl::ProgramObject> nOneStripProgram = nullptr;
        try {
            nOneStripProgram = ghoul::opengl::ProgramObject::Build(
                "OneStrip MSAA",
                absPath("${SHADERS}/framebuffer/nOneStripMSAA.vert"),
                absPath("${SHADERS}/framebuffer/nOneStripMSAA.frag")
            );
        }
        catch (const ghoul::RuntimeError& e) {
            LERRORC(e.component, e.message);
        }

        nOneStripProgram->activate();

        ghoul::opengl::TextureUnit pixelSizeTextureUnit;
        pixelSizeTextureUnit.activate();
        glBindTexture(GL_TEXTURE_2D_MULTISAMPLE, pixelSizeTexture);
        nOneStripProgram->setUniform("pixelSizeTexture", pixelSizeTextureUnit);

        // render strip
        glDrawBuffers(1, textureBuffers);

        glClearColor(0.0f, 1.0f, 0.0f, 1.0f);
        glClear(GL_COLOR_BUFFER_BIT);
        glBindVertexArray(nOneStripVAO);
        glDisable(GL_DEPTH_TEST);
        glDepthMask(false);

        for (int sample = 0; sample < _nAaSamples; ++sample) {
            nOneStripProgram->setUniform("currentSample", sample);
            glDrawArrays(GL_TRIANGLES, sample * 6, 6);
        }
        glDepthMask(true);
        glEnable(GL_DEPTH_TEST);
        glBindVertexArray(0);

        saveTextureToMemory(GL_COLOR_ATTACHMENT0, _nAaSamples, 1, _mSAAPattern);
        // Convert back to [-1, 1] range and then scale for the current viewport size:
        for (int d = 0; d < _nAaSamples; ++d) {
            _mSAAPattern[d * 3] = (2.0 * _mSAAPattern[d * 3] - 1.0) /
                static_cast<double>(viewport[2]);
            _mSAAPattern[(d * 3) + 1] = (2.0 * _mSAAPattern[(d * 3) + 1] - 1.0) /
                static_cast<double>(viewport[3]);
            _mSAAPattern[(d * 3) + 2] = 0.0;
        }

        nOneStripProgram->deactivate();

        // Restores default state
        glBindFramebuffer(GL_FRAMEBUFFER, defaultFbo);
        glViewport(viewport[0], viewport[1], viewport[2], viewport[3]);

        // Deletes unused buffers
        glDeleteFramebuffers(1, &pixelSizeFramebuffer);
        glDeleteTextures(1, &pixelSizeTexture);
        glDeleteBuffers(1, &pixelSizeQuadVBO);
        glDeleteVertexArrays(1, &pixelSizeQuadVAO);

        glDeleteFramebuffers(1, &nOneStripFramebuffer);
        glDeleteTextures(1, &nOneStripTexture);
        glDeleteBuffers(1, &nOneStripVBO);
        glDeleteVertexArrays(1, &nOneStripVAO);
    }

    void FramebufferRenderer::render(float blackoutFactor, bool doPerformanceMeasurements) {
        std::unique_ptr<performance::PerformanceMeasurement> perf;
        if (doPerformanceMeasurements) {
            perf = std::make_unique<performance::PerformanceMeasurement>(
                "FramebufferRenderer::render",
                OsEng.renderEngine().performanceManager()
                );
        }

        if (!_scene || !_camera) {
            return;
        }

        // Capture standard fbo
        GLint defaultFbo;
        glGetIntegerv(GL_FRAMEBUFFER_BINDING, &defaultFbo);

        glBindFramebuffer(GL_FRAMEBUFFER, _mainFramebuffer);
        glEnable(GL_DEPTH_TEST);

        // deferred g-buffer
        GLenum textureBuffers[3] = {
            GL_COLOR_ATTACHMENT0,
            GL_COLOR_ATTACHMENT1,
            GL_COLOR_ATTACHMENT2,
        };
        glDrawBuffers(3, textureBuffers);
        glClear(GL_COLOR_BUFFER_BIT | GL_DEPTH_BUFFER_BIT);

        glEnablei(GL_BLEND, 0);
        glDisablei(GL_BLEND, 1);
        glDisablei(GL_BLEND, 2);
        glBlendFunc(GL_SRC_ALPHA, GL_ONE_MINUS_SRC_ALPHA);

        Time time = OsEng.timeManager().time();

        RenderData data = { *_camera, psc(), time, doPerformanceMeasurements, 0,{} };
        RendererTasks tasks;

        data.renderBinMask = static_cast<int>(Renderable::RenderBin::Background);
        _scene->render(data, tasks);
        data.renderBinMask = static_cast<int>(Renderable::RenderBin::Opaque);
        _scene->render(data, tasks);
        data.renderBinMask = static_cast<int>(Renderable::RenderBin::Transparent);
        _scene->render(data, tasks);
        data.renderBinMask = static_cast<int>(Renderable::RenderBin::Overlay);
        _scene->render(data, tasks);

        {
            std::unique_ptr<performance::PerformanceMeasurement> perfInternal;
            if (doPerformanceMeasurements) {
                perfInternal = std::make_unique<performance::PerformanceMeasurement>(
                    "FramebufferRenderer::render::raycasterTasks",
                    OsEng.renderEngine().performanceManager()
                    );
            }
            performRaycasterTasks(tasks.raycasterTasks);
        }

        glBindFramebuffer(GL_FRAMEBUFFER, defaultFbo);
        GLenum dBuffer[1] = { GL_COLOR_ATTACHMENT0 };
        glDrawBuffers(1, dBuffer);
        
        {
            std::unique_ptr<performance::PerformanceMeasurement> perfInternal;
            if (doPerformanceMeasurements) {
                perfInternal = std::make_unique<performance::PerformanceMeasurement>(
                    "FramebufferRenderer::render::deferredTasks",
                    OsEng.renderEngine().performanceManager()
                    );
            }
            performDeferredTasks(tasks.deferredcasterTasks);
        }
    
        if (tasks.deferredcasterTasks.empty()) {
            glBindFramebuffer(GL_FRAMEBUFFER, defaultFbo);
            _resolveProgram->activate();

            ghoul::opengl::TextureUnit mainColorTextureUnit;
            mainColorTextureUnit.activate();

            glBindTexture(GL_TEXTURE_2D_MULTISAMPLE, _mainColorTexture);
            _resolveProgram->setUniform(_uniformCache.mainColorTexture, mainColorTextureUnit);
            _resolveProgram->setUniform(_uniformCache.blackoutFactor, blackoutFactor);
            _resolveProgram->setUniform(_uniformCache.nAaSamples, _nAaSamples);
            glBindVertexArray(_screenQuad);
            glDrawArrays(GL_TRIANGLES, 0, 6);
            glBindVertexArray(0);

            _resolveProgram->deactivate();
        }
    }

    void FramebufferRenderer::performRaycasterTasks(const std::vector<RaycasterTask>& tasks) {
        for (const RaycasterTask& raycasterTask : tasks) {
            VolumeRaycaster* raycaster = raycasterTask.raycaster;

            glBindFramebuffer(GL_FRAMEBUFFER, _exitFramebuffer);
            glClear(GL_COLOR_BUFFER_BIT | GL_DEPTH_BUFFER_BIT);

            ghoul::opengl::ProgramObject* exitProgram = _exitPrograms[raycaster].get();
            if (exitProgram) {
                exitProgram->activate();
                raycaster->renderExitPoints(raycasterTask.renderData, *exitProgram);
                exitProgram->deactivate();
            }

            glBindFramebuffer(GL_FRAMEBUFFER, _mainFramebuffer);
            glm::vec3 cameraPosition;
            bool cameraIsInside = raycaster->cameraIsInside(
                raycasterTask.renderData,
                cameraPosition
            );
            ghoul::opengl::ProgramObject* raycastProgram = nullptr;

            if (cameraIsInside) {
                raycastProgram = _insideRaycastPrograms[raycaster].get();
                if (raycastProgram) {
                    raycastProgram->activate();
                    raycastProgram->setUniform("cameraPosInRaycaster", cameraPosition);
                }
                else {
                    raycastProgram = _insideRaycastPrograms[raycaster].get();
                    raycastProgram->activate();
                    raycastProgram->setUniform("cameraPosInRaycaster", cameraPosition);
                }
            }
            else {
                raycastProgram = _raycastPrograms[raycaster].get();
                if (raycastProgram) {
                    raycastProgram->activate();
                }
                else {
                    raycastProgram = _raycastPrograms[raycaster].get();
                    raycastProgram->activate();
                }
            }

            if (raycastProgram) {
                raycaster->preRaycast(_raycastData[raycaster], *raycastProgram);

                ghoul::opengl::TextureUnit exitColorTextureUnit;
                exitColorTextureUnit.activate();
                glBindTexture(GL_TEXTURE_2D, _exitColorTexture);
                raycastProgram->setUniform("exitColorTexture", exitColorTextureUnit);

                ghoul::opengl::TextureUnit exitDepthTextureUnit;
                exitDepthTextureUnit.activate();
                glBindTexture(GL_TEXTURE_2D, _exitDepthTexture);
                raycastProgram->setUniform("exitDepthTexture", exitDepthTextureUnit);

                ghoul::opengl::TextureUnit mainDepthTextureUnit;
                mainDepthTextureUnit.activate();
                glBindTexture(GL_TEXTURE_2D_MULTISAMPLE, _mainDepthTexture);
                raycastProgram->setUniform("mainDepthTexture", mainDepthTextureUnit);

                raycastProgram->setUniform("nAaSamples", _nAaSamples);
                raycastProgram->setUniform("windowSize", _resolution);

                glDisable(GL_DEPTH_TEST);
                glDepthMask(false);
                if (cameraIsInside) {
                    glBindVertexArray(_screenQuad);
                    glDrawArrays(GL_TRIANGLES, 0, 6);
                    glBindVertexArray(0);
                }
                else {
                    raycaster->renderEntryPoints(raycasterTask.renderData, *raycastProgram);
                }
                glDepthMask(true);
                glEnable(GL_DEPTH_TEST);

                raycaster->postRaycast(_raycastData[raycaster], *raycastProgram);
                raycastProgram->deactivate();
            }
            else {
                LWARNING("Raycaster is not attached when trying to perform raycaster task");
            }
        }
    }

    void FramebufferRenderer::performDeferredTasks(const std::vector<DeferredcasterTask>& tasks) {
        bool firstPaint = true;

        for (const DeferredcasterTask& deferredcasterTask : tasks) {

            Deferredcaster* deferredcaster = deferredcasterTask.deferredcaster;

            ghoul::opengl::ProgramObject* deferredcastProgram = nullptr;

            if (deferredcastProgram != _deferredcastPrograms[deferredcaster].get()
                || deferredcastProgram == nullptr) {
                deferredcastProgram = _deferredcastPrograms[deferredcaster].get();
            }

            if (deferredcastProgram) {

                deferredcastProgram->activate();

                // adding G-Buffer
                ghoul::opengl::TextureUnit mainDColorTextureUnit;
                mainDColorTextureUnit.activate();
                glBindTexture(GL_TEXTURE_2D_MULTISAMPLE, _mainColorTexture);
                deferredcastProgram->setUniform(
                    "mainColorTexture",
                    mainDColorTextureUnit
                );

                ghoul::opengl::TextureUnit mainPositionTextureUnit;
                mainPositionTextureUnit.activate();
                glBindTexture(GL_TEXTURE_2D_MULTISAMPLE, _mainPositionTexture);
                deferredcastProgram->setUniform(
                    "mainPositionTexture",
                    mainPositionTextureUnit
                );

                ghoul::opengl::TextureUnit mainNormalTextureUnit;
                mainNormalTextureUnit.activate();
                glBindTexture(GL_TEXTURE_2D_MULTISAMPLE, _mainNormalTexture);
                deferredcastProgram->setUniform(
                    "mainNormalTexture",
                    mainNormalTextureUnit
                );

                deferredcastProgram->setUniform("nAaSamples", _nAaSamples);
                // 48 = 16 samples * 3 coords
                deferredcastProgram->setUniform("msaaSamplePatter", &_mSAAPattern[0], 48);

                deferredcastProgram->setUniform("firstPaint", firstPaint);
                deferredcastProgram->setUniform("atmExposure", _hdrExposure);
                deferredcastProgram->setUniform("backgroundConstant", _hdrBackground);

                deferredcaster->preRaycast(
                    deferredcasterTask.renderData,
                    _deferredcastData[deferredcaster],
                    *deferredcastProgram
                );

                glDisable(GL_DEPTH_TEST);
                glDepthMask(false);

                glBindVertexArray(_screenQuad);
                glDrawArrays(GL_TRIANGLES, 0, 6);
                glBindVertexArray(0);

                glDepthMask(true);
                glEnable(GL_DEPTH_TEST);

                deferredcaster->postRaycast(deferredcasterTask.renderData,
                    _deferredcastData[deferredcaster],
                    *deferredcastProgram);

                deferredcastProgram->deactivate();

                if (firstPaint) {
                    firstPaint = false;
                }
            }
            else {
                LWARNING(
                    "Deferredcaster is not attached when trying to perform deferred task"
                );
            }
        }
    }

    void FramebufferRenderer::setScene(Scene* scene) {
        _scene = scene;
    }

    void FramebufferRenderer::setCamera(Camera* camera) {
        _camera = camera;
    }

    void FramebufferRenderer::setResolution(glm::ivec2 res) {
        _resolution = res;
        _dirtyResolution = true;
    }

    void FramebufferRenderer::setNAaSamples(int nAaSamples) {
        _nAaSamples = nAaSamples;
        if (_nAaSamples == 0) {
            _nAaSamples = 1;
        }
        if (_nAaSamples > 8) {
            LERROR("Framebuffer renderer does not support more than 8 MSAA samples.");
            _nAaSamples = 8;
        }
        _dirtyResolution = true;
    }

    void FramebufferRenderer::setHDRExposure(float hdrExposure) {
        _hdrExposure = hdrExposure;
        if (_hdrExposure < 0.0f) {
            LERROR("HDR Exposure constant must be greater than zero.");
            _hdrExposure = 1.0f;
        }
    }

    void FramebufferRenderer::setHDRBackground(float hdrBackground) {
        _hdrBackground = hdrBackground;
        if (_hdrBackground < 0.0f) {
            LERROR("HDR Background constant must be greater than zero.");
            _hdrBackground = 1.0f;
        }
    }

    void FramebufferRenderer::setGamma(float gamma) {
        _gamma = gamma;
        if (_gamma < 0.0f) {
            LERROR("Gamma value must be greater than zero.");
            _gamma = 2.2f;
        }
    }

    float FramebufferRenderer::hdrBackground() const {
        return _hdrBackground;
    }

    int FramebufferRenderer::nAaSamples() const {
        return _nAaSamples;
    }

    std::vector<double> FramebufferRenderer::mSSAPattern() const {
        return _mSAAPattern;
    }

<<<<<<< HEAD
    void FramebufferRenderer::updateRendererData() {
        ghoul::Dictionary dict;
        dict.setValue("fragmentRendererPath", std::string(RenderFragmentShaderPath));
=======
void FramebufferRenderer::updateRendererData() {
    ghoul::Dictionary dict;
    dict.setValue("fragmentRendererPath", absPath(RenderFragmentShaderPath));
>>>>>>> d64a0df5

        _rendererData = dict;

        OsEng.renderEngine().setRendererData(dict);
    }

    void saveTextureToPPMFile(const GLenum color_buffer_attachment,
        const std::string & fileName, const int width, const int height)
    {
        std::fstream ppmFile;

        ppmFile.open(fileName.c_str(), std::fstream::out);
        if (ppmFile.is_open()) {
            unsigned char* pixels = new unsigned char[width*height * 3];
            for (int t = 0; t < width*height * 3; ++t) {
                pixels[t] = 255;
            }

            if (color_buffer_attachment != GL_DEPTH_ATTACHMENT) {
                glReadBuffer(color_buffer_attachment);
                glReadPixels(0, 0, width, height, GL_RGB, GL_UNSIGNED_BYTE, pixels);

            }
            else {
                glReadPixels(
                    0,
                    0,
                    width,
                    height,
                    GL_DEPTH_COMPONENT,
                    GL_UNSIGNED_BYTE,
                    pixels
                );
            }

            ppmFile << "P3" << std::endl;
            ppmFile << width << " " << height << std::endl;
            ppmFile << "255" << std::endl;

            std::cout << "\n\nFILE\n\n";
            int k = 0;
            for (int i = 0; i < width; i++) {
                for (int j = 0; j < height; j++) {
                    ppmFile << static_cast<unsigned int>(pixels[k]) << " "
                        << static_cast<unsigned int>(pixels[k + 1]) << " "
                        << static_cast<unsigned int>(pixels[k + 2]) << " ";
                    k += 3;
                }
                ppmFile << std::endl;
            }
            delete[] pixels;

            ppmFile.close();
        }
    }

    void saveTextureToMemory(const GLenum color_buffer_attachment,
        const int width, const int height, std::vector<double> & memory) {

        if (!memory.empty()) {
            memory.clear();
        }
        memory.resize(width * height * 3);

        float *tempMemory = new float[width*height * 3];

        if (color_buffer_attachment != GL_DEPTH_ATTACHMENT) {
            glReadBuffer(color_buffer_attachment);
            glReadPixels(0, 0, width, height, GL_RGB, GL_FLOAT, tempMemory);

        }
        else {
            glReadPixels(0, 0, width, height, GL_DEPTH_COMPONENT, GL_FLOAT, tempMemory);
        }

        for (auto i = 0; i < width*height * 3; ++i) {
            memory[i] = static_cast<double>(tempMemory[i]);
        }

        delete[] tempMemory;
    }

} // namespace openspace<|MERGE_RESOLUTION|>--- conflicted
+++ resolved
@@ -561,51 +561,16 @@
             catch (ghoul::RuntimeError& e) {
                 LERRORC(e.component, e.message);
             }
-
-<<<<<<< HEAD
-=======
-        try {
-            _exitPrograms[raycaster] = ghoul::opengl::ProgramObject::Build(
-                "Volume " + std::to_string(data.id) + " exit",
-                vsPath,
-                absPath(ExitFragmentShaderPath),
-                dict
-            );
-        } catch (ghoul::RuntimeError e) {
-            LERROR(e.message);
-        }
-        try {
-            ghoul::Dictionary outsideDict = dict;
-            outsideDict.setValue("getEntryPath", absPath(GetEntryOutsidePath));
-            _raycastPrograms[raycaster] = ghoul::opengl::ProgramObject::Build(
-                "Volume " + std::to_string(data.id) + " raycast",
-                absPath(vsPath),
-                absPath(RaycastFragmentShaderPath),
-                outsideDict
-            );
-        } catch (ghoul::RuntimeError e) {
-            LERROR(e.message);
->>>>>>> d64a0df5
         }
         _dirtyDeferredcastData = false;
     }
 
     void FramebufferRenderer::updateHDRData() {
         try {
-<<<<<<< HEAD
             _hdrBackGroundProgram = ghoul::opengl::ProgramObject::Build(
                 "HDR Background Control",
                 absPath("${SHADERS}/framebuffer/hdrBackground.vert"),
                 absPath("${SHADERS}/framebuffer/hdrBackground.frag")
-=======
-            ghoul::Dictionary insideDict = dict;
-            insideDict.setValue("getEntryPath", absPath(GetEntryInsidePath));
-            _insideRaycastPrograms[raycaster] = ghoul::opengl::ProgramObject::Build(
-                "Volume " + std::to_string(data.id) + " inside raycast",
-                absPath("${SHADERS}/framebuffer/resolveframebuffer.vert"),
-                absPath(RaycastFragmentShaderPath),
-                insideDict
->>>>>>> d64a0df5
             );
             using IgnoreError = ghoul::opengl::ProgramObject::IgnoreError;
             _hdrBackGroundProgram->setIgnoreSubroutineUniformLocationError(IgnoreError::Yes);
@@ -742,24 +707,11 @@
 
         std::unique_ptr<ghoul::opengl::ProgramObject> pixelSizeProgram = nullptr;
         try {
-<<<<<<< HEAD
             pixelSizeProgram = ghoul::opengl::ProgramObject::Build(
                 "OnePixel MSAA",
                 absPath("${SHADERS}/framebuffer/pixelSizeMSAA.vert"),
                 absPath("${SHADERS}/framebuffer/pixelSizeMSAA.frag")
-=======
-            ghoul::Dictionary deferredDict = dict;
-            //deferredDict.setValue("getEntryPath", absPath(GetEntryOutsidePath));
-            _deferredcastPrograms[caster] = ghoul::opengl::ProgramObject::Build(
-                "Deferred " + std::to_string(data.id) + " raycast",
-                absPath(vsPath),
-                absPath(deferredShaderPath),
-                deferredDict);
-            
-            using IgnoreError = ghoul::opengl::ProgramObject::IgnoreError;
-            _deferredcastPrograms[caster]->setIgnoreSubroutineUniformLocationError(
-                IgnoreError::Yes
->>>>>>> d64a0df5
+
             );
         }
         catch (const ghoul::RuntimeError& e) {
@@ -1298,18 +1250,10 @@
         return _mSAAPattern;
     }
 
-<<<<<<< HEAD
     void FramebufferRenderer::updateRendererData() {
         ghoul::Dictionary dict;
         dict.setValue("fragmentRendererPath", std::string(RenderFragmentShaderPath));
-=======
-void FramebufferRenderer::updateRendererData() {
-    ghoul::Dictionary dict;
-    dict.setValue("fragmentRendererPath", absPath(RenderFragmentShaderPath));
->>>>>>> d64a0df5
-
         _rendererData = dict;
-
         OsEng.renderEngine().setRendererData(dict);
     }
 
