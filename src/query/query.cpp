/*****************************************************************************************
 *                                                                                       *
 * OpenSpace                                                                             *
 *                                                                                       *
 * Copyright (c) 2014-2018                                                               *
 *                                                                                       *
 * Permission is hereby granted, free of charge, to any person obtaining a copy of this  *
 * software and associated documentation files (the "Software"), to deal in the Software *
 * without restriction, including without limitation the rights to use, copy, modify,    *
 * merge, publish, distribute, sublicense, and/or sell copies of the Software, and to    *
 * permit persons to whom the Software is furnished to do so, subject to the following   *
 * conditions:                                                                           *
 *                                                                                       *
 * The above copyright notice and this permission notice shall be included in all copies *
 * or substantial portions of the Software.                                              *
 *                                                                                       *
 * THE SOFTWARE IS PROVIDED "AS IS", WITHOUT WARRANTY OF ANY KIND, EXPRESS OR IMPLIED,   *
 * INCLUDING BUT NOT LIMITED TO THE WARRANTIES OF MERCHANTABILITY, FITNESS FOR A         *
 * PARTICULAR PURPOSE AND NONINFRINGEMENT. IN NO EVENT SHALL THE AUTHORS OR COPYRIGHT    *
 * HOLDERS BE LIABLE FOR ANY CLAIM, DAMAGES OR OTHER LIABILITY, WHETHER IN AN ACTION OF  *
 * CONTRACT, TORT OR OTHERWISE, ARISING FROM, OUT OF OR IN CONNECTION WITH THE SOFTWARE  *
 * OR THE USE OR OTHER DEALINGS IN THE SOFTWARE.                                         *
 ****************************************************************************************/

#include <openspace/query/query.h>

#include <openspace/engine/openspaceengine.h>
#include <openspace/engine/virtualpropertymanager.h>
#include <openspace/interaction/navigationhandler.h>
#include <openspace/rendering/renderengine.h>
#include <openspace/rendering/renderable.h>
#include <openspace/scene/scene.h>
#include <openspace/scene/scenegraphnode.h>

#include <modules/iswa/rendering/iswabasegroup.h>
#include <openspace/rendering/screenspacerenderable.h>
#include <modules/iswa/util/iswamanager.h>
#include <modules/iswa/rendering/iswacygnet.h>

namespace {
    constexpr const char* _loggerCat = "Query";
} // namespace

namespace openspace {

Scene* sceneGraph() {
    return OsEng.renderEngine().scene();
}

SceneGraphNode* sceneGraphNode(const std::string& name) {
    const Scene* graph = sceneGraph();
    return graph->sceneGraphNode(name);
}

Renderable* renderable(const std::string& name) {
    SceneGraphNode* node = sceneGraphNode(name);
    return node->renderable();
}

properties::Property* property(const std::string& uri) {
<<<<<<< HEAD
    properties::Property* globalProp = OsEng.globalPropertyOwner().property(uri);
    if (globalProp) {
        return globalProp;
    }
    else {
        // The URI consists of the following form at this stage:
        // <node name>.{<property owner>.}^(0..n)<property id>
        const size_t nameSeparator = uri.find(properties::PropertyOwner::URISeparator);
        if (nameSeparator == std::string::npos) {
            LERROR(
                fmt::format("Malformed URI '{}': At least one '{}' separator must exist",
                    uri,
                    nameSeparator
                )
            );
            return nullptr;
        }
        const std::string nameUri = uri.substr(0, nameSeparator);
        const std::string remainingUri = uri.substr(nameSeparator + 1);

        SceneGraphNode* node = sceneGraphNode(nameUri);
        if (node) {
            properties::Property* property = node->property(remainingUri);
            return property;
        }

        std::shared_ptr<ScreenSpaceRenderable> ssr =
            OsEng.renderEngine().screenSpaceRenderable(nameUri);
        if (ssr) {
            properties::Property* property = ssr->property(remainingUri);
            return property;
        }
#ifdef OPENSPACE_MODULE_ISWA_ENABLED
        std::shared_ptr<IswaBaseGroup> group = IswaManager::ref().iswaGroup(nameUri);
        if(group){
            properties::Property* property = group->property(remainingUri);
            return property;
        }
#endif
        LERROR(fmt::format("Node or ScreenSpaceRenderable '{}' did not exist", nameUri));
        return nullptr;
    }
=======
    properties::Property* property = OsEng.rootPropertyOwner().property(uri);
    return property;
>>>>>>> 46755544
}

std::vector<properties::Property*> allProperties() {
    std::vector<properties::Property*> properties;

    std::vector<properties::Property*> p =
        OsEng.rootPropertyOwner().propertiesRecursive();

    properties.insert(
        properties.end(),
        p.begin(),
        p.end()
    );

    return properties;
}


}  // namespace<|MERGE_RESOLUTION|>--- conflicted
+++ resolved
@@ -58,53 +58,8 @@
 }
 
 properties::Property* property(const std::string& uri) {
-<<<<<<< HEAD
-    properties::Property* globalProp = OsEng.globalPropertyOwner().property(uri);
-    if (globalProp) {
-        return globalProp;
-    }
-    else {
-        // The URI consists of the following form at this stage:
-        // <node name>.{<property owner>.}^(0..n)<property id>
-        const size_t nameSeparator = uri.find(properties::PropertyOwner::URISeparator);
-        if (nameSeparator == std::string::npos) {
-            LERROR(
-                fmt::format("Malformed URI '{}': At least one '{}' separator must exist",
-                    uri,
-                    nameSeparator
-                )
-            );
-            return nullptr;
-        }
-        const std::string nameUri = uri.substr(0, nameSeparator);
-        const std::string remainingUri = uri.substr(nameSeparator + 1);
-
-        SceneGraphNode* node = sceneGraphNode(nameUri);
-        if (node) {
-            properties::Property* property = node->property(remainingUri);
-            return property;
-        }
-
-        std::shared_ptr<ScreenSpaceRenderable> ssr =
-            OsEng.renderEngine().screenSpaceRenderable(nameUri);
-        if (ssr) {
-            properties::Property* property = ssr->property(remainingUri);
-            return property;
-        }
-#ifdef OPENSPACE_MODULE_ISWA_ENABLED
-        std::shared_ptr<IswaBaseGroup> group = IswaManager::ref().iswaGroup(nameUri);
-        if(group){
-            properties::Property* property = group->property(remainingUri);
-            return property;
-        }
-#endif
-        LERROR(fmt::format("Node or ScreenSpaceRenderable '{}' did not exist", nameUri));
-        return nullptr;
-    }
-=======
     properties::Property* property = OsEng.rootPropertyOwner().property(uri);
     return property;
->>>>>>> 46755544
 }
 
 std::vector<properties::Property*> allProperties() {
